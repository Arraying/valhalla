//
// Copyright (c) 2003, 2025, Oracle and/or its affiliates. All rights reserved.
// DO NOT ALTER OR REMOVE COPYRIGHT NOTICES OR THIS FILE HEADER.
//
// This code is free software; you can redistribute it and/or modify it
// under the terms of the GNU General Public License version 2 only, as
// published by the Free Software Foundation.
//
// This code is distributed in the hope that it will be useful, but WITHOUT
// ANY WARRANTY; without even the implied warranty of MERCHANTABILITY or
// FITNESS FOR A PARTICULAR PURPOSE.  See the GNU General Public License
// version 2 for more details (a copy is included in the LICENSE file that
// accompanied this code).
//
// You should have received a copy of the GNU General Public License version
// 2 along with this work; if not, write to the Free Software Foundation,
// Inc., 51 Franklin St, Fifth Floor, Boston, MA 02110-1301 USA.
//
// Please contact Oracle, 500 Oracle Parkway, Redwood Shores, CA 94065 USA
// or visit www.oracle.com if you need additional information or have any
// questions.
//
//

// AMD64 Architecture Description File

//----------REGISTER DEFINITION BLOCK------------------------------------------
// This information is used by the matcher and the register allocator to
// describe individual registers and classes of registers within the target
// architecture.

register %{
//----------Architecture Description Register Definitions----------------------
// General Registers
// "reg_def"  name ( register save type, C convention save type,
//                   ideal register type, encoding );
// Register Save Types:
//
// NS  = No-Save:       The register allocator assumes that these registers
//                      can be used without saving upon entry to the method, &
//                      that they do not need to be saved at call sites.
//
// SOC = Save-On-Call:  The register allocator assumes that these registers
//                      can be used without saving upon entry to the method,
//                      but that they must be saved at call sites.
//
// SOE = Save-On-Entry: The register allocator assumes that these registers
//                      must be saved before using them upon entry to the
//                      method, but they do not need to be saved at call
//                      sites.
//
// AS  = Always-Save:   The register allocator assumes that these registers
//                      must be saved before using them upon entry to the
//                      method, & that they must be saved at call sites.
//
// Ideal Register Type is used to determine how to save & restore a
// register.  Op_RegI will get spilled with LoadI/StoreI, Op_RegP will get
// spilled with LoadP/StoreP.  If the register supports both, use Op_RegI.
//
// The encoding number is the actual bit-pattern placed into the opcodes.

// General Registers
// R8-R15 must be encoded with REX.  (RSP, RBP, RSI, RDI need REX when
// used as byte registers)

// Previously set RBX, RSI, and RDI as save-on-entry for java code
// Turn off SOE in java-code due to frequent use of uncommon-traps.
// Now that allocator is better, turn on RSI and RDI as SOE registers.

reg_def RAX  (SOC, SOC, Op_RegI,  0, rax->as_VMReg());
reg_def RAX_H(SOC, SOC, Op_RegI,  0, rax->as_VMReg()->next());

reg_def RCX  (SOC, SOC, Op_RegI,  1, rcx->as_VMReg());
reg_def RCX_H(SOC, SOC, Op_RegI,  1, rcx->as_VMReg()->next());

reg_def RDX  (SOC, SOC, Op_RegI,  2, rdx->as_VMReg());
reg_def RDX_H(SOC, SOC, Op_RegI,  2, rdx->as_VMReg()->next());

reg_def RBX  (SOC, SOE, Op_RegI,  3, rbx->as_VMReg());
reg_def RBX_H(SOC, SOE, Op_RegI,  3, rbx->as_VMReg()->next());

reg_def RSP  (NS,  NS,  Op_RegI,  4, rsp->as_VMReg());
reg_def RSP_H(NS,  NS,  Op_RegI,  4, rsp->as_VMReg()->next());

// now that adapter frames are gone RBP is always saved and restored by the prolog/epilog code
reg_def RBP  (NS, SOE, Op_RegI,  5, rbp->as_VMReg());
reg_def RBP_H(NS, SOE, Op_RegI,  5, rbp->as_VMReg()->next());

#ifdef _WIN64

reg_def RSI  (SOC, SOE, Op_RegI,  6, rsi->as_VMReg());
reg_def RSI_H(SOC, SOE, Op_RegI,  6, rsi->as_VMReg()->next());

reg_def RDI  (SOC, SOE, Op_RegI,  7, rdi->as_VMReg());
reg_def RDI_H(SOC, SOE, Op_RegI,  7, rdi->as_VMReg()->next());

#else

reg_def RSI  (SOC, SOC, Op_RegI,  6, rsi->as_VMReg());
reg_def RSI_H(SOC, SOC, Op_RegI,  6, rsi->as_VMReg()->next());

reg_def RDI  (SOC, SOC, Op_RegI,  7, rdi->as_VMReg());
reg_def RDI_H(SOC, SOC, Op_RegI,  7, rdi->as_VMReg()->next());

#endif

reg_def R8   (SOC, SOC, Op_RegI,  8, r8->as_VMReg());
reg_def R8_H (SOC, SOC, Op_RegI,  8, r8->as_VMReg()->next());

reg_def R9   (SOC, SOC, Op_RegI,  9, r9->as_VMReg());
reg_def R9_H (SOC, SOC, Op_RegI,  9, r9->as_VMReg()->next());

reg_def R10  (SOC, SOC, Op_RegI, 10, r10->as_VMReg());
reg_def R10_H(SOC, SOC, Op_RegI, 10, r10->as_VMReg()->next());

reg_def R11  (SOC, SOC, Op_RegI, 11, r11->as_VMReg());
reg_def R11_H(SOC, SOC, Op_RegI, 11, r11->as_VMReg()->next());

reg_def R12  (SOC, SOE, Op_RegI, 12, r12->as_VMReg());
reg_def R12_H(SOC, SOE, Op_RegI, 12, r12->as_VMReg()->next());

reg_def R13  (SOC, SOE, Op_RegI, 13, r13->as_VMReg());
reg_def R13_H(SOC, SOE, Op_RegI, 13, r13->as_VMReg()->next());

reg_def R14  (SOC, SOE, Op_RegI, 14, r14->as_VMReg());
reg_def R14_H(SOC, SOE, Op_RegI, 14, r14->as_VMReg()->next());

reg_def R15  (SOC, SOE, Op_RegI, 15, r15->as_VMReg());
reg_def R15_H(SOC, SOE, Op_RegI, 15, r15->as_VMReg()->next());

reg_def R16  (SOC, SOC, Op_RegI, 16, r16->as_VMReg());
reg_def R16_H(SOC, SOC, Op_RegI, 16, r16->as_VMReg()->next());

reg_def R17  (SOC, SOC, Op_RegI, 17, r17->as_VMReg());
reg_def R17_H(SOC, SOC, Op_RegI, 17, r17->as_VMReg()->next());

reg_def R18  (SOC, SOC, Op_RegI, 18, r18->as_VMReg());
reg_def R18_H(SOC, SOC, Op_RegI, 18, r18->as_VMReg()->next());

reg_def R19  (SOC, SOC, Op_RegI, 19, r19->as_VMReg());
reg_def R19_H(SOC, SOC, Op_RegI, 19, r19->as_VMReg()->next());

reg_def R20  (SOC, SOC, Op_RegI, 20, r20->as_VMReg());
reg_def R20_H(SOC, SOC, Op_RegI, 20, r20->as_VMReg()->next());

reg_def R21  (SOC, SOC, Op_RegI, 21, r21->as_VMReg());
reg_def R21_H(SOC, SOC, Op_RegI, 21, r21->as_VMReg()->next());

reg_def R22  (SOC, SOC, Op_RegI, 22, r22->as_VMReg());
reg_def R22_H(SOC, SOC, Op_RegI, 22, r22->as_VMReg()->next());

reg_def R23  (SOC, SOC, Op_RegI, 23, r23->as_VMReg());
reg_def R23_H(SOC, SOC, Op_RegI, 23, r23->as_VMReg()->next());

reg_def R24  (SOC, SOC, Op_RegI, 24, r24->as_VMReg());
reg_def R24_H(SOC, SOC, Op_RegI, 24, r24->as_VMReg()->next());

reg_def R25  (SOC, SOC, Op_RegI, 25, r25->as_VMReg());
reg_def R25_H(SOC, SOC, Op_RegI, 25, r25->as_VMReg()->next());

reg_def R26  (SOC, SOC, Op_RegI, 26, r26->as_VMReg());
reg_def R26_H(SOC, SOC, Op_RegI, 26, r26->as_VMReg()->next());

reg_def R27  (SOC, SOC, Op_RegI, 27, r27->as_VMReg());
reg_def R27_H(SOC, SOC, Op_RegI, 27, r27->as_VMReg()->next());

reg_def R28  (SOC, SOC, Op_RegI, 28, r28->as_VMReg());
reg_def R28_H(SOC, SOC, Op_RegI, 28, r28->as_VMReg()->next());

reg_def R29  (SOC, SOC, Op_RegI, 29, r29->as_VMReg());
reg_def R29_H(SOC, SOC, Op_RegI, 29, r29->as_VMReg()->next());

reg_def R30  (SOC, SOC, Op_RegI, 30, r30->as_VMReg());
reg_def R30_H(SOC, SOC, Op_RegI, 30, r30->as_VMReg()->next());

reg_def R31  (SOC, SOC, Op_RegI, 31, r31->as_VMReg());
reg_def R31_H(SOC, SOC, Op_RegI, 31, r31->as_VMReg()->next());

// Floating Point Registers

// Specify priority of register selection within phases of register
// allocation.  Highest priority is first.  A useful heuristic is to
// give registers a low priority when they are required by machine
// instructions, like EAX and EDX on I486, and choose no-save registers
// before save-on-call, & save-on-call before save-on-entry.  Registers
// which participate in fixed calling sequences should come last.
// Registers which are used as pairs must fall on an even boundary.

alloc_class chunk0(R10,         R10_H,
                   R11,         R11_H,
                   R8,          R8_H,
                   R9,          R9_H,
                   R12,         R12_H,
                   RCX,         RCX_H,
                   RBX,         RBX_H,
                   RDI,         RDI_H,
                   RDX,         RDX_H,
                   RSI,         RSI_H,
                   RAX,         RAX_H,
                   RBP,         RBP_H,
                   R13,         R13_H,
                   R14,         R14_H,
                   R15,         R15_H,
                   R16,         R16_H,
                   R17,         R17_H,
                   R18,         R18_H,
                   R19,         R19_H,
                   R20,         R20_H,
                   R21,         R21_H,
                   R22,         R22_H,
                   R23,         R23_H,
                   R24,         R24_H,
                   R25,         R25_H,
                   R26,         R26_H,
                   R27,         R27_H,
                   R28,         R28_H,
                   R29,         R29_H,
                   R30,         R30_H,
                   R31,         R31_H,
                   RSP,         RSP_H);


//----------Architecture Description Register Classes--------------------------
// Several register classes are automatically defined based upon information in
// this architecture description.
// 1) reg_class inline_cache_reg           ( /* as def'd in frame section */ )
// 2) reg_class stack_slots( /* one chunk of stack-based "registers" */ )
//

// Empty register class.
reg_class no_reg();

// Class for all pointer/long registers including APX extended GPRs.
reg_class all_reg(RAX, RAX_H,
                  RDX, RDX_H,
                  RBP, RBP_H,
                  RDI, RDI_H,
                  RSI, RSI_H,
                  RCX, RCX_H,
                  RBX, RBX_H,
                  RSP, RSP_H,
                  R8,  R8_H,
                  R9,  R9_H,
                  R10, R10_H,
                  R11, R11_H,
                  R12, R12_H,
                  R13, R13_H,
                  R14, R14_H,
                  R15, R15_H,
                  R16, R16_H,
                  R17, R17_H,
                  R18, R18_H,
                  R19, R19_H,
                  R20, R20_H,
                  R21, R21_H,
                  R22, R22_H,
                  R23, R23_H,
                  R24, R24_H,
                  R25, R25_H,
                  R26, R26_H,
                  R27, R27_H,
                  R28, R28_H,
                  R29, R29_H,
                  R30, R30_H,
                  R31, R31_H);

// Class for all int registers including APX extended GPRs.
reg_class all_int_reg(RAX
                      RDX,
                      RBP,
                      RDI,
                      RSI,
                      RCX,
                      RBX,
                      R8,
                      R9,
                      R10,
                      R11,
                      R12,
                      R13,
                      R14,
                      R16,
                      R17,
                      R18,
                      R19,
                      R20,
                      R21,
                      R22,
                      R23,
                      R24,
                      R25,
                      R26,
                      R27,
                      R28,
                      R29,
                      R30,
                      R31);

// Class for all pointer registers
reg_class any_reg %{
  return _ANY_REG_mask;
%}

// Class for all pointer registers (excluding RSP)
reg_class ptr_reg %{
  return _PTR_REG_mask;
%}

// Class for all pointer registers (excluding RSP and RBP)
reg_class ptr_reg_no_rbp %{
  return _PTR_REG_NO_RBP_mask;
%}

// Class for all pointer registers (excluding RAX and RSP)
reg_class ptr_no_rax_reg %{
  return _PTR_NO_RAX_REG_mask;
%}

// Class for all pointer registers (excluding RAX, RBX, and RSP)
reg_class ptr_no_rax_rbx_reg %{
  return _PTR_NO_RAX_RBX_REG_mask;
%}

// Class for all long registers (excluding RSP)
reg_class long_reg %{
  return _LONG_REG_mask;
%}

// Class for all long registers (excluding RAX, RDX and RSP)
reg_class long_no_rax_rdx_reg %{
  return _LONG_NO_RAX_RDX_REG_mask;
%}

// Class for all long registers (excluding RCX and RSP)
reg_class long_no_rcx_reg %{
  return _LONG_NO_RCX_REG_mask;
%}

// Class for all long registers (excluding RBP and R13)
reg_class long_no_rbp_r13_reg %{
  return _LONG_NO_RBP_R13_REG_mask;
%}

// Class for all int registers (excluding RSP)
reg_class int_reg %{
  return _INT_REG_mask;
%}

// Class for all int registers (excluding RAX, RDX, and RSP)
reg_class int_no_rax_rdx_reg %{
  return _INT_NO_RAX_RDX_REG_mask;
%}

// Class for all int registers (excluding RCX and RSP)
reg_class int_no_rcx_reg %{
  return _INT_NO_RCX_REG_mask;
%}

// Class for all int registers (excluding RBP and R13)
reg_class int_no_rbp_r13_reg %{
  return _INT_NO_RBP_R13_REG_mask;
%}

// Singleton class for RAX pointer register
reg_class ptr_rax_reg(RAX, RAX_H);

// Singleton class for RBX pointer register
reg_class ptr_rbx_reg(RBX, RBX_H);

// Singleton class for RSI pointer register
reg_class ptr_rsi_reg(RSI, RSI_H);

// Singleton class for RBP pointer register
reg_class ptr_rbp_reg(RBP, RBP_H);

// Singleton class for RDI pointer register
reg_class ptr_rdi_reg(RDI, RDI_H);

// Singleton class for stack pointer
reg_class ptr_rsp_reg(RSP, RSP_H);

// Singleton class for TLS pointer
reg_class ptr_r15_reg(R15, R15_H);

// Singleton class for RAX long register
reg_class long_rax_reg(RAX, RAX_H);

// Singleton class for RCX long register
reg_class long_rcx_reg(RCX, RCX_H);

// Singleton class for RDX long register
reg_class long_rdx_reg(RDX, RDX_H);

// Singleton class for R11 long register
reg_class long_r11_reg(R11, R11_H);

// Singleton class for RAX int register
reg_class int_rax_reg(RAX);

// Singleton class for RBX int register
reg_class int_rbx_reg(RBX);

// Singleton class for RCX int register
reg_class int_rcx_reg(RCX);

// Singleton class for RDX int register
reg_class int_rdx_reg(RDX);

// Singleton class for RDI int register
reg_class int_rdi_reg(RDI);

// Singleton class for instruction pointer
// reg_class ip_reg(RIP);

%}

//----------SOURCE BLOCK-------------------------------------------------------
// This is a block of C++ code which provides values, functions, and
// definitions necessary in the rest of the architecture description

source_hpp %{

#include "peephole_x86_64.hpp"

%}

// Register masks
source_hpp %{

extern RegMask _ANY_REG_mask;
extern RegMask _PTR_REG_mask;
extern RegMask _PTR_REG_NO_RBP_mask;
extern RegMask _PTR_NO_RAX_REG_mask;
extern RegMask _PTR_NO_RAX_RBX_REG_mask;
extern RegMask _LONG_REG_mask;
extern RegMask _LONG_NO_RAX_RDX_REG_mask;
extern RegMask _LONG_NO_RCX_REG_mask;
extern RegMask _LONG_NO_RBP_R13_REG_mask;
extern RegMask _INT_REG_mask;
extern RegMask _INT_NO_RAX_RDX_REG_mask;
extern RegMask _INT_NO_RCX_REG_mask;
extern RegMask _INT_NO_RBP_R13_REG_mask;
extern RegMask _FLOAT_REG_mask;

extern RegMask _STACK_OR_PTR_REG_mask;
extern RegMask _STACK_OR_LONG_REG_mask;
extern RegMask _STACK_OR_INT_REG_mask;

inline const RegMask& STACK_OR_PTR_REG_mask()  { return _STACK_OR_PTR_REG_mask;  }
inline const RegMask& STACK_OR_LONG_REG_mask() { return _STACK_OR_LONG_REG_mask; }
inline const RegMask& STACK_OR_INT_REG_mask()  { return _STACK_OR_INT_REG_mask;  }

%}

source %{
#define   RELOC_IMM64    Assembler::imm_operand
#define   RELOC_DISP32   Assembler::disp32_operand

#define __ masm->

RegMask _ANY_REG_mask;
RegMask _PTR_REG_mask;
RegMask _PTR_REG_NO_RBP_mask;
RegMask _PTR_NO_RAX_REG_mask;
RegMask _PTR_NO_RAX_RBX_REG_mask;
RegMask _LONG_REG_mask;
RegMask _LONG_NO_RAX_RDX_REG_mask;
RegMask _LONG_NO_RCX_REG_mask;
RegMask _LONG_NO_RBP_R13_REG_mask;
RegMask _INT_REG_mask;
RegMask _INT_NO_RAX_RDX_REG_mask;
RegMask _INT_NO_RCX_REG_mask;
RegMask _INT_NO_RBP_R13_REG_mask;
RegMask _FLOAT_REG_mask;
RegMask _STACK_OR_PTR_REG_mask;
RegMask _STACK_OR_LONG_REG_mask;
RegMask _STACK_OR_INT_REG_mask;

static bool need_r12_heapbase() {
  return UseCompressedOops;
}

void reg_mask_init() {
  constexpr Register egprs[] = {r16, r17, r18, r19, r20, r21, r22, r23, r24, r25, r26, r27, r28, r29, r30, r31};

  // _ALL_REG_mask is generated by adlc from the all_reg register class below.
  // We derive a number of subsets from it.
  _ANY_REG_mask = _ALL_REG_mask;

  if (PreserveFramePointer) {
    _ANY_REG_mask.Remove(OptoReg::as_OptoReg(rbp->as_VMReg()));
    _ANY_REG_mask.Remove(OptoReg::as_OptoReg(rbp->as_VMReg()->next()));
  }
  if (need_r12_heapbase()) {
    _ANY_REG_mask.Remove(OptoReg::as_OptoReg(r12->as_VMReg()));
    _ANY_REG_mask.Remove(OptoReg::as_OptoReg(r12->as_VMReg()->next()));
  }

  _PTR_REG_mask = _ANY_REG_mask;
  _PTR_REG_mask.Remove(OptoReg::as_OptoReg(rsp->as_VMReg()));
  _PTR_REG_mask.Remove(OptoReg::as_OptoReg(rsp->as_VMReg()->next()));
  _PTR_REG_mask.Remove(OptoReg::as_OptoReg(r15->as_VMReg()));
  _PTR_REG_mask.Remove(OptoReg::as_OptoReg(r15->as_VMReg()->next()));
  if (!UseAPX) {
    for (uint i = 0; i < sizeof(egprs)/sizeof(Register); i++) {
      _PTR_REG_mask.Remove(OptoReg::as_OptoReg(egprs[i]->as_VMReg()));
      _PTR_REG_mask.Remove(OptoReg::as_OptoReg(egprs[i]->as_VMReg()->next()));
    }
  }

  _STACK_OR_PTR_REG_mask = _PTR_REG_mask;
  _STACK_OR_PTR_REG_mask.OR(STACK_OR_STACK_SLOTS_mask());

  _PTR_REG_NO_RBP_mask = _PTR_REG_mask;
  _PTR_REG_NO_RBP_mask.Remove(OptoReg::as_OptoReg(rbp->as_VMReg()));
  _PTR_REG_NO_RBP_mask.Remove(OptoReg::as_OptoReg(rbp->as_VMReg()->next()));

  _PTR_NO_RAX_REG_mask = _PTR_REG_mask;
  _PTR_NO_RAX_REG_mask.Remove(OptoReg::as_OptoReg(rax->as_VMReg()));
  _PTR_NO_RAX_REG_mask.Remove(OptoReg::as_OptoReg(rax->as_VMReg()->next()));

  _PTR_NO_RAX_RBX_REG_mask = _PTR_NO_RAX_REG_mask;
  _PTR_NO_RAX_RBX_REG_mask.Remove(OptoReg::as_OptoReg(rbx->as_VMReg()));
  _PTR_NO_RAX_RBX_REG_mask.Remove(OptoReg::as_OptoReg(rbx->as_VMReg()->next()));


  _LONG_REG_mask = _PTR_REG_mask;
  _STACK_OR_LONG_REG_mask = _LONG_REG_mask;
  _STACK_OR_LONG_REG_mask.OR(STACK_OR_STACK_SLOTS_mask());

  _LONG_NO_RAX_RDX_REG_mask = _LONG_REG_mask;
  _LONG_NO_RAX_RDX_REG_mask.Remove(OptoReg::as_OptoReg(rax->as_VMReg()));
  _LONG_NO_RAX_RDX_REG_mask.Remove(OptoReg::as_OptoReg(rax->as_VMReg()->next()));
  _LONG_NO_RAX_RDX_REG_mask.Remove(OptoReg::as_OptoReg(rdx->as_VMReg()));
  _LONG_NO_RAX_RDX_REG_mask.Remove(OptoReg::as_OptoReg(rdx->as_VMReg()->next()));

  _LONG_NO_RCX_REG_mask = _LONG_REG_mask;
  _LONG_NO_RCX_REG_mask.Remove(OptoReg::as_OptoReg(rcx->as_VMReg()));
  _LONG_NO_RCX_REG_mask.Remove(OptoReg::as_OptoReg(rcx->as_VMReg()->next()));

  _LONG_NO_RBP_R13_REG_mask = _LONG_REG_mask;
  _LONG_NO_RBP_R13_REG_mask.Remove(OptoReg::as_OptoReg(rbp->as_VMReg()));
  _LONG_NO_RBP_R13_REG_mask.Remove(OptoReg::as_OptoReg(rbp->as_VMReg()->next()));
  _LONG_NO_RBP_R13_REG_mask.Remove(OptoReg::as_OptoReg(r13->as_VMReg()));
  _LONG_NO_RBP_R13_REG_mask.Remove(OptoReg::as_OptoReg(r13->as_VMReg()->next()));

  _INT_REG_mask = _ALL_INT_REG_mask;
  if (!UseAPX) {
    for (uint i = 0; i < sizeof(egprs)/sizeof(Register); i++) {
      _INT_REG_mask.Remove(OptoReg::as_OptoReg(egprs[i]->as_VMReg()));
    }
  }

  if (PreserveFramePointer) {
    _INT_REG_mask.Remove(OptoReg::as_OptoReg(rbp->as_VMReg()));
  }
  if (need_r12_heapbase()) {
    _INT_REG_mask.Remove(OptoReg::as_OptoReg(r12->as_VMReg()));
  }

  _STACK_OR_INT_REG_mask = _INT_REG_mask;
  _STACK_OR_INT_REG_mask.OR(STACK_OR_STACK_SLOTS_mask());

  _INT_NO_RAX_RDX_REG_mask = _INT_REG_mask;
  _INT_NO_RAX_RDX_REG_mask.Remove(OptoReg::as_OptoReg(rax->as_VMReg()));
  _INT_NO_RAX_RDX_REG_mask.Remove(OptoReg::as_OptoReg(rdx->as_VMReg()));

  _INT_NO_RCX_REG_mask = _INT_REG_mask;
  _INT_NO_RCX_REG_mask.Remove(OptoReg::as_OptoReg(rcx->as_VMReg()));

  _INT_NO_RBP_R13_REG_mask = _INT_REG_mask;
  _INT_NO_RBP_R13_REG_mask.Remove(OptoReg::as_OptoReg(rbp->as_VMReg()));
  _INT_NO_RBP_R13_REG_mask.Remove(OptoReg::as_OptoReg(r13->as_VMReg()));

  // _FLOAT_REG_LEGACY_mask/_FLOAT_REG_EVEX_mask is generated by adlc
  // from the float_reg_legacy/float_reg_evex register class.
  _FLOAT_REG_mask = VM_Version::supports_evex() ? _FLOAT_REG_EVEX_mask : _FLOAT_REG_LEGACY_mask;
}

static bool generate_vzeroupper(Compile* C) {
  return (VM_Version::supports_vzeroupper() && (C->max_vector_size() > 16 || C->clear_upper_avx() == true)) ? true: false;  // Generate vzeroupper
}

static int clear_avx_size() {
  return generate_vzeroupper(Compile::current()) ? 3: 0;  // vzeroupper
}

// !!!!! Special hack to get all types of calls to specify the byte offset
//       from the start of the call to the point where the return address
//       will point.
int MachCallStaticJavaNode::ret_addr_offset()
{
  int offset = 5; // 5 bytes from start of call to where return address points
  offset += clear_avx_size();
  return offset;
}

int MachCallDynamicJavaNode::ret_addr_offset()
{
  int offset = 15; // 15 bytes from start of call to where return address points
  offset += clear_avx_size();
  return offset;
}

int MachCallRuntimeNode::ret_addr_offset() {
  if (_entry_point == nullptr) {
    // CallLeafNoFPInDirect
    return 3; // callq (register)
  }
  int offset = 13; // movq r10,#addr; callq (r10)
  if (this->ideal_Opcode() != Op_CallLeafVector) {
    offset += clear_avx_size();
  }
  return offset;
}

//
// Compute padding required for nodes which need alignment
//

// The address of the call instruction needs to be 4-byte aligned to
// ensure that it does not span a cache line so that it can be patched.
int CallStaticJavaDirectNode::compute_padding(int current_offset) const
{
  current_offset += clear_avx_size(); // skip vzeroupper
  current_offset += 1; // skip call opcode byte
  return align_up(current_offset, alignment_required()) - current_offset;
}

// The address of the call instruction needs to be 4-byte aligned to
// ensure that it does not span a cache line so that it can be patched.
int CallDynamicJavaDirectNode::compute_padding(int current_offset) const
{
  current_offset += clear_avx_size(); // skip vzeroupper
  current_offset += 11; // skip movq instruction + call opcode byte
  return align_up(current_offset, alignment_required()) - current_offset;
}

// This could be in MacroAssembler but it's fairly C2 specific
static void emit_cmpfp_fixup(MacroAssembler* masm) {
  Label exit;
  __ jccb(Assembler::noParity, exit);
  __ pushf();
  //
  // comiss/ucomiss instructions set ZF,PF,CF flags and
  // zero OF,AF,SF for NaN values.
  // Fixup flags by zeroing ZF,PF so that compare of NaN
  // values returns 'less than' result (CF is set).
  // Leave the rest of flags unchanged.
  //
  //    7 6 5 4 3 2 1 0
  //   |S|Z|r|A|r|P|r|C|  (r - reserved bit)
  //    0 0 1 0 1 0 1 1   (0x2B)
  //
  __ andq(Address(rsp, 0), 0xffffff2b);
  __ popf();
  __ bind(exit);
}

static void emit_cmpfp3(MacroAssembler* masm, Register dst) {
  Label done;
  __ movl(dst, -1);
  __ jcc(Assembler::parity, done);
  __ jcc(Assembler::below, done);
  __ setcc(Assembler::notEqual, dst);
  __ bind(done);
}

// Math.min()    # Math.max()
// --------------------------
// ucomis[s/d]   #
// ja   -> b     # a
// jp   -> NaN   # NaN
// jb   -> a     # b
// je            #
// |-jz -> a | b # a & b
// |    -> a     #
static void emit_fp_min_max(MacroAssembler* masm, XMMRegister dst,
                            XMMRegister a, XMMRegister b,
                            XMMRegister xmmt, Register rt,
                            bool min, bool single) {

  Label nan, zero, below, above, done;

  if (single)
    __ ucomiss(a, b);
  else
    __ ucomisd(a, b);

  if (dst->encoding() != (min ? b : a)->encoding())
    __ jccb(Assembler::above, above); // CF=0 & ZF=0
  else
    __ jccb(Assembler::above, done);

  __ jccb(Assembler::parity, nan);  // PF=1
  __ jccb(Assembler::below, below); // CF=1

  // equal
  __ vpxor(xmmt, xmmt, xmmt, Assembler::AVX_128bit);
  if (single) {
    __ ucomiss(a, xmmt);
    __ jccb(Assembler::equal, zero);

    __ movflt(dst, a);
    __ jmp(done);
  }
  else {
    __ ucomisd(a, xmmt);
    __ jccb(Assembler::equal, zero);

    __ movdbl(dst, a);
    __ jmp(done);
  }

  __ bind(zero);
  if (min)
    __ vpor(dst, a, b, Assembler::AVX_128bit);
  else
    __ vpand(dst, a, b, Assembler::AVX_128bit);

  __ jmp(done);

  __ bind(above);
  if (single)
    __ movflt(dst, min ? b : a);
  else
    __ movdbl(dst, min ? b : a);

  __ jmp(done);

  __ bind(nan);
  if (single) {
    __ movl(rt, 0x7fc00000); // Float.NaN
    __ movdl(dst, rt);
  }
  else {
    __ mov64(rt, 0x7ff8000000000000L); // Double.NaN
    __ movdq(dst, rt);
  }
  __ jmp(done);

  __ bind(below);
  if (single)
    __ movflt(dst, min ? a : b);
  else
    __ movdbl(dst, min ? a : b);

  __ bind(done);
}

//=============================================================================
const RegMask& MachConstantBaseNode::_out_RegMask = RegMask::Empty;

int ConstantTable::calculate_table_base_offset() const {
  return 0;  // absolute addressing, no offset
}

bool MachConstantBaseNode::requires_postalloc_expand() const { return false; }
void MachConstantBaseNode::postalloc_expand(GrowableArray <Node *> *nodes, PhaseRegAlloc *ra_) {
  ShouldNotReachHere();
}

void MachConstantBaseNode::emit(C2_MacroAssembler* masm, PhaseRegAlloc* ra_) const {
  // Empty encoding
}

uint MachConstantBaseNode::size(PhaseRegAlloc* ra_) const {
  return 0;
}

#ifndef PRODUCT
void MachConstantBaseNode::format(PhaseRegAlloc* ra_, outputStream* st) const {
  st->print("# MachConstantBaseNode (empty encoding)");
}
#endif


//=============================================================================
#ifndef PRODUCT
void MachPrologNode::format(PhaseRegAlloc* ra_, outputStream* st) const {
  Compile* C = ra_->C;

  int framesize = C->output()->frame_size_in_bytes();
  int bangsize = C->output()->bang_size_in_bytes();
  assert((framesize & (StackAlignmentInBytes-1)) == 0, "frame size not aligned");
  // Remove wordSize for return addr which is already pushed.
  framesize -= wordSize;

  if (C->output()->need_stack_bang(bangsize)) {
    framesize -= wordSize;
    st->print("# stack bang (%d bytes)", bangsize);
    st->print("\n\t");
    st->print("pushq   rbp\t# Save rbp");
    if (PreserveFramePointer) {
        st->print("\n\t");
        st->print("movq    rbp, rsp\t# Save the caller's SP into rbp");
    }
    if (framesize) {
      st->print("\n\t");
      st->print("subq    rsp, #%d\t# Create frame",framesize);
    }
  } else {
    st->print("subq    rsp, #%d\t# Create frame",framesize);
    st->print("\n\t");
    framesize -= wordSize;
    st->print("movq    [rsp + #%d], rbp\t# Save rbp",framesize);
    if (PreserveFramePointer) {
      st->print("\n\t");
      st->print("movq    rbp, rsp\t# Save the caller's SP into rbp");
      if (framesize > 0) {
        st->print("\n\t");
        st->print("addq    rbp, #%d", framesize);
      }
    }
  }

  if (VerifyStackAtCalls) {
    st->print("\n\t");
    framesize -= wordSize;
    st->print("movq    [rsp + #%d], 0xbadb100d\t# Majik cookie for stack depth check",framesize);
#ifdef ASSERT
    st->print("\n\t");
    st->print("# stack alignment check");
#endif
  }
  if (C->stub_function() != nullptr) {
    st->print("\n\t");
    st->print("cmpl    [r15_thread + #disarmed_guard_value_offset], #disarmed_guard_value\t");
    st->print("\n\t");
    st->print("je      fast_entry\t");
    st->print("\n\t");
    st->print("call    #nmethod_entry_barrier_stub\t");
    st->print("\n\tfast_entry:");
  }
  st->cr();
}
#endif

void MachPrologNode::emit(C2_MacroAssembler *masm, PhaseRegAlloc *ra_) const {
  Compile* C = ra_->C;

<<<<<<< HEAD
  __ verified_entry(C);
=======
  int framesize = C->output()->frame_size_in_bytes();
  int bangsize = C->output()->bang_size_in_bytes();

  if (C->clinit_barrier_on_entry()) {
    assert(VM_Version::supports_fast_class_init_checks(), "sanity");
    assert(!C->method()->holder()->is_not_initialized(), "initialization should have been started");

    Label L_skip_barrier;
    Register klass = rscratch1;

    __ mov_metadata(klass, C->method()->holder()->constant_encoding());
    __ clinit_barrier(klass, &L_skip_barrier /*L_fast_path*/);

    __ jump(RuntimeAddress(SharedRuntime::get_handle_wrong_method_stub())); // slow path
>>>>>>> bcac42aa

  if (ra_->C->stub_function() == nullptr) {
    __ entry_barrier();
  }

  if (!Compile::current()->output()->in_scratch_emit_size()) {
    __ bind(*_verified_entry);
  }

  C->output()->set_frame_complete(__ offset());

  if (C->has_mach_constant_base_node()) {
    // NOTE: We set the table base offset here because users might be
    // emitted before MachConstantBaseNode.
    ConstantTable& constant_table = C->output()->constant_table();
    constant_table.set_table_base_offset(constant_table.calculate_table_base_offset());
  }
}

int MachPrologNode::reloc() const
{
  return 0; // a large enough number
}

//=============================================================================
#ifndef PRODUCT
void MachEpilogNode::format(PhaseRegAlloc* ra_, outputStream* st) const
{
  Compile* C = ra_->C;
  if (generate_vzeroupper(C)) {
    st->print("vzeroupper");
    st->cr(); st->print("\t");
  }

  int framesize = C->output()->frame_size_in_bytes();
  assert((framesize & (StackAlignmentInBytes-1)) == 0, "frame size not aligned");
  // Remove word for return adr already pushed
  // and RBP
  framesize -= 2*wordSize;

  if (framesize) {
    st->print_cr("addq    rsp, %d\t# Destroy frame", framesize);
    st->print("\t");
  }

  st->print_cr("popq    rbp");
  if (do_polling() && C->is_method_compilation()) {
    st->print("\t");
    st->print_cr("cmpq    rsp, poll_offset[r15_thread] \n\t"
                 "ja      #safepoint_stub\t"
                 "# Safepoint: poll for GC");
  }
}
#endif

void MachEpilogNode::emit(C2_MacroAssembler* masm, PhaseRegAlloc* ra_) const
{
  Compile* C = ra_->C;

  if (generate_vzeroupper(C)) {
    // Clear upper bits of YMM registers when current compiled code uses
    // wide vectors to avoid AVX <-> SSE transition penalty during call.
    __ vzeroupper();
  }

  // Subtract two words to account for return address and rbp
  int initial_framesize = C->output()->frame_size_in_bytes() - 2*wordSize;
  __ remove_frame(initial_framesize, C->needs_stack_repair());

  if (StackReservedPages > 0 && C->has_reserved_stack_access()) {
    __ reserved_stack_check();
  }

  if (do_polling() && C->is_method_compilation()) {
    Label dummy_label;
    Label* code_stub = &dummy_label;
    if (!C->output()->in_scratch_emit_size()) {
      C2SafepointPollStub* stub = new (C->comp_arena()) C2SafepointPollStub(__ offset());
      C->output()->add_stub(stub);
      code_stub = &stub->entry();
    }
    __ relocate(relocInfo::poll_return_type);
    __ safepoint_poll(*code_stub, true /* at_return */, true /* in_nmethod */);
  }
}

int MachEpilogNode::reloc() const
{
  return 2; // a large enough number
}

const Pipeline* MachEpilogNode::pipeline() const
{
  return MachNode::pipeline_class();
}

//=============================================================================

enum RC {
  rc_bad,
  rc_int,
  rc_kreg,
  rc_float,
  rc_stack
};

static enum RC rc_class(OptoReg::Name reg)
{
  if( !OptoReg::is_valid(reg)  ) return rc_bad;

  if (OptoReg::is_stack(reg)) return rc_stack;

  VMReg r = OptoReg::as_VMReg(reg);

  if (r->is_Register()) return rc_int;

  if (r->is_KRegister()) return rc_kreg;

  assert(r->is_XMMRegister(), "must be");
  return rc_float;
}

// Next two methods are shared by 32- and 64-bit VM. They are defined in x86.ad.
static void vec_mov_helper(C2_MacroAssembler *masm, int src_lo, int dst_lo,
                          int src_hi, int dst_hi, uint ireg, outputStream* st);

void vec_spill_helper(C2_MacroAssembler *masm, bool is_load,
                     int stack_offset, int reg, uint ireg, outputStream* st);

static void vec_stack_to_stack_helper(C2_MacroAssembler *masm, int src_offset,
                                      int dst_offset, uint ireg, outputStream* st) {
  if (masm) {
    switch (ireg) {
    case Op_VecS:
      __ movq(Address(rsp, -8), rax);
      __ movl(rax, Address(rsp, src_offset));
      __ movl(Address(rsp, dst_offset), rax);
      __ movq(rax, Address(rsp, -8));
      break;
    case Op_VecD:
      __ pushq(Address(rsp, src_offset));
      __ popq (Address(rsp, dst_offset));
      break;
    case Op_VecX:
      __ pushq(Address(rsp, src_offset));
      __ popq (Address(rsp, dst_offset));
      __ pushq(Address(rsp, src_offset+8));
      __ popq (Address(rsp, dst_offset+8));
      break;
    case Op_VecY:
      __ vmovdqu(Address(rsp, -32), xmm0);
      __ vmovdqu(xmm0, Address(rsp, src_offset));
      __ vmovdqu(Address(rsp, dst_offset), xmm0);
      __ vmovdqu(xmm0, Address(rsp, -32));
      break;
    case Op_VecZ:
      __ evmovdquq(Address(rsp, -64), xmm0, 2);
      __ evmovdquq(xmm0, Address(rsp, src_offset), 2);
      __ evmovdquq(Address(rsp, dst_offset), xmm0, 2);
      __ evmovdquq(xmm0, Address(rsp, -64), 2);
      break;
    default:
      ShouldNotReachHere();
    }
#ifndef PRODUCT
  } else {
    switch (ireg) {
    case Op_VecS:
      st->print("movq    [rsp - #8], rax\t# 32-bit mem-mem spill\n\t"
                "movl    rax, [rsp + #%d]\n\t"
                "movl    [rsp + #%d], rax\n\t"
                "movq    rax, [rsp - #8]",
                src_offset, dst_offset);
      break;
    case Op_VecD:
      st->print("pushq   [rsp + #%d]\t# 64-bit mem-mem spill\n\t"
                "popq    [rsp + #%d]",
                src_offset, dst_offset);
      break;
     case Op_VecX:
      st->print("pushq   [rsp + #%d]\t# 128-bit mem-mem spill\n\t"
                "popq    [rsp + #%d]\n\t"
                "pushq   [rsp + #%d]\n\t"
                "popq    [rsp + #%d]",
                src_offset, dst_offset, src_offset+8, dst_offset+8);
      break;
    case Op_VecY:
      st->print("vmovdqu [rsp - #32], xmm0\t# 256-bit mem-mem spill\n\t"
                "vmovdqu xmm0, [rsp + #%d]\n\t"
                "vmovdqu [rsp + #%d], xmm0\n\t"
                "vmovdqu xmm0, [rsp - #32]",
                src_offset, dst_offset);
      break;
    case Op_VecZ:
      st->print("vmovdqu [rsp - #64], xmm0\t# 512-bit mem-mem spill\n\t"
                "vmovdqu xmm0, [rsp + #%d]\n\t"
                "vmovdqu [rsp + #%d], xmm0\n\t"
                "vmovdqu xmm0, [rsp - #64]",
                src_offset, dst_offset);
      break;
    default:
      ShouldNotReachHere();
    }
#endif
  }
}

uint MachSpillCopyNode::implementation(C2_MacroAssembler* masm,
                                       PhaseRegAlloc* ra_,
                                       bool do_size,
                                       outputStream* st) const {
  assert(masm != nullptr || st  != nullptr, "sanity");
  // Get registers to move
  OptoReg::Name src_second = ra_->get_reg_second(in(1));
  OptoReg::Name src_first = ra_->get_reg_first(in(1));
  OptoReg::Name dst_second = ra_->get_reg_second(this);
  OptoReg::Name dst_first = ra_->get_reg_first(this);

  enum RC src_second_rc = rc_class(src_second);
  enum RC src_first_rc = rc_class(src_first);
  enum RC dst_second_rc = rc_class(dst_second);
  enum RC dst_first_rc = rc_class(dst_first);

  assert(OptoReg::is_valid(src_first) && OptoReg::is_valid(dst_first),
         "must move at least 1 register" );

  if (src_first == dst_first && src_second == dst_second) {
    // Self copy, no move
    return 0;
  }
  if (bottom_type()->isa_vect() != nullptr && bottom_type()->isa_vectmask() == nullptr) {
    uint ireg = ideal_reg();
    assert((src_first_rc != rc_int && dst_first_rc != rc_int), "sanity");
    assert((ireg == Op_VecS || ireg == Op_VecD || ireg == Op_VecX || ireg == Op_VecY || ireg == Op_VecZ ), "sanity");
    if( src_first_rc == rc_stack && dst_first_rc == rc_stack ) {
      // mem -> mem
      int src_offset = ra_->reg2offset(src_first);
      int dst_offset = ra_->reg2offset(dst_first);
      vec_stack_to_stack_helper(masm, src_offset, dst_offset, ireg, st);
    } else if (src_first_rc == rc_float && dst_first_rc == rc_float ) {
      vec_mov_helper(masm, src_first, dst_first, src_second, dst_second, ireg, st);
    } else if (src_first_rc == rc_float && dst_first_rc == rc_stack ) {
      int stack_offset = ra_->reg2offset(dst_first);
      vec_spill_helper(masm, false, stack_offset, src_first, ireg, st);
    } else if (src_first_rc == rc_stack && dst_first_rc == rc_float ) {
      int stack_offset = ra_->reg2offset(src_first);
      vec_spill_helper(masm, true,  stack_offset, dst_first, ireg, st);
    } else {
      ShouldNotReachHere();
    }
    return 0;
  }
  if (src_first_rc == rc_stack) {
    // mem ->
    if (dst_first_rc == rc_stack) {
      // mem -> mem
      assert(src_second != dst_first, "overlap");
      if ((src_first & 1) == 0 && src_first + 1 == src_second &&
          (dst_first & 1) == 0 && dst_first + 1 == dst_second) {
        // 64-bit
        int src_offset = ra_->reg2offset(src_first);
        int dst_offset = ra_->reg2offset(dst_first);
        if (masm) {
          __ pushq(Address(rsp, src_offset));
          __ popq (Address(rsp, dst_offset));
#ifndef PRODUCT
        } else {
          st->print("pushq   [rsp + #%d]\t# 64-bit mem-mem spill\n\t"
                    "popq    [rsp + #%d]",
                     src_offset, dst_offset);
#endif
        }
      } else {
        // 32-bit
        assert(!((src_first & 1) == 0 && src_first + 1 == src_second), "no transform");
        assert(!((dst_first & 1) == 0 && dst_first + 1 == dst_second), "no transform");
        // No pushl/popl, so:
        int src_offset = ra_->reg2offset(src_first);
        int dst_offset = ra_->reg2offset(dst_first);
        if (masm) {
          __ movq(Address(rsp, -8), rax);
          __ movl(rax, Address(rsp, src_offset));
          __ movl(Address(rsp, dst_offset), rax);
          __ movq(rax, Address(rsp, -8));
#ifndef PRODUCT
        } else {
          st->print("movq    [rsp - #8], rax\t# 32-bit mem-mem spill\n\t"
                    "movl    rax, [rsp + #%d]\n\t"
                    "movl    [rsp + #%d], rax\n\t"
                    "movq    rax, [rsp - #8]",
                     src_offset, dst_offset);
#endif
        }
      }
      return 0;
    } else if (dst_first_rc == rc_int) {
      // mem -> gpr
      if ((src_first & 1) == 0 && src_first + 1 == src_second &&
          (dst_first & 1) == 0 && dst_first + 1 == dst_second) {
        // 64-bit
        int offset = ra_->reg2offset(src_first);
        if (masm) {
          __ movq(as_Register(Matcher::_regEncode[dst_first]), Address(rsp, offset));
#ifndef PRODUCT
        } else {
          st->print("movq    %s, [rsp + #%d]\t# spill",
                     Matcher::regName[dst_first],
                     offset);
#endif
        }
      } else {
        // 32-bit
        assert(!((src_first & 1) == 0 && src_first + 1 == src_second), "no transform");
        assert(!((dst_first & 1) == 0 && dst_first + 1 == dst_second), "no transform");
        int offset = ra_->reg2offset(src_first);
        if (masm) {
          __ movl(as_Register(Matcher::_regEncode[dst_first]), Address(rsp, offset));
#ifndef PRODUCT
        } else {
          st->print("movl    %s, [rsp + #%d]\t# spill",
                     Matcher::regName[dst_first],
                     offset);
#endif
        }
      }
      return 0;
    } else if (dst_first_rc == rc_float) {
      // mem-> xmm
      if ((src_first & 1) == 0 && src_first + 1 == src_second &&
          (dst_first & 1) == 0 && dst_first + 1 == dst_second) {
        // 64-bit
        int offset = ra_->reg2offset(src_first);
        if (masm) {
          __ movdbl( as_XMMRegister(Matcher::_regEncode[dst_first]), Address(rsp, offset));
#ifndef PRODUCT
        } else {
          st->print("%s  %s, [rsp + #%d]\t# spill",
                     UseXmmLoadAndClearUpper ? "movsd " : "movlpd",
                     Matcher::regName[dst_first],
                     offset);
#endif
        }
      } else {
        // 32-bit
        assert(!((src_first & 1) == 0 && src_first + 1 == src_second), "no transform");
        assert(!((dst_first & 1) == 0 && dst_first + 1 == dst_second), "no transform");
        int offset = ra_->reg2offset(src_first);
        if (masm) {
          __ movflt( as_XMMRegister(Matcher::_regEncode[dst_first]), Address(rsp, offset));
#ifndef PRODUCT
        } else {
          st->print("movss   %s, [rsp + #%d]\t# spill",
                     Matcher::regName[dst_first],
                     offset);
#endif
        }
      }
      return 0;
    } else if (dst_first_rc == rc_kreg) {
      // mem -> kreg
      if ((src_first & 1) == 0 && src_first + 1 == src_second &&
          (dst_first & 1) == 0 && dst_first + 1 == dst_second) {
        // 64-bit
        int offset = ra_->reg2offset(src_first);
        if (masm) {
          __ kmov(as_KRegister(Matcher::_regEncode[dst_first]), Address(rsp, offset));
#ifndef PRODUCT
        } else {
          st->print("kmovq   %s, [rsp + #%d]\t# spill",
                     Matcher::regName[dst_first],
                     offset);
#endif
        }
      }
      return 0;
    }
  } else if (src_first_rc == rc_int) {
    // gpr ->
    if (dst_first_rc == rc_stack) {
      // gpr -> mem
      if ((src_first & 1) == 0 && src_first + 1 == src_second &&
          (dst_first & 1) == 0 && dst_first + 1 == dst_second) {
        // 64-bit
        int offset = ra_->reg2offset(dst_first);
        if (masm) {
          __ movq(Address(rsp, offset), as_Register(Matcher::_regEncode[src_first]));
#ifndef PRODUCT
        } else {
          st->print("movq    [rsp + #%d], %s\t# spill",
                     offset,
                     Matcher::regName[src_first]);
#endif
        }
      } else {
        // 32-bit
        assert(!((src_first & 1) == 0 && src_first + 1 == src_second), "no transform");
        assert(!((dst_first & 1) == 0 && dst_first + 1 == dst_second), "no transform");
        int offset = ra_->reg2offset(dst_first);
        if (masm) {
          __ movl(Address(rsp, offset), as_Register(Matcher::_regEncode[src_first]));
#ifndef PRODUCT
        } else {
          st->print("movl    [rsp + #%d], %s\t# spill",
                     offset,
                     Matcher::regName[src_first]);
#endif
        }
      }
      return 0;
    } else if (dst_first_rc == rc_int) {
      // gpr -> gpr
      if ((src_first & 1) == 0 && src_first + 1 == src_second &&
          (dst_first & 1) == 0 && dst_first + 1 == dst_second) {
        // 64-bit
        if (masm) {
          __ movq(as_Register(Matcher::_regEncode[dst_first]),
                  as_Register(Matcher::_regEncode[src_first]));
#ifndef PRODUCT
        } else {
          st->print("movq    %s, %s\t# spill",
                     Matcher::regName[dst_first],
                     Matcher::regName[src_first]);
#endif
        }
        return 0;
      } else {
        // 32-bit
        assert(!((src_first & 1) == 0 && src_first + 1 == src_second), "no transform");
        assert(!((dst_first & 1) == 0 && dst_first + 1 == dst_second), "no transform");
        if (masm) {
          __ movl(as_Register(Matcher::_regEncode[dst_first]),
                  as_Register(Matcher::_regEncode[src_first]));
#ifndef PRODUCT
        } else {
          st->print("movl    %s, %s\t# spill",
                     Matcher::regName[dst_first],
                     Matcher::regName[src_first]);
#endif
        }
        return 0;
      }
    } else if (dst_first_rc == rc_float) {
      // gpr -> xmm
      if ((src_first & 1) == 0 && src_first + 1 == src_second &&
          (dst_first & 1) == 0 && dst_first + 1 == dst_second) {
        // 64-bit
        if (masm) {
          __ movdq( as_XMMRegister(Matcher::_regEncode[dst_first]), as_Register(Matcher::_regEncode[src_first]));
#ifndef PRODUCT
        } else {
          st->print("movdq   %s, %s\t# spill",
                     Matcher::regName[dst_first],
                     Matcher::regName[src_first]);
#endif
        }
      } else {
        // 32-bit
        assert(!((src_first & 1) == 0 && src_first + 1 == src_second), "no transform");
        assert(!((dst_first & 1) == 0 && dst_first + 1 == dst_second), "no transform");
        if (masm) {
          __ movdl( as_XMMRegister(Matcher::_regEncode[dst_first]), as_Register(Matcher::_regEncode[src_first]));
#ifndef PRODUCT
        } else {
          st->print("movdl   %s, %s\t# spill",
                     Matcher::regName[dst_first],
                     Matcher::regName[src_first]);
#endif
        }
      }
      return 0;
    } else if (dst_first_rc == rc_kreg) {
      if ((src_first & 1) == 0 && src_first + 1 == src_second &&
          (dst_first & 1) == 0 && dst_first + 1 == dst_second) {
        // 64-bit
        if (masm) {
          __ kmov(as_KRegister(Matcher::_regEncode[dst_first]), as_Register(Matcher::_regEncode[src_first]));
  #ifndef PRODUCT
        } else {
           st->print("kmovq   %s, %s\t# spill",
                       Matcher::regName[dst_first],
                       Matcher::regName[src_first]);
  #endif
        }
      }
      Unimplemented();
      return 0;
    }
  } else if (src_first_rc == rc_float) {
    // xmm ->
    if (dst_first_rc == rc_stack) {
      // xmm -> mem
      if ((src_first & 1) == 0 && src_first + 1 == src_second &&
          (dst_first & 1) == 0 && dst_first + 1 == dst_second) {
        // 64-bit
        int offset = ra_->reg2offset(dst_first);
        if (masm) {
          __ movdbl( Address(rsp, offset), as_XMMRegister(Matcher::_regEncode[src_first]));
#ifndef PRODUCT
        } else {
          st->print("movsd   [rsp + #%d], %s\t# spill",
                     offset,
                     Matcher::regName[src_first]);
#endif
        }
      } else {
        // 32-bit
        assert(!((src_first & 1) == 0 && src_first + 1 == src_second), "no transform");
        assert(!((dst_first & 1) == 0 && dst_first + 1 == dst_second), "no transform");
        int offset = ra_->reg2offset(dst_first);
        if (masm) {
          __ movflt(Address(rsp, offset), as_XMMRegister(Matcher::_regEncode[src_first]));
#ifndef PRODUCT
        } else {
          st->print("movss   [rsp + #%d], %s\t# spill",
                     offset,
                     Matcher::regName[src_first]);
#endif
        }
      }
      return 0;
    } else if (dst_first_rc == rc_int) {
      // xmm -> gpr
      if ((src_first & 1) == 0 && src_first + 1 == src_second &&
          (dst_first & 1) == 0 && dst_first + 1 == dst_second) {
        // 64-bit
        if (masm) {
          __ movdq( as_Register(Matcher::_regEncode[dst_first]), as_XMMRegister(Matcher::_regEncode[src_first]));
#ifndef PRODUCT
        } else {
          st->print("movdq   %s, %s\t# spill",
                     Matcher::regName[dst_first],
                     Matcher::regName[src_first]);
#endif
        }
      } else {
        // 32-bit
        assert(!((src_first & 1) == 0 && src_first + 1 == src_second), "no transform");
        assert(!((dst_first & 1) == 0 && dst_first + 1 == dst_second), "no transform");
        if (masm) {
          __ movdl( as_Register(Matcher::_regEncode[dst_first]), as_XMMRegister(Matcher::_regEncode[src_first]));
#ifndef PRODUCT
        } else {
          st->print("movdl   %s, %s\t# spill",
                     Matcher::regName[dst_first],
                     Matcher::regName[src_first]);
#endif
        }
      }
      return 0;
    } else if (dst_first_rc == rc_float) {
      // xmm -> xmm
      if ((src_first & 1) == 0 && src_first + 1 == src_second &&
          (dst_first & 1) == 0 && dst_first + 1 == dst_second) {
        // 64-bit
        if (masm) {
          __ movdbl( as_XMMRegister(Matcher::_regEncode[dst_first]), as_XMMRegister(Matcher::_regEncode[src_first]));
#ifndef PRODUCT
        } else {
          st->print("%s  %s, %s\t# spill",
                     UseXmmRegToRegMoveAll ? "movapd" : "movsd ",
                     Matcher::regName[dst_first],
                     Matcher::regName[src_first]);
#endif
        }
      } else {
        // 32-bit
        assert(!((src_first & 1) == 0 && src_first + 1 == src_second), "no transform");
        assert(!((dst_first & 1) == 0 && dst_first + 1 == dst_second), "no transform");
        if (masm) {
          __ movflt( as_XMMRegister(Matcher::_regEncode[dst_first]), as_XMMRegister(Matcher::_regEncode[src_first]));
#ifndef PRODUCT
        } else {
          st->print("%s  %s, %s\t# spill",
                     UseXmmRegToRegMoveAll ? "movaps" : "movss ",
                     Matcher::regName[dst_first],
                     Matcher::regName[src_first]);
#endif
        }
      }
      return 0;
    } else if (dst_first_rc == rc_kreg) {
      assert(false, "Illegal spilling");
      return 0;
    }
  } else if (src_first_rc == rc_kreg) {
    if (dst_first_rc == rc_stack) {
      // mem -> kreg
      if ((src_first & 1) == 0 && src_first + 1 == src_second &&
          (dst_first & 1) == 0 && dst_first + 1 == dst_second) {
        // 64-bit
        int offset = ra_->reg2offset(dst_first);
        if (masm) {
          __ kmov(Address(rsp, offset), as_KRegister(Matcher::_regEncode[src_first]));
#ifndef PRODUCT
        } else {
          st->print("kmovq   [rsp + #%d] , %s\t# spill",
                     offset,
                     Matcher::regName[src_first]);
#endif
        }
      }
      return 0;
    } else if (dst_first_rc == rc_int) {
      if ((src_first & 1) == 0 && src_first + 1 == src_second &&
          (dst_first & 1) == 0 && dst_first + 1 == dst_second) {
        // 64-bit
        if (masm) {
          __ kmov(as_Register(Matcher::_regEncode[dst_first]), as_KRegister(Matcher::_regEncode[src_first]));
#ifndef PRODUCT
        } else {
         st->print("kmovq   %s, %s\t# spill",
                     Matcher::regName[dst_first],
                     Matcher::regName[src_first]);
#endif
        }
      }
      Unimplemented();
      return 0;
    } else if (dst_first_rc == rc_kreg) {
      if ((src_first & 1) == 0 && src_first + 1 == src_second &&
          (dst_first & 1) == 0 && dst_first + 1 == dst_second) {
        // 64-bit
        if (masm) {
          __ kmov(as_KRegister(Matcher::_regEncode[dst_first]), as_KRegister(Matcher::_regEncode[src_first]));
#ifndef PRODUCT
        } else {
         st->print("kmovq   %s, %s\t# spill",
                     Matcher::regName[dst_first],
                     Matcher::regName[src_first]);
#endif
        }
      }
      return 0;
    } else if (dst_first_rc == rc_float) {
      assert(false, "Illegal spill");
      return 0;
    }
  }

  assert(0," foo ");
  Unimplemented();
  return 0;
}

#ifndef PRODUCT
void MachSpillCopyNode::format(PhaseRegAlloc *ra_, outputStream* st) const {
  implementation(nullptr, ra_, false, st);
}
#endif

void MachSpillCopyNode::emit(C2_MacroAssembler *masm, PhaseRegAlloc *ra_) const {
  implementation(masm, ra_, false, nullptr);
}

uint MachSpillCopyNode::size(PhaseRegAlloc *ra_) const {
  return MachNode::size(ra_);
}

//=============================================================================
#ifndef PRODUCT
void BoxLockNode::format(PhaseRegAlloc* ra_, outputStream* st) const
{
  int offset = ra_->reg2offset(in_RegMask(0).find_first_elem());
  int reg = ra_->get_reg_first(this);
  st->print("leaq    %s, [rsp + #%d]\t# box lock",
            Matcher::regName[reg], offset);
}
#endif

void BoxLockNode::emit(C2_MacroAssembler* masm, PhaseRegAlloc* ra_) const
{
  int offset = ra_->reg2offset(in_RegMask(0).find_first_elem());
  int reg = ra_->get_encode(this);

  __ lea(as_Register(reg), Address(rsp, offset));
}

uint BoxLockNode::size(PhaseRegAlloc *ra_) const
{
  int offset = ra_->reg2offset(in_RegMask(0).find_first_elem());
  if (ra_->get_encode(this) > 15) {
    return (offset < 0x80) ? 6 : 9; // REX2
  } else {
    return (offset < 0x80) ? 5 : 8; // REX
  }
}

//=============================================================================
#ifndef PRODUCT
void MachVEPNode::format(PhaseRegAlloc* ra_, outputStream* st) const
{
  st->print_cr("MachVEPNode");
}
#endif

void MachVEPNode::emit(C2_MacroAssembler* masm, PhaseRegAlloc* ra_) const
{
  CodeBuffer* cbuf = masm->code();
  uint insts_size = cbuf->insts_size();
  if (!_verified) {
    __ ic_check(1);
  } else {
    // TODO 8284443 Avoid creation of temporary frame
    if (ra_->C->stub_function() == nullptr) {
      __ verified_entry(ra_->C, 0);
      __ entry_barrier();
      int initial_framesize = ra_->C->output()->frame_size_in_bytes() - 2*wordSize;
      __ remove_frame(initial_framesize, false);
    }
    // Unpack inline type args passed as oop and then jump to
    // the verified entry point (skipping the unverified entry).
    int sp_inc = __ unpack_inline_args(ra_->C, _receiver_only);
    // Emit code for verified entry and save increment for stack repair on return
    __ verified_entry(ra_->C, sp_inc);
    if (Compile::current()->output()->in_scratch_emit_size()) {
      Label dummy_verified_entry;
      __ jmp(dummy_verified_entry);
    } else {
      __ jmp(*_verified_entry);
    }
  }
  /* WARNING these NOPs are critical so that verified entry point is properly
     4 bytes aligned for patching by NativeJump::patch_verified_entry() */
  int nops_cnt = 4 - ((cbuf->insts_size() - insts_size) & 0x3);
  nops_cnt &= 0x3; // Do not add nops if code is aligned.
  if (nops_cnt > 0) {
    __ nop(nops_cnt);
  }
}

//=============================================================================
#ifndef PRODUCT
void MachUEPNode::format(PhaseRegAlloc* ra_, outputStream* st) const
{
  if (UseCompressedClassPointers) {
    st->print_cr("movl    rscratch1, [j_rarg0 + oopDesc::klass_offset_in_bytes()]\t# compressed klass");
    st->print_cr("\tcmpl    rscratch1, [rax + CompiledICData::speculated_klass_offset()]\t # Inline cache check");
  } else {
    st->print_cr("movq    rscratch1, [j_rarg0 + oopDesc::klass_offset_in_bytes()]\t# compressed klass");
    st->print_cr("\tcmpq    rscratch1, [rax + CompiledICData::speculated_klass_offset()]\t # Inline cache check");
  }
  st->print_cr("\tjne     SharedRuntime::_ic_miss_stub");
}
#endif

void MachUEPNode::emit(C2_MacroAssembler* masm, PhaseRegAlloc* ra_) const
{
  __ ic_check(InteriorEntryAlignment);
}

//=============================================================================

bool Matcher::supports_vector_calling_convention(void) {
  if (EnableVectorSupport && UseVectorStubs) {
    return true;
  }
  return false;
}

OptoRegPair Matcher::vector_return_value(uint ideal_reg) {
  assert(EnableVectorSupport && UseVectorStubs, "sanity");
  int lo = XMM0_num;
  int hi = XMM0b_num;
  if (ideal_reg == Op_VecX) hi = XMM0d_num;
  else if (ideal_reg == Op_VecY) hi = XMM0h_num;
  else if (ideal_reg == Op_VecZ) hi = XMM0p_num;
  return OptoRegPair(hi, lo);
}

// Is this branch offset short enough that a short branch can be used?
//
// NOTE: If the platform does not provide any short branch variants, then
//       this method should return false for offset 0.
bool Matcher::is_short_branch_offset(int rule, int br_size, int offset) {
  // The passed offset is relative to address of the branch.
  // On 86 a branch displacement is calculated relative to address
  // of a next instruction.
  offset -= br_size;

  // the short version of jmpConUCF2 contains multiple branches,
  // making the reach slightly less
  if (rule == jmpConUCF2_rule)
    return (-126 <= offset && offset <= 125);
  return (-128 <= offset && offset <= 127);
}

// Return whether or not this register is ever used as an argument.
// This function is used on startup to build the trampoline stubs in
// generateOptoStub.  Registers not mentioned will be killed by the VM
// call in the trampoline, and arguments in those registers not be
// available to the callee.
bool Matcher::can_be_java_arg(int reg)
{
  return
    reg ==  RDI_num || reg == RDI_H_num ||
    reg ==  RSI_num || reg == RSI_H_num ||
    reg ==  RDX_num || reg == RDX_H_num ||
    reg ==  RCX_num || reg == RCX_H_num ||
    reg ==   R8_num || reg ==  R8_H_num ||
    reg ==   R9_num || reg ==  R9_H_num ||
    reg ==  R12_num || reg == R12_H_num ||
    reg == XMM0_num || reg == XMM0b_num ||
    reg == XMM1_num || reg == XMM1b_num ||
    reg == XMM2_num || reg == XMM2b_num ||
    reg == XMM3_num || reg == XMM3b_num ||
    reg == XMM4_num || reg == XMM4b_num ||
    reg == XMM5_num || reg == XMM5b_num ||
    reg == XMM6_num || reg == XMM6b_num ||
    reg == XMM7_num || reg == XMM7b_num;
}

bool Matcher::is_spillable_arg(int reg)
{
  return can_be_java_arg(reg);
}

uint Matcher::int_pressure_limit()
{
  return (INTPRESSURE == -1) ? _INT_REG_mask.Size() : INTPRESSURE;
}

uint Matcher::float_pressure_limit()
{
  // After experiment around with different values, the following default threshold
  // works best for LCM's register pressure scheduling on x64.
  uint dec_count  = VM_Version::supports_evex() ? 4 : 2;
  uint default_float_pressure_threshold = _FLOAT_REG_mask.Size() - dec_count;
  return (FLOATPRESSURE == -1) ? default_float_pressure_threshold : FLOATPRESSURE;
}

bool Matcher::use_asm_for_ldiv_by_con( jlong divisor ) {
  // In 64 bit mode a code which use multiply when
  // devisor is constant is faster than hardware
  // DIV instruction (it uses MulHiL).
  return false;
}

// Register for DIVI projection of divmodI
RegMask Matcher::divI_proj_mask() {
  return INT_RAX_REG_mask();
}

// Register for MODI projection of divmodI
RegMask Matcher::modI_proj_mask() {
  return INT_RDX_REG_mask();
}

// Register for DIVL projection of divmodL
RegMask Matcher::divL_proj_mask() {
  return LONG_RAX_REG_mask();
}

// Register for MODL projection of divmodL
RegMask Matcher::modL_proj_mask() {
  return LONG_RDX_REG_mask();
}

// Register for saving SP into on method handle invokes. Not used on x86_64.
const RegMask Matcher::method_handle_invoke_SP_save_mask() {
    return NO_REG_mask();
}

%}

//----------ENCODING BLOCK-----------------------------------------------------
// This block specifies the encoding classes used by the compiler to
// output byte streams.  Encoding classes are parameterized macros
// used by Machine Instruction Nodes in order to generate the bit
// encoding of the instruction.  Operands specify their base encoding
// interface with the interface keyword.  There are currently
// supported four interfaces, REG_INTER, CONST_INTER, MEMORY_INTER, &
// COND_INTER.  REG_INTER causes an operand to generate a function
// which returns its register number when queried.  CONST_INTER causes
// an operand to generate a function which returns the value of the
// constant when queried.  MEMORY_INTER causes an operand to generate
// four functions which return the Base Register, the Index Register,
// the Scale Value, and the Offset Value of the operand when queried.
// COND_INTER causes an operand to generate six functions which return
// the encoding code (ie - encoding bits for the instruction)
// associated with each basic boolean condition for a conditional
// instruction.
//
// Instructions specify two basic values for encoding.  Again, a
// function is available to check if the constant displacement is an
// oop. They use the ins_encode keyword to specify their encoding
// classes (which must be a sequence of enc_class names, and their
// parameters, specified in the encoding block), and they use the
// opcode keyword to specify, in order, their primary, secondary, and
// tertiary opcode.  Only the opcode sections which a particular
// instruction needs for encoding need to be specified.
encode %{
  enc_class cdql_enc(no_rax_rdx_RegI div)
  %{
    // Full implementation of Java idiv and irem; checks for
    // special case as described in JVM spec., p.243 & p.271.
    //
    //         normal case                           special case
    //
    // input : rax: dividend                         min_int
    //         reg: divisor                          -1
    //
    // output: rax: quotient  (= rax idiv reg)       min_int
    //         rdx: remainder (= rax irem reg)       0
    //
    //  Code sequnce:
    //
    //    0:   3d 00 00 00 80          cmp    $0x80000000,%eax
    //    5:   75 07/08                jne    e <normal>
    //    7:   33 d2                   xor    %edx,%edx
    //  [div >= 8 -> offset + 1]
    //  [REX_B]
    //    9:   83 f9 ff                cmp    $0xffffffffffffffff,$div
    //    c:   74 03/04                je     11 <done>
    // 000000000000000e <normal>:
    //    e:   99                      cltd
    //  [div >= 8 -> offset + 1]
    //  [REX_B]
    //    f:   f7 f9                   idiv   $div
    // 0000000000000011 <done>:
    Label normal;
    Label done;

    // cmp    $0x80000000,%eax
    __ cmpl(as_Register(RAX_enc), 0x80000000);

    // jne    e <normal>
    __ jccb(Assembler::notEqual, normal);

    // xor    %edx,%edx
    __ xorl(as_Register(RDX_enc), as_Register(RDX_enc));

    // cmp    $0xffffffffffffffff,%ecx
    __ cmpl($div$$Register, -1);

    // je     11 <done>
    __ jccb(Assembler::equal, done);

    // <normal>
    // cltd
    __ bind(normal);
    __ cdql();

    // idivl
    // <done>
    __ idivl($div$$Register);
    __ bind(done);
  %}

  enc_class cdqq_enc(no_rax_rdx_RegL div)
  %{
    // Full implementation of Java ldiv and lrem; checks for
    // special case as described in JVM spec., p.243 & p.271.
    //
    //         normal case                           special case
    //
    // input : rax: dividend                         min_long
    //         reg: divisor                          -1
    //
    // output: rax: quotient  (= rax idiv reg)       min_long
    //         rdx: remainder (= rax irem reg)       0
    //
    //  Code sequnce:
    //
    //    0:   48 ba 00 00 00 00 00    mov    $0x8000000000000000,%rdx
    //    7:   00 00 80
    //    a:   48 39 d0                cmp    %rdx,%rax
    //    d:   75 08                   jne    17 <normal>
    //    f:   33 d2                   xor    %edx,%edx
    //   11:   48 83 f9 ff             cmp    $0xffffffffffffffff,$div
    //   15:   74 05                   je     1c <done>
    // 0000000000000017 <normal>:
    //   17:   48 99                   cqto
    //   19:   48 f7 f9                idiv   $div
    // 000000000000001c <done>:
    Label normal;
    Label done;

    // mov    $0x8000000000000000,%rdx
    __ mov64(as_Register(RDX_enc), 0x8000000000000000);

    // cmp    %rdx,%rax
    __ cmpq(as_Register(RAX_enc), as_Register(RDX_enc));

    // jne    17 <normal>
    __ jccb(Assembler::notEqual, normal);

    // xor    %edx,%edx
    __ xorl(as_Register(RDX_enc), as_Register(RDX_enc));

    // cmp    $0xffffffffffffffff,$div
    __ cmpq($div$$Register, -1);

    // je     1e <done>
    __ jccb(Assembler::equal, done);

    // <normal>
    // cqto
    __ bind(normal);
    __ cdqq();

    // idivq (note: must be emitted by the user of this rule)
    // <done>
    __ idivq($div$$Register);
    __ bind(done);
  %}

  enc_class clear_avx %{
    debug_only(int off0 = __ offset());
    if (generate_vzeroupper(Compile::current())) {
      // Clear upper bits of YMM registers to avoid AVX <-> SSE transition penalty
      // Clear upper bits of YMM registers when current compiled code uses
      // wide vectors to avoid AVX <-> SSE transition penalty during call.
      __ vzeroupper();
    }
    debug_only(int off1 = __ offset());
    assert(off1 - off0 == clear_avx_size(), "correct size prediction");
  %}

  enc_class Java_To_Runtime(method meth) %{
    // No relocation needed
    __ mov64(r10, (int64_t) $meth$$method);
    __ call(r10);
    __ post_call_nop();
  %}

  enc_class Java_Static_Call(method meth)
  %{
    // JAVA STATIC CALL
    // CALL to fixup routine.  Fixup routine uses ScopeDesc info to
    // determine who we intended to call.
    if (!_method) {
      __ call(RuntimeAddress(CAST_FROM_FN_PTR(address, $meth$$method)));
    } else if (_method->intrinsic_id() == vmIntrinsicID::_ensureMaterializedForStackWalk) {
      // The NOP here is purely to ensure that eliding a call to
      // JVM_EnsureMaterializedForStackWalk doesn't change the code size.
      __ addr_nop_5();
      __ block_comment("call JVM_EnsureMaterializedForStackWalk (elided)");
    } else {
      int method_index = resolved_method_index(masm);
      RelocationHolder rspec = _optimized_virtual ? opt_virtual_call_Relocation::spec(method_index)
                                                  : static_call_Relocation::spec(method_index);
      address mark = __ pc();
      int call_offset = __ offset();
      __ call(AddressLiteral(CAST_FROM_FN_PTR(address, $meth$$method), rspec));
      if (CodeBuffer::supports_shared_stubs() && _method->can_be_statically_bound()) {
        // Calls of the same statically bound method can share
        // a stub to the interpreter.
        __ code()->shared_stub_to_interp_for(_method, call_offset);
      } else {
        // Emit stubs for static call.
        address stub = CompiledDirectCall::emit_to_interp_stub(masm, mark);
        __ clear_inst_mark();
        if (stub == nullptr) {
          ciEnv::current()->record_failure("CodeCache is full");
          return;
        }
      }
    }
    __ post_call_nop();
  %}

  enc_class Java_Dynamic_Call(method meth) %{
    __ ic_call((address)$meth$$method, resolved_method_index(masm));
    __ post_call_nop();
  %}

%}



//----------FRAME--------------------------------------------------------------
// Definition of frame structure and management information.
//
//  S T A C K   L A Y O U T    Allocators stack-slot number
//                             |   (to get allocators register number
//  G  Owned by    |        |  v    add OptoReg::stack0())
//  r   CALLER     |        |
//  o     |        +--------+      pad to even-align allocators stack-slot
//  w     V        |  pad0  |        numbers; owned by CALLER
//  t   -----------+--------+----> Matcher::_in_arg_limit, unaligned
//  h     ^        |   in   |  5
//        |        |  args  |  4   Holes in incoming args owned by SELF
//  |     |        |        |  3
//  |     |        +--------+
//  V     |        | old out|      Empty on Intel, window on Sparc
//        |    old |preserve|      Must be even aligned.
//        |     SP-+--------+----> Matcher::_old_SP, even aligned
//        |        |   in   |  3   area for Intel ret address
//     Owned by    |preserve|      Empty on Sparc.
//       SELF      +--------+
//        |        |  pad2  |  2   pad to align old SP
//        |        +--------+  1
//        |        | locks  |  0
//        |        +--------+----> OptoReg::stack0(), even aligned
//        |        |  pad1  | 11   pad to align new SP
//        |        +--------+
//        |        |        | 10
//        |        | spills |  9   spills
//        V        |        |  8   (pad0 slot for callee)
//      -----------+--------+----> Matcher::_out_arg_limit, unaligned
//        ^        |  out   |  7
//        |        |  args  |  6   Holes in outgoing args owned by CALLEE
//     Owned by    +--------+
//      CALLEE     | new out|  6   Empty on Intel, window on Sparc
//        |    new |preserve|      Must be even-aligned.
//        |     SP-+--------+----> Matcher::_new_SP, even aligned
//        |        |        |
//
// Note 1: Only region 8-11 is determined by the allocator.  Region 0-5 is
//         known from SELF's arguments and the Java calling convention.
//         Region 6-7 is determined per call site.
// Note 2: If the calling convention leaves holes in the incoming argument
//         area, those holes are owned by SELF.  Holes in the outgoing area
//         are owned by the CALLEE.  Holes should not be necessary in the
//         incoming area, as the Java calling convention is completely under
//         the control of the AD file.  Doubles can be sorted and packed to
//         avoid holes.  Holes in the outgoing arguments may be necessary for
//         varargs C calling conventions.
// Note 3: Region 0-3 is even aligned, with pad2 as needed.  Region 3-5 is
//         even aligned with pad0 as needed.
//         Region 6 is even aligned.  Region 6-7 is NOT even aligned;
//         region 6-11 is even aligned; it may be padded out more so that
//         the region from SP to FP meets the minimum stack alignment.
// Note 4: For I2C adapters, the incoming FP may not meet the minimum stack
//         alignment.  Region 11, pad1, may be dynamically extended so that
//         SP meets the minimum alignment.

frame
%{
  // These three registers define part of the calling convention
  // between compiled code and the interpreter.
  inline_cache_reg(RAX);                // Inline Cache Register

  // Optional: name the operand used by cisc-spilling to access
  // [stack_pointer + offset]
  cisc_spilling_operand_name(indOffset32);

  // Number of stack slots consumed by locking an object
  sync_stack_slots(2);

  // Compiled code's Frame Pointer
  frame_pointer(RSP);

  // Interpreter stores its frame pointer in a register which is
  // stored to the stack by I2CAdaptors.
  // I2CAdaptors convert from interpreted java to compiled java.
  interpreter_frame_pointer(RBP);

  // Stack alignment requirement
  stack_alignment(StackAlignmentInBytes); // Alignment size in bytes (128-bit -> 16 bytes)

  // Number of outgoing stack slots killed above the out_preserve_stack_slots
  // for calls to C.  Supports the var-args backing area for register parms.
  varargs_C_out_slots_killed(frame::arg_reg_save_area_bytes/BytesPerInt);

  // The after-PROLOG location of the return address.  Location of
  // return address specifies a type (REG or STACK) and a number
  // representing the register number (i.e. - use a register name) or
  // stack slot.
  // Ret Addr is on stack in slot 0 if no locks or verification or alignment.
  // Otherwise, it is above the locks and verification slot and alignment word
  return_addr(STACK - 2 +
              align_up((Compile::current()->in_preserve_stack_slots() +
                        Compile::current()->fixed_slots()),
                       stack_alignment_in_slots()));

  // Location of compiled Java return values.  Same as C for now.
  return_value
  %{
    assert(ideal_reg >= Op_RegI && ideal_reg <= Op_RegL,
           "only return normal values");

    static const int lo[Op_RegL + 1] = {
      0,
      0,
      RAX_num,  // Op_RegN
      RAX_num,  // Op_RegI
      RAX_num,  // Op_RegP
      XMM0_num, // Op_RegF
      XMM0_num, // Op_RegD
      RAX_num   // Op_RegL
    };
    static const int hi[Op_RegL + 1] = {
      0,
      0,
      OptoReg::Bad, // Op_RegN
      OptoReg::Bad, // Op_RegI
      RAX_H_num,    // Op_RegP
      OptoReg::Bad, // Op_RegF
      XMM0b_num,    // Op_RegD
      RAX_H_num     // Op_RegL
    };
    // Excluded flags and vector registers.
    assert(ARRAY_SIZE(hi) == _last_machine_leaf - 8, "missing type");
    return OptoRegPair(hi[ideal_reg], lo[ideal_reg]);
  %}
%}

//----------ATTRIBUTES---------------------------------------------------------
//----------Operand Attributes-------------------------------------------------
op_attrib op_cost(0);        // Required cost attribute

//----------Instruction Attributes---------------------------------------------
ins_attrib ins_cost(100);       // Required cost attribute
ins_attrib ins_size(8);         // Required size attribute (in bits)
ins_attrib ins_short_branch(0); // Required flag: is this instruction
                                // a non-matching short branch variant
                                // of some long branch?
ins_attrib ins_alignment(1);    // Required alignment attribute (must
                                // be a power of 2) specifies the
                                // alignment that some part of the
                                // instruction (not necessarily the
                                // start) requires.  If > 1, a
                                // compute_padding() function must be
                                // provided for the instruction

//----------OPERANDS-----------------------------------------------------------
// Operand definitions must precede instruction definitions for correct parsing
// in the ADLC because operands constitute user defined types which are used in
// instruction definitions.

//----------Simple Operands----------------------------------------------------
// Immediate Operands
// Integer Immediate
operand immI()
%{
  match(ConI);

  op_cost(10);
  format %{ %}
  interface(CONST_INTER);
%}

// Constant for test vs zero
operand immI_0()
%{
  predicate(n->get_int() == 0);
  match(ConI);

  op_cost(0);
  format %{ %}
  interface(CONST_INTER);
%}

// Constant for increment
operand immI_1()
%{
  predicate(n->get_int() == 1);
  match(ConI);

  op_cost(0);
  format %{ %}
  interface(CONST_INTER);
%}

// Constant for decrement
operand immI_M1()
%{
  predicate(n->get_int() == -1);
  match(ConI);

  op_cost(0);
  format %{ %}
  interface(CONST_INTER);
%}

operand immI_2()
%{
  predicate(n->get_int() == 2);
  match(ConI);

  op_cost(0);
  format %{ %}
  interface(CONST_INTER);
%}

operand immI_4()
%{
  predicate(n->get_int() == 4);
  match(ConI);

  op_cost(0);
  format %{ %}
  interface(CONST_INTER);
%}

operand immI_8()
%{
  predicate(n->get_int() == 8);
  match(ConI);

  op_cost(0);
  format %{ %}
  interface(CONST_INTER);
%}

// Valid scale values for addressing modes
operand immI2()
%{
  predicate(0 <= n->get_int() && (n->get_int() <= 3));
  match(ConI);

  format %{ %}
  interface(CONST_INTER);
%}

operand immU7()
%{
  predicate((0 <= n->get_int()) && (n->get_int() <= 0x7F));
  match(ConI);

  op_cost(5);
  format %{ %}
  interface(CONST_INTER);
%}

operand immI8()
%{
  predicate((-0x80 <= n->get_int()) && (n->get_int() < 0x80));
  match(ConI);

  op_cost(5);
  format %{ %}
  interface(CONST_INTER);
%}

operand immU8()
%{
  predicate((0 <= n->get_int()) && (n->get_int() <= 255));
  match(ConI);

  op_cost(5);
  format %{ %}
  interface(CONST_INTER);
%}

operand immI16()
%{
  predicate((-32768 <= n->get_int()) && (n->get_int() <= 32767));
  match(ConI);

  op_cost(10);
  format %{ %}
  interface(CONST_INTER);
%}

// Int Immediate non-negative
operand immU31()
%{
  predicate(n->get_int() >= 0);
  match(ConI);

  op_cost(0);
  format %{ %}
  interface(CONST_INTER);
%}

// Pointer Immediate
operand immP()
%{
  match(ConP);

  op_cost(10);
  format %{ %}
  interface(CONST_INTER);
%}

// Null Pointer Immediate
operand immP0()
%{
  predicate(n->get_ptr() == 0);
  match(ConP);

  op_cost(5);
  format %{ %}
  interface(CONST_INTER);
%}

// Pointer Immediate
operand immN() %{
  match(ConN);

  op_cost(10);
  format %{ %}
  interface(CONST_INTER);
%}

operand immNKlass() %{
  match(ConNKlass);

  op_cost(10);
  format %{ %}
  interface(CONST_INTER);
%}

// Null Pointer Immediate
operand immN0() %{
  predicate(n->get_narrowcon() == 0);
  match(ConN);

  op_cost(5);
  format %{ %}
  interface(CONST_INTER);
%}

operand immP31()
%{
  predicate(n->as_Type()->type()->reloc() == relocInfo::none
            && (n->get_ptr() >> 31) == 0);
  match(ConP);

  op_cost(5);
  format %{ %}
  interface(CONST_INTER);
%}


// Long Immediate
operand immL()
%{
  match(ConL);

  op_cost(20);
  format %{ %}
  interface(CONST_INTER);
%}

// Long Immediate 8-bit
operand immL8()
%{
  predicate(-0x80L <= n->get_long() && n->get_long() < 0x80L);
  match(ConL);

  op_cost(5);
  format %{ %}
  interface(CONST_INTER);
%}

// Long Immediate 32-bit unsigned
operand immUL32()
%{
  predicate(n->get_long() == (unsigned int) (n->get_long()));
  match(ConL);

  op_cost(10);
  format %{ %}
  interface(CONST_INTER);
%}

// Long Immediate 32-bit signed
operand immL32()
%{
  predicate(n->get_long() == (int) (n->get_long()));
  match(ConL);

  op_cost(15);
  format %{ %}
  interface(CONST_INTER);
%}

operand immL_Pow2()
%{
  predicate(is_power_of_2((julong)n->get_long()));
  match(ConL);

  op_cost(15);
  format %{ %}
  interface(CONST_INTER);
%}

operand immL_NotPow2()
%{
  predicate(is_power_of_2((julong)~n->get_long()));
  match(ConL);

  op_cost(15);
  format %{ %}
  interface(CONST_INTER);
%}

// Long Immediate zero
operand immL0()
%{
  predicate(n->get_long() == 0L);
  match(ConL);

  op_cost(10);
  format %{ %}
  interface(CONST_INTER);
%}

// Constant for increment
operand immL1()
%{
  predicate(n->get_long() == 1);
  match(ConL);

  format %{ %}
  interface(CONST_INTER);
%}

// Constant for decrement
operand immL_M1()
%{
  predicate(n->get_long() == -1);
  match(ConL);

  format %{ %}
  interface(CONST_INTER);
%}

// Long Immediate: low 32-bit mask
operand immL_32bits()
%{
  predicate(n->get_long() == 0xFFFFFFFFL);
  match(ConL);
  op_cost(20);

  format %{ %}
  interface(CONST_INTER);
%}

// Int Immediate: 2^n-1, positive
operand immI_Pow2M1()
%{
  predicate((n->get_int() > 0)
            && is_power_of_2((juint)n->get_int() + 1));
  match(ConI);

  op_cost(20);
  format %{ %}
  interface(CONST_INTER);
%}

// Float Immediate zero
operand immF0()
%{
  predicate(jint_cast(n->getf()) == 0);
  match(ConF);

  op_cost(5);
  format %{ %}
  interface(CONST_INTER);
%}

// Float Immediate
operand immF()
%{
  match(ConF);

  op_cost(15);
  format %{ %}
  interface(CONST_INTER);
%}

// Half Float Immediate
operand immH()
%{
  match(ConH);

  op_cost(15);
  format %{ %}
  interface(CONST_INTER);
%}

// Double Immediate zero
operand immD0()
%{
  predicate(jlong_cast(n->getd()) == 0);
  match(ConD);

  op_cost(5);
  format %{ %}
  interface(CONST_INTER);
%}

// Double Immediate
operand immD()
%{
  match(ConD);

  op_cost(15);
  format %{ %}
  interface(CONST_INTER);
%}

// Immediates for special shifts (sign extend)

// Constants for increment
operand immI_16()
%{
  predicate(n->get_int() == 16);
  match(ConI);

  format %{ %}
  interface(CONST_INTER);
%}

operand immI_24()
%{
  predicate(n->get_int() == 24);
  match(ConI);

  format %{ %}
  interface(CONST_INTER);
%}

// Constant for byte-wide masking
operand immI_255()
%{
  predicate(n->get_int() == 255);
  match(ConI);

  format %{ %}
  interface(CONST_INTER);
%}

// Constant for short-wide masking
operand immI_65535()
%{
  predicate(n->get_int() == 65535);
  match(ConI);

  format %{ %}
  interface(CONST_INTER);
%}

// Constant for byte-wide masking
operand immL_255()
%{
  predicate(n->get_long() == 255);
  match(ConL);

  format %{ %}
  interface(CONST_INTER);
%}

// Constant for short-wide masking
operand immL_65535()
%{
  predicate(n->get_long() == 65535);
  match(ConL);

  format %{ %}
  interface(CONST_INTER);
%}

operand kReg()
%{
  constraint(ALLOC_IN_RC(vectmask_reg));
  match(RegVectMask);
  format %{%}
  interface(REG_INTER);
%}

// Register Operands
// Integer Register
operand rRegI()
%{
  constraint(ALLOC_IN_RC(int_reg));
  match(RegI);

  match(rax_RegI);
  match(rbx_RegI);
  match(rcx_RegI);
  match(rdx_RegI);
  match(rdi_RegI);

  format %{ %}
  interface(REG_INTER);
%}

// Special Registers
operand rax_RegI()
%{
  constraint(ALLOC_IN_RC(int_rax_reg));
  match(RegI);
  match(rRegI);

  format %{ "RAX" %}
  interface(REG_INTER);
%}

// Special Registers
operand rbx_RegI()
%{
  constraint(ALLOC_IN_RC(int_rbx_reg));
  match(RegI);
  match(rRegI);

  format %{ "RBX" %}
  interface(REG_INTER);
%}

operand rcx_RegI()
%{
  constraint(ALLOC_IN_RC(int_rcx_reg));
  match(RegI);
  match(rRegI);

  format %{ "RCX" %}
  interface(REG_INTER);
%}

operand rdx_RegI()
%{
  constraint(ALLOC_IN_RC(int_rdx_reg));
  match(RegI);
  match(rRegI);

  format %{ "RDX" %}
  interface(REG_INTER);
%}

operand rdi_RegI()
%{
  constraint(ALLOC_IN_RC(int_rdi_reg));
  match(RegI);
  match(rRegI);

  format %{ "RDI" %}
  interface(REG_INTER);
%}

operand no_rax_rdx_RegI()
%{
  constraint(ALLOC_IN_RC(int_no_rax_rdx_reg));
  match(RegI);
  match(rbx_RegI);
  match(rcx_RegI);
  match(rdi_RegI);

  format %{ %}
  interface(REG_INTER);
%}

operand no_rbp_r13_RegI()
%{
  constraint(ALLOC_IN_RC(int_no_rbp_r13_reg));
  match(RegI);
  match(rRegI);
  match(rax_RegI);
  match(rbx_RegI);
  match(rcx_RegI);
  match(rdx_RegI);
  match(rdi_RegI);

  format %{ %}
  interface(REG_INTER);
%}

// Pointer Register
operand any_RegP()
%{
  constraint(ALLOC_IN_RC(any_reg));
  match(RegP);
  match(rax_RegP);
  match(rbx_RegP);
  match(rdi_RegP);
  match(rsi_RegP);
  match(rbp_RegP);
  match(r15_RegP);
  match(rRegP);

  format %{ %}
  interface(REG_INTER);
%}

operand rRegP()
%{
  constraint(ALLOC_IN_RC(ptr_reg));
  match(RegP);
  match(rax_RegP);
  match(rbx_RegP);
  match(rdi_RegP);
  match(rsi_RegP);
  match(rbp_RegP);  // See Q&A below about
  match(r15_RegP);  // r15_RegP and rbp_RegP.

  format %{ %}
  interface(REG_INTER);
%}

operand rRegN() %{
  constraint(ALLOC_IN_RC(int_reg));
  match(RegN);

  format %{ %}
  interface(REG_INTER);
%}

// Question: Why is r15_RegP (the read-only TLS register) a match for rRegP?
// Answer: Operand match rules govern the DFA as it processes instruction inputs.
// It's fine for an instruction input that expects rRegP to match a r15_RegP.
// The output of an instruction is controlled by the allocator, which respects
// register class masks, not match rules.  Unless an instruction mentions
// r15_RegP or any_RegP explicitly as its output, r15 will not be considered
// by the allocator as an input.
// The same logic applies to rbp_RegP being a match for rRegP: If PreserveFramePointer==true,
// the RBP is used as a proper frame pointer and is not included in ptr_reg. As a
// result, RBP is not included in the output of the instruction either.

// This operand is not allowed to use RBP even if
// RBP is not used to hold the frame pointer.
operand no_rbp_RegP()
%{
  constraint(ALLOC_IN_RC(ptr_reg_no_rbp));
  match(RegP);
  match(rbx_RegP);
  match(rsi_RegP);
  match(rdi_RegP);

  format %{ %}
  interface(REG_INTER);
%}

// Special Registers
// Return a pointer value
operand rax_RegP()
%{
  constraint(ALLOC_IN_RC(ptr_rax_reg));
  match(RegP);
  match(rRegP);

  format %{ %}
  interface(REG_INTER);
%}

// Special Registers
// Return a compressed pointer value
operand rax_RegN()
%{
  constraint(ALLOC_IN_RC(int_rax_reg));
  match(RegN);
  match(rRegN);

  format %{ %}
  interface(REG_INTER);
%}

// Used in AtomicAdd
operand rbx_RegP()
%{
  constraint(ALLOC_IN_RC(ptr_rbx_reg));
  match(RegP);
  match(rRegP);

  format %{ %}
  interface(REG_INTER);
%}

operand rsi_RegP()
%{
  constraint(ALLOC_IN_RC(ptr_rsi_reg));
  match(RegP);
  match(rRegP);

  format %{ %}
  interface(REG_INTER);
%}

operand rbp_RegP()
%{
  constraint(ALLOC_IN_RC(ptr_rbp_reg));
  match(RegP);
  match(rRegP);

  format %{ %}
  interface(REG_INTER);
%}

// Used in rep stosq
operand rdi_RegP()
%{
  constraint(ALLOC_IN_RC(ptr_rdi_reg));
  match(RegP);
  match(rRegP);

  format %{ %}
  interface(REG_INTER);
%}

operand r15_RegP()
%{
  constraint(ALLOC_IN_RC(ptr_r15_reg));
  match(RegP);
  match(rRegP);

  format %{ %}
  interface(REG_INTER);
%}

operand rRegL()
%{
  constraint(ALLOC_IN_RC(long_reg));
  match(RegL);
  match(rax_RegL);
  match(rdx_RegL);

  format %{ %}
  interface(REG_INTER);
%}

// Special Registers
operand no_rax_rdx_RegL()
%{
  constraint(ALLOC_IN_RC(long_no_rax_rdx_reg));
  match(RegL);
  match(rRegL);

  format %{ %}
  interface(REG_INTER);
%}

operand rax_RegL()
%{
  constraint(ALLOC_IN_RC(long_rax_reg));
  match(RegL);
  match(rRegL);

  format %{ "RAX" %}
  interface(REG_INTER);
%}

operand rcx_RegL()
%{
  constraint(ALLOC_IN_RC(long_rcx_reg));
  match(RegL);
  match(rRegL);

  format %{ %}
  interface(REG_INTER);
%}

operand rdx_RegL()
%{
  constraint(ALLOC_IN_RC(long_rdx_reg));
  match(RegL);
  match(rRegL);

  format %{ %}
  interface(REG_INTER);
%}

operand r11_RegL()
%{
  constraint(ALLOC_IN_RC(long_r11_reg));
  match(RegL);
  match(rRegL);

  format %{ %}
  interface(REG_INTER);
%}

operand no_rbp_r13_RegL()
%{
  constraint(ALLOC_IN_RC(long_no_rbp_r13_reg));
  match(RegL);
  match(rRegL);
  match(rax_RegL);
  match(rcx_RegL);
  match(rdx_RegL);

  format %{ %}
  interface(REG_INTER);
%}

// Flags register, used as output of compare instructions
operand rFlagsReg()
%{
  constraint(ALLOC_IN_RC(int_flags));
  match(RegFlags);

  format %{ "RFLAGS" %}
  interface(REG_INTER);
%}

// Flags register, used as output of FLOATING POINT compare instructions
operand rFlagsRegU()
%{
  constraint(ALLOC_IN_RC(int_flags));
  match(RegFlags);

  format %{ "RFLAGS_U" %}
  interface(REG_INTER);
%}

operand rFlagsRegUCF() %{
  constraint(ALLOC_IN_RC(int_flags));
  match(RegFlags);
  predicate(false);

  format %{ "RFLAGS_U_CF" %}
  interface(REG_INTER);
%}

// Float register operands
operand regF() %{
   constraint(ALLOC_IN_RC(float_reg));
   match(RegF);

   format %{ %}
   interface(REG_INTER);
%}

// Float register operands
operand legRegF() %{
   constraint(ALLOC_IN_RC(float_reg_legacy));
   match(RegF);

   format %{ %}
   interface(REG_INTER);
%}

// Float register operands
operand vlRegF() %{
   constraint(ALLOC_IN_RC(float_reg_vl));
   match(RegF);

   format %{ %}
   interface(REG_INTER);
%}

// Double register operands
operand regD() %{
   constraint(ALLOC_IN_RC(double_reg));
   match(RegD);

   format %{ %}
   interface(REG_INTER);
%}

// Double register operands
operand legRegD() %{
   constraint(ALLOC_IN_RC(double_reg_legacy));
   match(RegD);

   format %{ %}
   interface(REG_INTER);
%}

// Double register operands
operand vlRegD() %{
   constraint(ALLOC_IN_RC(double_reg_vl));
   match(RegD);

   format %{ %}
   interface(REG_INTER);
%}

//----------Memory Operands----------------------------------------------------
// Direct Memory Operand
// operand direct(immP addr)
// %{
//   match(addr);

//   format %{ "[$addr]" %}
//   interface(MEMORY_INTER) %{
//     base(0xFFFFFFFF);
//     index(0x4);
//     scale(0x0);
//     disp($addr);
//   %}
// %}

// Indirect Memory Operand
operand indirect(any_RegP reg)
%{
  constraint(ALLOC_IN_RC(ptr_reg));
  match(reg);

  format %{ "[$reg]" %}
  interface(MEMORY_INTER) %{
    base($reg);
    index(0x4);
    scale(0x0);
    disp(0x0);
  %}
%}

// Indirect Memory Plus Short Offset Operand
operand indOffset8(any_RegP reg, immL8 off)
%{
  constraint(ALLOC_IN_RC(ptr_reg));
  match(AddP reg off);

  format %{ "[$reg + $off (8-bit)]" %}
  interface(MEMORY_INTER) %{
    base($reg);
    index(0x4);
    scale(0x0);
    disp($off);
  %}
%}

// Indirect Memory Plus Long Offset Operand
operand indOffset32(any_RegP reg, immL32 off)
%{
  constraint(ALLOC_IN_RC(ptr_reg));
  match(AddP reg off);

  format %{ "[$reg + $off (32-bit)]" %}
  interface(MEMORY_INTER) %{
    base($reg);
    index(0x4);
    scale(0x0);
    disp($off);
  %}
%}

// Indirect Memory Plus Index Register Plus Offset Operand
operand indIndexOffset(any_RegP reg, rRegL lreg, immL32 off)
%{
  constraint(ALLOC_IN_RC(ptr_reg));
  match(AddP (AddP reg lreg) off);

  op_cost(10);
  format %{"[$reg + $off + $lreg]" %}
  interface(MEMORY_INTER) %{
    base($reg);
    index($lreg);
    scale(0x0);
    disp($off);
  %}
%}

// Indirect Memory Plus Index Register Plus Offset Operand
operand indIndex(any_RegP reg, rRegL lreg)
%{
  constraint(ALLOC_IN_RC(ptr_reg));
  match(AddP reg lreg);

  op_cost(10);
  format %{"[$reg + $lreg]" %}
  interface(MEMORY_INTER) %{
    base($reg);
    index($lreg);
    scale(0x0);
    disp(0x0);
  %}
%}

// Indirect Memory Times Scale Plus Index Register
operand indIndexScale(any_RegP reg, rRegL lreg, immI2 scale)
%{
  constraint(ALLOC_IN_RC(ptr_reg));
  match(AddP reg (LShiftL lreg scale));

  op_cost(10);
  format %{"[$reg + $lreg << $scale]" %}
  interface(MEMORY_INTER) %{
    base($reg);
    index($lreg);
    scale($scale);
    disp(0x0);
  %}
%}

operand indPosIndexScale(any_RegP reg, rRegI idx, immI2 scale)
%{
  constraint(ALLOC_IN_RC(ptr_reg));
  predicate(n->in(3)->in(1)->as_Type()->type()->is_long()->_lo >= 0);
  match(AddP reg (LShiftL (ConvI2L idx) scale));

  op_cost(10);
  format %{"[$reg + pos $idx << $scale]" %}
  interface(MEMORY_INTER) %{
    base($reg);
    index($idx);
    scale($scale);
    disp(0x0);
  %}
%}

// Indirect Memory Times Scale Plus Index Register Plus Offset Operand
operand indIndexScaleOffset(any_RegP reg, immL32 off, rRegL lreg, immI2 scale)
%{
  constraint(ALLOC_IN_RC(ptr_reg));
  match(AddP (AddP reg (LShiftL lreg scale)) off);

  op_cost(10);
  format %{"[$reg + $off + $lreg << $scale]" %}
  interface(MEMORY_INTER) %{
    base($reg);
    index($lreg);
    scale($scale);
    disp($off);
  %}
%}

// Indirect Memory Plus Positive Index Register Plus Offset Operand
operand indPosIndexOffset(any_RegP reg, immL32 off, rRegI idx)
%{
  constraint(ALLOC_IN_RC(ptr_reg));
  predicate(n->in(2)->in(3)->as_Type()->type()->is_long()->_lo >= 0);
  match(AddP (AddP reg (ConvI2L idx)) off);

  op_cost(10);
  format %{"[$reg + $off + $idx]" %}
  interface(MEMORY_INTER) %{
    base($reg);
    index($idx);
    scale(0x0);
    disp($off);
  %}
%}

// Indirect Memory Times Scale Plus Positive Index Register Plus Offset Operand
operand indPosIndexScaleOffset(any_RegP reg, immL32 off, rRegI idx, immI2 scale)
%{
  constraint(ALLOC_IN_RC(ptr_reg));
  predicate(n->in(2)->in(3)->in(1)->as_Type()->type()->is_long()->_lo >= 0);
  match(AddP (AddP reg (LShiftL (ConvI2L idx) scale)) off);

  op_cost(10);
  format %{"[$reg + $off + $idx << $scale]" %}
  interface(MEMORY_INTER) %{
    base($reg);
    index($idx);
    scale($scale);
    disp($off);
  %}
%}

// Indirect Narrow Oop Operand
operand indCompressedOop(rRegN reg) %{
  predicate(UseCompressedOops && (CompressedOops::shift() == Address::times_8));
  constraint(ALLOC_IN_RC(ptr_reg));
  match(DecodeN reg);

  op_cost(10);
  format %{"[R12 + $reg << 3] (compressed oop addressing)" %}
  interface(MEMORY_INTER) %{
    base(0xc); // R12
    index($reg);
    scale(0x3);
    disp(0x0);
  %}
%}

// Indirect Narrow Oop Plus Offset Operand
// Note: x86 architecture doesn't support "scale * index + offset" without a base
// we can't free r12 even with CompressedOops::base() == nullptr.
operand indCompressedOopOffset(rRegN reg, immL32 off) %{
  predicate(UseCompressedOops && (CompressedOops::shift() == Address::times_8));
  constraint(ALLOC_IN_RC(ptr_reg));
  match(AddP (DecodeN reg) off);

  op_cost(10);
  format %{"[R12 + $reg << 3 + $off] (compressed oop addressing)" %}
  interface(MEMORY_INTER) %{
    base(0xc); // R12
    index($reg);
    scale(0x3);
    disp($off);
  %}
%}

// Indirect Memory Operand
operand indirectNarrow(rRegN reg)
%{
  predicate(CompressedOops::shift() == 0);
  constraint(ALLOC_IN_RC(ptr_reg));
  match(DecodeN reg);

  format %{ "[$reg]" %}
  interface(MEMORY_INTER) %{
    base($reg);
    index(0x4);
    scale(0x0);
    disp(0x0);
  %}
%}

// Indirect Memory Plus Short Offset Operand
operand indOffset8Narrow(rRegN reg, immL8 off)
%{
  predicate(CompressedOops::shift() == 0);
  constraint(ALLOC_IN_RC(ptr_reg));
  match(AddP (DecodeN reg) off);

  format %{ "[$reg + $off (8-bit)]" %}
  interface(MEMORY_INTER) %{
    base($reg);
    index(0x4);
    scale(0x0);
    disp($off);
  %}
%}

// Indirect Memory Plus Long Offset Operand
operand indOffset32Narrow(rRegN reg, immL32 off)
%{
  predicate(CompressedOops::shift() == 0);
  constraint(ALLOC_IN_RC(ptr_reg));
  match(AddP (DecodeN reg) off);

  format %{ "[$reg + $off (32-bit)]" %}
  interface(MEMORY_INTER) %{
    base($reg);
    index(0x4);
    scale(0x0);
    disp($off);
  %}
%}

// Indirect Memory Plus Index Register Plus Offset Operand
operand indIndexOffsetNarrow(rRegN reg, rRegL lreg, immL32 off)
%{
  predicate(CompressedOops::shift() == 0);
  constraint(ALLOC_IN_RC(ptr_reg));
  match(AddP (AddP (DecodeN reg) lreg) off);

  op_cost(10);
  format %{"[$reg + $off + $lreg]" %}
  interface(MEMORY_INTER) %{
    base($reg);
    index($lreg);
    scale(0x0);
    disp($off);
  %}
%}

// Indirect Memory Plus Index Register Plus Offset Operand
operand indIndexNarrow(rRegN reg, rRegL lreg)
%{
  predicate(CompressedOops::shift() == 0);
  constraint(ALLOC_IN_RC(ptr_reg));
  match(AddP (DecodeN reg) lreg);

  op_cost(10);
  format %{"[$reg + $lreg]" %}
  interface(MEMORY_INTER) %{
    base($reg);
    index($lreg);
    scale(0x0);
    disp(0x0);
  %}
%}

// Indirect Memory Times Scale Plus Index Register
operand indIndexScaleNarrow(rRegN reg, rRegL lreg, immI2 scale)
%{
  predicate(CompressedOops::shift() == 0);
  constraint(ALLOC_IN_RC(ptr_reg));
  match(AddP (DecodeN reg) (LShiftL lreg scale));

  op_cost(10);
  format %{"[$reg + $lreg << $scale]" %}
  interface(MEMORY_INTER) %{
    base($reg);
    index($lreg);
    scale($scale);
    disp(0x0);
  %}
%}

// Indirect Memory Times Scale Plus Index Register Plus Offset Operand
operand indIndexScaleOffsetNarrow(rRegN reg, immL32 off, rRegL lreg, immI2 scale)
%{
  predicate(CompressedOops::shift() == 0);
  constraint(ALLOC_IN_RC(ptr_reg));
  match(AddP (AddP (DecodeN reg) (LShiftL lreg scale)) off);

  op_cost(10);
  format %{"[$reg + $off + $lreg << $scale]" %}
  interface(MEMORY_INTER) %{
    base($reg);
    index($lreg);
    scale($scale);
    disp($off);
  %}
%}

// Indirect Memory Times Plus Positive Index Register Plus Offset Operand
operand indPosIndexOffsetNarrow(rRegN reg, immL32 off, rRegI idx)
%{
  constraint(ALLOC_IN_RC(ptr_reg));
  predicate(CompressedOops::shift() == 0 && n->in(2)->in(3)->as_Type()->type()->is_long()->_lo >= 0);
  match(AddP (AddP (DecodeN reg) (ConvI2L idx)) off);

  op_cost(10);
  format %{"[$reg + $off + $idx]" %}
  interface(MEMORY_INTER) %{
    base($reg);
    index($idx);
    scale(0x0);
    disp($off);
  %}
%}

// Indirect Memory Times Scale Plus Positive Index Register Plus Offset Operand
operand indPosIndexScaleOffsetNarrow(rRegN reg, immL32 off, rRegI idx, immI2 scale)
%{
  constraint(ALLOC_IN_RC(ptr_reg));
  predicate(CompressedOops::shift() == 0 && n->in(2)->in(3)->in(1)->as_Type()->type()->is_long()->_lo >= 0);
  match(AddP (AddP (DecodeN reg) (LShiftL (ConvI2L idx) scale)) off);

  op_cost(10);
  format %{"[$reg + $off + $idx << $scale]" %}
  interface(MEMORY_INTER) %{
    base($reg);
    index($idx);
    scale($scale);
    disp($off);
  %}
%}

//----------Special Memory Operands--------------------------------------------
// Stack Slot Operand - This operand is used for loading and storing temporary
//                      values on the stack where a match requires a value to
//                      flow through memory.
operand stackSlotP(sRegP reg)
%{
  constraint(ALLOC_IN_RC(stack_slots));
  // No match rule because this operand is only generated in matching

  format %{ "[$reg]" %}
  interface(MEMORY_INTER) %{
    base(0x4);   // RSP
    index(0x4);  // No Index
    scale(0x0);  // No Scale
    disp($reg);  // Stack Offset
  %}
%}

operand stackSlotI(sRegI reg)
%{
  constraint(ALLOC_IN_RC(stack_slots));
  // No match rule because this operand is only generated in matching

  format %{ "[$reg]" %}
  interface(MEMORY_INTER) %{
    base(0x4);   // RSP
    index(0x4);  // No Index
    scale(0x0);  // No Scale
    disp($reg);  // Stack Offset
  %}
%}

operand stackSlotF(sRegF reg)
%{
  constraint(ALLOC_IN_RC(stack_slots));
  // No match rule because this operand is only generated in matching

  format %{ "[$reg]" %}
  interface(MEMORY_INTER) %{
    base(0x4);   // RSP
    index(0x4);  // No Index
    scale(0x0);  // No Scale
    disp($reg);  // Stack Offset
  %}
%}

operand stackSlotD(sRegD reg)
%{
  constraint(ALLOC_IN_RC(stack_slots));
  // No match rule because this operand is only generated in matching

  format %{ "[$reg]" %}
  interface(MEMORY_INTER) %{
    base(0x4);   // RSP
    index(0x4);  // No Index
    scale(0x0);  // No Scale
    disp($reg);  // Stack Offset
  %}
%}
operand stackSlotL(sRegL reg)
%{
  constraint(ALLOC_IN_RC(stack_slots));
  // No match rule because this operand is only generated in matching

  format %{ "[$reg]" %}
  interface(MEMORY_INTER) %{
    base(0x4);   // RSP
    index(0x4);  // No Index
    scale(0x0);  // No Scale
    disp($reg);  // Stack Offset
  %}
%}

//----------Conditional Branch Operands----------------------------------------
// Comparison Op  - This is the operation of the comparison, and is limited to
//                  the following set of codes:
//                  L (<), LE (<=), G (>), GE (>=), E (==), NE (!=)
//
// Other attributes of the comparison, such as unsignedness, are specified
// by the comparison instruction that sets a condition code flags register.
// That result is represented by a flags operand whose subtype is appropriate
// to the unsignedness (etc.) of the comparison.
//
// Later, the instruction which matches both the Comparison Op (a Bool) and
// the flags (produced by the Cmp) specifies the coding of the comparison op
// by matching a specific subtype of Bool operand below, such as cmpOpU.

// Comparison Code
operand cmpOp()
%{
  match(Bool);

  format %{ "" %}
  interface(COND_INTER) %{
    equal(0x4, "e");
    not_equal(0x5, "ne");
    less(0xC, "l");
    greater_equal(0xD, "ge");
    less_equal(0xE, "le");
    greater(0xF, "g");
    overflow(0x0, "o");
    no_overflow(0x1, "no");
  %}
%}

// Comparison Code, unsigned compare.  Used by FP also, with
// C2 (unordered) turned into GT or LT already.  The other bits
// C0 and C3 are turned into Carry & Zero flags.
operand cmpOpU()
%{
  match(Bool);

  format %{ "" %}
  interface(COND_INTER) %{
    equal(0x4, "e");
    not_equal(0x5, "ne");
    less(0x2, "b");
    greater_equal(0x3, "ae");
    less_equal(0x6, "be");
    greater(0x7, "a");
    overflow(0x0, "o");
    no_overflow(0x1, "no");
  %}
%}


// Floating comparisons that don't require any fixup for the unordered case,
// If both inputs of the comparison are the same, ZF is always set so we
// don't need to use cmpOpUCF2 for eq/ne
operand cmpOpUCF() %{
  match(Bool);
  predicate(n->as_Bool()->_test._test == BoolTest::lt ||
            n->as_Bool()->_test._test == BoolTest::ge ||
            n->as_Bool()->_test._test == BoolTest::le ||
            n->as_Bool()->_test._test == BoolTest::gt ||
            n->in(1)->in(1) == n->in(1)->in(2));
  format %{ "" %}
  interface(COND_INTER) %{
    equal(0xb, "np");
    not_equal(0xa, "p");
    less(0x2, "b");
    greater_equal(0x3, "ae");
    less_equal(0x6, "be");
    greater(0x7, "a");
    overflow(0x0, "o");
    no_overflow(0x1, "no");
  %}
%}


// Floating comparisons that can be fixed up with extra conditional jumps
operand cmpOpUCF2() %{
  match(Bool);
  predicate((n->as_Bool()->_test._test == BoolTest::ne ||
             n->as_Bool()->_test._test == BoolTest::eq) &&
            n->in(1)->in(1) != n->in(1)->in(2));
  format %{ "" %}
  interface(COND_INTER) %{
    equal(0x4, "e");
    not_equal(0x5, "ne");
    less(0x2, "b");
    greater_equal(0x3, "ae");
    less_equal(0x6, "be");
    greater(0x7, "a");
    overflow(0x0, "o");
    no_overflow(0x1, "no");
  %}
%}

//----------OPERAND CLASSES----------------------------------------------------
// Operand Classes are groups of operands that are used as to simplify
// instruction definitions by not requiring the AD writer to specify separate
// instructions for every form of operand when the instruction accepts
// multiple operand types with the same basic encoding and format.  The classic
// case of this is memory operands.

opclass memory(indirect, indOffset8, indOffset32, indIndexOffset, indIndex,
               indIndexScale, indPosIndexScale, indIndexScaleOffset, indPosIndexOffset, indPosIndexScaleOffset,
               indCompressedOop, indCompressedOopOffset,
               indirectNarrow, indOffset8Narrow, indOffset32Narrow,
               indIndexOffsetNarrow, indIndexNarrow, indIndexScaleNarrow,
               indIndexScaleOffsetNarrow, indPosIndexOffsetNarrow, indPosIndexScaleOffsetNarrow);

//----------PIPELINE-----------------------------------------------------------
// Rules which define the behavior of the target architectures pipeline.
pipeline %{

//----------ATTRIBUTES---------------------------------------------------------
attributes %{
  variable_size_instructions;        // Fixed size instructions
  max_instructions_per_bundle = 3;   // Up to 3 instructions per bundle
  instruction_unit_size = 1;         // An instruction is 1 bytes long
  instruction_fetch_unit_size = 16;  // The processor fetches one line
  instruction_fetch_units = 1;       // of 16 bytes

  // List of nop instructions
  nops( MachNop );
%}

//----------RESOURCES----------------------------------------------------------
// Resources are the functional units available to the machine

// Generic P2/P3 pipeline
// 3 decoders, only D0 handles big operands; a "bundle" is the limit of
// 3 instructions decoded per cycle.
// 2 load/store ops per cycle, 1 branch, 1 FPU,
// 3 ALU op, only ALU0 handles mul instructions.
resources( D0, D1, D2, DECODE = D0 | D1 | D2,
           MS0, MS1, MS2, MEM = MS0 | MS1 | MS2,
           BR, FPU,
           ALU0, ALU1, ALU2, ALU = ALU0 | ALU1 | ALU2);

//----------PIPELINE DESCRIPTION-----------------------------------------------
// Pipeline Description specifies the stages in the machine's pipeline

// Generic P2/P3 pipeline
pipe_desc(S0, S1, S2, S3, S4, S5);

//----------PIPELINE CLASSES---------------------------------------------------
// Pipeline Classes describe the stages in which input and output are
// referenced by the hardware pipeline.

// Naming convention: ialu or fpu
// Then: _reg
// Then: _reg if there is a 2nd register
// Then: _long if it's a pair of instructions implementing a long
// Then: _fat if it requires the big decoder
//   Or: _mem if it requires the big decoder and a memory unit.

// Integer ALU reg operation
pipe_class ialu_reg(rRegI dst)
%{
    single_instruction;
    dst    : S4(write);
    dst    : S3(read);
    DECODE : S0;        // any decoder
    ALU    : S3;        // any alu
%}

// Long ALU reg operation
pipe_class ialu_reg_long(rRegL dst)
%{
    instruction_count(2);
    dst    : S4(write);
    dst    : S3(read);
    DECODE : S0(2);     // any 2 decoders
    ALU    : S3(2);     // both alus
%}

// Integer ALU reg operation using big decoder
pipe_class ialu_reg_fat(rRegI dst)
%{
    single_instruction;
    dst    : S4(write);
    dst    : S3(read);
    D0     : S0;        // big decoder only
    ALU    : S3;        // any alu
%}

// Integer ALU reg-reg operation
pipe_class ialu_reg_reg(rRegI dst, rRegI src)
%{
    single_instruction;
    dst    : S4(write);
    src    : S3(read);
    DECODE : S0;        // any decoder
    ALU    : S3;        // any alu
%}

// Integer ALU reg-reg operation
pipe_class ialu_reg_reg_fat(rRegI dst, memory src)
%{
    single_instruction;
    dst    : S4(write);
    src    : S3(read);
    D0     : S0;        // big decoder only
    ALU    : S3;        // any alu
%}

// Integer ALU reg-mem operation
pipe_class ialu_reg_mem(rRegI dst, memory mem)
%{
    single_instruction;
    dst    : S5(write);
    mem    : S3(read);
    D0     : S0;        // big decoder only
    ALU    : S4;        // any alu
    MEM    : S3;        // any mem
%}

// Integer mem operation (prefetch)
pipe_class ialu_mem(memory mem)
%{
    single_instruction;
    mem    : S3(read);
    D0     : S0;        // big decoder only
    MEM    : S3;        // any mem
%}

// Integer Store to Memory
pipe_class ialu_mem_reg(memory mem, rRegI src)
%{
    single_instruction;
    mem    : S3(read);
    src    : S5(read);
    D0     : S0;        // big decoder only
    ALU    : S4;        // any alu
    MEM    : S3;
%}

// // Long Store to Memory
// pipe_class ialu_mem_long_reg(memory mem, rRegL src)
// %{
//     instruction_count(2);
//     mem    : S3(read);
//     src    : S5(read);
//     D0     : S0(2);          // big decoder only; twice
//     ALU    : S4(2);     // any 2 alus
//     MEM    : S3(2);  // Both mems
// %}

// Integer Store to Memory
pipe_class ialu_mem_imm(memory mem)
%{
    single_instruction;
    mem    : S3(read);
    D0     : S0;        // big decoder only
    ALU    : S4;        // any alu
    MEM    : S3;
%}

// Integer ALU0 reg-reg operation
pipe_class ialu_reg_reg_alu0(rRegI dst, rRegI src)
%{
    single_instruction;
    dst    : S4(write);
    src    : S3(read);
    D0     : S0;        // Big decoder only
    ALU0   : S3;        // only alu0
%}

// Integer ALU0 reg-mem operation
pipe_class ialu_reg_mem_alu0(rRegI dst, memory mem)
%{
    single_instruction;
    dst    : S5(write);
    mem    : S3(read);
    D0     : S0;        // big decoder only
    ALU0   : S4;        // ALU0 only
    MEM    : S3;        // any mem
%}

// Integer ALU reg-reg operation
pipe_class ialu_cr_reg_reg(rFlagsReg cr, rRegI src1, rRegI src2)
%{
    single_instruction;
    cr     : S4(write);
    src1   : S3(read);
    src2   : S3(read);
    DECODE : S0;        // any decoder
    ALU    : S3;        // any alu
%}

// Integer ALU reg-imm operation
pipe_class ialu_cr_reg_imm(rFlagsReg cr, rRegI src1)
%{
    single_instruction;
    cr     : S4(write);
    src1   : S3(read);
    DECODE : S0;        // any decoder
    ALU    : S3;        // any alu
%}

// Integer ALU reg-mem operation
pipe_class ialu_cr_reg_mem(rFlagsReg cr, rRegI src1, memory src2)
%{
    single_instruction;
    cr     : S4(write);
    src1   : S3(read);
    src2   : S3(read);
    D0     : S0;        // big decoder only
    ALU    : S4;        // any alu
    MEM    : S3;
%}

// Conditional move reg-reg
pipe_class pipe_cmplt( rRegI p, rRegI q, rRegI y)
%{
    instruction_count(4);
    y      : S4(read);
    q      : S3(read);
    p      : S3(read);
    DECODE : S0(4);     // any decoder
%}

// Conditional move reg-reg
pipe_class pipe_cmov_reg( rRegI dst, rRegI src, rFlagsReg cr)
%{
    single_instruction;
    dst    : S4(write);
    src    : S3(read);
    cr     : S3(read);
    DECODE : S0;        // any decoder
%}

// Conditional move reg-mem
pipe_class pipe_cmov_mem( rFlagsReg cr, rRegI dst, memory src)
%{
    single_instruction;
    dst    : S4(write);
    src    : S3(read);
    cr     : S3(read);
    DECODE : S0;        // any decoder
    MEM    : S3;
%}

// Conditional move reg-reg long
pipe_class pipe_cmov_reg_long( rFlagsReg cr, rRegL dst, rRegL src)
%{
    single_instruction;
    dst    : S4(write);
    src    : S3(read);
    cr     : S3(read);
    DECODE : S0(2);     // any 2 decoders
%}

// Float reg-reg operation
pipe_class fpu_reg(regD dst)
%{
    instruction_count(2);
    dst    : S3(read);
    DECODE : S0(2);     // any 2 decoders
    FPU    : S3;
%}

// Float reg-reg operation
pipe_class fpu_reg_reg(regD dst, regD src)
%{
    instruction_count(2);
    dst    : S4(write);
    src    : S3(read);
    DECODE : S0(2);     // any 2 decoders
    FPU    : S3;
%}

// Float reg-reg operation
pipe_class fpu_reg_reg_reg(regD dst, regD src1, regD src2)
%{
    instruction_count(3);
    dst    : S4(write);
    src1   : S3(read);
    src2   : S3(read);
    DECODE : S0(3);     // any 3 decoders
    FPU    : S3(2);
%}

// Float reg-reg operation
pipe_class fpu_reg_reg_reg_reg(regD dst, regD src1, regD src2, regD src3)
%{
    instruction_count(4);
    dst    : S4(write);
    src1   : S3(read);
    src2   : S3(read);
    src3   : S3(read);
    DECODE : S0(4);     // any 3 decoders
    FPU    : S3(2);
%}

// Float reg-reg operation
pipe_class fpu_reg_mem_reg_reg(regD dst, memory src1, regD src2, regD src3)
%{
    instruction_count(4);
    dst    : S4(write);
    src1   : S3(read);
    src2   : S3(read);
    src3   : S3(read);
    DECODE : S1(3);     // any 3 decoders
    D0     : S0;        // Big decoder only
    FPU    : S3(2);
    MEM    : S3;
%}

// Float reg-mem operation
pipe_class fpu_reg_mem(regD dst, memory mem)
%{
    instruction_count(2);
    dst    : S5(write);
    mem    : S3(read);
    D0     : S0;        // big decoder only
    DECODE : S1;        // any decoder for FPU POP
    FPU    : S4;
    MEM    : S3;        // any mem
%}

// Float reg-mem operation
pipe_class fpu_reg_reg_mem(regD dst, regD src1, memory mem)
%{
    instruction_count(3);
    dst    : S5(write);
    src1   : S3(read);
    mem    : S3(read);
    D0     : S0;        // big decoder only
    DECODE : S1(2);     // any decoder for FPU POP
    FPU    : S4;
    MEM    : S3;        // any mem
%}

// Float mem-reg operation
pipe_class fpu_mem_reg(memory mem, regD src)
%{
    instruction_count(2);
    src    : S5(read);
    mem    : S3(read);
    DECODE : S0;        // any decoder for FPU PUSH
    D0     : S1;        // big decoder only
    FPU    : S4;
    MEM    : S3;        // any mem
%}

pipe_class fpu_mem_reg_reg(memory mem, regD src1, regD src2)
%{
    instruction_count(3);
    src1   : S3(read);
    src2   : S3(read);
    mem    : S3(read);
    DECODE : S0(2);     // any decoder for FPU PUSH
    D0     : S1;        // big decoder only
    FPU    : S4;
    MEM    : S3;        // any mem
%}

pipe_class fpu_mem_reg_mem(memory mem, regD src1, memory src2)
%{
    instruction_count(3);
    src1   : S3(read);
    src2   : S3(read);
    mem    : S4(read);
    DECODE : S0;        // any decoder for FPU PUSH
    D0     : S0(2);     // big decoder only
    FPU    : S4;
    MEM    : S3(2);     // any mem
%}

pipe_class fpu_mem_mem(memory dst, memory src1)
%{
    instruction_count(2);
    src1   : S3(read);
    dst    : S4(read);
    D0     : S0(2);     // big decoder only
    MEM    : S3(2);     // any mem
%}

pipe_class fpu_mem_mem_mem(memory dst, memory src1, memory src2)
%{
    instruction_count(3);
    src1   : S3(read);
    src2   : S3(read);
    dst    : S4(read);
    D0     : S0(3);     // big decoder only
    FPU    : S4;
    MEM    : S3(3);     // any mem
%}

pipe_class fpu_mem_reg_con(memory mem, regD src1)
%{
    instruction_count(3);
    src1   : S4(read);
    mem    : S4(read);
    DECODE : S0;        // any decoder for FPU PUSH
    D0     : S0(2);     // big decoder only
    FPU    : S4;
    MEM    : S3(2);     // any mem
%}

// Float load constant
pipe_class fpu_reg_con(regD dst)
%{
    instruction_count(2);
    dst    : S5(write);
    D0     : S0;        // big decoder only for the load
    DECODE : S1;        // any decoder for FPU POP
    FPU    : S4;
    MEM    : S3;        // any mem
%}

// Float load constant
pipe_class fpu_reg_reg_con(regD dst, regD src)
%{
    instruction_count(3);
    dst    : S5(write);
    src    : S3(read);
    D0     : S0;        // big decoder only for the load
    DECODE : S1(2);     // any decoder for FPU POP
    FPU    : S4;
    MEM    : S3;        // any mem
%}

// UnConditional branch
pipe_class pipe_jmp(label labl)
%{
    single_instruction;
    BR   : S3;
%}

// Conditional branch
pipe_class pipe_jcc(cmpOp cmp, rFlagsReg cr, label labl)
%{
    single_instruction;
    cr    : S1(read);
    BR    : S3;
%}

// Allocation idiom
pipe_class pipe_cmpxchg(rRegP dst, rRegP heap_ptr)
%{
    instruction_count(1); force_serialization;
    fixed_latency(6);
    heap_ptr : S3(read);
    DECODE   : S0(3);
    D0       : S2;
    MEM      : S3;
    ALU      : S3(2);
    dst      : S5(write);
    BR       : S5;
%}

// Generic big/slow expanded idiom
pipe_class pipe_slow()
%{
    instruction_count(10); multiple_bundles; force_serialization;
    fixed_latency(100);
    D0  : S0(2);
    MEM : S3(2);
%}

// The real do-nothing guy
pipe_class empty()
%{
    instruction_count(0);
%}

// Define the class for the Nop node
define
%{
   MachNop = empty;
%}

%}

//----------INSTRUCTIONS-------------------------------------------------------
//
// match      -- States which machine-independent subtree may be replaced
//               by this instruction.
// ins_cost   -- The estimated cost of this instruction is used by instruction
//               selection to identify a minimum cost tree of machine
//               instructions that matches a tree of machine-independent
//               instructions.
// format     -- A string providing the disassembly for this instruction.
//               The value of an instruction's operand may be inserted
//               by referring to it with a '$' prefix.
// opcode     -- Three instruction opcodes may be provided.  These are referred
//               to within an encode class as $primary, $secondary, and $tertiary
//               rrspectively.  The primary opcode is commonly used to
//               indicate the type of machine instruction, while secondary
//               and tertiary are often used for prefix options or addressing
//               modes.
// ins_encode -- A list of encode classes with parameters. The encode class
//               name must have been defined in an 'enc_class' specification
//               in the encode section of the architecture description.

// Dummy reg-to-reg vector moves. Removed during post-selection cleanup.
// Load Float
instruct MoveF2VL(vlRegF dst, regF src) %{
  match(Set dst src);
  format %{ "movss $dst,$src\t! load float (4 bytes)" %}
  ins_encode %{
    ShouldNotReachHere();
  %}
  ins_pipe( fpu_reg_reg );
%}

// Load Float
instruct MoveF2LEG(legRegF dst, regF src) %{
  match(Set dst src);
  format %{ "movss $dst,$src\t# if src != dst load float (4 bytes)" %}
  ins_encode %{
    ShouldNotReachHere();
  %}
  ins_pipe( fpu_reg_reg );
%}

// Load Float
instruct MoveVL2F(regF dst, vlRegF src) %{
  match(Set dst src);
  format %{ "movss $dst,$src\t! load float (4 bytes)" %}
  ins_encode %{
    ShouldNotReachHere();
  %}
  ins_pipe( fpu_reg_reg );
%}

// Load Float
instruct MoveLEG2F(regF dst, legRegF src) %{
  match(Set dst src);
  format %{ "movss $dst,$src\t# if src != dst load float (4 bytes)" %}
  ins_encode %{
    ShouldNotReachHere();
  %}
  ins_pipe( fpu_reg_reg );
%}

// Load Double
instruct MoveD2VL(vlRegD dst, regD src) %{
  match(Set dst src);
  format %{ "movsd $dst,$src\t! load double (8 bytes)" %}
  ins_encode %{
    ShouldNotReachHere();
  %}
  ins_pipe( fpu_reg_reg );
%}

// Load Double
instruct MoveD2LEG(legRegD dst, regD src) %{
  match(Set dst src);
  format %{ "movsd $dst,$src\t# if src != dst load double (8 bytes)" %}
  ins_encode %{
    ShouldNotReachHere();
  %}
  ins_pipe( fpu_reg_reg );
%}

// Load Double
instruct MoveVL2D(regD dst, vlRegD src) %{
  match(Set dst src);
  format %{ "movsd $dst,$src\t! load double (8 bytes)" %}
  ins_encode %{
    ShouldNotReachHere();
  %}
  ins_pipe( fpu_reg_reg );
%}

// Load Double
instruct MoveLEG2D(regD dst, legRegD src) %{
  match(Set dst src);
  format %{ "movsd $dst,$src\t# if src != dst load double (8 bytes)" %}
  ins_encode %{
    ShouldNotReachHere();
  %}
  ins_pipe( fpu_reg_reg );
%}

//----------Load/Store/Move Instructions---------------------------------------
//----------Load Instructions--------------------------------------------------

// Load Byte (8 bit signed)
instruct loadB(rRegI dst, memory mem)
%{
  match(Set dst (LoadB mem));

  ins_cost(125);
  format %{ "movsbl  $dst, $mem\t# byte" %}

  ins_encode %{
    __ movsbl($dst$$Register, $mem$$Address);
  %}

  ins_pipe(ialu_reg_mem);
%}

// Load Byte (8 bit signed) into Long Register
instruct loadB2L(rRegL dst, memory mem)
%{
  match(Set dst (ConvI2L (LoadB mem)));

  ins_cost(125);
  format %{ "movsbq  $dst, $mem\t# byte -> long" %}

  ins_encode %{
    __ movsbq($dst$$Register, $mem$$Address);
  %}

  ins_pipe(ialu_reg_mem);
%}

// Load Unsigned Byte (8 bit UNsigned)
instruct loadUB(rRegI dst, memory mem)
%{
  match(Set dst (LoadUB mem));

  ins_cost(125);
  format %{ "movzbl  $dst, $mem\t# ubyte" %}

  ins_encode %{
    __ movzbl($dst$$Register, $mem$$Address);
  %}

  ins_pipe(ialu_reg_mem);
%}

// Load Unsigned Byte (8 bit UNsigned) into Long Register
instruct loadUB2L(rRegL dst, memory mem)
%{
  match(Set dst (ConvI2L (LoadUB mem)));

  ins_cost(125);
  format %{ "movzbq  $dst, $mem\t# ubyte -> long" %}

  ins_encode %{
    __ movzbq($dst$$Register, $mem$$Address);
  %}

  ins_pipe(ialu_reg_mem);
%}

// Load Unsigned Byte (8 bit UNsigned) with 32-bit mask into Long Register
instruct loadUB2L_immI(rRegL dst, memory mem, immI mask, rFlagsReg cr) %{
  match(Set dst (ConvI2L (AndI (LoadUB mem) mask)));
  effect(KILL cr);

  format %{ "movzbq  $dst, $mem\t# ubyte & 32-bit mask -> long\n\t"
            "andl    $dst, right_n_bits($mask, 8)" %}
  ins_encode %{
    Register Rdst = $dst$$Register;
    __ movzbq(Rdst, $mem$$Address);
    __ andl(Rdst, $mask$$constant & right_n_bits(8));
  %}
  ins_pipe(ialu_reg_mem);
%}

// Load Short (16 bit signed)
instruct loadS(rRegI dst, memory mem)
%{
  match(Set dst (LoadS mem));

  ins_cost(125);
  format %{ "movswl $dst, $mem\t# short" %}

  ins_encode %{
    __ movswl($dst$$Register, $mem$$Address);
  %}

  ins_pipe(ialu_reg_mem);
%}

// Load Short (16 bit signed) to Byte (8 bit signed)
instruct loadS2B(rRegI dst, memory mem, immI_24 twentyfour) %{
  match(Set dst (RShiftI (LShiftI (LoadS mem) twentyfour) twentyfour));

  ins_cost(125);
  format %{ "movsbl $dst, $mem\t# short -> byte" %}
  ins_encode %{
    __ movsbl($dst$$Register, $mem$$Address);
  %}
  ins_pipe(ialu_reg_mem);
%}

// Load Short (16 bit signed) into Long Register
instruct loadS2L(rRegL dst, memory mem)
%{
  match(Set dst (ConvI2L (LoadS mem)));

  ins_cost(125);
  format %{ "movswq $dst, $mem\t# short -> long" %}

  ins_encode %{
    __ movswq($dst$$Register, $mem$$Address);
  %}

  ins_pipe(ialu_reg_mem);
%}

// Load Unsigned Short/Char (16 bit UNsigned)
instruct loadUS(rRegI dst, memory mem)
%{
  match(Set dst (LoadUS mem));

  ins_cost(125);
  format %{ "movzwl  $dst, $mem\t# ushort/char" %}

  ins_encode %{
    __ movzwl($dst$$Register, $mem$$Address);
  %}

  ins_pipe(ialu_reg_mem);
%}

// Load Unsigned Short/Char (16 bit UNsigned) to Byte (8 bit signed)
instruct loadUS2B(rRegI dst, memory mem, immI_24 twentyfour) %{
  match(Set dst (RShiftI (LShiftI (LoadUS mem) twentyfour) twentyfour));

  ins_cost(125);
  format %{ "movsbl $dst, $mem\t# ushort -> byte" %}
  ins_encode %{
    __ movsbl($dst$$Register, $mem$$Address);
  %}
  ins_pipe(ialu_reg_mem);
%}

// Load Unsigned Short/Char (16 bit UNsigned) into Long Register
instruct loadUS2L(rRegL dst, memory mem)
%{
  match(Set dst (ConvI2L (LoadUS mem)));

  ins_cost(125);
  format %{ "movzwq  $dst, $mem\t# ushort/char -> long" %}

  ins_encode %{
    __ movzwq($dst$$Register, $mem$$Address);
  %}

  ins_pipe(ialu_reg_mem);
%}

// Load Unsigned Short/Char (16 bit UNsigned) with mask 0xFF into Long Register
instruct loadUS2L_immI_255(rRegL dst, memory mem, immI_255 mask) %{
  match(Set dst (ConvI2L (AndI (LoadUS mem) mask)));

  format %{ "movzbq  $dst, $mem\t# ushort/char & 0xFF -> long" %}
  ins_encode %{
    __ movzbq($dst$$Register, $mem$$Address);
  %}
  ins_pipe(ialu_reg_mem);
%}

// Load Unsigned Short/Char (16 bit UNsigned) with 32-bit mask into Long Register
instruct loadUS2L_immI(rRegL dst, memory mem, immI mask, rFlagsReg cr) %{
  match(Set dst (ConvI2L (AndI (LoadUS mem) mask)));
  effect(KILL cr);

  format %{ "movzwq  $dst, $mem\t# ushort/char & 32-bit mask -> long\n\t"
            "andl    $dst, right_n_bits($mask, 16)" %}
  ins_encode %{
    Register Rdst = $dst$$Register;
    __ movzwq(Rdst, $mem$$Address);
    __ andl(Rdst, $mask$$constant & right_n_bits(16));
  %}
  ins_pipe(ialu_reg_mem);
%}

// Load Integer
instruct loadI(rRegI dst, memory mem)
%{
  match(Set dst (LoadI mem));

  ins_cost(125);
  format %{ "movl    $dst, $mem\t# int" %}

  ins_encode %{
    __ movl($dst$$Register, $mem$$Address);
  %}

  ins_pipe(ialu_reg_mem);
%}

// Load Integer (32 bit signed) to Byte (8 bit signed)
instruct loadI2B(rRegI dst, memory mem, immI_24 twentyfour) %{
  match(Set dst (RShiftI (LShiftI (LoadI mem) twentyfour) twentyfour));

  ins_cost(125);
  format %{ "movsbl  $dst, $mem\t# int -> byte" %}
  ins_encode %{
    __ movsbl($dst$$Register, $mem$$Address);
  %}
  ins_pipe(ialu_reg_mem);
%}

// Load Integer (32 bit signed) to Unsigned Byte (8 bit UNsigned)
instruct loadI2UB(rRegI dst, memory mem, immI_255 mask) %{
  match(Set dst (AndI (LoadI mem) mask));

  ins_cost(125);
  format %{ "movzbl  $dst, $mem\t# int -> ubyte" %}
  ins_encode %{
    __ movzbl($dst$$Register, $mem$$Address);
  %}
  ins_pipe(ialu_reg_mem);
%}

// Load Integer (32 bit signed) to Short (16 bit signed)
instruct loadI2S(rRegI dst, memory mem, immI_16 sixteen) %{
  match(Set dst (RShiftI (LShiftI (LoadI mem) sixteen) sixteen));

  ins_cost(125);
  format %{ "movswl  $dst, $mem\t# int -> short" %}
  ins_encode %{
    __ movswl($dst$$Register, $mem$$Address);
  %}
  ins_pipe(ialu_reg_mem);
%}

// Load Integer (32 bit signed) to Unsigned Short/Char (16 bit UNsigned)
instruct loadI2US(rRegI dst, memory mem, immI_65535 mask) %{
  match(Set dst (AndI (LoadI mem) mask));

  ins_cost(125);
  format %{ "movzwl  $dst, $mem\t# int -> ushort/char" %}
  ins_encode %{
    __ movzwl($dst$$Register, $mem$$Address);
  %}
  ins_pipe(ialu_reg_mem);
%}

// Load Integer into Long Register
instruct loadI2L(rRegL dst, memory mem)
%{
  match(Set dst (ConvI2L (LoadI mem)));

  ins_cost(125);
  format %{ "movslq  $dst, $mem\t# int -> long" %}

  ins_encode %{
    __ movslq($dst$$Register, $mem$$Address);
  %}

  ins_pipe(ialu_reg_mem);
%}

// Load Integer with mask 0xFF into Long Register
instruct loadI2L_immI_255(rRegL dst, memory mem, immI_255 mask) %{
  match(Set dst (ConvI2L (AndI (LoadI mem) mask)));

  format %{ "movzbq  $dst, $mem\t# int & 0xFF -> long" %}
  ins_encode %{
    __ movzbq($dst$$Register, $mem$$Address);
  %}
  ins_pipe(ialu_reg_mem);
%}

// Load Integer with mask 0xFFFF into Long Register
instruct loadI2L_immI_65535(rRegL dst, memory mem, immI_65535 mask) %{
  match(Set dst (ConvI2L (AndI (LoadI mem) mask)));

  format %{ "movzwq  $dst, $mem\t# int & 0xFFFF -> long" %}
  ins_encode %{
    __ movzwq($dst$$Register, $mem$$Address);
  %}
  ins_pipe(ialu_reg_mem);
%}

// Load Integer with a 31-bit mask into Long Register
instruct loadI2L_immU31(rRegL dst, memory mem, immU31 mask, rFlagsReg cr) %{
  match(Set dst (ConvI2L (AndI (LoadI mem) mask)));
  effect(KILL cr);

  format %{ "movl    $dst, $mem\t# int & 31-bit mask -> long\n\t"
            "andl    $dst, $mask" %}
  ins_encode %{
    Register Rdst = $dst$$Register;
    __ movl(Rdst, $mem$$Address);
    __ andl(Rdst, $mask$$constant);
  %}
  ins_pipe(ialu_reg_mem);
%}

// Load Unsigned Integer into Long Register
instruct loadUI2L(rRegL dst, memory mem, immL_32bits mask)
%{
  match(Set dst (AndL (ConvI2L (LoadI mem)) mask));

  ins_cost(125);
  format %{ "movl    $dst, $mem\t# uint -> long" %}

  ins_encode %{
    __ movl($dst$$Register, $mem$$Address);
  %}

  ins_pipe(ialu_reg_mem);
%}

// Load Long
instruct loadL(rRegL dst, memory mem)
%{
  match(Set dst (LoadL mem));

  ins_cost(125);
  format %{ "movq    $dst, $mem\t# long" %}

  ins_encode %{
    __ movq($dst$$Register, $mem$$Address);
  %}

  ins_pipe(ialu_reg_mem); // XXX
%}

// Load Range
instruct loadRange(rRegI dst, memory mem)
%{
  match(Set dst (LoadRange mem));

  ins_cost(125); // XXX
  format %{ "movl    $dst, $mem\t# range" %}
  ins_encode %{
    __ movl($dst$$Register, $mem$$Address);
  %}
  ins_pipe(ialu_reg_mem);
%}

// Load Pointer
instruct loadP(rRegP dst, memory mem)
%{
  match(Set dst (LoadP mem));
  predicate(n->as_Load()->barrier_data() == 0);

  ins_cost(125); // XXX
  format %{ "movq    $dst, $mem\t# ptr" %}
  ins_encode %{
    __ movq($dst$$Register, $mem$$Address);
  %}
  ins_pipe(ialu_reg_mem); // XXX
%}

// Load Compressed Pointer
instruct loadN(rRegN dst, memory mem)
%{
   predicate(n->as_Load()->barrier_data() == 0);
   match(Set dst (LoadN mem));

   ins_cost(125); // XXX
   format %{ "movl    $dst, $mem\t# compressed ptr" %}
   ins_encode %{
     __ movl($dst$$Register, $mem$$Address);
   %}
   ins_pipe(ialu_reg_mem); // XXX
%}


// Load Klass Pointer
instruct loadKlass(rRegP dst, memory mem)
%{
  match(Set dst (LoadKlass mem));

  ins_cost(125); // XXX
  format %{ "movq    $dst, $mem\t# class" %}
  ins_encode %{
    __ movq($dst$$Register, $mem$$Address);
  %}
  ins_pipe(ialu_reg_mem); // XXX
%}

// Load narrow Klass Pointer
instruct loadNKlass(rRegN dst, memory mem)
%{
  predicate(!UseCompactObjectHeaders);
  match(Set dst (LoadNKlass mem));

  ins_cost(125); // XXX
  format %{ "movl    $dst, $mem\t# compressed klass ptr" %}
  ins_encode %{
    __ movl($dst$$Register, $mem$$Address);
  %}
  ins_pipe(ialu_reg_mem); // XXX
%}

instruct loadNKlassCompactHeaders(rRegN dst, memory mem, rFlagsReg cr)
%{
  predicate(UseCompactObjectHeaders);
  match(Set dst (LoadNKlass mem));
  effect(KILL cr);
  ins_cost(125);
  format %{
    "movl    $dst, $mem\t# compressed klass ptr, shifted\n\t"
    "shrl    $dst, markWord::klass_shift_at_offset"
  %}
  ins_encode %{
    if (UseAPX) {
      __ eshrl($dst$$Register, $mem$$Address, markWord::klass_shift_at_offset, false);
    }
    else {
      __ movl($dst$$Register, $mem$$Address);
      __ shrl($dst$$Register, markWord::klass_shift_at_offset);
    }
  %}
  ins_pipe(ialu_reg_mem);
%}

// Load Float
instruct loadF(regF dst, memory mem)
%{
  match(Set dst (LoadF mem));

  ins_cost(145); // XXX
  format %{ "movss   $dst, $mem\t# float" %}
  ins_encode %{
    __ movflt($dst$$XMMRegister, $mem$$Address);
  %}
  ins_pipe(pipe_slow); // XXX
%}

// Load Double
instruct loadD_partial(regD dst, memory mem)
%{
  predicate(!UseXmmLoadAndClearUpper);
  match(Set dst (LoadD mem));

  ins_cost(145); // XXX
  format %{ "movlpd  $dst, $mem\t# double" %}
  ins_encode %{
    __ movdbl($dst$$XMMRegister, $mem$$Address);
  %}
  ins_pipe(pipe_slow); // XXX
%}

instruct loadD(regD dst, memory mem)
%{
  predicate(UseXmmLoadAndClearUpper);
  match(Set dst (LoadD mem));

  ins_cost(145); // XXX
  format %{ "movsd   $dst, $mem\t# double" %}
  ins_encode %{
    __ movdbl($dst$$XMMRegister, $mem$$Address);
  %}
  ins_pipe(pipe_slow); // XXX
%}

// max = java.lang.Math.max(float a, float b)
instruct maxF_reg(legRegF dst, legRegF a, legRegF b, legRegF tmp, legRegF atmp, legRegF btmp) %{
  predicate(UseAVX > 0 && !VLoopReductions::is_reduction(n));
  match(Set dst (MaxF a b));
  effect(USE a, USE b, TEMP tmp, TEMP atmp, TEMP btmp);
  format %{ "maxF $dst, $a, $b \t! using $tmp, $atmp and $btmp as TEMP" %}
  ins_encode %{
    __ vminmax_fp(Op_MaxV, T_FLOAT, $dst$$XMMRegister, $a$$XMMRegister, $b$$XMMRegister, $tmp$$XMMRegister, $atmp$$XMMRegister, $btmp$$XMMRegister, Assembler::AVX_128bit);
  %}
  ins_pipe( pipe_slow );
%}

instruct maxF_reduction_reg(legRegF dst, legRegF a, legRegF b, legRegF xtmp, rRegI rtmp, rFlagsReg cr) %{
  predicate(UseAVX > 0 && VLoopReductions::is_reduction(n));
  match(Set dst (MaxF a b));
  effect(USE a, USE b, TEMP xtmp, TEMP rtmp, KILL cr);

  format %{ "maxF_reduction $dst, $a, $b \t!using $xtmp and $rtmp as TEMP" %}
  ins_encode %{
    emit_fp_min_max(masm, $dst$$XMMRegister, $a$$XMMRegister, $b$$XMMRegister, $xtmp$$XMMRegister, $rtmp$$Register,
                    false /*min*/, true /*single*/);
  %}
  ins_pipe( pipe_slow );
%}

// max = java.lang.Math.max(double a, double b)
instruct maxD_reg(legRegD dst, legRegD a, legRegD b, legRegD tmp, legRegD atmp, legRegD btmp) %{
  predicate(UseAVX > 0 && !VLoopReductions::is_reduction(n));
  match(Set dst (MaxD a b));
  effect(USE a, USE b, TEMP atmp, TEMP btmp, TEMP tmp);
  format %{ "maxD $dst, $a, $b \t! using $tmp, $atmp and $btmp as TEMP" %}
  ins_encode %{
    __ vminmax_fp(Op_MaxV, T_DOUBLE, $dst$$XMMRegister, $a$$XMMRegister, $b$$XMMRegister, $tmp$$XMMRegister, $atmp$$XMMRegister, $btmp$$XMMRegister, Assembler::AVX_128bit);
  %}
  ins_pipe( pipe_slow );
%}

instruct maxD_reduction_reg(legRegD dst, legRegD a, legRegD b, legRegD xtmp, rRegL rtmp, rFlagsReg cr) %{
  predicate(UseAVX > 0 && VLoopReductions::is_reduction(n));
  match(Set dst (MaxD a b));
  effect(USE a, USE b, TEMP xtmp, TEMP rtmp, KILL cr);

  format %{ "maxD_reduction $dst, $a, $b \t! using $xtmp and $rtmp as TEMP" %}
  ins_encode %{
    emit_fp_min_max(masm, $dst$$XMMRegister, $a$$XMMRegister, $b$$XMMRegister, $xtmp$$XMMRegister, $rtmp$$Register,
                    false /*min*/, false /*single*/);
  %}
  ins_pipe( pipe_slow );
%}

// min = java.lang.Math.min(float a, float b)
instruct minF_reg(legRegF dst, legRegF a, legRegF b, legRegF tmp, legRegF atmp, legRegF btmp) %{
  predicate(UseAVX > 0 && !VLoopReductions::is_reduction(n));
  match(Set dst (MinF a b));
  effect(USE a, USE b, TEMP tmp, TEMP atmp, TEMP btmp);
  format %{ "minF $dst, $a, $b \t! using $tmp, $atmp and $btmp as TEMP" %}
  ins_encode %{
    __ vminmax_fp(Op_MinV, T_FLOAT, $dst$$XMMRegister, $a$$XMMRegister, $b$$XMMRegister, $tmp$$XMMRegister, $atmp$$XMMRegister, $btmp$$XMMRegister, Assembler::AVX_128bit);
  %}
  ins_pipe( pipe_slow );
%}

instruct minF_reduction_reg(legRegF dst, legRegF a, legRegF b, legRegF xtmp, rRegI rtmp, rFlagsReg cr) %{
  predicate(UseAVX > 0 && VLoopReductions::is_reduction(n));
  match(Set dst (MinF a b));
  effect(USE a, USE b, TEMP xtmp, TEMP rtmp, KILL cr);

  format %{ "minF_reduction $dst, $a, $b \t! using $xtmp and $rtmp as TEMP" %}
  ins_encode %{
    emit_fp_min_max(masm, $dst$$XMMRegister, $a$$XMMRegister, $b$$XMMRegister, $xtmp$$XMMRegister, $rtmp$$Register,
                    true /*min*/, true /*single*/);
  %}
  ins_pipe( pipe_slow );
%}

// min = java.lang.Math.min(double a, double b)
instruct minD_reg(legRegD dst, legRegD a, legRegD b, legRegD tmp, legRegD atmp, legRegD btmp) %{
  predicate(UseAVX > 0 && !VLoopReductions::is_reduction(n));
  match(Set dst (MinD a b));
  effect(USE a, USE b, TEMP tmp, TEMP atmp, TEMP btmp);
    format %{ "minD $dst, $a, $b \t! using $tmp, $atmp and $btmp as TEMP" %}
  ins_encode %{
    __ vminmax_fp(Op_MinV, T_DOUBLE, $dst$$XMMRegister, $a$$XMMRegister, $b$$XMMRegister, $tmp$$XMMRegister, $atmp$$XMMRegister, $btmp$$XMMRegister, Assembler::AVX_128bit);
  %}
  ins_pipe( pipe_slow );
%}

instruct minD_reduction_reg(legRegD dst, legRegD a, legRegD b, legRegD xtmp, rRegL rtmp, rFlagsReg cr) %{
  predicate(UseAVX > 0 && VLoopReductions::is_reduction(n));
  match(Set dst (MinD a b));
  effect(USE a, USE b, TEMP xtmp, TEMP rtmp, KILL cr);

  format %{ "maxD_reduction $dst, $a, $b \t! using $xtmp and $rtmp as TEMP" %}
  ins_encode %{
    emit_fp_min_max(masm, $dst$$XMMRegister, $a$$XMMRegister, $b$$XMMRegister, $xtmp$$XMMRegister, $rtmp$$Register,
                    true /*min*/, false /*single*/);
  %}
  ins_pipe( pipe_slow );
%}

// Load Effective Address
instruct leaP8(rRegP dst, indOffset8 mem)
%{
  match(Set dst mem);

  ins_cost(110); // XXX
  format %{ "leaq    $dst, $mem\t# ptr 8" %}
  ins_encode %{
    __ leaq($dst$$Register, $mem$$Address);
  %}
  ins_pipe(ialu_reg_reg_fat);
%}

instruct leaP32(rRegP dst, indOffset32 mem)
%{
  match(Set dst mem);

  ins_cost(110);
  format %{ "leaq    $dst, $mem\t# ptr 32" %}
  ins_encode %{
    __ leaq($dst$$Register, $mem$$Address);
  %}
  ins_pipe(ialu_reg_reg_fat);
%}

instruct leaPIdxOff(rRegP dst, indIndexOffset mem)
%{
  match(Set dst mem);

  ins_cost(110);
  format %{ "leaq    $dst, $mem\t# ptr idxoff" %}
  ins_encode %{
    __ leaq($dst$$Register, $mem$$Address);
  %}
  ins_pipe(ialu_reg_reg_fat);
%}

instruct leaPIdxScale(rRegP dst, indIndexScale mem)
%{
  match(Set dst mem);

  ins_cost(110);
  format %{ "leaq    $dst, $mem\t# ptr idxscale" %}
  ins_encode %{
    __ leaq($dst$$Register, $mem$$Address);
  %}
  ins_pipe(ialu_reg_reg_fat);
%}

instruct leaPPosIdxScale(rRegP dst, indPosIndexScale mem)
%{
  match(Set dst mem);

  ins_cost(110);
  format %{ "leaq    $dst, $mem\t# ptr idxscale" %}
  ins_encode %{
    __ leaq($dst$$Register, $mem$$Address);
  %}
  ins_pipe(ialu_reg_reg_fat);
%}

instruct leaPIdxScaleOff(rRegP dst, indIndexScaleOffset mem)
%{
  match(Set dst mem);

  ins_cost(110);
  format %{ "leaq    $dst, $mem\t# ptr idxscaleoff" %}
  ins_encode %{
    __ leaq($dst$$Register, $mem$$Address);
  %}
  ins_pipe(ialu_reg_reg_fat);
%}

instruct leaPPosIdxOff(rRegP dst, indPosIndexOffset mem)
%{
  match(Set dst mem);

  ins_cost(110);
  format %{ "leaq    $dst, $mem\t# ptr posidxoff" %}
  ins_encode %{
    __ leaq($dst$$Register, $mem$$Address);
  %}
  ins_pipe(ialu_reg_reg_fat);
%}

instruct leaPPosIdxScaleOff(rRegP dst, indPosIndexScaleOffset mem)
%{
  match(Set dst mem);

  ins_cost(110);
  format %{ "leaq    $dst, $mem\t# ptr posidxscaleoff" %}
  ins_encode %{
    __ leaq($dst$$Register, $mem$$Address);
  %}
  ins_pipe(ialu_reg_reg_fat);
%}

// Load Effective Address which uses Narrow (32-bits) oop
instruct leaPCompressedOopOffset(rRegP dst, indCompressedOopOffset mem)
%{
  predicate(UseCompressedOops && (CompressedOops::shift() != 0));
  match(Set dst mem);

  ins_cost(110);
  format %{ "leaq    $dst, $mem\t# ptr compressedoopoff32" %}
  ins_encode %{
    __ leaq($dst$$Register, $mem$$Address);
  %}
  ins_pipe(ialu_reg_reg_fat);
%}

instruct leaP8Narrow(rRegP dst, indOffset8Narrow mem)
%{
  predicate(CompressedOops::shift() == 0);
  match(Set dst mem);

  ins_cost(110); // XXX
  format %{ "leaq    $dst, $mem\t# ptr off8narrow" %}
  ins_encode %{
    __ leaq($dst$$Register, $mem$$Address);
  %}
  ins_pipe(ialu_reg_reg_fat);
%}

instruct leaP32Narrow(rRegP dst, indOffset32Narrow mem)
%{
  predicate(CompressedOops::shift() == 0);
  match(Set dst mem);

  ins_cost(110);
  format %{ "leaq    $dst, $mem\t# ptr off32narrow" %}
  ins_encode %{
    __ leaq($dst$$Register, $mem$$Address);
  %}
  ins_pipe(ialu_reg_reg_fat);
%}

instruct leaPIdxOffNarrow(rRegP dst, indIndexOffsetNarrow mem)
%{
  predicate(CompressedOops::shift() == 0);
  match(Set dst mem);

  ins_cost(110);
  format %{ "leaq    $dst, $mem\t# ptr idxoffnarrow" %}
  ins_encode %{
    __ leaq($dst$$Register, $mem$$Address);
  %}
  ins_pipe(ialu_reg_reg_fat);
%}

instruct leaPIdxScaleNarrow(rRegP dst, indIndexScaleNarrow mem)
%{
  predicate(CompressedOops::shift() == 0);
  match(Set dst mem);

  ins_cost(110);
  format %{ "leaq    $dst, $mem\t# ptr idxscalenarrow" %}
  ins_encode %{
    __ leaq($dst$$Register, $mem$$Address);
  %}
  ins_pipe(ialu_reg_reg_fat);
%}

instruct leaPIdxScaleOffNarrow(rRegP dst, indIndexScaleOffsetNarrow mem)
%{
  predicate(CompressedOops::shift() == 0);
  match(Set dst mem);

  ins_cost(110);
  format %{ "leaq    $dst, $mem\t# ptr idxscaleoffnarrow" %}
  ins_encode %{
    __ leaq($dst$$Register, $mem$$Address);
  %}
  ins_pipe(ialu_reg_reg_fat);
%}

instruct leaPPosIdxOffNarrow(rRegP dst, indPosIndexOffsetNarrow mem)
%{
  predicate(CompressedOops::shift() == 0);
  match(Set dst mem);

  ins_cost(110);
  format %{ "leaq    $dst, $mem\t# ptr posidxoffnarrow" %}
  ins_encode %{
    __ leaq($dst$$Register, $mem$$Address);
  %}
  ins_pipe(ialu_reg_reg_fat);
%}

instruct leaPPosIdxScaleOffNarrow(rRegP dst, indPosIndexScaleOffsetNarrow mem)
%{
  predicate(CompressedOops::shift() == 0);
  match(Set dst mem);

  ins_cost(110);
  format %{ "leaq    $dst, $mem\t# ptr posidxscaleoffnarrow" %}
  ins_encode %{
    __ leaq($dst$$Register, $mem$$Address);
  %}
  ins_pipe(ialu_reg_reg_fat);
%}

instruct loadConI(rRegI dst, immI src)
%{
  match(Set dst src);

  format %{ "movl    $dst, $src\t# int" %}
  ins_encode %{
    __ movl($dst$$Register, $src$$constant);
  %}
  ins_pipe(ialu_reg_fat); // XXX
%}

instruct loadConI0(rRegI dst, immI_0 src, rFlagsReg cr)
%{
  match(Set dst src);
  effect(KILL cr);

  ins_cost(50);
  format %{ "xorl    $dst, $dst\t# int" %}
  ins_encode %{
    __ xorl($dst$$Register, $dst$$Register);
  %}
  ins_pipe(ialu_reg);
%}

instruct loadConL(rRegL dst, immL src)
%{
  match(Set dst src);

  ins_cost(150);
  format %{ "movq    $dst, $src\t# long" %}
  ins_encode %{
    __ mov64($dst$$Register, $src$$constant);
  %}
  ins_pipe(ialu_reg);
%}

instruct loadConL0(rRegL dst, immL0 src, rFlagsReg cr)
%{
  match(Set dst src);
  effect(KILL cr);

  ins_cost(50);
  format %{ "xorl    $dst, $dst\t# long" %}
  ins_encode %{
    __ xorl($dst$$Register, $dst$$Register);
  %}
  ins_pipe(ialu_reg); // XXX
%}

instruct loadConUL32(rRegL dst, immUL32 src)
%{
  match(Set dst src);

  ins_cost(60);
  format %{ "movl    $dst, $src\t# long (unsigned 32-bit)" %}
  ins_encode %{
    __ movl($dst$$Register, $src$$constant);
  %}
  ins_pipe(ialu_reg);
%}

instruct loadConL32(rRegL dst, immL32 src)
%{
  match(Set dst src);

  ins_cost(70);
  format %{ "movq    $dst, $src\t# long (32-bit)" %}
  ins_encode %{
    __ movq($dst$$Register, $src$$constant);
  %}
  ins_pipe(ialu_reg);
%}

instruct loadConP(rRegP dst, immP con) %{
  match(Set dst con);

  format %{ "movq    $dst, $con\t# ptr" %}
  ins_encode %{
    __ mov64($dst$$Register, $con$$constant, $con->constant_reloc(), RELOC_IMM64);
  %}
  ins_pipe(ialu_reg_fat); // XXX
%}

instruct loadConP0(rRegP dst, immP0 src, rFlagsReg cr)
%{
  match(Set dst src);
  effect(KILL cr);

  ins_cost(50);
  format %{ "xorl    $dst, $dst\t# ptr" %}
  ins_encode %{
    __ xorl($dst$$Register, $dst$$Register);
  %}
  ins_pipe(ialu_reg);
%}

instruct loadConP31(rRegP dst, immP31 src, rFlagsReg cr)
%{
  match(Set dst src);
  effect(KILL cr);

  ins_cost(60);
  format %{ "movl    $dst, $src\t# ptr (positive 32-bit)" %}
  ins_encode %{
    __ movl($dst$$Register, $src$$constant);
  %}
  ins_pipe(ialu_reg);
%}

instruct loadConF(regF dst, immF con) %{
  match(Set dst con);
  ins_cost(125);
  format %{ "movss   $dst, [$constantaddress]\t# load from constant table: float=$con" %}
  ins_encode %{
    __ movflt($dst$$XMMRegister, $constantaddress($con));
  %}
  ins_pipe(pipe_slow);
%}

instruct loadConH(regF dst, immH con) %{
  match(Set dst con);
  ins_cost(125);
  format %{ "movss   $dst, [$constantaddress]\t# load from constant table: halffloat=$con" %}
  ins_encode %{
    __ movflt($dst$$XMMRegister, $constantaddress($con));
  %}
  ins_pipe(pipe_slow);
%}

instruct loadConN0(rRegN dst, immN0 src, rFlagsReg cr) %{
  match(Set dst src);
  effect(KILL cr);
  format %{ "xorq    $dst, $src\t# compressed null pointer" %}
  ins_encode %{
    __ xorq($dst$$Register, $dst$$Register);
  %}
  ins_pipe(ialu_reg);
%}

instruct loadConN(rRegN dst, immN src) %{
  match(Set dst src);

  ins_cost(125);
  format %{ "movl    $dst, $src\t# compressed ptr" %}
  ins_encode %{
    address con = (address)$src$$constant;
    if (con == nullptr) {
      ShouldNotReachHere();
    } else {
      __ set_narrow_oop($dst$$Register, (jobject)$src$$constant);
    }
  %}
  ins_pipe(ialu_reg_fat); // XXX
%}

instruct loadConNKlass(rRegN dst, immNKlass src) %{
  match(Set dst src);

  ins_cost(125);
  format %{ "movl    $dst, $src\t# compressed klass ptr" %}
  ins_encode %{
    address con = (address)$src$$constant;
    if (con == nullptr) {
      ShouldNotReachHere();
    } else {
      __ set_narrow_klass($dst$$Register, (Klass*)$src$$constant);
    }
  %}
  ins_pipe(ialu_reg_fat); // XXX
%}

instruct loadConF0(regF dst, immF0 src)
%{
  match(Set dst src);
  ins_cost(100);

  format %{ "xorps   $dst, $dst\t# float 0.0" %}
  ins_encode %{
    __ xorps($dst$$XMMRegister, $dst$$XMMRegister);
  %}
  ins_pipe(pipe_slow);
%}

// Use the same format since predicate() can not be used here.
instruct loadConD(regD dst, immD con) %{
  match(Set dst con);
  ins_cost(125);
  format %{ "movsd   $dst, [$constantaddress]\t# load from constant table: double=$con" %}
  ins_encode %{
    __ movdbl($dst$$XMMRegister, $constantaddress($con));
  %}
  ins_pipe(pipe_slow);
%}

instruct loadConD0(regD dst, immD0 src)
%{
  match(Set dst src);
  ins_cost(100);

  format %{ "xorpd   $dst, $dst\t# double 0.0" %}
  ins_encode %{
    __ xorpd($dst$$XMMRegister, $dst$$XMMRegister);
  %}
  ins_pipe(pipe_slow);
%}

instruct loadSSI(rRegI dst, stackSlotI src)
%{
  match(Set dst src);

  ins_cost(125);
  format %{ "movl    $dst, $src\t# int stk" %}
  ins_encode %{
    __ movl($dst$$Register, $src$$Address);
  %}
  ins_pipe(ialu_reg_mem);
%}

instruct loadSSL(rRegL dst, stackSlotL src)
%{
  match(Set dst src);

  ins_cost(125);
  format %{ "movq    $dst, $src\t# long stk" %}
  ins_encode %{
    __ movq($dst$$Register, $src$$Address);
  %}
  ins_pipe(ialu_reg_mem);
%}

instruct loadSSP(rRegP dst, stackSlotP src)
%{
  match(Set dst src);

  ins_cost(125);
  format %{ "movq    $dst, $src\t# ptr stk" %}
  ins_encode %{
    __ movq($dst$$Register, $src$$Address);
  %}
  ins_pipe(ialu_reg_mem);
%}

instruct loadSSF(regF dst, stackSlotF src)
%{
  match(Set dst src);

  ins_cost(125);
  format %{ "movss   $dst, $src\t# float stk" %}
  ins_encode %{
    __ movflt($dst$$XMMRegister, Address(rsp, $src$$disp));
  %}
  ins_pipe(pipe_slow); // XXX
%}

// Use the same format since predicate() can not be used here.
instruct loadSSD(regD dst, stackSlotD src)
%{
  match(Set dst src);

  ins_cost(125);
  format %{ "movsd   $dst, $src\t# double stk" %}
  ins_encode  %{
    __ movdbl($dst$$XMMRegister, Address(rsp, $src$$disp));
  %}
  ins_pipe(pipe_slow); // XXX
%}

// Prefetch instructions for allocation.
// Must be safe to execute with invalid address (cannot fault).

instruct prefetchAlloc( memory mem ) %{
  predicate(AllocatePrefetchInstr==3);
  match(PrefetchAllocation mem);
  ins_cost(125);

  format %{ "PREFETCHW $mem\t# Prefetch allocation into level 1 cache and mark modified" %}
  ins_encode %{
    __ prefetchw($mem$$Address);
  %}
  ins_pipe(ialu_mem);
%}

instruct prefetchAllocNTA( memory mem ) %{
  predicate(AllocatePrefetchInstr==0);
  match(PrefetchAllocation mem);
  ins_cost(125);

  format %{ "PREFETCHNTA $mem\t# Prefetch allocation to non-temporal cache for write" %}
  ins_encode %{
    __ prefetchnta($mem$$Address);
  %}
  ins_pipe(ialu_mem);
%}

instruct prefetchAllocT0( memory mem ) %{
  predicate(AllocatePrefetchInstr==1);
  match(PrefetchAllocation mem);
  ins_cost(125);

  format %{ "PREFETCHT0 $mem\t# Prefetch allocation to level 1 and 2 caches for write" %}
  ins_encode %{
    __ prefetcht0($mem$$Address);
  %}
  ins_pipe(ialu_mem);
%}

instruct prefetchAllocT2( memory mem ) %{
  predicate(AllocatePrefetchInstr==2);
  match(PrefetchAllocation mem);
  ins_cost(125);

  format %{ "PREFETCHT2 $mem\t# Prefetch allocation to level 2 cache for write" %}
  ins_encode %{
    __ prefetcht2($mem$$Address);
  %}
  ins_pipe(ialu_mem);
%}

//----------Store Instructions-------------------------------------------------

// Store Byte
instruct storeB(memory mem, rRegI src)
%{
  match(Set mem (StoreB mem src));

  ins_cost(125); // XXX
  format %{ "movb    $mem, $src\t# byte" %}
  ins_encode %{
    __ movb($mem$$Address, $src$$Register);
  %}
  ins_pipe(ialu_mem_reg);
%}

// Store Char/Short
instruct storeC(memory mem, rRegI src)
%{
  match(Set mem (StoreC mem src));

  ins_cost(125); // XXX
  format %{ "movw    $mem, $src\t# char/short" %}
  ins_encode %{
    __ movw($mem$$Address, $src$$Register);
  %}
  ins_pipe(ialu_mem_reg);
%}

// Store Integer
instruct storeI(memory mem, rRegI src)
%{
  match(Set mem (StoreI mem src));

  ins_cost(125); // XXX
  format %{ "movl    $mem, $src\t# int" %}
  ins_encode %{
    __ movl($mem$$Address, $src$$Register);
  %}
  ins_pipe(ialu_mem_reg);
%}

// Store Long
instruct storeL(memory mem, rRegL src)
%{
  match(Set mem (StoreL mem src));

  ins_cost(125); // XXX
  format %{ "movq    $mem, $src\t# long" %}
  ins_encode %{
    __ movq($mem$$Address, $src$$Register);
  %}
  ins_pipe(ialu_mem_reg); // XXX
%}

// Store Pointer
instruct storeP(memory mem, any_RegP src)
%{
  predicate(n->as_Store()->barrier_data() == 0);
  match(Set mem (StoreP mem src));

  ins_cost(125); // XXX
  format %{ "movq    $mem, $src\t# ptr" %}
  ins_encode %{
    __ movq($mem$$Address, $src$$Register);
  %}
  ins_pipe(ialu_mem_reg);
%}

instruct storeImmP0(memory mem, immP0 zero)
%{
  predicate(UseCompressedOops && (CompressedOops::base() == nullptr) && n->as_Store()->barrier_data() == 0);
  match(Set mem (StoreP mem zero));

  ins_cost(125); // XXX
  format %{ "movq    $mem, R12\t# ptr (R12_heapbase==0)" %}
  ins_encode %{
    __ movq($mem$$Address, r12);
  %}
  ins_pipe(ialu_mem_reg);
%}

// Store Null Pointer, mark word, or other simple pointer constant.
instruct storeImmP(memory mem, immP31 src)
%{
  predicate(n->as_Store()->barrier_data() == 0);
  match(Set mem (StoreP mem src));

  ins_cost(150); // XXX
  format %{ "movq    $mem, $src\t# ptr" %}
  ins_encode %{
    __ movq($mem$$Address, $src$$constant);
  %}
  ins_pipe(ialu_mem_imm);
%}

// Store Compressed Pointer
instruct storeN(memory mem, rRegN src)
%{
  predicate(n->as_Store()->barrier_data() == 0);
  match(Set mem (StoreN mem src));

  ins_cost(125); // XXX
  format %{ "movl    $mem, $src\t# compressed ptr" %}
  ins_encode %{
    __ movl($mem$$Address, $src$$Register);
  %}
  ins_pipe(ialu_mem_reg);
%}

instruct storeNKlass(memory mem, rRegN src)
%{
  match(Set mem (StoreNKlass mem src));

  ins_cost(125); // XXX
  format %{ "movl    $mem, $src\t# compressed klass ptr" %}
  ins_encode %{
    __ movl($mem$$Address, $src$$Register);
  %}
  ins_pipe(ialu_mem_reg);
%}

instruct storeImmN0(memory mem, immN0 zero)
%{
  predicate(CompressedOops::base() == nullptr && n->as_Store()->barrier_data() == 0);
  match(Set mem (StoreN mem zero));

  ins_cost(125); // XXX
  format %{ "movl    $mem, R12\t# compressed ptr (R12_heapbase==0)" %}
  ins_encode %{
    __ movl($mem$$Address, r12);
  %}
  ins_pipe(ialu_mem_reg);
%}

instruct storeImmN(memory mem, immN src)
%{
  predicate(n->as_Store()->barrier_data() == 0);
  match(Set mem (StoreN mem src));

  ins_cost(150); // XXX
  format %{ "movl    $mem, $src\t# compressed ptr" %}
  ins_encode %{
    address con = (address)$src$$constant;
    if (con == nullptr) {
      __ movl($mem$$Address, 0);
    } else {
      __ set_narrow_oop($mem$$Address, (jobject)$src$$constant);
    }
  %}
  ins_pipe(ialu_mem_imm);
%}

instruct storeImmNKlass(memory mem, immNKlass src)
%{
  match(Set mem (StoreNKlass mem src));

  ins_cost(150); // XXX
  format %{ "movl    $mem, $src\t# compressed klass ptr" %}
  ins_encode %{
    __ set_narrow_klass($mem$$Address, (Klass*)$src$$constant);
  %}
  ins_pipe(ialu_mem_imm);
%}

// Store Integer Immediate
instruct storeImmI0(memory mem, immI_0 zero)
%{
  predicate(UseCompressedOops && (CompressedOops::base() == nullptr));
  match(Set mem (StoreI mem zero));

  ins_cost(125); // XXX
  format %{ "movl    $mem, R12\t# int (R12_heapbase==0)" %}
  ins_encode %{
    __ movl($mem$$Address, r12);
  %}
  ins_pipe(ialu_mem_reg);
%}

instruct storeImmI(memory mem, immI src)
%{
  match(Set mem (StoreI mem src));

  ins_cost(150);
  format %{ "movl    $mem, $src\t# int" %}
  ins_encode %{
    __ movl($mem$$Address, $src$$constant);
  %}
  ins_pipe(ialu_mem_imm);
%}

// Store Long Immediate
instruct storeImmL0(memory mem, immL0 zero)
%{
  predicate(UseCompressedOops && (CompressedOops::base() == nullptr));
  match(Set mem (StoreL mem zero));

  ins_cost(125); // XXX
  format %{ "movq    $mem, R12\t# long (R12_heapbase==0)" %}
  ins_encode %{
    __ movq($mem$$Address, r12);
  %}
  ins_pipe(ialu_mem_reg);
%}

instruct storeImmL(memory mem, immL32 src)
%{
  match(Set mem (StoreL mem src));

  ins_cost(150);
  format %{ "movq    $mem, $src\t# long" %}
  ins_encode %{
    __ movq($mem$$Address, $src$$constant);
  %}
  ins_pipe(ialu_mem_imm);
%}

// Store Short/Char Immediate
instruct storeImmC0(memory mem, immI_0 zero)
%{
  predicate(UseCompressedOops && (CompressedOops::base() == nullptr));
  match(Set mem (StoreC mem zero));

  ins_cost(125); // XXX
  format %{ "movw    $mem, R12\t# short/char (R12_heapbase==0)" %}
  ins_encode %{
    __ movw($mem$$Address, r12);
  %}
  ins_pipe(ialu_mem_reg);
%}

instruct storeImmI16(memory mem, immI16 src)
%{
  predicate(UseStoreImmI16);
  match(Set mem (StoreC mem src));

  ins_cost(150);
  format %{ "movw    $mem, $src\t# short/char" %}
  ins_encode %{
    __ movw($mem$$Address, $src$$constant);
  %}
  ins_pipe(ialu_mem_imm);
%}

// Store Byte Immediate
instruct storeImmB0(memory mem, immI_0 zero)
%{
  predicate(UseCompressedOops && (CompressedOops::base() == nullptr));
  match(Set mem (StoreB mem zero));

  ins_cost(125); // XXX
  format %{ "movb    $mem, R12\t# short/char (R12_heapbase==0)" %}
  ins_encode %{
    __ movb($mem$$Address, r12);
  %}
  ins_pipe(ialu_mem_reg);
%}

instruct storeImmB(memory mem, immI8 src)
%{
  match(Set mem (StoreB mem src));

  ins_cost(150); // XXX
  format %{ "movb    $mem, $src\t# byte" %}
  ins_encode %{
    __ movb($mem$$Address, $src$$constant);
  %}
  ins_pipe(ialu_mem_imm);
%}

// Store Float
instruct storeF(memory mem, regF src)
%{
  match(Set mem (StoreF mem src));

  ins_cost(95); // XXX
  format %{ "movss   $mem, $src\t# float" %}
  ins_encode %{
    __ movflt($mem$$Address, $src$$XMMRegister);
  %}
  ins_pipe(pipe_slow); // XXX
%}

// Store immediate Float value (it is faster than store from XMM register)
instruct storeF0(memory mem, immF0 zero)
%{
  predicate(UseCompressedOops && (CompressedOops::base() == nullptr));
  match(Set mem (StoreF mem zero));

  ins_cost(25); // XXX
  format %{ "movl    $mem, R12\t# float 0. (R12_heapbase==0)" %}
  ins_encode %{
    __ movl($mem$$Address, r12);
  %}
  ins_pipe(ialu_mem_reg);
%}

instruct storeF_imm(memory mem, immF src)
%{
  match(Set mem (StoreF mem src));

  ins_cost(50);
  format %{ "movl    $mem, $src\t# float" %}
  ins_encode %{
    __ movl($mem$$Address, jint_cast($src$$constant));
  %}
  ins_pipe(ialu_mem_imm);
%}

// Store Double
instruct storeD(memory mem, regD src)
%{
  match(Set mem (StoreD mem src));

  ins_cost(95); // XXX
  format %{ "movsd   $mem, $src\t# double" %}
  ins_encode %{
    __ movdbl($mem$$Address, $src$$XMMRegister);
  %}
  ins_pipe(pipe_slow); // XXX
%}

// Store immediate double 0.0 (it is faster than store from XMM register)
instruct storeD0_imm(memory mem, immD0 src)
%{
  predicate(!UseCompressedOops || (CompressedOops::base() != nullptr));
  match(Set mem (StoreD mem src));

  ins_cost(50);
  format %{ "movq    $mem, $src\t# double 0." %}
  ins_encode %{
    __ movq($mem$$Address, $src$$constant);
  %}
  ins_pipe(ialu_mem_imm);
%}

instruct storeD0(memory mem, immD0 zero)
%{
  predicate(UseCompressedOops && (CompressedOops::base() == nullptr));
  match(Set mem (StoreD mem zero));

  ins_cost(25); // XXX
  format %{ "movq    $mem, R12\t# double 0. (R12_heapbase==0)" %}
  ins_encode %{
    __ movq($mem$$Address, r12);
  %}
  ins_pipe(ialu_mem_reg);
%}

instruct storeSSI(stackSlotI dst, rRegI src)
%{
  match(Set dst src);

  ins_cost(100);
  format %{ "movl    $dst, $src\t# int stk" %}
  ins_encode %{
    __ movl($dst$$Address, $src$$Register);
  %}
  ins_pipe( ialu_mem_reg );
%}

instruct storeSSL(stackSlotL dst, rRegL src)
%{
  match(Set dst src);

  ins_cost(100);
  format %{ "movq    $dst, $src\t# long stk" %}
  ins_encode %{
    __ movq($dst$$Address, $src$$Register);
  %}
  ins_pipe(ialu_mem_reg);
%}

instruct storeSSP(stackSlotP dst, rRegP src)
%{
  match(Set dst src);

  ins_cost(100);
  format %{ "movq    $dst, $src\t# ptr stk" %}
  ins_encode %{
    __ movq($dst$$Address, $src$$Register);
  %}
  ins_pipe(ialu_mem_reg);
%}

instruct storeSSF(stackSlotF dst, regF src)
%{
  match(Set dst src);

  ins_cost(95); // XXX
  format %{ "movss   $dst, $src\t# float stk" %}
  ins_encode %{
    __ movflt(Address(rsp, $dst$$disp), $src$$XMMRegister);
  %}
  ins_pipe(pipe_slow); // XXX
%}

instruct storeSSD(stackSlotD dst, regD src)
%{
  match(Set dst src);

  ins_cost(95); // XXX
  format %{ "movsd   $dst, $src\t# double stk" %}
  ins_encode %{
    __ movdbl(Address(rsp, $dst$$disp), $src$$XMMRegister);
  %}
  ins_pipe(pipe_slow); // XXX
%}

instruct cacheWB(indirect addr)
%{
  predicate(VM_Version::supports_data_cache_line_flush());
  match(CacheWB addr);

  ins_cost(100);
  format %{"cache wb $addr" %}
  ins_encode %{
    assert($addr->index_position() < 0, "should be");
    assert($addr$$disp == 0, "should be");
    __ cache_wb(Address($addr$$base$$Register, 0));
  %}
  ins_pipe(pipe_slow); // XXX
%}

instruct cacheWBPreSync()
%{
  predicate(VM_Version::supports_data_cache_line_flush());
  match(CacheWBPreSync);

  ins_cost(100);
  format %{"cache wb presync" %}
  ins_encode %{
    __ cache_wbsync(true);
  %}
  ins_pipe(pipe_slow); // XXX
%}

instruct cacheWBPostSync()
%{
  predicate(VM_Version::supports_data_cache_line_flush());
  match(CacheWBPostSync);

  ins_cost(100);
  format %{"cache wb postsync" %}
  ins_encode %{
    __ cache_wbsync(false);
  %}
  ins_pipe(pipe_slow); // XXX
%}

//----------BSWAP Instructions-------------------------------------------------
instruct bytes_reverse_int(rRegI dst) %{
  match(Set dst (ReverseBytesI dst));

  format %{ "bswapl  $dst" %}
  ins_encode %{
    __ bswapl($dst$$Register);
  %}
  ins_pipe( ialu_reg );
%}

instruct bytes_reverse_long(rRegL dst) %{
  match(Set dst (ReverseBytesL dst));

  format %{ "bswapq  $dst" %}
  ins_encode %{
    __ bswapq($dst$$Register);
  %}
  ins_pipe( ialu_reg);
%}

instruct bytes_reverse_unsigned_short(rRegI dst, rFlagsReg cr) %{
  match(Set dst (ReverseBytesUS dst));
  effect(KILL cr);

  format %{ "bswapl  $dst\n\t"
            "shrl    $dst,16\n\t" %}
  ins_encode %{
    __ bswapl($dst$$Register);
    __ shrl($dst$$Register, 16);
  %}
  ins_pipe( ialu_reg );
%}

instruct bytes_reverse_short(rRegI dst, rFlagsReg cr) %{
  match(Set dst (ReverseBytesS dst));
  effect(KILL cr);

  format %{ "bswapl  $dst\n\t"
            "sar     $dst,16\n\t" %}
  ins_encode %{
    __ bswapl($dst$$Register);
    __ sarl($dst$$Register, 16);
  %}
  ins_pipe( ialu_reg );
%}

//---------- Zeros Count Instructions ------------------------------------------

instruct countLeadingZerosI(rRegI dst, rRegI src, rFlagsReg cr) %{
  predicate(UseCountLeadingZerosInstruction);
  match(Set dst (CountLeadingZerosI src));
  effect(KILL cr);

  format %{ "lzcntl  $dst, $src\t# count leading zeros (int)" %}
  ins_encode %{
    __ lzcntl($dst$$Register, $src$$Register);
  %}
  ins_pipe(ialu_reg);
%}

instruct countLeadingZerosI_mem(rRegI dst, memory src, rFlagsReg cr) %{
  predicate(UseCountLeadingZerosInstruction);
  match(Set dst (CountLeadingZerosI (LoadI src)));
  effect(KILL cr);
  ins_cost(175);
  format %{ "lzcntl  $dst, $src\t# count leading zeros (int)" %}
  ins_encode %{
    __ lzcntl($dst$$Register, $src$$Address);
  %}
  ins_pipe(ialu_reg_mem);
%}

instruct countLeadingZerosI_bsr(rRegI dst, rRegI src, rFlagsReg cr) %{
  predicate(!UseCountLeadingZerosInstruction);
  match(Set dst (CountLeadingZerosI src));
  effect(KILL cr);

  format %{ "bsrl    $dst, $src\t# count leading zeros (int)\n\t"
            "jnz     skip\n\t"
            "movl    $dst, -1\n"
      "skip:\n\t"
            "negl    $dst\n\t"
            "addl    $dst, 31" %}
  ins_encode %{
    Register Rdst = $dst$$Register;
    Register Rsrc = $src$$Register;
    Label skip;
    __ bsrl(Rdst, Rsrc);
    __ jccb(Assembler::notZero, skip);
    __ movl(Rdst, -1);
    __ bind(skip);
    __ negl(Rdst);
    __ addl(Rdst, BitsPerInt - 1);
  %}
  ins_pipe(ialu_reg);
%}

instruct countLeadingZerosL(rRegI dst, rRegL src, rFlagsReg cr) %{
  predicate(UseCountLeadingZerosInstruction);
  match(Set dst (CountLeadingZerosL src));
  effect(KILL cr);

  format %{ "lzcntq  $dst, $src\t# count leading zeros (long)" %}
  ins_encode %{
    __ lzcntq($dst$$Register, $src$$Register);
  %}
  ins_pipe(ialu_reg);
%}

instruct countLeadingZerosL_mem(rRegI dst, memory src, rFlagsReg cr) %{
  predicate(UseCountLeadingZerosInstruction);
  match(Set dst (CountLeadingZerosL (LoadL src)));
  effect(KILL cr);
  ins_cost(175);
  format %{ "lzcntq  $dst, $src\t# count leading zeros (long)" %}
  ins_encode %{
    __ lzcntq($dst$$Register, $src$$Address);
  %}
  ins_pipe(ialu_reg_mem);
%}

instruct countLeadingZerosL_bsr(rRegI dst, rRegL src, rFlagsReg cr) %{
  predicate(!UseCountLeadingZerosInstruction);
  match(Set dst (CountLeadingZerosL src));
  effect(KILL cr);

  format %{ "bsrq    $dst, $src\t# count leading zeros (long)\n\t"
            "jnz     skip\n\t"
            "movl    $dst, -1\n"
      "skip:\n\t"
            "negl    $dst\n\t"
            "addl    $dst, 63" %}
  ins_encode %{
    Register Rdst = $dst$$Register;
    Register Rsrc = $src$$Register;
    Label skip;
    __ bsrq(Rdst, Rsrc);
    __ jccb(Assembler::notZero, skip);
    __ movl(Rdst, -1);
    __ bind(skip);
    __ negl(Rdst);
    __ addl(Rdst, BitsPerLong - 1);
  %}
  ins_pipe(ialu_reg);
%}

instruct countTrailingZerosI(rRegI dst, rRegI src, rFlagsReg cr) %{
  predicate(UseCountTrailingZerosInstruction);
  match(Set dst (CountTrailingZerosI src));
  effect(KILL cr);

  format %{ "tzcntl    $dst, $src\t# count trailing zeros (int)" %}
  ins_encode %{
    __ tzcntl($dst$$Register, $src$$Register);
  %}
  ins_pipe(ialu_reg);
%}

instruct countTrailingZerosI_mem(rRegI dst, memory src, rFlagsReg cr) %{
  predicate(UseCountTrailingZerosInstruction);
  match(Set dst (CountTrailingZerosI (LoadI src)));
  effect(KILL cr);
  ins_cost(175);
  format %{ "tzcntl    $dst, $src\t# count trailing zeros (int)" %}
  ins_encode %{
    __ tzcntl($dst$$Register, $src$$Address);
  %}
  ins_pipe(ialu_reg_mem);
%}

instruct countTrailingZerosI_bsf(rRegI dst, rRegI src, rFlagsReg cr) %{
  predicate(!UseCountTrailingZerosInstruction);
  match(Set dst (CountTrailingZerosI src));
  effect(KILL cr);

  format %{ "bsfl    $dst, $src\t# count trailing zeros (int)\n\t"
            "jnz     done\n\t"
            "movl    $dst, 32\n"
      "done:" %}
  ins_encode %{
    Register Rdst = $dst$$Register;
    Label done;
    __ bsfl(Rdst, $src$$Register);
    __ jccb(Assembler::notZero, done);
    __ movl(Rdst, BitsPerInt);
    __ bind(done);
  %}
  ins_pipe(ialu_reg);
%}

instruct countTrailingZerosL(rRegI dst, rRegL src, rFlagsReg cr) %{
  predicate(UseCountTrailingZerosInstruction);
  match(Set dst (CountTrailingZerosL src));
  effect(KILL cr);

  format %{ "tzcntq    $dst, $src\t# count trailing zeros (long)" %}
  ins_encode %{
    __ tzcntq($dst$$Register, $src$$Register);
  %}
  ins_pipe(ialu_reg);
%}

instruct countTrailingZerosL_mem(rRegI dst, memory src, rFlagsReg cr) %{
  predicate(UseCountTrailingZerosInstruction);
  match(Set dst (CountTrailingZerosL (LoadL src)));
  effect(KILL cr);
  ins_cost(175);
  format %{ "tzcntq    $dst, $src\t# count trailing zeros (long)" %}
  ins_encode %{
    __ tzcntq($dst$$Register, $src$$Address);
  %}
  ins_pipe(ialu_reg_mem);
%}

instruct countTrailingZerosL_bsf(rRegI dst, rRegL src, rFlagsReg cr) %{
  predicate(!UseCountTrailingZerosInstruction);
  match(Set dst (CountTrailingZerosL src));
  effect(KILL cr);

  format %{ "bsfq    $dst, $src\t# count trailing zeros (long)\n\t"
            "jnz     done\n\t"
            "movl    $dst, 64\n"
      "done:" %}
  ins_encode %{
    Register Rdst = $dst$$Register;
    Label done;
    __ bsfq(Rdst, $src$$Register);
    __ jccb(Assembler::notZero, done);
    __ movl(Rdst, BitsPerLong);
    __ bind(done);
  %}
  ins_pipe(ialu_reg);
%}

//--------------- Reverse Operation Instructions ----------------
instruct bytes_reversebit_int(rRegI dst, rRegI src, rRegI rtmp, rFlagsReg cr) %{
  predicate(!VM_Version::supports_gfni());
  match(Set dst (ReverseI src));
  effect(TEMP dst, TEMP rtmp, KILL cr);
  format %{ "reverse_int $dst $src\t! using $rtmp as TEMP" %}
  ins_encode %{
    __ reverseI($dst$$Register, $src$$Register, xnoreg, xnoreg, $rtmp$$Register);
  %}
  ins_pipe( ialu_reg );
%}

instruct bytes_reversebit_int_gfni(rRegI dst, rRegI src, vlRegF xtmp1, vlRegF xtmp2, rRegL rtmp, rFlagsReg cr) %{
  predicate(VM_Version::supports_gfni());
  match(Set dst (ReverseI src));
  effect(TEMP dst, TEMP xtmp1, TEMP xtmp2, TEMP rtmp, KILL cr);
  format %{ "reverse_int $dst $src\t! using $rtmp, $xtmp1 and $xtmp2 as TEMP" %}
  ins_encode %{
    __ reverseI($dst$$Register, $src$$Register, $xtmp1$$XMMRegister, $xtmp2$$XMMRegister, $rtmp$$Register);
  %}
  ins_pipe( ialu_reg );
%}

instruct bytes_reversebit_long(rRegL dst, rRegL src, rRegL rtmp1, rRegL rtmp2, rFlagsReg cr) %{
  predicate(!VM_Version::supports_gfni());
  match(Set dst (ReverseL src));
  effect(TEMP dst, TEMP rtmp1, TEMP rtmp2, KILL cr);
  format %{ "reverse_long $dst $src\t! using $rtmp1 and $rtmp2 as TEMP" %}
  ins_encode %{
    __ reverseL($dst$$Register, $src$$Register, xnoreg, xnoreg, $rtmp1$$Register, $rtmp2$$Register);
  %}
  ins_pipe( ialu_reg );
%}

instruct bytes_reversebit_long_gfni(rRegL dst, rRegL src, vlRegD xtmp1, vlRegD xtmp2, rRegL rtmp, rFlagsReg cr) %{
  predicate(VM_Version::supports_gfni());
  match(Set dst (ReverseL src));
  effect(TEMP dst, TEMP xtmp1, TEMP xtmp2, TEMP rtmp, KILL cr);
  format %{ "reverse_long $dst $src\t! using $rtmp, $xtmp1 and $xtmp2 as TEMP" %}
  ins_encode %{
    __ reverseL($dst$$Register, $src$$Register, $xtmp1$$XMMRegister, $xtmp2$$XMMRegister, $rtmp$$Register, noreg);
  %}
  ins_pipe( ialu_reg );
%}

//---------- Population Count Instructions -------------------------------------

instruct popCountI(rRegI dst, rRegI src, rFlagsReg cr) %{
  predicate(UsePopCountInstruction);
  match(Set dst (PopCountI src));
  effect(KILL cr);

  format %{ "popcnt  $dst, $src" %}
  ins_encode %{
    __ popcntl($dst$$Register, $src$$Register);
  %}
  ins_pipe(ialu_reg);
%}

instruct popCountI_mem(rRegI dst, memory mem, rFlagsReg cr) %{
  predicate(UsePopCountInstruction);
  match(Set dst (PopCountI (LoadI mem)));
  effect(KILL cr);

  format %{ "popcnt  $dst, $mem" %}
  ins_encode %{
    __ popcntl($dst$$Register, $mem$$Address);
  %}
  ins_pipe(ialu_reg);
%}

// Note: Long.bitCount(long) returns an int.
instruct popCountL(rRegI dst, rRegL src, rFlagsReg cr) %{
  predicate(UsePopCountInstruction);
  match(Set dst (PopCountL src));
  effect(KILL cr);

  format %{ "popcnt  $dst, $src" %}
  ins_encode %{
    __ popcntq($dst$$Register, $src$$Register);
  %}
  ins_pipe(ialu_reg);
%}

// Note: Long.bitCount(long) returns an int.
instruct popCountL_mem(rRegI dst, memory mem, rFlagsReg cr) %{
  predicate(UsePopCountInstruction);
  match(Set dst (PopCountL (LoadL mem)));
  effect(KILL cr);

  format %{ "popcnt  $dst, $mem" %}
  ins_encode %{
    __ popcntq($dst$$Register, $mem$$Address);
  %}
  ins_pipe(ialu_reg);
%}


//----------MemBar Instructions-----------------------------------------------
// Memory barrier flavors

instruct membar_acquire()
%{
  match(MemBarAcquire);
  match(LoadFence);
  ins_cost(0);

  size(0);
  format %{ "MEMBAR-acquire ! (empty encoding)" %}
  ins_encode();
  ins_pipe(empty);
%}

instruct membar_acquire_lock()
%{
  match(MemBarAcquireLock);
  ins_cost(0);

  size(0);
  format %{ "MEMBAR-acquire (prior CMPXCHG in FastLock so empty encoding)" %}
  ins_encode();
  ins_pipe(empty);
%}

instruct membar_release()
%{
  match(MemBarRelease);
  match(StoreFence);
  ins_cost(0);

  size(0);
  format %{ "MEMBAR-release ! (empty encoding)" %}
  ins_encode();
  ins_pipe(empty);
%}

instruct membar_release_lock()
%{
  match(MemBarReleaseLock);
  ins_cost(0);

  size(0);
  format %{ "MEMBAR-release (a FastUnlock follows so empty encoding)" %}
  ins_encode();
  ins_pipe(empty);
%}

instruct membar_volatile(rFlagsReg cr) %{
  match(MemBarVolatile);
  effect(KILL cr);
  ins_cost(400);

  format %{
    $$template
    $$emit$$"lock addl [rsp + #0], 0\t! membar_volatile"
  %}
  ins_encode %{
    __ membar(Assembler::StoreLoad);
  %}
  ins_pipe(pipe_slow);
%}

instruct unnecessary_membar_volatile()
%{
  match(MemBarVolatile);
  predicate(Matcher::post_store_load_barrier(n));
  ins_cost(0);

  size(0);
  format %{ "MEMBAR-volatile (unnecessary so empty encoding)" %}
  ins_encode();
  ins_pipe(empty);
%}

instruct membar_storestore() %{
  match(MemBarStoreStore);
  match(StoreStoreFence);
  ins_cost(0);

  size(0);
  format %{ "MEMBAR-storestore (empty encoding)" %}
  ins_encode( );
  ins_pipe(empty);
%}

//----------Move Instructions--------------------------------------------------

instruct castX2P(rRegP dst, rRegL src)
%{
  match(Set dst (CastX2P src));

  format %{ "movq    $dst, $src\t# long->ptr" %}
  ins_encode %{
    if ($dst$$reg != $src$$reg) {
      __ movptr($dst$$Register, $src$$Register);
    }
  %}
  ins_pipe(ialu_reg_reg); // XXX
%}

instruct castI2N(rRegN dst, rRegI src)
%{
  match(Set dst (CastI2N src));

  format %{ "movq    $dst, $src\t# int -> narrow ptr" %}
  ins_encode %{
    if ($dst$$reg != $src$$reg) {
      __ movl($dst$$Register, $src$$Register);
    }
  %}
  ins_pipe(ialu_reg_reg); // XXX
%}

instruct castN2X(rRegL dst, rRegN src)
%{
  match(Set dst (CastP2X src));

  format %{ "movq    $dst, $src\t# ptr -> long" %}
  ins_encode %{
    if ($dst$$reg != $src$$reg) {
      __ movptr($dst$$Register, $src$$Register);
    }
  %}
  ins_pipe(ialu_reg_reg); // XXX
%}

instruct castP2X(rRegL dst, rRegP src)
%{
  match(Set dst (CastP2X src));

  format %{ "movq    $dst, $src\t# ptr -> long" %}
  ins_encode %{
    if ($dst$$reg != $src$$reg) {
      __ movptr($dst$$Register, $src$$Register);
    }
  %}
  ins_pipe(ialu_reg_reg); // XXX
%}

// Convert oop into int for vectors alignment masking
instruct convP2I(rRegI dst, rRegP src)
%{
  match(Set dst (ConvL2I (CastP2X src)));

  format %{ "movl    $dst, $src\t# ptr -> int" %}
  ins_encode %{
    __ movl($dst$$Register, $src$$Register);
  %}
  ins_pipe(ialu_reg_reg); // XXX
%}

// Convert compressed oop into int for vectors alignment masking
// in case of 32bit oops (heap < 4Gb).
instruct convN2I(rRegI dst, rRegN src)
%{
  predicate(CompressedOops::shift() == 0);
  match(Set dst (ConvL2I (CastP2X (DecodeN src))));

  format %{ "movl    $dst, $src\t# compressed ptr -> int" %}
  ins_encode %{
    __ movl($dst$$Register, $src$$Register);
  %}
  ins_pipe(ialu_reg_reg); // XXX
%}

// Convert oop pointer into compressed form
instruct encodeHeapOop(rRegN dst, rRegP src, rFlagsReg cr) %{
  predicate(n->bottom_type()->make_ptr()->ptr() != TypePtr::NotNull);
  match(Set dst (EncodeP src));
  effect(KILL cr);
  format %{ "encode_heap_oop $dst,$src" %}
  ins_encode %{
    Register s = $src$$Register;
    Register d = $dst$$Register;
    if (s != d) {
      __ movq(d, s);
    }
    __ encode_heap_oop(d);
  %}
  ins_pipe(ialu_reg_long);
%}

instruct encodeHeapOop_not_null(rRegN dst, rRegP src, rFlagsReg cr) %{
  predicate(n->bottom_type()->make_ptr()->ptr() == TypePtr::NotNull);
  match(Set dst (EncodeP src));
  effect(KILL cr);
  format %{ "encode_heap_oop_not_null $dst,$src" %}
  ins_encode %{
    __ encode_heap_oop_not_null($dst$$Register, $src$$Register);
  %}
  ins_pipe(ialu_reg_long);
%}

instruct decodeHeapOop(rRegP dst, rRegN src, rFlagsReg cr) %{
  predicate(n->bottom_type()->is_ptr()->ptr() != TypePtr::NotNull &&
            n->bottom_type()->is_ptr()->ptr() != TypePtr::Constant);
  match(Set dst (DecodeN src));
  effect(KILL cr);
  format %{ "decode_heap_oop $dst,$src" %}
  ins_encode %{
    Register s = $src$$Register;
    Register d = $dst$$Register;
    if (s != d) {
      __ movq(d, s);
    }
    __ decode_heap_oop(d);
  %}
  ins_pipe(ialu_reg_long);
%}

instruct decodeHeapOop_not_null(rRegP dst, rRegN src, rFlagsReg cr) %{
  predicate(n->bottom_type()->is_ptr()->ptr() == TypePtr::NotNull ||
            n->bottom_type()->is_ptr()->ptr() == TypePtr::Constant);
  match(Set dst (DecodeN src));
  effect(KILL cr);
  format %{ "decode_heap_oop_not_null $dst,$src" %}
  ins_encode %{
    Register s = $src$$Register;
    Register d = $dst$$Register;
    if (s != d) {
      __ decode_heap_oop_not_null(d, s);
    } else {
      __ decode_heap_oop_not_null(d);
    }
  %}
  ins_pipe(ialu_reg_long);
%}

instruct encodeKlass_not_null(rRegN dst, rRegP src, rFlagsReg cr) %{
  match(Set dst (EncodePKlass src));
  effect(TEMP dst, KILL cr);
  format %{ "encode_and_move_klass_not_null $dst,$src" %}
  ins_encode %{
    __ encode_and_move_klass_not_null($dst$$Register, $src$$Register);
  %}
  ins_pipe(ialu_reg_long);
%}

instruct decodeKlass_not_null(rRegP dst, rRegN src, rFlagsReg cr) %{
  match(Set dst (DecodeNKlass src));
  effect(TEMP dst, KILL cr);
  format %{ "decode_and_move_klass_not_null $dst,$src" %}
  ins_encode %{
    __ decode_and_move_klass_not_null($dst$$Register, $src$$Register);
  %}
  ins_pipe(ialu_reg_long);
%}

//----------Conditional Move---------------------------------------------------
// Jump
// dummy instruction for generating temp registers
instruct jumpXtnd_offset(rRegL switch_val, immI2 shift, rRegI dest) %{
  match(Jump (LShiftL switch_val shift));
  ins_cost(350);
  predicate(false);
  effect(TEMP dest);

  format %{ "leaq    $dest, [$constantaddress]\n\t"
            "jmp     [$dest + $switch_val << $shift]\n\t" %}
  ins_encode %{
    // We could use jump(ArrayAddress) except that the macro assembler needs to use r10
    // to do that and the compiler is using that register as one it can allocate.
    // So we build it all by hand.
    // Address index(noreg, switch_reg, (Address::ScaleFactor)$shift$$constant);
    // ArrayAddress dispatch(table, index);
    Address dispatch($dest$$Register, $switch_val$$Register, (Address::ScaleFactor) $shift$$constant);
    __ lea($dest$$Register, $constantaddress);
    __ jmp(dispatch);
  %}
  ins_pipe(pipe_jmp);
%}

instruct jumpXtnd_addr(rRegL switch_val, immI2 shift, immL32 offset, rRegI dest) %{
  match(Jump (AddL (LShiftL switch_val shift) offset));
  ins_cost(350);
  effect(TEMP dest);

  format %{ "leaq    $dest, [$constantaddress]\n\t"
            "jmp     [$dest + $switch_val << $shift + $offset]\n\t" %}
  ins_encode %{
    // We could use jump(ArrayAddress) except that the macro assembler needs to use r10
    // to do that and the compiler is using that register as one it can allocate.
    // So we build it all by hand.
    // Address index(noreg, switch_reg, (Address::ScaleFactor) $shift$$constant, (int) $offset$$constant);
    // ArrayAddress dispatch(table, index);
    Address dispatch($dest$$Register, $switch_val$$Register, (Address::ScaleFactor) $shift$$constant, (int) $offset$$constant);
    __ lea($dest$$Register, $constantaddress);
    __ jmp(dispatch);
  %}
  ins_pipe(pipe_jmp);
%}

instruct jumpXtnd(rRegL switch_val, rRegI dest) %{
  match(Jump switch_val);
  ins_cost(350);
  effect(TEMP dest);

  format %{ "leaq    $dest, [$constantaddress]\n\t"
            "jmp     [$dest + $switch_val]\n\t" %}
  ins_encode %{
    // We could use jump(ArrayAddress) except that the macro assembler needs to use r10
    // to do that and the compiler is using that register as one it can allocate.
    // So we build it all by hand.
    // Address index(noreg, switch_reg, Address::times_1);
    // ArrayAddress dispatch(table, index);
    Address dispatch($dest$$Register, $switch_val$$Register, Address::times_1);
    __ lea($dest$$Register, $constantaddress);
    __ jmp(dispatch);
  %}
  ins_pipe(pipe_jmp);
%}

// Conditional move
instruct cmovI_imm_01(rRegI dst, immI_1 src, rFlagsReg cr, cmpOp cop)
%{
  predicate(n->in(2)->in(2)->is_Con() && n->in(2)->in(2)->get_int() == 0);
  match(Set dst (CMoveI (Binary cop cr) (Binary src dst)));

  ins_cost(100); // XXX
  format %{ "setbn$cop $dst\t# signed, int" %}
  ins_encode %{
    Assembler::Condition cond = (Assembler::Condition)($cop$$cmpcode);
    __ setb(MacroAssembler::negate_condition(cond), $dst$$Register);
  %}
  ins_pipe(ialu_reg);
%}

instruct cmovI_reg(rRegI dst, rRegI src, rFlagsReg cr, cmpOp cop)
%{
  predicate(!UseAPX);
  match(Set dst (CMoveI (Binary cop cr) (Binary dst src)));

  ins_cost(200); // XXX
  format %{ "cmovl$cop $dst, $src\t# signed, int" %}
  ins_encode %{
    __ cmovl((Assembler::Condition)($cop$$cmpcode), $dst$$Register, $src$$Register);
  %}
  ins_pipe(pipe_cmov_reg);
%}

instruct cmovI_reg_ndd(rRegI dst, rRegI src1, rRegI src2, rFlagsReg cr, cmpOp cop)
%{
  predicate(UseAPX);
  match(Set dst (CMoveI (Binary cop cr) (Binary src1 src2)));

  ins_cost(200);
  format %{ "ecmovl$cop $dst, $src1, $src2\t# signed, int ndd" %}
  ins_encode %{
    __ ecmovl((Assembler::Condition)($cop$$cmpcode), $dst$$Register, $src1$$Register, $src2$$Register);
  %}
  ins_pipe(pipe_cmov_reg);
%}

instruct cmovI_imm_01U(rRegI dst, immI_1 src, rFlagsRegU cr, cmpOpU cop)
%{
  predicate(n->in(2)->in(2)->is_Con() && n->in(2)->in(2)->get_int() == 0);
  match(Set dst (CMoveI (Binary cop cr) (Binary src dst)));

  ins_cost(100); // XXX
  format %{ "setbn$cop $dst\t# unsigned, int" %}
  ins_encode %{
    Assembler::Condition cond = (Assembler::Condition)($cop$$cmpcode);
    __ setb(MacroAssembler::negate_condition(cond), $dst$$Register);
  %}
  ins_pipe(ialu_reg);
%}

instruct cmovI_regU(cmpOpU cop, rFlagsRegU cr, rRegI dst, rRegI src) %{
  predicate(!UseAPX);
  match(Set dst (CMoveI (Binary cop cr) (Binary dst src)));

  ins_cost(200); // XXX
  format %{ "cmovl$cop $dst, $src\t# unsigned, int" %}
  ins_encode %{
    __ cmovl((Assembler::Condition)($cop$$cmpcode), $dst$$Register, $src$$Register);
  %}
  ins_pipe(pipe_cmov_reg);
%}

instruct cmovI_regU_ndd(rRegI dst, cmpOpU cop, rFlagsRegU cr, rRegI src1, rRegI src2) %{
  predicate(UseAPX);
  match(Set dst (CMoveI (Binary cop cr) (Binary src1 src2)));

  ins_cost(200);
  format %{ "ecmovl$cop $dst, $src1, $src2\t# unsigned, int ndd" %}
  ins_encode %{
    __ ecmovl((Assembler::Condition)($cop$$cmpcode), $dst$$Register, $src1$$Register, $src2$$Register);
  %}
  ins_pipe(pipe_cmov_reg);
%}

instruct cmovI_imm_01UCF(rRegI dst, immI_1 src, rFlagsRegUCF cr, cmpOpUCF cop)
%{
  predicate(n->in(2)->in(2)->is_Con() && n->in(2)->in(2)->get_int() == 0);
  match(Set dst (CMoveI (Binary cop cr) (Binary src dst)));

  ins_cost(100); // XXX
  format %{ "setbn$cop $dst\t# unsigned, int" %}
  ins_encode %{
    Assembler::Condition cond = (Assembler::Condition)($cop$$cmpcode);
    __ setb(MacroAssembler::negate_condition(cond), $dst$$Register);
  %}
  ins_pipe(ialu_reg);
%}

instruct cmovI_regUCF(cmpOpUCF cop, rFlagsRegUCF cr, rRegI dst, rRegI src) %{
  predicate(!UseAPX);
  match(Set dst (CMoveI (Binary cop cr) (Binary dst src)));
  ins_cost(200);
  expand %{
    cmovI_regU(cop, cr, dst, src);
  %}
%}

instruct cmovI_regUCF_ndd(rRegI dst, cmpOpUCF cop, rFlagsRegUCF cr, rRegI src1, rRegI src2) %{
  predicate(UseAPX);
  match(Set dst (CMoveI (Binary cop cr) (Binary src1 src2)));
  ins_cost(200);
  format %{ "ecmovl$cop $dst, $src1, $src2\t# unsigned, int ndd" %}
  ins_encode %{
    __ ecmovl((Assembler::Condition)($cop$$cmpcode), $dst$$Register, $src1$$Register, $src2$$Register);
  %}
  ins_pipe(pipe_cmov_reg);
%}

instruct cmovI_regUCF2_ne(cmpOpUCF2 cop, rFlagsRegUCF cr, rRegI dst, rRegI src) %{
  predicate(!UseAPX && n->in(1)->in(1)->as_Bool()->_test._test == BoolTest::ne);
  match(Set dst (CMoveI (Binary cop cr) (Binary dst src)));

  ins_cost(200); // XXX
  format %{ "cmovpl  $dst, $src\n\t"
            "cmovnel $dst, $src" %}
  ins_encode %{
    __ cmovl(Assembler::parity, $dst$$Register, $src$$Register);
    __ cmovl(Assembler::notEqual, $dst$$Register, $src$$Register);
  %}
  ins_pipe(pipe_cmov_reg);
%}

instruct cmovI_regUCF2_ne_ndd(cmpOpUCF2 cop, rFlagsRegUCF cr, rRegI dst, rRegI src1, rRegI src2) %{
  predicate(UseAPX && n->in(1)->in(1)->as_Bool()->_test._test == BoolTest::ne);
  match(Set dst (CMoveI (Binary cop cr) (Binary src1 src2)));

  ins_cost(200);
  format %{ "ecmovpl  $dst, $src1, $src2\n\t"
            "ecmovnel $dst, $src1, $src2" %}
  ins_encode %{
    __ ecmovl(Assembler::parity, $dst$$Register, $src1$$Register, $src2$$Register);
    __ ecmovl(Assembler::notEqual, $dst$$Register, $src1$$Register, $src2$$Register);
  %}
  ins_pipe(pipe_cmov_reg);
%}

// Since (x == y) == !(x != y), we can flip the sense of the test by flipping the
// inputs of the CMove
instruct cmovI_regUCF2_eq(cmpOpUCF2 cop, rFlagsRegUCF cr, rRegI dst, rRegI src) %{
  predicate(!UseAPX && n->in(1)->in(1)->as_Bool()->_test._test == BoolTest::eq);
  match(Set dst (CMoveI (Binary cop cr) (Binary src dst)));

  ins_cost(200); // XXX
  format %{ "cmovpl  $dst, $src\n\t"
            "cmovnel $dst, $src" %}
  ins_encode %{
    __ cmovl(Assembler::parity, $dst$$Register, $src$$Register);
    __ cmovl(Assembler::notEqual, $dst$$Register, $src$$Register);
  %}
  ins_pipe(pipe_cmov_reg);
%}

// We need this special handling for only eq / neq comparison since NaN == NaN is false,
// and parity flag bit is set if any of the operand is a NaN.
instruct cmovI_regUCF2_eq_ndd(cmpOpUCF2 cop, rFlagsRegUCF cr, rRegI dst, rRegI src1, rRegI src2) %{
  predicate(UseAPX && n->in(1)->in(1)->as_Bool()->_test._test == BoolTest::eq);
  match(Set dst (CMoveI (Binary cop cr) (Binary src1 src2)));

  ins_cost(200);
  format %{ "ecmovpl  $dst, $src1, $src2\n\t"
            "ecmovnel $dst, $src1, $src2" %}
  ins_encode %{
    __ ecmovl(Assembler::parity, $dst$$Register, $src1$$Register, $src2$$Register);
    __ ecmovl(Assembler::notEqual, $dst$$Register, $src1$$Register, $src2$$Register);
  %}
  ins_pipe(pipe_cmov_reg);
%}

// Conditional move
instruct cmovI_mem(cmpOp cop, rFlagsReg cr, rRegI dst, memory src) %{
  predicate(!UseAPX);
  match(Set dst (CMoveI (Binary cop cr) (Binary dst (LoadI src))));

  ins_cost(250); // XXX
  format %{ "cmovl$cop $dst, $src\t# signed, int" %}
  ins_encode %{
    __ cmovl((Assembler::Condition)($cop$$cmpcode), $dst$$Register, $src$$Address);
  %}
  ins_pipe(pipe_cmov_mem);
%}

// Conditional move
instruct cmovI_rReg_rReg_mem_ndd(rRegI dst, cmpOp cop, rFlagsReg cr, rRegI src1, memory src2)
%{
  predicate(UseAPX);
  match(Set dst (CMoveI (Binary cop cr) (Binary src1 (LoadI src2))));

  ins_cost(250);
  format %{ "ecmovl$cop $dst, $src1, $src2\t# signed, int ndd" %}
  ins_encode %{
    __ ecmovl((Assembler::Condition)($cop$$cmpcode), $dst$$Register, $src1$$Register, $src2$$Address);
  %}
  ins_pipe(pipe_cmov_mem);
%}

// Conditional move
instruct cmovI_memU(cmpOpU cop, rFlagsRegU cr, rRegI dst, memory src)
%{
  predicate(!UseAPX);
  match(Set dst (CMoveI (Binary cop cr) (Binary dst (LoadI src))));

  ins_cost(250); // XXX
  format %{ "cmovl$cop $dst, $src\t# unsigned, int" %}
  ins_encode %{
    __ cmovl((Assembler::Condition)($cop$$cmpcode), $dst$$Register, $src$$Address);
  %}
  ins_pipe(pipe_cmov_mem);
%}

instruct cmovI_memUCF(cmpOpUCF cop, rFlagsRegUCF cr, rRegI dst, memory src) %{
  predicate(!UseAPX);
  match(Set dst (CMoveI (Binary cop cr) (Binary dst (LoadI src))));
  ins_cost(250);
  expand %{
    cmovI_memU(cop, cr, dst, src);
  %}
%}

instruct cmovI_rReg_rReg_memU_ndd(rRegI dst, cmpOpU cop, rFlagsRegU cr, rRegI src1, memory src2)
%{
  predicate(UseAPX);
  match(Set dst (CMoveI (Binary cop cr) (Binary src1 (LoadI src2))));

  ins_cost(250);
  format %{ "ecmovl$cop $dst, $src1, $src2\t# unsigned, int ndd" %}
  ins_encode %{
    __ ecmovl((Assembler::Condition)($cop$$cmpcode), $dst$$Register, $src1$$Register, $src2$$Address);
  %}
  ins_pipe(pipe_cmov_mem);
%}

instruct cmovI_rReg_rReg_memUCF_ndd(rRegI dst, cmpOpUCF cop, rFlagsRegUCF cr, rRegI src1, memory src2) 
%{
  predicate(UseAPX);
  match(Set dst (CMoveI (Binary cop cr) (Binary src1 (LoadI src2))));
  ins_cost(250);
  format %{ "ecmovl$cop $dst, $src1, $src2\t# unsigned, int ndd" %}
  ins_encode %{
    __ ecmovl((Assembler::Condition)($cop$$cmpcode), $dst$$Register, $src1$$Register, $src2$$Address);
  %}
  ins_pipe(pipe_cmov_mem);
%}

// Conditional move
instruct cmovN_reg(rRegN dst, rRegN src, rFlagsReg cr, cmpOp cop)
%{
  predicate(!UseAPX);
  match(Set dst (CMoveN (Binary cop cr) (Binary dst src)));

  ins_cost(200); // XXX
  format %{ "cmovl$cop $dst, $src\t# signed, compressed ptr" %}
  ins_encode %{
    __ cmovl((Assembler::Condition)($cop$$cmpcode), $dst$$Register, $src$$Register);
  %}
  ins_pipe(pipe_cmov_reg);
%}

// Conditional move ndd
instruct cmovN_reg_ndd(rRegN dst, rRegN src1, rRegN src2, rFlagsReg cr, cmpOp cop)
%{
  predicate(UseAPX);
  match(Set dst (CMoveN (Binary cop cr) (Binary src1 src2)));

  ins_cost(200);
  format %{ "ecmovl$cop $dst, $src1, $src2\t# signed, compressed ptr ndd" %}
  ins_encode %{
    __ ecmovl((Assembler::Condition)($cop$$cmpcode), $dst$$Register, $src1$$Register, $src2$$Register);
  %}
  ins_pipe(pipe_cmov_reg);
%}

// Conditional move
instruct cmovN_regU(cmpOpU cop, rFlagsRegU cr, rRegN dst, rRegN src)
%{
  predicate(!UseAPX);
  match(Set dst (CMoveN (Binary cop cr) (Binary dst src)));

  ins_cost(200); // XXX
  format %{ "cmovl$cop $dst, $src\t# unsigned, compressed ptr" %}
  ins_encode %{
    __ cmovl((Assembler::Condition)($cop$$cmpcode), $dst$$Register, $src$$Register);
  %}
  ins_pipe(pipe_cmov_reg);
%}

instruct cmovN_regUCF(cmpOpUCF cop, rFlagsRegUCF cr, rRegN dst, rRegN src) %{
  predicate(!UseAPX);
  match(Set dst (CMoveN (Binary cop cr) (Binary dst src)));
  ins_cost(200);
  expand %{
    cmovN_regU(cop, cr, dst, src);
  %}
%}

// Conditional move ndd
instruct cmovN_regU_ndd(rRegN dst, cmpOpU cop, rFlagsRegU cr, rRegN src1, rRegN src2)
%{
  predicate(UseAPX);
  match(Set dst (CMoveN (Binary cop cr) (Binary src1 src2)));

  ins_cost(200);
  format %{ "ecmovl$cop $dst, $src1, $src2\t# unsigned, compressed ptr ndd" %}
  ins_encode %{
    __ ecmovl((Assembler::Condition)($cop$$cmpcode), $dst$$Register, $src1$$Register, $src2$$Register);
  %}
  ins_pipe(pipe_cmov_reg);
%}

instruct cmovN_regUCF_ndd(rRegN dst, cmpOpUCF cop, rFlagsRegUCF cr, rRegN src1, rRegN src2) %{
  predicate(UseAPX);
  match(Set dst (CMoveN (Binary cop cr) (Binary src1 src2)));
  ins_cost(200);
  format %{ "ecmovl$cop $dst, $src1, $src2\t# unsigned, compressed ptr ndd" %}
  ins_encode %{
    __ ecmovl((Assembler::Condition)($cop$$cmpcode), $dst$$Register, $src1$$Register, $src2$$Register);
  %}
  ins_pipe(pipe_cmov_reg);
%}

instruct cmovN_regUCF2_ne(cmpOpUCF2 cop, rFlagsRegUCF cr, rRegN dst, rRegN src) %{
  predicate(n->in(1)->in(1)->as_Bool()->_test._test == BoolTest::ne);
  match(Set dst (CMoveN (Binary cop cr) (Binary dst src)));

  ins_cost(200); // XXX
  format %{ "cmovpl  $dst, $src\n\t"
            "cmovnel $dst, $src" %}
  ins_encode %{
    __ cmovl(Assembler::parity, $dst$$Register, $src$$Register);
    __ cmovl(Assembler::notEqual, $dst$$Register, $src$$Register);
  %}
  ins_pipe(pipe_cmov_reg);
%}

// Since (x == y) == !(x != y), we can flip the sense of the test by flipping the
// inputs of the CMove
instruct cmovN_regUCF2_eq(cmpOpUCF2 cop, rFlagsRegUCF cr, rRegN dst, rRegN src) %{
  predicate(n->in(1)->in(1)->as_Bool()->_test._test == BoolTest::eq);
  match(Set dst (CMoveN (Binary cop cr) (Binary src dst)));

  ins_cost(200); // XXX
  format %{ "cmovpl  $dst, $src\n\t"
            "cmovnel $dst, $src" %}
  ins_encode %{
    __ cmovl(Assembler::parity, $dst$$Register, $src$$Register);
    __ cmovl(Assembler::notEqual, $dst$$Register, $src$$Register);
  %}
  ins_pipe(pipe_cmov_reg);
%}

// Conditional move
instruct cmovP_reg(rRegP dst, rRegP src, rFlagsReg cr, cmpOp cop)
%{
  predicate(!UseAPX);
  match(Set dst (CMoveP (Binary cop cr) (Binary dst src)));

  ins_cost(200); // XXX
  format %{ "cmovq$cop $dst, $src\t# signed, ptr" %}
  ins_encode %{
    __ cmovq((Assembler::Condition)($cop$$cmpcode), $dst$$Register, $src$$Register);
  %}
  ins_pipe(pipe_cmov_reg);  // XXX
%}

// Conditional move ndd
instruct cmovP_reg_ndd(rRegP dst, rRegP src1, rRegP src2, rFlagsReg cr, cmpOp cop)
%{
  predicate(UseAPX);
  match(Set dst (CMoveP (Binary cop cr) (Binary src1 src2)));

  ins_cost(200);
  format %{ "ecmovq$cop $dst, $src1, $src2\t# signed, ptr ndd" %}
  ins_encode %{
    __ ecmovq((Assembler::Condition)($cop$$cmpcode), $dst$$Register, $src1$$Register, $src2$$Register);
  %}
  ins_pipe(pipe_cmov_reg);
%}

// Conditional move
instruct cmovP_regU(cmpOpU cop, rFlagsRegU cr, rRegP dst, rRegP src)
%{
  predicate(!UseAPX);
  match(Set dst (CMoveP (Binary cop cr) (Binary dst src)));

  ins_cost(200); // XXX
  format %{ "cmovq$cop $dst, $src\t# unsigned, ptr" %}
  ins_encode %{
    __ cmovq((Assembler::Condition)($cop$$cmpcode), $dst$$Register, $src$$Register);
  %}
  ins_pipe(pipe_cmov_reg); // XXX
%}

// Conditional move ndd
instruct cmovP_regU_ndd(rRegP dst, cmpOpU cop, rFlagsRegU cr, rRegP src1, rRegP src2)
%{
  predicate(UseAPX);
  match(Set dst (CMoveP (Binary cop cr) (Binary src1 src2)));

  ins_cost(200);
  format %{ "ecmovq$cop $dst, $src1, $src2\t# unsigned, ptr ndd" %}
  ins_encode %{
    __ ecmovq((Assembler::Condition)($cop$$cmpcode), $dst$$Register, $src1$$Register, $src2$$Register);
  %}
  ins_pipe(pipe_cmov_reg);
%}

instruct cmovP_regUCF(cmpOpUCF cop, rFlagsRegUCF cr, rRegP dst, rRegP src) %{
  match(Set dst (CMoveP (Binary cop cr) (Binary dst src)));
  ins_cost(200);
  expand %{
    cmovP_regU(cop, cr, dst, src);
  %}
%}

instruct cmovP_regUCF_ndd(rRegP dst, cmpOpUCF cop, rFlagsRegUCF cr, rRegP src1, rRegP src2) %{
  match(Set dst (CMoveP (Binary cop cr) (Binary src1 src2)));
  ins_cost(200);
  format %{ "ecmovq$cop $dst, $src1, $src2\t# unsigned, ptr ndd" %}
  ins_encode %{
    __ ecmovq((Assembler::Condition)($cop$$cmpcode), $dst$$Register, $src1$$Register, $src2$$Register);
  %}
  ins_pipe(pipe_cmov_reg);
%}

instruct cmovP_regUCF2_ne(cmpOpUCF2 cop, rFlagsRegUCF cr, rRegP dst, rRegP src) %{
  predicate(!UseAPX && n->in(1)->in(1)->as_Bool()->_test._test == BoolTest::ne);
  match(Set dst (CMoveP (Binary cop cr) (Binary dst src)));

  ins_cost(200); // XXX
  format %{ "cmovpq  $dst, $src\n\t"
            "cmovneq $dst, $src" %}
  ins_encode %{
    __ cmovq(Assembler::parity, $dst$$Register, $src$$Register);
    __ cmovq(Assembler::notEqual, $dst$$Register, $src$$Register);
  %}
  ins_pipe(pipe_cmov_reg);
%}

instruct cmovP_regUCF2_ne_ndd(cmpOpUCF2 cop, rFlagsRegUCF cr, rRegP dst, rRegP src1, rRegP src2) %{
  predicate(UseAPX && n->in(1)->in(1)->as_Bool()->_test._test == BoolTest::ne);
  match(Set dst (CMoveP (Binary cop cr) (Binary src1 src2)));

  ins_cost(200);
  format %{ "ecmovpq  $dst, $src1, $src2\n\t"
            "ecmovneq $dst, $src1, $src2" %}
  ins_encode %{
    __ ecmovq(Assembler::parity, $dst$$Register, $src1$$Register, $src2$$Register);
    __ ecmovq(Assembler::notEqual, $dst$$Register, $src1$$Register, $src2$$Register);
  %}
  ins_pipe(pipe_cmov_reg);
%}

// Since (x == y) == !(x != y), we can flip the sense of the test by flipping the
// inputs of the CMove
instruct cmovP_regUCF2_eq(cmpOpUCF2 cop, rFlagsRegUCF cr, rRegP dst, rRegP src) %{
  predicate(!UseAPX && n->in(1)->in(1)->as_Bool()->_test._test == BoolTest::eq);
  match(Set dst (CMoveP (Binary cop cr) (Binary src dst)));

  ins_cost(200); // XXX
  format %{ "cmovpq  $dst, $src\n\t"
            "cmovneq $dst, $src" %}
  ins_encode %{
    __ cmovq(Assembler::parity, $dst$$Register, $src$$Register);
    __ cmovq(Assembler::notEqual, $dst$$Register, $src$$Register);
  %}
  ins_pipe(pipe_cmov_reg);
%}

instruct cmovP_regUCF2_eq_ndd(cmpOpUCF2 cop, rFlagsRegUCF cr, rRegP dst, rRegP src1, rRegP src2) %{
  predicate(UseAPX && n->in(1)->in(1)->as_Bool()->_test._test == BoolTest::eq);
  match(Set dst (CMoveP (Binary cop cr) (Binary src1 src2)));

  ins_cost(200);
  format %{ "ecmovpq  $dst, $src1, $src2\n\t"
            "ecmovneq $dst, $src1, $src2" %}
  ins_encode %{
    __ ecmovq(Assembler::parity, $dst$$Register, $src1$$Register, $src2$$Register);
    __ ecmovq(Assembler::notEqual, $dst$$Register, $src1$$Register, $src2$$Register);
  %}
  ins_pipe(pipe_cmov_reg);
%}

instruct cmovL_imm_01(rRegL dst, immL1 src, rFlagsReg cr, cmpOp cop)
%{
  predicate(n->in(2)->in(2)->is_Con() && n->in(2)->in(2)->get_long() == 0);
  match(Set dst (CMoveL (Binary cop cr) (Binary src dst)));

  ins_cost(100); // XXX
  format %{ "setbn$cop $dst\t# signed, long" %}
  ins_encode %{
    Assembler::Condition cond = (Assembler::Condition)($cop$$cmpcode);
    __ setb(MacroAssembler::negate_condition(cond), $dst$$Register);
  %}
  ins_pipe(ialu_reg);
%}

instruct cmovL_reg(cmpOp cop, rFlagsReg cr, rRegL dst, rRegL src)
%{
  predicate(!UseAPX);
  match(Set dst (CMoveL (Binary cop cr) (Binary dst src)));

  ins_cost(200); // XXX
  format %{ "cmovq$cop $dst, $src\t# signed, long" %}
  ins_encode %{
    __ cmovq((Assembler::Condition)($cop$$cmpcode), $dst$$Register, $src$$Register);
  %}
  ins_pipe(pipe_cmov_reg);  // XXX
%}

instruct cmovL_reg_ndd(rRegL dst, cmpOp cop, rFlagsReg cr, rRegL src1, rRegL src2)
%{
  predicate(UseAPX);
  match(Set dst (CMoveL (Binary cop cr) (Binary src1 src2)));

  ins_cost(200);
  format %{ "ecmovq$cop $dst, $src1, $src2\t# signed, long ndd" %}
  ins_encode %{
    __ ecmovq((Assembler::Condition)($cop$$cmpcode), $dst$$Register, $src1$$Register, $src2$$Register);
  %}
  ins_pipe(pipe_cmov_reg);
%}

instruct cmovL_mem(cmpOp cop, rFlagsReg cr, rRegL dst, memory src)
%{
  predicate(!UseAPX);
  match(Set dst (CMoveL (Binary cop cr) (Binary dst (LoadL src))));

  ins_cost(200); // XXX
  format %{ "cmovq$cop $dst, $src\t# signed, long" %}
  ins_encode %{
    __ cmovq((Assembler::Condition)($cop$$cmpcode), $dst$$Register, $src$$Address);
  %}
  ins_pipe(pipe_cmov_mem);  // XXX
%}

instruct cmovL_rReg_rReg_mem_ndd(rRegL dst, cmpOp cop, rFlagsReg cr, rRegL src1, memory src2)
%{
  predicate(UseAPX);
  match(Set dst (CMoveL (Binary cop cr) (Binary src1 (LoadL src2))));

  ins_cost(200);
  format %{ "ecmovq$cop $dst, $src1, $src2\t# signed, long ndd" %}
  ins_encode %{
    __ ecmovq((Assembler::Condition)($cop$$cmpcode), $dst$$Register, $src1$$Register, $src2$$Address);
  %}
  ins_pipe(pipe_cmov_mem);
%}

instruct cmovL_imm_01U(rRegL dst, immL1 src, rFlagsRegU cr, cmpOpU cop)
%{
  predicate(n->in(2)->in(2)->is_Con() && n->in(2)->in(2)->get_long() == 0);
  match(Set dst (CMoveL (Binary cop cr) (Binary src dst)));

  ins_cost(100); // XXX
  format %{ "setbn$cop $dst\t# unsigned, long" %}
  ins_encode %{
    Assembler::Condition cond = (Assembler::Condition)($cop$$cmpcode);
    __ setb(MacroAssembler::negate_condition(cond), $dst$$Register);
  %}
  ins_pipe(ialu_reg);
%}

instruct cmovL_regU(cmpOpU cop, rFlagsRegU cr, rRegL dst, rRegL src)
%{
  predicate(!UseAPX);
  match(Set dst (CMoveL (Binary cop cr) (Binary dst src)));

  ins_cost(200); // XXX
  format %{ "cmovq$cop $dst, $src\t# unsigned, long" %}
  ins_encode %{
    __ cmovq((Assembler::Condition)($cop$$cmpcode), $dst$$Register, $src$$Register);
  %}
  ins_pipe(pipe_cmov_reg); // XXX
%}

instruct cmovL_regU_ndd(rRegL dst, cmpOpU cop, rFlagsRegU cr, rRegL src1, rRegL src2)
%{
  predicate(UseAPX);
  match(Set dst (CMoveL (Binary cop cr) (Binary src1 src2)));

  ins_cost(200);
  format %{ "ecmovq$cop $dst, $src1, $src2\t# unsigned, long ndd" %}
  ins_encode %{
    __ ecmovq((Assembler::Condition)($cop$$cmpcode), $dst$$Register, $src1$$Register, $src2$$Register);
  %}
  ins_pipe(pipe_cmov_reg);
%}

instruct cmovL_imm_01UCF(rRegL dst, immL1 src, rFlagsRegUCF cr, cmpOpUCF cop)
%{
  predicate(n->in(2)->in(2)->is_Con() && n->in(2)->in(2)->get_long() == 0);
  match(Set dst (CMoveL (Binary cop cr) (Binary src dst)));

  ins_cost(100); // XXX
  format %{ "setbn$cop $dst\t# unsigned, long" %}
  ins_encode %{
    Assembler::Condition cond = (Assembler::Condition)($cop$$cmpcode);
    __ setb(MacroAssembler::negate_condition(cond), $dst$$Register);
  %}
  ins_pipe(ialu_reg);
%}

instruct cmovL_regUCF(cmpOpUCF cop, rFlagsRegUCF cr, rRegL dst, rRegL src) %{
  predicate(!UseAPX);
  match(Set dst (CMoveL (Binary cop cr) (Binary dst src)));
  ins_cost(200);
  expand %{
    cmovL_regU(cop, cr, dst, src);
  %}
%}

instruct cmovL_regUCF_ndd(rRegL dst, cmpOpUCF cop, rFlagsRegUCF cr, rRegL src1, rRegL src2) 
%{
  predicate(UseAPX);
  match(Set dst (CMoveL (Binary cop cr) (Binary src1 src2)));
  ins_cost(200);
  format %{ "ecmovq$cop $dst, $src1, $src2\t# unsigned, long ndd" %}
  ins_encode %{
    __ ecmovq((Assembler::Condition)($cop$$cmpcode), $dst$$Register, $src1$$Register, $src2$$Register);
  %}
  ins_pipe(pipe_cmov_reg);
%}

instruct cmovL_regUCF2_ne(cmpOpUCF2 cop, rFlagsRegUCF cr, rRegL dst, rRegL src) %{
  predicate(!UseAPX && n->in(1)->in(1)->as_Bool()->_test._test == BoolTest::ne);
  match(Set dst (CMoveL (Binary cop cr) (Binary dst src)));

  ins_cost(200); // XXX
  format %{ "cmovpq  $dst, $src\n\t"
            "cmovneq $dst, $src" %}
  ins_encode %{
    __ cmovq(Assembler::parity, $dst$$Register, $src$$Register);
    __ cmovq(Assembler::notEqual, $dst$$Register, $src$$Register);
  %}
  ins_pipe(pipe_cmov_reg);
%}

instruct cmovL_regUCF2_ne_ndd(cmpOpUCF2 cop, rFlagsRegUCF cr, rRegL dst, rRegL src1, rRegL src2) %{
  predicate(UseAPX && n->in(1)->in(1)->as_Bool()->_test._test == BoolTest::ne);
  match(Set dst (CMoveL (Binary cop cr) (Binary src1 src2)));

  ins_cost(200);
  format %{ "ecmovpq  $dst, $src1, $src2\n\t"
            "ecmovneq $dst, $src1, $src2" %}
  ins_encode %{
    __ ecmovq(Assembler::parity, $dst$$Register, $src1$$Register, $src2$$Register);
    __ ecmovq(Assembler::notEqual, $dst$$Register, $src1$$Register, $src2$$Register);
  %}
  ins_pipe(pipe_cmov_reg);
%}

// Since (x == y) == !(x != y), we can flip the sense of the test by flipping the
// inputs of the CMove
instruct cmovL_regUCF2_eq(cmpOpUCF2 cop, rFlagsRegUCF cr, rRegL dst, rRegL src) %{
  predicate(!UseAPX && n->in(1)->in(1)->as_Bool()->_test._test == BoolTest::eq);
  match(Set dst (CMoveL (Binary cop cr) (Binary src dst)));

  ins_cost(200); // XXX
  format %{ "cmovpq  $dst, $src\n\t"
            "cmovneq $dst, $src" %}
  ins_encode %{
    __ cmovq(Assembler::parity, $dst$$Register, $src$$Register);
    __ cmovq(Assembler::notEqual, $dst$$Register, $src$$Register);
  %}
  ins_pipe(pipe_cmov_reg);
%}

instruct cmovL_regUCF2_eq_ndd(cmpOpUCF2 cop, rFlagsRegUCF cr, rRegL dst, rRegL src1, rRegL src2) %{
  predicate(UseAPX && n->in(1)->in(1)->as_Bool()->_test._test == BoolTest::eq);
  match(Set dst (CMoveL (Binary cop cr) (Binary src1 src2)));

  ins_cost(200);
  format %{ "ecmovpq  $dst, $src1, $src2\n\t"
            "ecmovneq $dst, $src1, $src2" %}
  ins_encode %{
    __ ecmovq(Assembler::parity, $dst$$Register, $src1$$Register, $src2$$Register);
    __ ecmovq(Assembler::notEqual, $dst$$Register, $src1$$Register, $src2$$Register);
  %}
  ins_pipe(pipe_cmov_reg);
%}

instruct cmovL_memU(cmpOpU cop, rFlagsRegU cr, rRegL dst, memory src)
%{
  predicate(!UseAPX);
  match(Set dst (CMoveL (Binary cop cr) (Binary dst (LoadL src))));

  ins_cost(200); // XXX
  format %{ "cmovq$cop $dst, $src\t# unsigned, long" %}
  ins_encode %{
    __ cmovq((Assembler::Condition)($cop$$cmpcode), $dst$$Register, $src$$Address);
  %}
  ins_pipe(pipe_cmov_mem); // XXX
%}

instruct cmovL_memUCF(cmpOpUCF cop, rFlagsRegUCF cr, rRegL dst, memory src) %{
  predicate(!UseAPX);
  match(Set dst (CMoveL (Binary cop cr) (Binary dst (LoadL src))));
  ins_cost(200);
  expand %{
    cmovL_memU(cop, cr, dst, src);
  %}
%}

instruct cmovL_rReg_rReg_memU_ndd(rRegL dst, cmpOpU cop, rFlagsRegU cr, rRegL src1, memory src2)
%{
  predicate(UseAPX);
  match(Set dst (CMoveL (Binary cop cr) (Binary src1 (LoadL src2))));

  ins_cost(200);
  format %{ "ecmovq$cop $dst, $src1, $src2\t# unsigned, long ndd" %}
  ins_encode %{
    __ ecmovq((Assembler::Condition)($cop$$cmpcode), $dst$$Register, $src1$$Register, $src2$$Address);
  %}
  ins_pipe(pipe_cmov_mem);
%}

instruct cmovL_rReg_rReg_memUCF_ndd(rRegL dst, cmpOpUCF cop, rFlagsRegUCF cr, rRegL src1, memory src2) 
%{
  predicate(UseAPX);
  match(Set dst (CMoveL (Binary cop cr) (Binary src1 (LoadL src2))));
  ins_cost(200);
  format %{ "ecmovq$cop $dst, $src1, $src2\t# unsigned, long ndd" %}
  ins_encode %{
    __ ecmovq((Assembler::Condition)($cop$$cmpcode), $dst$$Register, $src1$$Register, $src2$$Address);
  %}
  ins_pipe(pipe_cmov_mem);
%}

instruct cmovF_reg(cmpOp cop, rFlagsReg cr, regF dst, regF src)
%{
  match(Set dst (CMoveF (Binary cop cr) (Binary dst src)));

  ins_cost(200); // XXX
  format %{ "jn$cop    skip\t# signed cmove float\n\t"
            "movss     $dst, $src\n"
    "skip:" %}
  ins_encode %{
    Label Lskip;
    // Invert sense of branch from sense of CMOV
    __ jccb((Assembler::Condition)($cop$$cmpcode^1), Lskip);
    __ movflt($dst$$XMMRegister, $src$$XMMRegister);
    __ bind(Lskip);
  %}
  ins_pipe(pipe_slow);
%}

instruct cmovF_regU(cmpOpU cop, rFlagsRegU cr, regF dst, regF src)
%{
  match(Set dst (CMoveF (Binary cop cr) (Binary dst src)));

  ins_cost(200); // XXX
  format %{ "jn$cop    skip\t# unsigned cmove float\n\t"
            "movss     $dst, $src\n"
    "skip:" %}
  ins_encode %{
    Label Lskip;
    // Invert sense of branch from sense of CMOV
    __ jccb((Assembler::Condition)($cop$$cmpcode^1), Lskip);
    __ movflt($dst$$XMMRegister, $src$$XMMRegister);
    __ bind(Lskip);
  %}
  ins_pipe(pipe_slow);
%}

instruct cmovF_regUCF(cmpOpUCF cop, rFlagsRegUCF cr, regF dst, regF src) %{
  match(Set dst (CMoveF (Binary cop cr) (Binary dst src)));
  ins_cost(200);
  expand %{
    cmovF_regU(cop, cr, dst, src);
  %}
%}

instruct cmovD_reg(cmpOp cop, rFlagsReg cr, regD dst, regD src)
%{
  match(Set dst (CMoveD (Binary cop cr) (Binary dst src)));

  ins_cost(200); // XXX
  format %{ "jn$cop    skip\t# signed cmove double\n\t"
            "movsd     $dst, $src\n"
    "skip:" %}
  ins_encode %{
    Label Lskip;
    // Invert sense of branch from sense of CMOV
    __ jccb((Assembler::Condition)($cop$$cmpcode^1), Lskip);
    __ movdbl($dst$$XMMRegister, $src$$XMMRegister);
    __ bind(Lskip);
  %}
  ins_pipe(pipe_slow);
%}

instruct cmovD_regU(cmpOpU cop, rFlagsRegU cr, regD dst, regD src)
%{
  match(Set dst (CMoveD (Binary cop cr) (Binary dst src)));

  ins_cost(200); // XXX
  format %{ "jn$cop    skip\t# unsigned cmove double\n\t"
            "movsd     $dst, $src\n"
    "skip:" %}
  ins_encode %{
    Label Lskip;
    // Invert sense of branch from sense of CMOV
    __ jccb((Assembler::Condition)($cop$$cmpcode^1), Lskip);
    __ movdbl($dst$$XMMRegister, $src$$XMMRegister);
    __ bind(Lskip);
  %}
  ins_pipe(pipe_slow);
%}

instruct cmovD_regUCF(cmpOpUCF cop, rFlagsRegUCF cr, regD dst, regD src) %{
  match(Set dst (CMoveD (Binary cop cr) (Binary dst src)));
  ins_cost(200);
  expand %{
    cmovD_regU(cop, cr, dst, src);
  %}
%}

//----------Arithmetic Instructions--------------------------------------------
//----------Addition Instructions----------------------------------------------

instruct addI_rReg(rRegI dst, rRegI src, rFlagsReg cr)
%{
  predicate(!UseAPX);
  match(Set dst (AddI dst src));
  effect(KILL cr);
  flag(PD::Flag_sets_overflow_flag, PD::Flag_sets_sign_flag, PD::Flag_sets_zero_flag, PD::Flag_sets_carry_flag, PD::Flag_sets_parity_flag);
  format %{ "addl    $dst, $src\t# int" %}
  ins_encode %{
    __ addl($dst$$Register, $src$$Register);
  %}
  ins_pipe(ialu_reg_reg);
%}

instruct addI_rReg_ndd(rRegI dst, rRegI src1, rRegI src2, rFlagsReg cr)
%{
  predicate(UseAPX);
  match(Set dst (AddI src1 src2));
  effect(KILL cr);
  flag(PD::Flag_sets_overflow_flag, PD::Flag_sets_sign_flag, PD::Flag_sets_zero_flag, PD::Flag_sets_carry_flag, PD::Flag_sets_parity_flag);

  format %{ "eaddl    $dst, $src1, $src2\t# int ndd" %}
  ins_encode %{
    __ eaddl($dst$$Register, $src1$$Register, $src2$$Register, false);
  %}
  ins_pipe(ialu_reg_reg);
%}

instruct addI_rReg_imm(rRegI dst, immI src, rFlagsReg cr)
%{
  predicate(!UseAPX);
  match(Set dst (AddI dst src));
  effect(KILL cr);
  flag(PD::Flag_sets_overflow_flag, PD::Flag_sets_sign_flag, PD::Flag_sets_zero_flag, PD::Flag_sets_carry_flag, PD::Flag_sets_parity_flag);

  format %{ "addl    $dst, $src\t# int" %}
  ins_encode %{
    __ addl($dst$$Register, $src$$constant);
  %}
  ins_pipe( ialu_reg );
%}

instruct addI_rReg_rReg_imm_ndd(rRegI dst, rRegI src1, immI src2, rFlagsReg cr)
%{
  predicate(UseAPX);
  match(Set dst (AddI src1 src2));
  effect(KILL cr);
  flag(PD::Flag_sets_overflow_flag, PD::Flag_sets_sign_flag, PD::Flag_sets_zero_flag, PD::Flag_sets_carry_flag, PD::Flag_sets_parity_flag);

  format %{ "eaddl    $dst, $src1, $src2\t# int ndd" %}
  ins_encode %{
    __ eaddl($dst$$Register, $src1$$Register, $src2$$constant, false);
  %}
  ins_pipe( ialu_reg );
%}

instruct addI_rReg_mem_imm_ndd(rRegI dst, memory src1, immI src2, rFlagsReg cr)
%{
  predicate(UseAPX);
  match(Set dst (AddI (LoadI src1) src2));
  effect(KILL cr);
  flag(PD::Flag_sets_overflow_flag, PD::Flag_sets_sign_flag, PD::Flag_sets_zero_flag, PD::Flag_sets_carry_flag, PD::Flag_sets_parity_flag);

  format %{ "eaddl    $dst, $src1, $src2\t# int ndd" %}
  ins_encode %{
    __ eaddl($dst$$Register, $src1$$Address, $src2$$constant, false);
  %}
  ins_pipe( ialu_reg );
%}

instruct addI_rReg_mem(rRegI dst, memory src, rFlagsReg cr)
%{
  predicate(!UseAPX);
  match(Set dst (AddI dst (LoadI src)));
  effect(KILL cr);
  flag(PD::Flag_sets_overflow_flag, PD::Flag_sets_sign_flag, PD::Flag_sets_zero_flag, PD::Flag_sets_carry_flag, PD::Flag_sets_parity_flag);

  ins_cost(150); // XXX
  format %{ "addl    $dst, $src\t# int" %}
  ins_encode %{
    __ addl($dst$$Register, $src$$Address);
  %}
  ins_pipe(ialu_reg_mem);
%}

instruct addI_rReg_mem_rReg_ndd(rRegI dst, memory src1, rRegI src2, rFlagsReg cr)
%{
  predicate(UseAPX);
  match(Set dst (AddI (LoadI src1) src2));
  effect(KILL cr);
  flag(PD::Flag_sets_overflow_flag, PD::Flag_sets_sign_flag, PD::Flag_sets_zero_flag, PD::Flag_sets_carry_flag, PD::Flag_sets_parity_flag);

  ins_cost(150);
  format %{ "eaddl    $dst, $src1, $src2\t# int ndd" %}
  ins_encode %{
    __ eaddl($dst$$Register, $src1$$Address, $src2$$Register, false);
  %}
  ins_pipe(ialu_reg_mem);
%}

instruct addI_rReg_rReg_mem_ndd(rRegI dst, rRegI src1, memory src2, rFlagsReg cr)
%{
  predicate(UseAPX);
  match(Set dst (AddI src1 (LoadI src2)));
  effect(KILL cr);
  flag(PD::Flag_sets_overflow_flag, PD::Flag_sets_sign_flag, PD::Flag_sets_zero_flag, PD::Flag_sets_carry_flag, PD::Flag_sets_parity_flag);

  ins_cost(150);
  format %{ "eaddl    $dst, $src1, $src2\t# int ndd" %}
  ins_encode %{
    __ eaddl($dst$$Register, $src1$$Register, $src2$$Address, false);
  %}
  ins_pipe(ialu_reg_mem);
%}

instruct addI_mem_rReg(memory dst, rRegI src, rFlagsReg cr)
%{
  match(Set dst (StoreI dst (AddI (LoadI dst) src)));
  effect(KILL cr);
  flag(PD::Flag_sets_overflow_flag, PD::Flag_sets_sign_flag, PD::Flag_sets_zero_flag, PD::Flag_sets_carry_flag, PD::Flag_sets_parity_flag);

  ins_cost(150); // XXX
  format %{ "addl    $dst, $src\t# int" %}
  ins_encode %{
    __ addl($dst$$Address, $src$$Register);
  %}
  ins_pipe(ialu_mem_reg);
%}

instruct addI_mem_imm(memory dst, immI src, rFlagsReg cr)
%{
  match(Set dst (StoreI dst (AddI (LoadI dst) src)));
  effect(KILL cr);
  flag(PD::Flag_sets_overflow_flag, PD::Flag_sets_sign_flag, PD::Flag_sets_zero_flag, PD::Flag_sets_carry_flag, PD::Flag_sets_parity_flag);


  ins_cost(125); // XXX
  format %{ "addl    $dst, $src\t# int" %}
  ins_encode %{
    __ addl($dst$$Address, $src$$constant);
  %}
  ins_pipe(ialu_mem_imm);
%}

instruct incI_rReg(rRegI dst, immI_1 src, rFlagsReg cr)
%{
  predicate(!UseAPX && UseIncDec);
  match(Set dst (AddI dst src));
  effect(KILL cr);

  format %{ "incl    $dst\t# int" %}
  ins_encode %{
    __ incrementl($dst$$Register);
  %}
  ins_pipe(ialu_reg);
%}

instruct incI_rReg_ndd(rRegI dst, rRegI src, immI_1 val, rFlagsReg cr)
%{
  predicate(UseAPX && UseIncDec);
  match(Set dst (AddI src val));
  effect(KILL cr);

  format %{ "eincl    $dst, $src\t# int ndd" %}
  ins_encode %{
    __ eincl($dst$$Register, $src$$Register, false);
  %}
  ins_pipe(ialu_reg);
%}

instruct incI_rReg_mem_ndd(rRegI dst, memory src, immI_1 val, rFlagsReg cr)
%{
  predicate(UseAPX && UseIncDec);
  match(Set dst (AddI (LoadI src) val));
  effect(KILL cr);

  format %{ "eincl    $dst, $src\t# int ndd" %}
  ins_encode %{
    __ eincl($dst$$Register, $src$$Address, false);
  %}
  ins_pipe(ialu_reg);
%}

instruct incI_mem(memory dst, immI_1 src, rFlagsReg cr)
%{
  predicate(UseIncDec);
  match(Set dst (StoreI dst (AddI (LoadI dst) src)));
  effect(KILL cr);

  ins_cost(125); // XXX
  format %{ "incl    $dst\t# int" %}
  ins_encode %{
    __ incrementl($dst$$Address);
  %}
  ins_pipe(ialu_mem_imm);
%}

// XXX why does that use AddI
instruct decI_rReg(rRegI dst, immI_M1 src, rFlagsReg cr)
%{
  predicate(!UseAPX && UseIncDec);
  match(Set dst (AddI dst src));
  effect(KILL cr);

  format %{ "decl    $dst\t# int" %}
  ins_encode %{
    __ decrementl($dst$$Register);
  %}
  ins_pipe(ialu_reg);
%}

instruct decI_rReg_ndd(rRegI dst, rRegI src, immI_M1 val, rFlagsReg cr)
%{
  predicate(UseAPX && UseIncDec);
  match(Set dst (AddI src val));
  effect(KILL cr);

  format %{ "edecl    $dst, $src\t# int ndd" %}
  ins_encode %{
    __ edecl($dst$$Register, $src$$Register, false);
  %}
  ins_pipe(ialu_reg);
%}

instruct decI_rReg_mem_ndd(rRegI dst, memory src, immI_M1 val, rFlagsReg cr)
%{
  predicate(UseAPX && UseIncDec);
  match(Set dst (AddI (LoadI src) val));
  effect(KILL cr);

  format %{ "edecl    $dst, $src\t# int ndd" %}
  ins_encode %{
    __ edecl($dst$$Register, $src$$Address, false);
  %}
  ins_pipe(ialu_reg);
%}

// XXX why does that use AddI
instruct decI_mem(memory dst, immI_M1 src, rFlagsReg cr)
%{
  predicate(UseIncDec);
  match(Set dst (StoreI dst (AddI (LoadI dst) src)));
  effect(KILL cr);

  ins_cost(125); // XXX
  format %{ "decl    $dst\t# int" %}
  ins_encode %{
    __ decrementl($dst$$Address);
  %}
  ins_pipe(ialu_mem_imm);
%}

instruct leaI_rReg_immI2_immI(rRegI dst, rRegI index, immI2 scale, immI disp)
%{
  predicate(VM_Version::supports_fast_2op_lea());
  match(Set dst (AddI (LShiftI index scale) disp));

  format %{ "leal $dst, [$index << $scale + $disp]\t# int" %}
  ins_encode %{
    Address::ScaleFactor scale = static_cast<Address::ScaleFactor>($scale$$constant);
    __ leal($dst$$Register, Address(noreg, $index$$Register, scale, $disp$$constant));
  %}
  ins_pipe(ialu_reg_reg);
%}

instruct leaI_rReg_rReg_immI(rRegI dst, rRegI base, rRegI index, immI disp)
%{
  predicate(VM_Version::supports_fast_3op_lea());
  match(Set dst (AddI (AddI base index) disp));

  format %{ "leal $dst, [$base + $index + $disp]\t# int" %}
  ins_encode %{
    __ leal($dst$$Register, Address($base$$Register, $index$$Register, Address::times_1, $disp$$constant));
  %}
  ins_pipe(ialu_reg_reg);
%}

instruct leaI_rReg_rReg_immI2(rRegI dst, no_rbp_r13_RegI base, rRegI index, immI2 scale)
%{
  predicate(VM_Version::supports_fast_2op_lea());
  match(Set dst (AddI base (LShiftI index scale)));

  format %{ "leal $dst, [$base + $index << $scale]\t# int" %}
  ins_encode %{
    Address::ScaleFactor scale = static_cast<Address::ScaleFactor>($scale$$constant);
    __ leal($dst$$Register, Address($base$$Register, $index$$Register, scale));
  %}
  ins_pipe(ialu_reg_reg);
%}

instruct leaI_rReg_rReg_immI2_immI(rRegI dst, rRegI base, rRegI index, immI2 scale, immI disp)
%{
  predicate(VM_Version::supports_fast_3op_lea());
  match(Set dst (AddI (AddI base (LShiftI index scale)) disp));

  format %{ "leal $dst, [$base + $index << $scale + $disp]\t# int" %}
  ins_encode %{
    Address::ScaleFactor scale = static_cast<Address::ScaleFactor>($scale$$constant);
    __ leal($dst$$Register, Address($base$$Register, $index$$Register, scale, $disp$$constant));
  %}
  ins_pipe(ialu_reg_reg);
%}

instruct addL_rReg(rRegL dst, rRegL src, rFlagsReg cr)
%{
  predicate(!UseAPX);
  match(Set dst (AddL dst src));
  effect(KILL cr);
  flag(PD::Flag_sets_overflow_flag, PD::Flag_sets_sign_flag, PD::Flag_sets_zero_flag, PD::Flag_sets_carry_flag, PD::Flag_sets_parity_flag);

  format %{ "addq    $dst, $src\t# long" %}
  ins_encode %{
    __ addq($dst$$Register, $src$$Register);
  %}
  ins_pipe(ialu_reg_reg);
%}

instruct addL_rReg_ndd(rRegL dst, rRegL src1, rRegL src2, rFlagsReg cr)
%{
  predicate(UseAPX);
  match(Set dst (AddL src1 src2));
  effect(KILL cr);
  flag(PD::Flag_sets_overflow_flag, PD::Flag_sets_sign_flag, PD::Flag_sets_zero_flag, PD::Flag_sets_carry_flag, PD::Flag_sets_parity_flag);

  format %{ "eaddq    $dst, $src1, $src2\t# long ndd" %}
  ins_encode %{
    __ eaddq($dst$$Register, $src1$$Register, $src2$$Register, false);
  %}
  ins_pipe(ialu_reg_reg);
%}

instruct addL_rReg_imm(rRegL dst, immL32 src, rFlagsReg cr)
%{
  predicate(!UseAPX);
  match(Set dst (AddL dst src));
  effect(KILL cr);
  flag(PD::Flag_sets_overflow_flag, PD::Flag_sets_sign_flag, PD::Flag_sets_zero_flag, PD::Flag_sets_carry_flag, PD::Flag_sets_parity_flag);

  format %{ "addq    $dst, $src\t# long" %}
  ins_encode %{
    __ addq($dst$$Register, $src$$constant);
  %}
  ins_pipe( ialu_reg );
%}

instruct addL_rReg_rReg_imm_ndd(rRegL dst, rRegL src1, immL32 src2, rFlagsReg cr)
%{
  predicate(UseAPX);
  match(Set dst (AddL src1 src2));
  effect(KILL cr);
  flag(PD::Flag_sets_overflow_flag, PD::Flag_sets_sign_flag, PD::Flag_sets_zero_flag, PD::Flag_sets_carry_flag, PD::Flag_sets_parity_flag);

  format %{ "eaddq    $dst, $src1, $src2\t# long ndd" %}
  ins_encode %{
    __ eaddq($dst$$Register, $src1$$Register, $src2$$constant, false);
  %}
  ins_pipe( ialu_reg );
%}

instruct addL_rReg_mem_imm_ndd(rRegL dst, memory src1, immL32 src2, rFlagsReg cr)
%{
  predicate(UseAPX);
  match(Set dst (AddL (LoadL src1) src2));
  effect(KILL cr);
  flag(PD::Flag_sets_overflow_flag, PD::Flag_sets_sign_flag, PD::Flag_sets_zero_flag, PD::Flag_sets_carry_flag, PD::Flag_sets_parity_flag);

  format %{ "eaddq    $dst, $src1, $src2\t# long ndd" %}
  ins_encode %{
    __ eaddq($dst$$Register, $src1$$Address, $src2$$constant, false);
  %}
  ins_pipe( ialu_reg );
%}

instruct addL_rReg_mem(rRegL dst, memory src, rFlagsReg cr)
%{
  predicate(!UseAPX);
  match(Set dst (AddL dst (LoadL src)));
  effect(KILL cr);
  flag(PD::Flag_sets_overflow_flag, PD::Flag_sets_sign_flag, PD::Flag_sets_zero_flag, PD::Flag_sets_carry_flag, PD::Flag_sets_parity_flag);

  ins_cost(150); // XXX
  format %{ "addq    $dst, $src\t# long" %}
  ins_encode %{
    __ addq($dst$$Register, $src$$Address);
  %}
  ins_pipe(ialu_reg_mem);
%}

instruct addL_rReg_rReg_mem_ndd(rRegL dst, rRegL src1, memory src2, rFlagsReg cr)
%{
  predicate(UseAPX);
  match(Set dst (AddL src1 (LoadL src2)));
  effect(KILL cr);
  flag(PD::Flag_sets_overflow_flag, PD::Flag_sets_sign_flag, PD::Flag_sets_zero_flag, PD::Flag_sets_carry_flag, PD::Flag_sets_parity_flag);

  ins_cost(150);
  format %{ "eaddq    $dst, $src1, $src2\t# long ndd" %}
  ins_encode %{
    __ eaddq($dst$$Register, $src1$$Register, $src2$$Address, false);
  %}
  ins_pipe(ialu_reg_mem);
%}

instruct addL_rReg_mem_rReg_ndd(rRegL dst, memory src1, rRegL src2, rFlagsReg cr)
%{
  predicate(UseAPX);
  match(Set dst (AddL (LoadL src1) src2));
  effect(KILL cr);
  flag(PD::Flag_sets_overflow_flag, PD::Flag_sets_sign_flag, PD::Flag_sets_zero_flag, PD::Flag_sets_carry_flag, PD::Flag_sets_parity_flag);

  ins_cost(150);
  format %{ "eaddq    $dst, $src1, $src2\t# long ndd" %}
  ins_encode %{
    __ eaddq($dst$$Register, $src1$$Address, $src2$$Register, false);
  %}
  ins_pipe(ialu_reg_mem);
%}

instruct addL_mem_rReg(memory dst, rRegL src, rFlagsReg cr)
%{
  match(Set dst (StoreL dst (AddL (LoadL dst) src)));
  effect(KILL cr);
  flag(PD::Flag_sets_overflow_flag, PD::Flag_sets_sign_flag, PD::Flag_sets_zero_flag, PD::Flag_sets_carry_flag, PD::Flag_sets_parity_flag);

  ins_cost(150); // XXX
  format %{ "addq    $dst, $src\t# long" %}
  ins_encode %{
    __ addq($dst$$Address, $src$$Register);
  %}
  ins_pipe(ialu_mem_reg);
%}

instruct addL_mem_imm(memory dst, immL32 src, rFlagsReg cr)
%{
  match(Set dst (StoreL dst (AddL (LoadL dst) src)));
  effect(KILL cr);
  flag(PD::Flag_sets_overflow_flag, PD::Flag_sets_sign_flag, PD::Flag_sets_zero_flag, PD::Flag_sets_carry_flag, PD::Flag_sets_parity_flag);

  ins_cost(125); // XXX
  format %{ "addq    $dst, $src\t# long" %}
  ins_encode %{
    __ addq($dst$$Address, $src$$constant);
  %}
  ins_pipe(ialu_mem_imm);
%}

instruct incL_rReg(rRegI dst, immL1 src, rFlagsReg cr)
%{
  predicate(!UseAPX && UseIncDec);
  match(Set dst (AddL dst src));
  effect(KILL cr);

  format %{ "incq    $dst\t# long" %}
  ins_encode %{
    __ incrementq($dst$$Register);
  %}
  ins_pipe(ialu_reg);
%}

instruct incL_rReg_ndd(rRegI dst, rRegI src, immL1 val, rFlagsReg cr)
%{
  predicate(UseAPX && UseIncDec);
  match(Set dst (AddL src val));
  effect(KILL cr);

  format %{ "eincq    $dst, $src\t# long ndd" %}
  ins_encode %{
    __ eincq($dst$$Register, $src$$Register, false);
  %}
  ins_pipe(ialu_reg);
%}

instruct incL_rReg_mem_ndd(rRegI dst, memory src, immL1 val, rFlagsReg cr)
%{
  predicate(UseAPX && UseIncDec);
  match(Set dst (AddL (LoadL src) val));
  effect(KILL cr);

  format %{ "eincq    $dst, $src\t# long ndd" %}
  ins_encode %{
    __ eincq($dst$$Register, $src$$Address, false);
  %}
  ins_pipe(ialu_reg);
%}

instruct incL_mem(memory dst, immL1 src, rFlagsReg cr)
%{
  predicate(UseIncDec);
  match(Set dst (StoreL dst (AddL (LoadL dst) src)));
  effect(KILL cr);

  ins_cost(125); // XXX
  format %{ "incq    $dst\t# long" %}
  ins_encode %{
    __ incrementq($dst$$Address);
  %}
  ins_pipe(ialu_mem_imm);
%}

// XXX why does that use AddL
instruct decL_rReg(rRegL dst, immL_M1 src, rFlagsReg cr)
%{
  predicate(!UseAPX && UseIncDec);
  match(Set dst (AddL dst src));
  effect(KILL cr);

  format %{ "decq    $dst\t# long" %}
  ins_encode %{
    __ decrementq($dst$$Register);
  %}
  ins_pipe(ialu_reg);
%}

instruct decL_rReg_ndd(rRegL dst, rRegL src, immL_M1 val, rFlagsReg cr)
%{
  predicate(UseAPX && UseIncDec);
  match(Set dst (AddL src val));
  effect(KILL cr);

  format %{ "edecq    $dst, $src\t# long ndd" %}
  ins_encode %{
    __ edecq($dst$$Register, $src$$Register, false);
  %}
  ins_pipe(ialu_reg);
%}

instruct decL_rReg_mem_ndd(rRegL dst, memory src, immL_M1 val, rFlagsReg cr)
%{
  predicate(UseAPX && UseIncDec);
  match(Set dst (AddL (LoadL src) val));
  effect(KILL cr);

  format %{ "edecq    $dst, $src\t# long ndd" %}
  ins_encode %{
    __ edecq($dst$$Register, $src$$Address, false);
  %}
  ins_pipe(ialu_reg);
%}

// XXX why does that use AddL
instruct decL_mem(memory dst, immL_M1 src, rFlagsReg cr)
%{
  predicate(UseIncDec);
  match(Set dst (StoreL dst (AddL (LoadL dst) src)));
  effect(KILL cr);

  ins_cost(125); // XXX
  format %{ "decq    $dst\t# long" %}
  ins_encode %{
    __ decrementq($dst$$Address);
  %}
  ins_pipe(ialu_mem_imm);
%}

instruct leaL_rReg_immI2_immL32(rRegL dst, rRegL index, immI2 scale, immL32 disp)
%{
  predicate(VM_Version::supports_fast_2op_lea());
  match(Set dst (AddL (LShiftL index scale) disp));

  format %{ "leaq $dst, [$index << $scale + $disp]\t# long" %}
  ins_encode %{
    Address::ScaleFactor scale = static_cast<Address::ScaleFactor>($scale$$constant);
    __ leaq($dst$$Register, Address(noreg, $index$$Register, scale, $disp$$constant));
  %}
  ins_pipe(ialu_reg_reg);
%}

instruct leaL_rReg_rReg_immL32(rRegL dst, rRegL base, rRegL index, immL32 disp)
%{
  predicate(VM_Version::supports_fast_3op_lea());
  match(Set dst (AddL (AddL base index) disp));

  format %{ "leaq $dst, [$base + $index + $disp]\t# long" %}
  ins_encode %{
    __ leaq($dst$$Register, Address($base$$Register, $index$$Register, Address::times_1, $disp$$constant));
  %}
  ins_pipe(ialu_reg_reg);
%}

instruct leaL_rReg_rReg_immI2(rRegL dst, no_rbp_r13_RegL base, rRegL index, immI2 scale)
%{
  predicate(VM_Version::supports_fast_2op_lea());
  match(Set dst (AddL base (LShiftL index scale)));

  format %{ "leaq $dst, [$base + $index << $scale]\t# long" %}
  ins_encode %{
    Address::ScaleFactor scale = static_cast<Address::ScaleFactor>($scale$$constant);
    __ leaq($dst$$Register, Address($base$$Register, $index$$Register, scale));
  %}
  ins_pipe(ialu_reg_reg);
%}

instruct leaL_rReg_rReg_immI2_immL32(rRegL dst, rRegL base, rRegL index, immI2 scale, immL32 disp)
%{
  predicate(VM_Version::supports_fast_3op_lea());
  match(Set dst (AddL (AddL base (LShiftL index scale)) disp));

  format %{ "leaq $dst, [$base + $index << $scale + $disp]\t# long" %}
  ins_encode %{
    Address::ScaleFactor scale = static_cast<Address::ScaleFactor>($scale$$constant);
    __ leaq($dst$$Register, Address($base$$Register, $index$$Register, scale, $disp$$constant));
  %}
  ins_pipe(ialu_reg_reg);
%}

instruct addP_rReg(rRegP dst, rRegL src, rFlagsReg cr)
%{
  match(Set dst (AddP dst src));
  effect(KILL cr);
  flag(PD::Flag_sets_overflow_flag, PD::Flag_sets_sign_flag, PD::Flag_sets_zero_flag, PD::Flag_sets_carry_flag, PD::Flag_sets_parity_flag);

  format %{ "addq    $dst, $src\t# ptr" %}
  ins_encode %{
    __ addq($dst$$Register, $src$$Register);
  %}
  ins_pipe(ialu_reg_reg);
%}

instruct addP_rReg_imm(rRegP dst, immL32 src, rFlagsReg cr)
%{
  match(Set dst (AddP dst src));
  effect(KILL cr);
  flag(PD::Flag_sets_overflow_flag, PD::Flag_sets_sign_flag, PD::Flag_sets_zero_flag, PD::Flag_sets_carry_flag, PD::Flag_sets_parity_flag);

  format %{ "addq    $dst, $src\t# ptr" %}
  ins_encode %{
    __ addq($dst$$Register, $src$$constant);
  %}
  ins_pipe( ialu_reg );
%}

// XXX addP mem ops ????

instruct checkCastPP(rRegP dst)
%{
  match(Set dst (CheckCastPP dst));

  size(0);
  format %{ "# checkcastPP of $dst" %}
  ins_encode(/* empty encoding */);
  ins_pipe(empty);
%}

instruct castPP(rRegP dst)
%{
  match(Set dst (CastPP dst));

  size(0);
  format %{ "# castPP of $dst" %}
  ins_encode(/* empty encoding */);
  ins_pipe(empty);
%}

instruct castII(rRegI dst)
%{
  match(Set dst (CastII dst));

  size(0);
  format %{ "# castII of $dst" %}
  ins_encode(/* empty encoding */);
  ins_cost(0);
  ins_pipe(empty);
%}

instruct castLL(rRegL dst)
%{
  match(Set dst (CastLL dst));

  size(0);
  format %{ "# castLL of $dst" %}
  ins_encode(/* empty encoding */);
  ins_cost(0);
  ins_pipe(empty);
%}

instruct castFF(regF dst)
%{
  match(Set dst (CastFF dst));

  size(0);
  format %{ "# castFF of $dst" %}
  ins_encode(/* empty encoding */);
  ins_cost(0);
  ins_pipe(empty);
%}

instruct castHH(regF dst)
%{
  match(Set dst (CastHH dst));

  size(0);
  format %{ "# castHH of $dst" %}
  ins_encode(/* empty encoding */);
  ins_cost(0);
  ins_pipe(empty);
%}

instruct castDD(regD dst)
%{
  match(Set dst (CastDD dst));

  size(0);
  format %{ "# castDD of $dst" %}
  ins_encode(/* empty encoding */);
  ins_cost(0);
  ins_pipe(empty);
%}

// XXX No flag versions for CompareAndSwap{P,I,L} because matcher can't match them
instruct compareAndSwapP(rRegI res,
                         memory mem_ptr,
                         rax_RegP oldval, rRegP newval,
                         rFlagsReg cr)
%{
  predicate(n->as_LoadStore()->barrier_data() == 0);
  match(Set res (CompareAndSwapP mem_ptr (Binary oldval newval)));
  match(Set res (WeakCompareAndSwapP mem_ptr (Binary oldval newval)));
  effect(KILL cr, KILL oldval);

  format %{ "cmpxchgq $mem_ptr,$newval\t# "
            "If rax == $mem_ptr then store $newval into $mem_ptr\n\t"
            "setcc $res \t# emits sete + movzbl or setzue for APX" %}
  ins_encode %{
    __ lock();
    __ cmpxchgq($newval$$Register, $mem_ptr$$Address);
    __ setcc(Assembler::equal, $res$$Register);
  %}
  ins_pipe( pipe_cmpxchg );
%}

instruct compareAndSwapL(rRegI res,
                         memory mem_ptr,
                         rax_RegL oldval, rRegL newval,
                         rFlagsReg cr)
%{
  match(Set res (CompareAndSwapL mem_ptr (Binary oldval newval)));
  match(Set res (WeakCompareAndSwapL mem_ptr (Binary oldval newval)));
  effect(KILL cr, KILL oldval);

  format %{ "cmpxchgq $mem_ptr,$newval\t# "
            "If rax == $mem_ptr then store $newval into $mem_ptr\n\t"
            "setcc $res \t# emits sete + movzbl or setzue for APX" %}
  ins_encode %{
    __ lock();
    __ cmpxchgq($newval$$Register, $mem_ptr$$Address);
    __ setcc(Assembler::equal, $res$$Register);
  %}
  ins_pipe( pipe_cmpxchg );
%}

instruct compareAndSwapI(rRegI res,
                         memory mem_ptr,
                         rax_RegI oldval, rRegI newval,
                         rFlagsReg cr)
%{
  match(Set res (CompareAndSwapI mem_ptr (Binary oldval newval)));
  match(Set res (WeakCompareAndSwapI mem_ptr (Binary oldval newval)));
  effect(KILL cr, KILL oldval);

  format %{ "cmpxchgl $mem_ptr,$newval\t# "
            "If rax == $mem_ptr then store $newval into $mem_ptr\n\t"
            "setcc $res \t# emits sete + movzbl or setzue for APX" %}
  ins_encode %{
    __ lock();
    __ cmpxchgl($newval$$Register, $mem_ptr$$Address);
    __ setcc(Assembler::equal, $res$$Register);
  %}
  ins_pipe( pipe_cmpxchg );
%}

instruct compareAndSwapB(rRegI res,
                         memory mem_ptr,
                         rax_RegI oldval, rRegI newval,
                         rFlagsReg cr)
%{
  match(Set res (CompareAndSwapB mem_ptr (Binary oldval newval)));
  match(Set res (WeakCompareAndSwapB mem_ptr (Binary oldval newval)));
  effect(KILL cr, KILL oldval);

  format %{ "cmpxchgb $mem_ptr,$newval\t# "
            "If rax == $mem_ptr then store $newval into $mem_ptr\n\t"
            "setcc $res \t# emits sete + movzbl or setzue for APX" %}
  ins_encode %{
    __ lock();
    __ cmpxchgb($newval$$Register, $mem_ptr$$Address);
    __ setcc(Assembler::equal, $res$$Register);
  %}
  ins_pipe( pipe_cmpxchg );
%}

instruct compareAndSwapS(rRegI res,
                         memory mem_ptr,
                         rax_RegI oldval, rRegI newval,
                         rFlagsReg cr)
%{
  match(Set res (CompareAndSwapS mem_ptr (Binary oldval newval)));
  match(Set res (WeakCompareAndSwapS mem_ptr (Binary oldval newval)));
  effect(KILL cr, KILL oldval);

  format %{ "cmpxchgw $mem_ptr,$newval\t# "
            "If rax == $mem_ptr then store $newval into $mem_ptr\n\t"
            "setcc $res \t# emits sete + movzbl or setzue for APX" %}
  ins_encode %{
    __ lock();
    __ cmpxchgw($newval$$Register, $mem_ptr$$Address);
    __ setcc(Assembler::equal, $res$$Register);
  %}
  ins_pipe( pipe_cmpxchg );
%}

instruct compareAndSwapN(rRegI res,
                          memory mem_ptr,
                          rax_RegN oldval, rRegN newval,
                          rFlagsReg cr) %{
  predicate(n->as_LoadStore()->barrier_data() == 0);
  match(Set res (CompareAndSwapN mem_ptr (Binary oldval newval)));
  match(Set res (WeakCompareAndSwapN mem_ptr (Binary oldval newval)));
  effect(KILL cr, KILL oldval);

  format %{ "cmpxchgl $mem_ptr,$newval\t# "
            "If rax == $mem_ptr then store $newval into $mem_ptr\n\t"
            "setcc $res \t# emits sete + movzbl or setzue for APX" %}
  ins_encode %{
    __ lock();
    __ cmpxchgl($newval$$Register, $mem_ptr$$Address);
    __ setcc(Assembler::equal, $res$$Register);
  %}
  ins_pipe( pipe_cmpxchg );
%}

instruct compareAndExchangeB(
                         memory mem_ptr,
                         rax_RegI oldval, rRegI newval,
                         rFlagsReg cr)
%{
  match(Set oldval (CompareAndExchangeB mem_ptr (Binary oldval newval)));
  effect(KILL cr);

  format %{ "cmpxchgb $mem_ptr,$newval\t# "
            "If rax == $mem_ptr then store $newval into $mem_ptr\n\t"  %}
  ins_encode %{
    __ lock();
    __ cmpxchgb($newval$$Register, $mem_ptr$$Address);
  %}
  ins_pipe( pipe_cmpxchg );
%}

instruct compareAndExchangeS(
                         memory mem_ptr,
                         rax_RegI oldval, rRegI newval,
                         rFlagsReg cr)
%{
  match(Set oldval (CompareAndExchangeS mem_ptr (Binary oldval newval)));
  effect(KILL cr);

  format %{ "cmpxchgw $mem_ptr,$newval\t# "
            "If rax == $mem_ptr then store $newval into $mem_ptr\n\t"  %}
  ins_encode %{
    __ lock();
    __ cmpxchgw($newval$$Register, $mem_ptr$$Address);
  %}
  ins_pipe( pipe_cmpxchg );
%}

instruct compareAndExchangeI(
                         memory mem_ptr,
                         rax_RegI oldval, rRegI newval,
                         rFlagsReg cr)
%{
  match(Set oldval (CompareAndExchangeI mem_ptr (Binary oldval newval)));
  effect(KILL cr);

  format %{ "cmpxchgl $mem_ptr,$newval\t# "
            "If rax == $mem_ptr then store $newval into $mem_ptr\n\t"  %}
  ins_encode %{
    __ lock();
    __ cmpxchgl($newval$$Register, $mem_ptr$$Address);
  %}
  ins_pipe( pipe_cmpxchg );
%}

instruct compareAndExchangeL(
                         memory mem_ptr,
                         rax_RegL oldval, rRegL newval,
                         rFlagsReg cr)
%{
  match(Set oldval (CompareAndExchangeL mem_ptr (Binary oldval newval)));
  effect(KILL cr);

  format %{ "cmpxchgq $mem_ptr,$newval\t# "
            "If rax == $mem_ptr then store $newval into $mem_ptr\n\t"  %}
  ins_encode %{
    __ lock();
    __ cmpxchgq($newval$$Register, $mem_ptr$$Address);
  %}
  ins_pipe( pipe_cmpxchg );
%}

instruct compareAndExchangeN(
                          memory mem_ptr,
                          rax_RegN oldval, rRegN newval,
                          rFlagsReg cr) %{
  predicate(n->as_LoadStore()->barrier_data() == 0);
  match(Set oldval (CompareAndExchangeN mem_ptr (Binary oldval newval)));
  effect(KILL cr);

  format %{ "cmpxchgl $mem_ptr,$newval\t# "
            "If rax == $mem_ptr then store $newval into $mem_ptr\n\t" %}
  ins_encode %{
    __ lock();
    __ cmpxchgl($newval$$Register, $mem_ptr$$Address);
  %}
  ins_pipe( pipe_cmpxchg );
%}

instruct compareAndExchangeP(
                         memory mem_ptr,
                         rax_RegP oldval, rRegP newval,
                         rFlagsReg cr)
%{
  predicate(n->as_LoadStore()->barrier_data() == 0);
  match(Set oldval (CompareAndExchangeP mem_ptr (Binary oldval newval)));
  effect(KILL cr);

  format %{ "cmpxchgq $mem_ptr,$newval\t# "
            "If rax == $mem_ptr then store $newval into $mem_ptr\n\t" %}
  ins_encode %{
    __ lock();
    __ cmpxchgq($newval$$Register, $mem_ptr$$Address);
  %}
  ins_pipe( pipe_cmpxchg );
%}

instruct xaddB_reg_no_res(memory mem, Universe dummy, rRegI add, rFlagsReg cr) %{
  predicate(n->as_LoadStore()->result_not_used());
  match(Set dummy (GetAndAddB mem add));
  effect(KILL cr);
  format %{ "addb_lock   $mem, $add" %}
  ins_encode %{
    __ lock();
    __ addb($mem$$Address, $add$$Register);
  %}
  ins_pipe(pipe_cmpxchg);
%}

instruct xaddB_imm_no_res(memory mem, Universe dummy, immI add, rFlagsReg cr) %{
  predicate(n->as_LoadStore()->result_not_used());
  match(Set dummy (GetAndAddB mem add));
  effect(KILL cr);
  format %{ "addb_lock   $mem, $add" %}
  ins_encode %{
    __ lock();
    __ addb($mem$$Address, $add$$constant);
  %}
  ins_pipe(pipe_cmpxchg);
%}

instruct xaddB(memory mem, rRegI newval, rFlagsReg cr) %{
  predicate(!n->as_LoadStore()->result_not_used());
  match(Set newval (GetAndAddB mem newval));
  effect(KILL cr);
  format %{ "xaddb_lock  $mem, $newval" %}
  ins_encode %{
    __ lock();
    __ xaddb($mem$$Address, $newval$$Register);
  %}
  ins_pipe(pipe_cmpxchg);
%}

instruct xaddS_reg_no_res(memory mem, Universe dummy, rRegI add, rFlagsReg cr) %{
  predicate(n->as_LoadStore()->result_not_used());
  match(Set dummy (GetAndAddS mem add));
  effect(KILL cr);
  format %{ "addw_lock   $mem, $add" %}
  ins_encode %{
    __ lock();
    __ addw($mem$$Address, $add$$Register);
  %}
  ins_pipe(pipe_cmpxchg);
%}

instruct xaddS_imm_no_res(memory mem, Universe dummy, immI add, rFlagsReg cr) %{
  predicate(UseStoreImmI16 && n->as_LoadStore()->result_not_used());
  match(Set dummy (GetAndAddS mem add));
  effect(KILL cr);
  format %{ "addw_lock   $mem, $add" %}
  ins_encode %{
    __ lock();
    __ addw($mem$$Address, $add$$constant);
  %}
  ins_pipe(pipe_cmpxchg);
%}

instruct xaddS(memory mem, rRegI newval, rFlagsReg cr) %{
  predicate(!n->as_LoadStore()->result_not_used());
  match(Set newval (GetAndAddS mem newval));
  effect(KILL cr);
  format %{ "xaddw_lock  $mem, $newval" %}
  ins_encode %{
    __ lock();
    __ xaddw($mem$$Address, $newval$$Register);
  %}
  ins_pipe(pipe_cmpxchg);
%}

instruct xaddI_reg_no_res(memory mem, Universe dummy, rRegI add, rFlagsReg cr) %{
  predicate(n->as_LoadStore()->result_not_used());
  match(Set dummy (GetAndAddI mem add));
  effect(KILL cr);
  format %{ "addl_lock   $mem, $add" %}
  ins_encode %{
    __ lock();
    __ addl($mem$$Address, $add$$Register);
  %}
  ins_pipe(pipe_cmpxchg);
%}

instruct xaddI_imm_no_res(memory mem, Universe dummy, immI add, rFlagsReg cr) %{
  predicate(n->as_LoadStore()->result_not_used());
  match(Set dummy (GetAndAddI mem add));
  effect(KILL cr);
  format %{ "addl_lock   $mem, $add" %}
  ins_encode %{
    __ lock();
    __ addl($mem$$Address, $add$$constant);
  %}
  ins_pipe(pipe_cmpxchg);
%}

instruct xaddI(memory mem, rRegI newval, rFlagsReg cr) %{
  predicate(!n->as_LoadStore()->result_not_used());
  match(Set newval (GetAndAddI mem newval));
  effect(KILL cr);
  format %{ "xaddl_lock  $mem, $newval" %}
  ins_encode %{
    __ lock();
    __ xaddl($mem$$Address, $newval$$Register);
  %}
  ins_pipe(pipe_cmpxchg);
%}

instruct xaddL_reg_no_res(memory mem, Universe dummy, rRegL add, rFlagsReg cr) %{
  predicate(n->as_LoadStore()->result_not_used());
  match(Set dummy (GetAndAddL mem add));
  effect(KILL cr);
  format %{ "addq_lock   $mem, $add" %}
  ins_encode %{
    __ lock();
    __ addq($mem$$Address, $add$$Register);
  %}
  ins_pipe(pipe_cmpxchg);
%}

instruct xaddL_imm_no_res(memory mem, Universe dummy, immL32 add, rFlagsReg cr) %{
  predicate(n->as_LoadStore()->result_not_used());
  match(Set dummy (GetAndAddL mem add));
  effect(KILL cr);
  format %{ "addq_lock   $mem, $add" %}
  ins_encode %{
    __ lock();
    __ addq($mem$$Address, $add$$constant);
  %}
  ins_pipe(pipe_cmpxchg);
%}

instruct xaddL(memory mem, rRegL newval, rFlagsReg cr) %{
  predicate(!n->as_LoadStore()->result_not_used());
  match(Set newval (GetAndAddL mem newval));
  effect(KILL cr);
  format %{ "xaddq_lock  $mem, $newval" %}
  ins_encode %{
    __ lock();
    __ xaddq($mem$$Address, $newval$$Register);
  %}
  ins_pipe(pipe_cmpxchg);
%}

instruct xchgB( memory mem, rRegI newval) %{
  match(Set newval (GetAndSetB mem newval));
  format %{ "XCHGB  $newval,[$mem]" %}
  ins_encode %{
    __ xchgb($newval$$Register, $mem$$Address);
  %}
  ins_pipe( pipe_cmpxchg );
%}

instruct xchgS( memory mem, rRegI newval) %{
  match(Set newval (GetAndSetS mem newval));
  format %{ "XCHGW  $newval,[$mem]" %}
  ins_encode %{
    __ xchgw($newval$$Register, $mem$$Address);
  %}
  ins_pipe( pipe_cmpxchg );
%}

instruct xchgI( memory mem, rRegI newval) %{
  match(Set newval (GetAndSetI mem newval));
  format %{ "XCHGL  $newval,[$mem]" %}
  ins_encode %{
    __ xchgl($newval$$Register, $mem$$Address);
  %}
  ins_pipe( pipe_cmpxchg );
%}

instruct xchgL( memory mem, rRegL newval) %{
  match(Set newval (GetAndSetL mem newval));
  format %{ "XCHGL  $newval,[$mem]" %}
  ins_encode %{
    __ xchgq($newval$$Register, $mem$$Address);
  %}
  ins_pipe( pipe_cmpxchg );
%}

instruct xchgP( memory mem, rRegP newval) %{
  match(Set newval (GetAndSetP mem newval));
  predicate(n->as_LoadStore()->barrier_data() == 0);
  format %{ "XCHGQ  $newval,[$mem]" %}
  ins_encode %{
    __ xchgq($newval$$Register, $mem$$Address);
  %}
  ins_pipe( pipe_cmpxchg );
%}

instruct xchgN( memory mem, rRegN newval) %{
  predicate(n->as_LoadStore()->barrier_data() == 0);
  match(Set newval (GetAndSetN mem newval));
  format %{ "XCHGL  $newval,$mem]" %}
  ins_encode %{
    __ xchgl($newval$$Register, $mem$$Address);
  %}
  ins_pipe( pipe_cmpxchg );
%}

//----------Abs Instructions-------------------------------------------

// Integer Absolute Instructions
instruct absI_rReg(rRegI dst, rRegI src, rFlagsReg cr)
%{
  match(Set dst (AbsI src));
  effect(TEMP dst, KILL cr);
  format %{ "xorl    $dst, $dst\t# abs int\n\t"
            "subl    $dst, $src\n\t"
            "cmovll  $dst, $src" %}
  ins_encode %{
    __ xorl($dst$$Register, $dst$$Register);
    __ subl($dst$$Register, $src$$Register);
    __ cmovl(Assembler::less, $dst$$Register, $src$$Register);
  %}

  ins_pipe(ialu_reg_reg);
%}

// Long Absolute Instructions
instruct absL_rReg(rRegL dst, rRegL src, rFlagsReg cr)
%{
  match(Set dst (AbsL src));
  effect(TEMP dst, KILL cr);
  format %{ "xorl    $dst, $dst\t# abs long\n\t"
            "subq    $dst, $src\n\t"
            "cmovlq  $dst, $src" %}
  ins_encode %{
    __ xorl($dst$$Register, $dst$$Register);
    __ subq($dst$$Register, $src$$Register);
    __ cmovq(Assembler::less, $dst$$Register, $src$$Register);
  %}

  ins_pipe(ialu_reg_reg);
%}

//----------Subtraction Instructions-------------------------------------------

// Integer Subtraction Instructions
instruct subI_rReg(rRegI dst, rRegI src, rFlagsReg cr)
%{
  predicate(!UseAPX);
  match(Set dst (SubI dst src));
  effect(KILL cr);
  flag(PD::Flag_sets_overflow_flag, PD::Flag_sets_sign_flag, PD::Flag_sets_zero_flag, PD::Flag_sets_carry_flag, PD::Flag_sets_parity_flag);

  format %{ "subl    $dst, $src\t# int" %}
  ins_encode %{
    __ subl($dst$$Register, $src$$Register);
  %}
  ins_pipe(ialu_reg_reg);
%}

instruct subI_rReg_ndd(rRegI dst, rRegI src1, rRegI src2, rFlagsReg cr)
%{
  predicate(UseAPX);
  match(Set dst (SubI src1 src2));
  effect(KILL cr);
  flag(PD::Flag_sets_overflow_flag, PD::Flag_sets_sign_flag, PD::Flag_sets_zero_flag, PD::Flag_sets_carry_flag, PD::Flag_sets_parity_flag);

  format %{ "esubl    $dst, $src1, $src2\t# int ndd" %}
  ins_encode %{
    __ esubl($dst$$Register, $src1$$Register, $src2$$Register, false);
  %}
  ins_pipe(ialu_reg_reg);
%}

instruct subI_rReg_rReg_imm_ndd(rRegI dst, rRegI src1, immI src2, rFlagsReg cr)
%{
  predicate(UseAPX);
  match(Set dst (SubI src1 src2));
  effect(KILL cr);
  flag(PD::Flag_sets_overflow_flag, PD::Flag_sets_sign_flag, PD::Flag_sets_zero_flag, PD::Flag_sets_carry_flag, PD::Flag_sets_parity_flag);

  format %{ "esubl    $dst, $src1, $src2\t# int ndd" %}
  ins_encode %{
    __ esubl($dst$$Register, $src1$$Register, $src2$$constant, false);
  %}
  ins_pipe(ialu_reg_reg);
%}

instruct subI_rReg_mem_imm_ndd(rRegI dst, memory src1, immI src2, rFlagsReg cr)
%{
  predicate(UseAPX);
  match(Set dst (SubI (LoadI src1) src2));
  effect(KILL cr);
  flag(PD::Flag_sets_overflow_flag, PD::Flag_sets_sign_flag, PD::Flag_sets_zero_flag, PD::Flag_sets_carry_flag, PD::Flag_sets_parity_flag);

  format %{ "esubl    $dst, $src1, $src2\t# int ndd" %}
  ins_encode %{
    __ esubl($dst$$Register, $src1$$Address, $src2$$constant, false);
  %}
  ins_pipe(ialu_reg_reg);
%}

instruct subI_rReg_mem(rRegI dst, memory src, rFlagsReg cr)
%{
  predicate(!UseAPX);
  match(Set dst (SubI dst (LoadI src)));
  effect(KILL cr);
  flag(PD::Flag_sets_overflow_flag, PD::Flag_sets_sign_flag, PD::Flag_sets_zero_flag, PD::Flag_sets_carry_flag, PD::Flag_sets_parity_flag);

  ins_cost(150);
  format %{ "subl    $dst, $src\t# int" %}
  ins_encode %{
    __ subl($dst$$Register, $src$$Address);
  %}
  ins_pipe(ialu_reg_mem);
%}

instruct subI_rReg_rReg_mem_ndd(rRegI dst, rRegI src1, memory src2, rFlagsReg cr)
%{
  predicate(UseAPX);
  match(Set dst (SubI src1 (LoadI src2)));
  effect(KILL cr);
  flag(PD::Flag_sets_overflow_flag, PD::Flag_sets_sign_flag, PD::Flag_sets_zero_flag, PD::Flag_sets_carry_flag, PD::Flag_sets_parity_flag);

  ins_cost(150);
  format %{ "esubl    $dst, $src1, $src2\t# int ndd" %}
  ins_encode %{
    __ esubl($dst$$Register, $src1$$Register, $src2$$Address, false);
  %}
  ins_pipe(ialu_reg_mem);
%}

instruct subI_rReg_mem_rReg_ndd(rRegI dst, memory src1, rRegI src2, rFlagsReg cr)
%{
  predicate(UseAPX);
  match(Set dst (SubI (LoadI src1) src2));
  effect(KILL cr);
  flag(PD::Flag_sets_overflow_flag, PD::Flag_sets_sign_flag, PD::Flag_sets_zero_flag, PD::Flag_sets_carry_flag, PD::Flag_sets_parity_flag);

  ins_cost(150);
  format %{ "esubl    $dst, $src1, $src2\t# int ndd" %}
  ins_encode %{
    __ esubl($dst$$Register, $src1$$Address, $src2$$Register, false);
  %}
  ins_pipe(ialu_reg_mem);
%}

instruct subI_mem_rReg(memory dst, rRegI src, rFlagsReg cr)
%{
  match(Set dst (StoreI dst (SubI (LoadI dst) src)));
  effect(KILL cr);
  flag(PD::Flag_sets_overflow_flag, PD::Flag_sets_sign_flag, PD::Flag_sets_zero_flag, PD::Flag_sets_carry_flag, PD::Flag_sets_parity_flag);

  ins_cost(150);
  format %{ "subl    $dst, $src\t# int" %}
  ins_encode %{
    __ subl($dst$$Address, $src$$Register);
  %}
  ins_pipe(ialu_mem_reg);
%}

instruct subL_rReg(rRegL dst, rRegL src, rFlagsReg cr)
%{
  predicate(!UseAPX);
  match(Set dst (SubL dst src));
  effect(KILL cr);
  flag(PD::Flag_sets_overflow_flag, PD::Flag_sets_sign_flag, PD::Flag_sets_zero_flag, PD::Flag_sets_carry_flag, PD::Flag_sets_parity_flag);

  format %{ "subq    $dst, $src\t# long" %}
  ins_encode %{
    __ subq($dst$$Register, $src$$Register);
  %}
  ins_pipe(ialu_reg_reg);
%}

instruct subL_rReg_ndd(rRegL dst, rRegL src1, rRegL src2, rFlagsReg cr)
%{
  predicate(UseAPX);
  match(Set dst (SubL src1 src2));
  effect(KILL cr);
  flag(PD::Flag_sets_overflow_flag, PD::Flag_sets_sign_flag, PD::Flag_sets_zero_flag, PD::Flag_sets_carry_flag, PD::Flag_sets_parity_flag);

  format %{ "esubq    $dst, $src1, $src2\t# long ndd" %}
  ins_encode %{
    __ esubq($dst$$Register, $src1$$Register, $src2$$Register, false);
  %}
  ins_pipe(ialu_reg_reg);
%}

instruct subL_rReg_rReg_imm_ndd(rRegL dst, rRegL src1, immL32 src2, rFlagsReg cr)
%{
  predicate(UseAPX);
  match(Set dst (SubL src1 src2));
  effect(KILL cr);
  flag(PD::Flag_sets_overflow_flag, PD::Flag_sets_sign_flag, PD::Flag_sets_zero_flag, PD::Flag_sets_carry_flag, PD::Flag_sets_parity_flag);

  format %{ "esubq    $dst, $src1, $src2\t# long ndd" %}
  ins_encode %{
    __ esubq($dst$$Register, $src1$$Register, $src2$$constant, false);
  %}
  ins_pipe(ialu_reg_reg);
%}

instruct subL_rReg_mem_imm_ndd(rRegL dst, memory src1, immL32 src2, rFlagsReg cr)
%{
  predicate(UseAPX);
  match(Set dst (SubL (LoadL src1) src2));
  effect(KILL cr);
  flag(PD::Flag_sets_overflow_flag, PD::Flag_sets_sign_flag, PD::Flag_sets_zero_flag, PD::Flag_sets_carry_flag, PD::Flag_sets_parity_flag);

  format %{ "esubq    $dst, $src1, $src2\t# long ndd" %}
  ins_encode %{
    __ esubq($dst$$Register, $src1$$Address, $src2$$constant, false);
  %}
  ins_pipe(ialu_reg_reg);
%}

instruct subL_rReg_mem(rRegL dst, memory src, rFlagsReg cr)
%{
  predicate(!UseAPX);
  match(Set dst (SubL dst (LoadL src)));
  effect(KILL cr);
  flag(PD::Flag_sets_overflow_flag, PD::Flag_sets_sign_flag, PD::Flag_sets_zero_flag, PD::Flag_sets_carry_flag, PD::Flag_sets_parity_flag);

  ins_cost(150);
  format %{ "subq    $dst, $src\t# long" %}
  ins_encode %{
    __ subq($dst$$Register, $src$$Address);
  %}
  ins_pipe(ialu_reg_mem);
%}

instruct subL_rReg_rReg_mem_ndd(rRegL dst, rRegL src1, memory src2, rFlagsReg cr)
%{
  predicate(UseAPX);
  match(Set dst (SubL src1 (LoadL src2)));
  effect(KILL cr);
  flag(PD::Flag_sets_overflow_flag, PD::Flag_sets_sign_flag, PD::Flag_sets_zero_flag, PD::Flag_sets_carry_flag, PD::Flag_sets_parity_flag);

  ins_cost(150);
  format %{ "esubq    $dst, $src1, $src2\t# long ndd" %}
  ins_encode %{
    __ esubq($dst$$Register, $src1$$Register, $src2$$Address, false);
  %}
  ins_pipe(ialu_reg_mem);
%}

instruct subL_rReg_mem_rReg_ndd(rRegL dst, memory src1, rRegL src2, rFlagsReg cr)
%{
  predicate(UseAPX);
  match(Set dst (SubL (LoadL src1) src2));
  effect(KILL cr);
  flag(PD::Flag_sets_overflow_flag, PD::Flag_sets_sign_flag, PD::Flag_sets_zero_flag, PD::Flag_sets_carry_flag, PD::Flag_sets_parity_flag);

  ins_cost(150);
  format %{ "esubq    $dst, $src1, $src2\t# long ndd" %}
  ins_encode %{
    __ esubq($dst$$Register, $src1$$Address, $src2$$Register, false);
  %}
  ins_pipe(ialu_reg_mem);
%}

instruct subL_mem_rReg(memory dst, rRegL src, rFlagsReg cr)
%{
  match(Set dst (StoreL dst (SubL (LoadL dst) src)));
  effect(KILL cr);
  flag(PD::Flag_sets_overflow_flag, PD::Flag_sets_sign_flag, PD::Flag_sets_zero_flag, PD::Flag_sets_carry_flag, PD::Flag_sets_parity_flag);

  ins_cost(150);
  format %{ "subq    $dst, $src\t# long" %}
  ins_encode %{
    __ subq($dst$$Address, $src$$Register);
  %}
  ins_pipe(ialu_mem_reg);
%}

// Subtract from a pointer
// XXX hmpf???
instruct subP_rReg(rRegP dst, rRegI src, immI_0 zero, rFlagsReg cr)
%{
  match(Set dst (AddP dst (SubI zero src)));
  effect(KILL cr);

  format %{ "subq    $dst, $src\t# ptr - int" %}
  ins_encode %{
    __ subq($dst$$Register, $src$$Register);
  %}
  ins_pipe(ialu_reg_reg);
%}

instruct negI_rReg(rRegI dst, immI_0 zero, rFlagsReg cr)
%{
  predicate(!UseAPX);
  match(Set dst (SubI zero dst));
  effect(KILL cr);
  flag(PD::Flag_sets_overflow_flag, PD::Flag_sets_sign_flag, PD::Flag_sets_zero_flag, PD::Flag_sets_parity_flag);

  format %{ "negl    $dst\t# int" %}
  ins_encode %{
    __ negl($dst$$Register);
  %}
  ins_pipe(ialu_reg);
%}

instruct negI_rReg_ndd(rRegI dst, rRegI src, immI_0 zero, rFlagsReg cr)
%{
  predicate(UseAPX);
  match(Set dst (SubI zero src));
  effect(KILL cr);
  flag(PD::Flag_sets_overflow_flag, PD::Flag_sets_sign_flag, PD::Flag_sets_zero_flag, PD::Flag_sets_parity_flag);

  format %{ "enegl    $dst, $src\t# int ndd" %}
  ins_encode %{
    __ enegl($dst$$Register, $src$$Register, false);
  %}
  ins_pipe(ialu_reg);
%}

instruct negI_rReg_2(rRegI dst, rFlagsReg cr)
%{
  predicate(!UseAPX);
  match(Set dst (NegI dst));
  effect(KILL cr);
  flag(PD::Flag_sets_overflow_flag, PD::Flag_sets_sign_flag, PD::Flag_sets_zero_flag, PD::Flag_sets_parity_flag);

  format %{ "negl    $dst\t# int" %}
  ins_encode %{
    __ negl($dst$$Register);
  %}
  ins_pipe(ialu_reg);
%}

instruct negI_rReg_2_ndd(rRegI dst, rRegI src, rFlagsReg cr)
%{
  predicate(UseAPX);
  match(Set dst (NegI src));
  effect(KILL cr);
  flag(PD::Flag_sets_overflow_flag, PD::Flag_sets_sign_flag, PD::Flag_sets_zero_flag, PD::Flag_sets_parity_flag);

  format %{ "enegl    $dst, $src\t# int ndd" %}
  ins_encode %{
    __ enegl($dst$$Register, $src$$Register, false);
  %}
  ins_pipe(ialu_reg);
%}

instruct negI_mem(memory dst, immI_0 zero, rFlagsReg cr)
%{
  match(Set dst (StoreI dst (SubI zero (LoadI dst))));
  effect(KILL cr);
  flag(PD::Flag_sets_overflow_flag, PD::Flag_sets_sign_flag, PD::Flag_sets_zero_flag, PD::Flag_sets_parity_flag);

  format %{ "negl    $dst\t# int" %}
  ins_encode %{
    __ negl($dst$$Address);
  %}
  ins_pipe(ialu_reg);
%}

instruct negL_rReg(rRegL dst, immL0 zero, rFlagsReg cr)
%{
  predicate(!UseAPX);
  match(Set dst (SubL zero dst));
  effect(KILL cr);
  flag(PD::Flag_sets_overflow_flag, PD::Flag_sets_sign_flag, PD::Flag_sets_zero_flag, PD::Flag_sets_parity_flag);

  format %{ "negq    $dst\t# long" %}
  ins_encode %{
    __ negq($dst$$Register);
  %}
  ins_pipe(ialu_reg);
%}

instruct negL_rReg_ndd(rRegL dst, rRegL src, immL0 zero, rFlagsReg cr)
%{
  predicate(UseAPX);
  match(Set dst (SubL zero src));
  effect(KILL cr);
  flag(PD::Flag_sets_overflow_flag, PD::Flag_sets_sign_flag, PD::Flag_sets_zero_flag, PD::Flag_sets_parity_flag);

  format %{ "enegq    $dst, $src\t# long ndd" %}
  ins_encode %{
    __ enegq($dst$$Register, $src$$Register, false);
  %}
  ins_pipe(ialu_reg);
%}

instruct negL_rReg_2(rRegL dst, rFlagsReg cr)
%{
  predicate(!UseAPX);
  match(Set dst (NegL dst));
  effect(KILL cr);
  flag(PD::Flag_sets_overflow_flag, PD::Flag_sets_sign_flag, PD::Flag_sets_zero_flag, PD::Flag_sets_parity_flag);

  format %{ "negq    $dst\t# int" %}
  ins_encode %{
    __ negq($dst$$Register);
  %}
  ins_pipe(ialu_reg);
%}

instruct negL_rReg_2_ndd(rRegL dst, rRegL src, rFlagsReg cr)
%{
  predicate(UseAPX);
  match(Set dst (NegL src));
  effect(KILL cr);
  flag(PD::Flag_sets_overflow_flag, PD::Flag_sets_sign_flag, PD::Flag_sets_zero_flag, PD::Flag_sets_parity_flag);

  format %{ "enegq    $dst, $src\t# long ndd" %}
  ins_encode %{
    __ enegq($dst$$Register, $src$$Register, false);
  %}
  ins_pipe(ialu_reg);
%}

instruct negL_mem(memory dst, immL0 zero, rFlagsReg cr)
%{
  match(Set dst (StoreL dst (SubL zero (LoadL dst))));
  effect(KILL cr);
  flag(PD::Flag_sets_overflow_flag, PD::Flag_sets_sign_flag, PD::Flag_sets_zero_flag, PD::Flag_sets_parity_flag);

  format %{ "negq    $dst\t# long" %}
  ins_encode %{
    __ negq($dst$$Address);
  %}
  ins_pipe(ialu_reg);
%}

//----------Multiplication/Division Instructions-------------------------------
// Integer Multiplication Instructions
// Multiply Register

instruct mulI_rReg(rRegI dst, rRegI src, rFlagsReg cr)
%{
  predicate(!UseAPX);
  match(Set dst (MulI dst src));
  effect(KILL cr);

  ins_cost(300);
  format %{ "imull   $dst, $src\t# int" %}
  ins_encode %{
    __ imull($dst$$Register, $src$$Register);
  %}
  ins_pipe(ialu_reg_reg_alu0);
%}

instruct mulI_rReg_ndd(rRegI dst, rRegI src1, rRegI src2, rFlagsReg cr)
%{
  predicate(UseAPX);
  match(Set dst (MulI src1 src2));
  effect(KILL cr);

  ins_cost(300);
  format %{ "eimull   $dst, $src1, $src2\t# int ndd" %}
  ins_encode %{
    __ eimull($dst$$Register, $src1$$Register, $src2$$Register, false);
  %}
  ins_pipe(ialu_reg_reg_alu0);
%}

instruct mulI_rReg_imm(rRegI dst, rRegI src, immI imm, rFlagsReg cr)
%{
  predicate(!UseAPX);
  match(Set dst (MulI src imm));
  effect(KILL cr);

  ins_cost(300);
  format %{ "imull   $dst, $src, $imm\t# int" %}
  ins_encode %{
    __ imull($dst$$Register, $src$$Register, $imm$$constant);
  %}
  ins_pipe(ialu_reg_reg_alu0);
%}

instruct mulI_rReg_rReg_imm_ndd(rRegI dst, rRegI src1, immI src2, rFlagsReg cr)
%{
  predicate(UseAPX);
  match(Set dst (MulI src1 src2));
  effect(KILL cr);

  ins_cost(300);
  format %{ "eimull   $dst, $src1, $src2\t# int ndd" %}
  ins_encode %{
    __ eimull($dst$$Register, $src1$$Register, $src2$$constant, false);
  %}
  ins_pipe(ialu_reg_reg_alu0);
%}

instruct mulI_mem(rRegI dst, memory src, rFlagsReg cr)
%{
  predicate(!UseAPX);
  match(Set dst (MulI dst (LoadI src)));
  effect(KILL cr);

  ins_cost(350);
  format %{ "imull   $dst, $src\t# int" %}
  ins_encode %{
    __ imull($dst$$Register, $src$$Address);
  %}
  ins_pipe(ialu_reg_mem_alu0);
%}

instruct mulI_rReg_rReg_mem_ndd(rRegI dst, rRegI src1, memory src2, rFlagsReg cr)
%{
  predicate(UseAPX);
  match(Set dst (MulI src1 (LoadI src2)));
  effect(KILL cr);

  ins_cost(350);
  format %{ "eimull   $dst, $src1, $src2\t# int ndd" %}
  ins_encode %{
    __ eimull($dst$$Register, $src1$$Register, $src2$$Address, false);
  %}
  ins_pipe(ialu_reg_mem_alu0);
%}

instruct mulI_mem_imm(rRegI dst, memory src, immI imm, rFlagsReg cr)
%{
  predicate(!UseAPX);
  match(Set dst (MulI (LoadI src) imm));
  effect(KILL cr);

  ins_cost(300);
  format %{ "imull   $dst, $src, $imm\t# int" %}
  ins_encode %{
    __ imull($dst$$Register, $src$$Address, $imm$$constant);
  %}
  ins_pipe(ialu_reg_mem_alu0);
%}

instruct mulI_rReg_mem_imm(rRegI dst, memory src1, immI src2, rFlagsReg cr)
%{
  predicate(UseAPX);
  match(Set dst (MulI (LoadI src1) src2));
  effect(KILL cr);

  ins_cost(300);
  format %{ "eimull   $dst, $src1, $src2\t# int ndd" %}
  ins_encode %{
    __ eimull($dst$$Register, $src1$$Address, $src2$$constant, false);
  %}
  ins_pipe(ialu_reg_mem_alu0);
%}

instruct mulAddS2I_rReg(rRegI dst, rRegI src1, rRegI src2, rRegI src3, rFlagsReg cr)
%{
  match(Set dst (MulAddS2I (Binary dst src1) (Binary src2 src3)));
  effect(KILL cr, KILL src2);

  expand %{ mulI_rReg(dst, src1, cr);
           mulI_rReg(src2, src3, cr);
           addI_rReg(dst, src2, cr); %}
%}

instruct mulL_rReg(rRegL dst, rRegL src, rFlagsReg cr)
%{
  predicate(!UseAPX);
  match(Set dst (MulL dst src));
  effect(KILL cr);

  ins_cost(300);
  format %{ "imulq   $dst, $src\t# long" %}
  ins_encode %{
    __ imulq($dst$$Register, $src$$Register);
  %}
  ins_pipe(ialu_reg_reg_alu0);
%}

instruct mulL_rReg_ndd(rRegL dst, rRegL src1, rRegL src2, rFlagsReg cr)
%{
  predicate(UseAPX);
  match(Set dst (MulL src1 src2));
  effect(KILL cr);

  ins_cost(300);
  format %{ "eimulq   $dst, $src1, $src2\t# long ndd" %}
  ins_encode %{
    __ eimulq($dst$$Register, $src1$$Register, $src2$$Register, false);
  %}
  ins_pipe(ialu_reg_reg_alu0);
%}

instruct mulL_rReg_imm(rRegL dst, rRegL src, immL32 imm, rFlagsReg cr)
%{
  predicate(!UseAPX);
  match(Set dst (MulL src imm));
  effect(KILL cr);

  ins_cost(300);
  format %{ "imulq   $dst, $src, $imm\t# long" %}
  ins_encode %{
    __ imulq($dst$$Register, $src$$Register, $imm$$constant);
  %}
  ins_pipe(ialu_reg_reg_alu0);
%}

instruct mulL_rReg_rReg_imm_ndd(rRegL dst, rRegL src1, immL32 src2, rFlagsReg cr)
%{
  predicate(UseAPX);
  match(Set dst (MulL src1 src2));
  effect(KILL cr);

  ins_cost(300);
  format %{ "eimulq   $dst, $src1, $src2\t# long ndd" %}
  ins_encode %{
    __ eimulq($dst$$Register, $src1$$Register, $src2$$constant, false);
  %}
  ins_pipe(ialu_reg_reg_alu0);
%}

instruct mulL_mem(rRegL dst, memory src, rFlagsReg cr)
%{
  predicate(!UseAPX);
  match(Set dst (MulL dst (LoadL src)));
  effect(KILL cr);

  ins_cost(350);
  format %{ "imulq   $dst, $src\t# long" %}
  ins_encode %{
    __ imulq($dst$$Register, $src$$Address);
  %}
  ins_pipe(ialu_reg_mem_alu0);
%}

instruct mulL_rReg_rReg_mem_ndd(rRegL dst, rRegL src1, memory src2, rFlagsReg cr)
%{
  predicate(UseAPX);
  match(Set dst (MulL src1 (LoadL src2)));
  effect(KILL cr);

  ins_cost(350);
  format %{ "eimulq   $dst, $src1, $src2 \t# long" %}
  ins_encode %{
    __ eimulq($dst$$Register, $src1$$Register, $src2$$Address, false);
  %}
  ins_pipe(ialu_reg_mem_alu0);
%}

instruct mulL_mem_imm(rRegL dst, memory src, immL32 imm, rFlagsReg cr)
%{
  predicate(!UseAPX);
  match(Set dst (MulL (LoadL src) imm));
  effect(KILL cr);

  ins_cost(300);
  format %{ "imulq   $dst, $src, $imm\t# long" %}
  ins_encode %{
    __ imulq($dst$$Register, $src$$Address, $imm$$constant);
  %}
  ins_pipe(ialu_reg_mem_alu0);
%}

instruct mulL_rReg_mem_imm_ndd(rRegL dst, memory src1, immL32 src2, rFlagsReg cr)
%{
  predicate(UseAPX);
  match(Set dst (MulL (LoadL src1) src2));
  effect(KILL cr);

  ins_cost(300);
  format %{ "eimulq   $dst, $src1, $src2\t# long ndd" %}
  ins_encode %{
    __ eimulq($dst$$Register, $src1$$Address, $src2$$constant, false);
  %}
  ins_pipe(ialu_reg_mem_alu0);
%}

instruct mulHiL_rReg(rdx_RegL dst, rRegL src, rax_RegL rax, rFlagsReg cr)
%{
  match(Set dst (MulHiL src rax));
  effect(USE_KILL rax, KILL cr);

  ins_cost(300);
  format %{ "imulq   RDX:RAX, RAX, $src\t# mulhi" %}
  ins_encode %{
    __ imulq($src$$Register);
  %}
  ins_pipe(ialu_reg_reg_alu0);
%}

instruct umulHiL_rReg(rdx_RegL dst, rRegL src, rax_RegL rax, rFlagsReg cr)
%{
  match(Set dst (UMulHiL src rax));
  effect(USE_KILL rax, KILL cr);

  ins_cost(300);
  format %{ "mulq   RDX:RAX, RAX, $src\t# umulhi" %}
  ins_encode %{
    __ mulq($src$$Register);
  %}
  ins_pipe(ialu_reg_reg_alu0);
%}

instruct divI_rReg(rax_RegI rax, rdx_RegI rdx, no_rax_rdx_RegI div,
                   rFlagsReg cr)
%{
  match(Set rax (DivI rax div));
  effect(KILL rdx, KILL cr);

  ins_cost(30*100+10*100); // XXX
  format %{ "cmpl    rax, 0x80000000\t# idiv\n\t"
            "jne,s   normal\n\t"
            "xorl    rdx, rdx\n\t"
            "cmpl    $div, -1\n\t"
            "je,s    done\n"
    "normal: cdql\n\t"
            "idivl   $div\n"
    "done:"        %}
  ins_encode(cdql_enc(div));
  ins_pipe(ialu_reg_reg_alu0);
%}

instruct divL_rReg(rax_RegL rax, rdx_RegL rdx, no_rax_rdx_RegL div,
                   rFlagsReg cr)
%{
  match(Set rax (DivL rax div));
  effect(KILL rdx, KILL cr);

  ins_cost(30*100+10*100); // XXX
  format %{ "movq    rdx, 0x8000000000000000\t# ldiv\n\t"
            "cmpq    rax, rdx\n\t"
            "jne,s   normal\n\t"
            "xorl    rdx, rdx\n\t"
            "cmpq    $div, -1\n\t"
            "je,s    done\n"
    "normal: cdqq\n\t"
            "idivq   $div\n"
    "done:"        %}
  ins_encode(cdqq_enc(div));
  ins_pipe(ialu_reg_reg_alu0);
%}

instruct udivI_rReg(rax_RegI rax, rdx_RegI rdx, no_rax_rdx_RegI div, rFlagsReg cr)
%{
  match(Set rax (UDivI rax div));
  effect(KILL rdx, KILL cr);

  ins_cost(300);
  format %{ "udivl $rax,$rax,$div\t# UDivI\n" %}
  ins_encode %{
    __ udivI($rax$$Register, $div$$Register, $rdx$$Register);
  %}
  ins_pipe(ialu_reg_reg_alu0);
%}

instruct udivL_rReg(rax_RegL rax, rdx_RegL rdx, no_rax_rdx_RegL div, rFlagsReg cr)
%{
  match(Set rax (UDivL rax div));
  effect(KILL rdx, KILL cr);

  ins_cost(300);
  format %{ "udivq $rax,$rax,$div\t# UDivL\n" %}
  ins_encode %{
     __ udivL($rax$$Register, $div$$Register, $rdx$$Register);
  %}
  ins_pipe(ialu_reg_reg_alu0);
%}

// Integer DIVMOD with Register, both quotient and mod results
instruct divModI_rReg_divmod(rax_RegI rax, rdx_RegI rdx, no_rax_rdx_RegI div,
                             rFlagsReg cr)
%{
  match(DivModI rax div);
  effect(KILL cr);

  ins_cost(30*100+10*100); // XXX
  format %{ "cmpl    rax, 0x80000000\t# idiv\n\t"
            "jne,s   normal\n\t"
            "xorl    rdx, rdx\n\t"
            "cmpl    $div, -1\n\t"
            "je,s    done\n"
    "normal: cdql\n\t"
            "idivl   $div\n"
    "done:"        %}
  ins_encode(cdql_enc(div));
  ins_pipe(pipe_slow);
%}

// Long DIVMOD with Register, both quotient and mod results
instruct divModL_rReg_divmod(rax_RegL rax, rdx_RegL rdx, no_rax_rdx_RegL div,
                             rFlagsReg cr)
%{
  match(DivModL rax div);
  effect(KILL cr);

  ins_cost(30*100+10*100); // XXX
  format %{ "movq    rdx, 0x8000000000000000\t# ldiv\n\t"
            "cmpq    rax, rdx\n\t"
            "jne,s   normal\n\t"
            "xorl    rdx, rdx\n\t"
            "cmpq    $div, -1\n\t"
            "je,s    done\n"
    "normal: cdqq\n\t"
            "idivq   $div\n"
    "done:"        %}
  ins_encode(cdqq_enc(div));
  ins_pipe(pipe_slow);
%}

// Unsigned integer DIVMOD with Register, both quotient and mod results
instruct udivModI_rReg_divmod(rax_RegI rax, no_rax_rdx_RegI tmp, rdx_RegI rdx,
                              no_rax_rdx_RegI div, rFlagsReg cr)
%{
  match(UDivModI rax div);
  effect(TEMP tmp, KILL cr);

  ins_cost(300);
  format %{ "udivl $rax,$rax,$div\t# begin UDivModI\n\t"
            "umodl $rdx,$rax,$div\t! using $tmp as TEMP # end UDivModI\n"
          %}
  ins_encode %{
    __ udivmodI($rax$$Register, $div$$Register, $rdx$$Register, $tmp$$Register);
  %}
  ins_pipe(pipe_slow);
%}

// Unsigned long DIVMOD with Register, both quotient and mod results
instruct udivModL_rReg_divmod(rax_RegL rax, no_rax_rdx_RegL tmp, rdx_RegL rdx,
                              no_rax_rdx_RegL div, rFlagsReg cr)
%{
  match(UDivModL rax div);
  effect(TEMP tmp, KILL cr);

  ins_cost(300);
  format %{ "udivq $rax,$rax,$div\t# begin UDivModL\n\t"
            "umodq $rdx,$rax,$div\t! using $tmp as TEMP # end UDivModL\n"
          %}
  ins_encode %{
    __ udivmodL($rax$$Register, $div$$Register, $rdx$$Register, $tmp$$Register);
  %}
  ins_pipe(pipe_slow);
%}

instruct modI_rReg(rdx_RegI rdx, rax_RegI rax, no_rax_rdx_RegI div,
                   rFlagsReg cr)
%{
  match(Set rdx (ModI rax div));
  effect(KILL rax, KILL cr);

  ins_cost(300); // XXX
  format %{ "cmpl    rax, 0x80000000\t# irem\n\t"
            "jne,s   normal\n\t"
            "xorl    rdx, rdx\n\t"
            "cmpl    $div, -1\n\t"
            "je,s    done\n"
    "normal: cdql\n\t"
            "idivl   $div\n"
    "done:"        %}
  ins_encode(cdql_enc(div));
  ins_pipe(ialu_reg_reg_alu0);
%}

instruct modL_rReg(rdx_RegL rdx, rax_RegL rax, no_rax_rdx_RegL div,
                   rFlagsReg cr)
%{
  match(Set rdx (ModL rax div));
  effect(KILL rax, KILL cr);

  ins_cost(300); // XXX
  format %{ "movq    rdx, 0x8000000000000000\t# lrem\n\t"
            "cmpq    rax, rdx\n\t"
            "jne,s   normal\n\t"
            "xorl    rdx, rdx\n\t"
            "cmpq    $div, -1\n\t"
            "je,s    done\n"
    "normal: cdqq\n\t"
            "idivq   $div\n"
    "done:"        %}
  ins_encode(cdqq_enc(div));
  ins_pipe(ialu_reg_reg_alu0);
%}

instruct umodI_rReg(rdx_RegI rdx, rax_RegI rax, no_rax_rdx_RegI div, rFlagsReg cr)
%{
  match(Set rdx (UModI rax div));
  effect(KILL rax, KILL cr);

  ins_cost(300);
  format %{ "umodl $rdx,$rax,$div\t# UModI\n" %}
  ins_encode %{
    __ umodI($rax$$Register, $div$$Register, $rdx$$Register);
  %}
  ins_pipe(ialu_reg_reg_alu0);
%}

instruct umodL_rReg(rdx_RegL rdx, rax_RegL rax, no_rax_rdx_RegL div, rFlagsReg cr)
%{
  match(Set rdx (UModL rax div));
  effect(KILL rax, KILL cr);

  ins_cost(300);
  format %{ "umodq $rdx,$rax,$div\t# UModL\n" %}
  ins_encode %{
    __ umodL($rax$$Register, $div$$Register, $rdx$$Register);
  %}
  ins_pipe(ialu_reg_reg_alu0);
%}

// Integer Shift Instructions
// Shift Left by one, two, three
instruct salI_rReg_immI2(rRegI dst, immI2 shift, rFlagsReg cr)
%{
  predicate(!UseAPX);
  match(Set dst (LShiftI dst shift));
  effect(KILL cr);

  format %{ "sall    $dst, $shift" %}
  ins_encode %{
    __ sall($dst$$Register, $shift$$constant);
  %}
  ins_pipe(ialu_reg);
%}

// Shift Left by one, two, three
instruct salI_rReg_immI2_ndd(rRegI dst, rRegI src, immI2 shift, rFlagsReg cr)
%{
  predicate(UseAPX);
  match(Set dst (LShiftI src shift));
  effect(KILL cr);

  format %{ "esall    $dst, $src, $shift\t# int(ndd)" %}
  ins_encode %{
    __ esall($dst$$Register, $src$$Register, $shift$$constant, false);
  %}
  ins_pipe(ialu_reg);
%}

// Shift Left by 8-bit immediate
instruct salI_rReg_imm(rRegI dst, immI8 shift, rFlagsReg cr)
%{
  predicate(!UseAPX);
  match(Set dst (LShiftI dst shift));
  effect(KILL cr);

  format %{ "sall    $dst, $shift" %}
  ins_encode %{
    __ sall($dst$$Register, $shift$$constant);
  %}
  ins_pipe(ialu_reg);
%}

// Shift Left by 8-bit immediate
instruct salI_rReg_imm_ndd(rRegI dst, rRegI src, immI8 shift, rFlagsReg cr)
%{
  predicate(UseAPX);
  match(Set dst (LShiftI src shift));
  effect(KILL cr);

  format %{ "esall    $dst, $src, $shift\t# int (ndd)" %}
  ins_encode %{
    __ esall($dst$$Register, $src$$Register, $shift$$constant, false);
  %}
  ins_pipe(ialu_reg);
%}

instruct salI_rReg_mem_imm_ndd(rRegI dst, memory src, immI8 shift, rFlagsReg cr)
%{
  predicate(UseAPX);
  match(Set dst (LShiftI (LoadI src) shift));
  effect(KILL cr);

  format %{ "esall    $dst, $src, $shift\t# int (ndd)" %}
  ins_encode %{
    __ esall($dst$$Register, $src$$Address, $shift$$constant, false);
  %}
  ins_pipe(ialu_reg);
%}

// Shift Left by 8-bit immediate
instruct salI_mem_imm(memory dst, immI8 shift, rFlagsReg cr)
%{
  match(Set dst (StoreI dst (LShiftI (LoadI dst) shift)));
  effect(KILL cr);

  format %{ "sall    $dst, $shift" %}
  ins_encode %{
    __ sall($dst$$Address, $shift$$constant);
  %}
  ins_pipe(ialu_mem_imm);
%}

// Shift Left by variable
instruct salI_rReg_CL(rRegI dst, rcx_RegI shift, rFlagsReg cr)
%{
  predicate(!VM_Version::supports_bmi2());
  match(Set dst (LShiftI dst shift));
  effect(KILL cr);

  format %{ "sall    $dst, $shift" %}
  ins_encode %{
    __ sall($dst$$Register);
  %}
  ins_pipe(ialu_reg_reg);
%}

// Shift Left by variable
instruct salI_mem_CL(memory dst, rcx_RegI shift, rFlagsReg cr)
%{
  predicate(!VM_Version::supports_bmi2());
  match(Set dst (StoreI dst (LShiftI (LoadI dst) shift)));
  effect(KILL cr);

  format %{ "sall    $dst, $shift" %}
  ins_encode %{
    __ sall($dst$$Address);
  %}
  ins_pipe(ialu_mem_reg);
%}

instruct salI_rReg_rReg(rRegI dst, rRegI src, rRegI shift)
%{
  predicate(VM_Version::supports_bmi2());
  match(Set dst (LShiftI src shift));

  format %{ "shlxl   $dst, $src, $shift" %}
  ins_encode %{
    __ shlxl($dst$$Register, $src$$Register, $shift$$Register);
  %}
  ins_pipe(ialu_reg_reg);
%}

instruct salI_mem_rReg(rRegI dst, memory src, rRegI shift)
%{
  predicate(VM_Version::supports_bmi2());
  match(Set dst (LShiftI (LoadI src) shift));
  ins_cost(175);
  format %{ "shlxl   $dst, $src, $shift" %}
  ins_encode %{
    __ shlxl($dst$$Register, $src$$Address, $shift$$Register);
  %}
  ins_pipe(ialu_reg_mem);
%}

// Arithmetic Shift Right by 8-bit immediate
instruct sarI_rReg_imm(rRegI dst, immI8 shift, rFlagsReg cr)
%{
  predicate(!UseAPX);
  match(Set dst (RShiftI dst shift));
  effect(KILL cr);

  format %{ "sarl    $dst, $shift" %}
  ins_encode %{
    __ sarl($dst$$Register, $shift$$constant);
  %}
  ins_pipe(ialu_mem_imm);
%}

// Arithmetic Shift Right by 8-bit immediate
instruct sarI_rReg_imm_ndd(rRegI dst, rRegI src, immI8 shift, rFlagsReg cr)
%{
  predicate(UseAPX);
  match(Set dst (RShiftI src shift));
  effect(KILL cr);

  format %{ "esarl    $dst, $src, $shift\t# int (ndd)" %}
  ins_encode %{
    __ esarl($dst$$Register, $src$$Register, $shift$$constant, false);
  %}
  ins_pipe(ialu_mem_imm);
%}

instruct sarI_rReg_mem_imm_ndd(rRegI dst, memory src, immI8 shift, rFlagsReg cr)
%{
  predicate(UseAPX);
  match(Set dst (RShiftI (LoadI src) shift));
  effect(KILL cr);

  format %{ "esarl    $dst, $src, $shift\t# int (ndd)" %}
  ins_encode %{
    __ esarl($dst$$Register, $src$$Address, $shift$$constant, false);
  %}
  ins_pipe(ialu_mem_imm);
%}

// Arithmetic Shift Right by 8-bit immediate
instruct sarI_mem_imm(memory dst, immI8 shift, rFlagsReg cr)
%{
  match(Set dst (StoreI dst (RShiftI (LoadI dst) shift)));
  effect(KILL cr);

  format %{ "sarl    $dst, $shift" %}
  ins_encode %{
    __ sarl($dst$$Address, $shift$$constant);
  %}
  ins_pipe(ialu_mem_imm);
%}

// Arithmetic Shift Right by variable
instruct sarI_rReg_CL(rRegI dst, rcx_RegI shift, rFlagsReg cr)
%{
  predicate(!VM_Version::supports_bmi2());
  match(Set dst (RShiftI dst shift));
  effect(KILL cr);

  format %{ "sarl    $dst, $shift" %}
  ins_encode %{
    __ sarl($dst$$Register);
  %}
  ins_pipe(ialu_reg_reg);
%}

// Arithmetic Shift Right by variable
instruct sarI_mem_CL(memory dst, rcx_RegI shift, rFlagsReg cr)
%{
  predicate(!VM_Version::supports_bmi2());
  match(Set dst (StoreI dst (RShiftI (LoadI dst) shift)));
  effect(KILL cr);

  format %{ "sarl    $dst, $shift" %}
  ins_encode %{
    __ sarl($dst$$Address);
  %}
  ins_pipe(ialu_mem_reg);
%}

instruct sarI_rReg_rReg(rRegI dst, rRegI src, rRegI shift)
%{
  predicate(VM_Version::supports_bmi2());
  match(Set dst (RShiftI src shift));

  format %{ "sarxl   $dst, $src, $shift" %}
  ins_encode %{
    __ sarxl($dst$$Register, $src$$Register, $shift$$Register);
  %}
  ins_pipe(ialu_reg_reg);
%}

instruct sarI_mem_rReg(rRegI dst, memory src, rRegI shift)
%{
  predicate(VM_Version::supports_bmi2());
  match(Set dst (RShiftI (LoadI src) shift));
  ins_cost(175);
  format %{ "sarxl   $dst, $src, $shift" %}
  ins_encode %{
    __ sarxl($dst$$Register, $src$$Address, $shift$$Register);
  %}
  ins_pipe(ialu_reg_mem);
%}

// Logical Shift Right by 8-bit immediate
instruct shrI_rReg_imm(rRegI dst, immI8 shift, rFlagsReg cr)
%{
  predicate(!UseAPX);
  match(Set dst (URShiftI dst shift));
  effect(KILL cr);

  format %{ "shrl    $dst, $shift" %}
  ins_encode %{
    __ shrl($dst$$Register, $shift$$constant);
  %}
  ins_pipe(ialu_reg);
%}

// Logical Shift Right by 8-bit immediate
instruct shrI_rReg_imm_ndd(rRegI dst, rRegI src, immI8 shift, rFlagsReg cr)
%{
  predicate(UseAPX);
  match(Set dst (URShiftI src shift));
  effect(KILL cr);

  format %{ "eshrl    $dst, $src, $shift\t # int (ndd)" %}
  ins_encode %{
    __ eshrl($dst$$Register, $src$$Register, $shift$$constant, false);
  %}
  ins_pipe(ialu_reg);
%}

instruct shrI_rReg_mem_imm_ndd(rRegI dst, memory src, immI8 shift, rFlagsReg cr)
%{
  predicate(UseAPX);
  match(Set dst (URShiftI (LoadI src) shift));
  effect(KILL cr);

  format %{ "eshrl    $dst, $src, $shift\t # int (ndd)" %}
  ins_encode %{
    __ eshrl($dst$$Register, $src$$Address, $shift$$constant, false);
  %}
  ins_pipe(ialu_reg);
%}

// Logical Shift Right by 8-bit immediate
instruct shrI_mem_imm(memory dst, immI8 shift, rFlagsReg cr)
%{
  match(Set dst (StoreI dst (URShiftI (LoadI dst) shift)));
  effect(KILL cr);

  format %{ "shrl    $dst, $shift" %}
  ins_encode %{
    __ shrl($dst$$Address, $shift$$constant);
  %}
  ins_pipe(ialu_mem_imm);
%}

// Logical Shift Right by variable
instruct shrI_rReg_CL(rRegI dst, rcx_RegI shift, rFlagsReg cr)
%{
  predicate(!VM_Version::supports_bmi2());
  match(Set dst (URShiftI dst shift));
  effect(KILL cr);

  format %{ "shrl    $dst, $shift" %}
  ins_encode %{
    __ shrl($dst$$Register);
  %}
  ins_pipe(ialu_reg_reg);
%}

// Logical Shift Right by variable
instruct shrI_mem_CL(memory dst, rcx_RegI shift, rFlagsReg cr)
%{
  predicate(!VM_Version::supports_bmi2());
  match(Set dst (StoreI dst (URShiftI (LoadI dst) shift)));
  effect(KILL cr);

  format %{ "shrl    $dst, $shift" %}
  ins_encode %{
    __ shrl($dst$$Address);
  %}
  ins_pipe(ialu_mem_reg);
%}

instruct shrI_rReg_rReg(rRegI dst, rRegI src, rRegI shift)
%{
  predicate(VM_Version::supports_bmi2());
  match(Set dst (URShiftI src shift));

  format %{ "shrxl   $dst, $src, $shift" %}
  ins_encode %{
    __ shrxl($dst$$Register, $src$$Register, $shift$$Register);
  %}
  ins_pipe(ialu_reg_reg);
%}

instruct shrI_mem_rReg(rRegI dst, memory src, rRegI shift)
%{
  predicate(VM_Version::supports_bmi2());
  match(Set dst (URShiftI (LoadI src) shift));
  ins_cost(175);
  format %{ "shrxl   $dst, $src, $shift" %}
  ins_encode %{
    __ shrxl($dst$$Register, $src$$Address, $shift$$Register);
  %}
  ins_pipe(ialu_reg_mem);
%}

// Long Shift Instructions
// Shift Left by one, two, three
instruct salL_rReg_immI2(rRegL dst, immI2 shift, rFlagsReg cr)
%{
  predicate(!UseAPX);
  match(Set dst (LShiftL dst shift));
  effect(KILL cr);

  format %{ "salq    $dst, $shift" %}
  ins_encode %{
    __ salq($dst$$Register, $shift$$constant);
  %}
  ins_pipe(ialu_reg);
%}

// Shift Left by one, two, three
instruct salL_rReg_immI2_ndd(rRegL dst, rRegL src, immI2 shift, rFlagsReg cr)
%{
  predicate(UseAPX);
  match(Set dst (LShiftL src shift));
  effect(KILL cr);

  format %{ "esalq    $dst, $src, $shift\t# long (ndd)" %}
  ins_encode %{
    __ esalq($dst$$Register, $src$$Register, $shift$$constant, false);
  %}
  ins_pipe(ialu_reg);
%}

// Shift Left by 8-bit immediate
instruct salL_rReg_imm(rRegL dst, immI8 shift, rFlagsReg cr)
%{
  predicate(!UseAPX);
  match(Set dst (LShiftL dst shift));
  effect(KILL cr);

  format %{ "salq    $dst, $shift" %}
  ins_encode %{
    __ salq($dst$$Register, $shift$$constant);
  %}
  ins_pipe(ialu_reg);
%}

// Shift Left by 8-bit immediate
instruct salL_rReg_imm_ndd(rRegL dst, rRegL src, immI8 shift, rFlagsReg cr)
%{
  predicate(UseAPX);
  match(Set dst (LShiftL src shift));
  effect(KILL cr);

  format %{ "esalq    $dst, $src, $shift\t# long (ndd)" %}
  ins_encode %{
    __ esalq($dst$$Register, $src$$Register, $shift$$constant, false);
  %}
  ins_pipe(ialu_reg);
%}

instruct salL_rReg_mem_imm_ndd(rRegL dst, memory src, immI8 shift, rFlagsReg cr)
%{
  predicate(UseAPX);
  match(Set dst (LShiftL (LoadL src) shift));
  effect(KILL cr);

  format %{ "esalq    $dst, $src, $shift\t# long (ndd)" %}
  ins_encode %{
    __ esalq($dst$$Register, $src$$Address, $shift$$constant, false);
  %}
  ins_pipe(ialu_reg);
%}

// Shift Left by 8-bit immediate
instruct salL_mem_imm(memory dst, immI8 shift, rFlagsReg cr)
%{
  match(Set dst (StoreL dst (LShiftL (LoadL dst) shift)));
  effect(KILL cr);

  format %{ "salq    $dst, $shift" %}
  ins_encode %{
    __ salq($dst$$Address, $shift$$constant);
  %}
  ins_pipe(ialu_mem_imm);
%}

// Shift Left by variable
instruct salL_rReg_CL(rRegL dst, rcx_RegI shift, rFlagsReg cr)
%{
  predicate(!VM_Version::supports_bmi2());
  match(Set dst (LShiftL dst shift));
  effect(KILL cr);

  format %{ "salq    $dst, $shift" %}
  ins_encode %{
    __ salq($dst$$Register);
  %}
  ins_pipe(ialu_reg_reg);
%}

// Shift Left by variable
instruct salL_mem_CL(memory dst, rcx_RegI shift, rFlagsReg cr)
%{
  predicate(!VM_Version::supports_bmi2());
  match(Set dst (StoreL dst (LShiftL (LoadL dst) shift)));
  effect(KILL cr);

  format %{ "salq    $dst, $shift" %}
  ins_encode %{
    __ salq($dst$$Address);
  %}
  ins_pipe(ialu_mem_reg);
%}

instruct salL_rReg_rReg(rRegL dst, rRegL src, rRegI shift)
%{
  predicate(VM_Version::supports_bmi2());
  match(Set dst (LShiftL src shift));

  format %{ "shlxq   $dst, $src, $shift" %}
  ins_encode %{
    __ shlxq($dst$$Register, $src$$Register, $shift$$Register);
  %}
  ins_pipe(ialu_reg_reg);
%}

instruct salL_mem_rReg(rRegL dst, memory src, rRegI shift)
%{
  predicate(VM_Version::supports_bmi2());
  match(Set dst (LShiftL (LoadL src) shift));
  ins_cost(175);
  format %{ "shlxq   $dst, $src, $shift" %}
  ins_encode %{
    __ shlxq($dst$$Register, $src$$Address, $shift$$Register);
  %}
  ins_pipe(ialu_reg_mem);
%}

// Arithmetic Shift Right by 8-bit immediate
instruct sarL_rReg_imm(rRegL dst, immI shift, rFlagsReg cr)
%{
  predicate(!UseAPX);
  match(Set dst (RShiftL dst shift));
  effect(KILL cr);

  format %{ "sarq    $dst, $shift" %}
  ins_encode %{
    __ sarq($dst$$Register, (unsigned char)($shift$$constant & 0x3F));
  %}
  ins_pipe(ialu_mem_imm);
%}

// Arithmetic Shift Right by 8-bit immediate
instruct sarL_rReg_imm_ndd(rRegL dst, rRegL src, immI shift, rFlagsReg cr)
%{
  predicate(UseAPX);
  match(Set dst (RShiftL src shift));
  effect(KILL cr);

  format %{ "esarq    $dst, $src, $shift\t# long (ndd)" %}
  ins_encode %{
    __ esarq($dst$$Register, $src$$Register, (unsigned char)($shift$$constant & 0x3F), false);
  %}
  ins_pipe(ialu_mem_imm);
%}

instruct sarL_rReg_mem_imm_ndd(rRegL dst, memory src, immI shift, rFlagsReg cr)
%{
  predicate(UseAPX);
  match(Set dst (RShiftL (LoadL src) shift));
  effect(KILL cr);

  format %{ "esarq    $dst, $src, $shift\t# long (ndd)" %}
  ins_encode %{
    __ esarq($dst$$Register, $src$$Address, (unsigned char)($shift$$constant & 0x3F), false);
  %}
  ins_pipe(ialu_mem_imm);
%}

// Arithmetic Shift Right by 8-bit immediate
instruct sarL_mem_imm(memory dst, immI shift, rFlagsReg cr)
%{
  match(Set dst (StoreL dst (RShiftL (LoadL dst) shift)));
  effect(KILL cr);

  format %{ "sarq    $dst, $shift" %}
  ins_encode %{
    __ sarq($dst$$Address, (unsigned char)($shift$$constant & 0x3F));
  %}
  ins_pipe(ialu_mem_imm);
%}

// Arithmetic Shift Right by variable
instruct sarL_rReg_CL(rRegL dst, rcx_RegI shift, rFlagsReg cr)
%{
  predicate(!VM_Version::supports_bmi2());
  match(Set dst (RShiftL dst shift));
  effect(KILL cr);

  format %{ "sarq    $dst, $shift" %}
  ins_encode %{
    __ sarq($dst$$Register);
  %}
  ins_pipe(ialu_reg_reg);
%}

// Arithmetic Shift Right by variable
instruct sarL_mem_CL(memory dst, rcx_RegI shift, rFlagsReg cr)
%{
  predicate(!VM_Version::supports_bmi2());
  match(Set dst (StoreL dst (RShiftL (LoadL dst) shift)));
  effect(KILL cr);

  format %{ "sarq    $dst, $shift" %}
  ins_encode %{
    __ sarq($dst$$Address);
  %}
  ins_pipe(ialu_mem_reg);
%}

instruct sarL_rReg_rReg(rRegL dst, rRegL src, rRegI shift)
%{
  predicate(VM_Version::supports_bmi2());
  match(Set dst (RShiftL src shift));

  format %{ "sarxq   $dst, $src, $shift" %}
  ins_encode %{
    __ sarxq($dst$$Register, $src$$Register, $shift$$Register);
  %}
  ins_pipe(ialu_reg_reg);
%}

instruct sarL_mem_rReg(rRegL dst, memory src, rRegI shift)
%{
  predicate(VM_Version::supports_bmi2());
  match(Set dst (RShiftL (LoadL src) shift));
  ins_cost(175);
  format %{ "sarxq   $dst, $src, $shift" %}
  ins_encode %{
    __ sarxq($dst$$Register, $src$$Address, $shift$$Register);
  %}
  ins_pipe(ialu_reg_mem);
%}

// Logical Shift Right by 8-bit immediate
instruct shrL_rReg_imm(rRegL dst, immI8 shift, rFlagsReg cr)
%{
  predicate(!UseAPX);
  match(Set dst (URShiftL dst shift));
  effect(KILL cr);

  format %{ "shrq    $dst, $shift" %}
  ins_encode %{
    __ shrq($dst$$Register, $shift$$constant);
  %}
  ins_pipe(ialu_reg);
%}

// Logical Shift Right by 8-bit immediate
instruct shrL_rReg_imm_ndd(rRegL dst, rRegL src, immI8 shift, rFlagsReg cr)
%{
  predicate(UseAPX);
  match(Set dst (URShiftL src shift));
  effect(KILL cr);

  format %{ "eshrq    $dst, $src, $shift\t# long (ndd)" %}
  ins_encode %{
    __ eshrq($dst$$Register, $src$$Register, $shift$$constant, false);
  %}
  ins_pipe(ialu_reg);
%}

instruct shrL_rReg_mem_imm_ndd(rRegL dst, memory src, immI8 shift, rFlagsReg cr)
%{
  predicate(UseAPX);
  match(Set dst (URShiftL (LoadL src) shift));
  effect(KILL cr);

  format %{ "eshrq    $dst, $src, $shift\t# long (ndd)" %}
  ins_encode %{
    __ eshrq($dst$$Register, $src$$Address, $shift$$constant, false);
  %}
  ins_pipe(ialu_reg);
%}

// Logical Shift Right by 8-bit immediate
instruct shrL_mem_imm(memory dst, immI8 shift, rFlagsReg cr)
%{
  match(Set dst (StoreL dst (URShiftL (LoadL dst) shift)));
  effect(KILL cr);

  format %{ "shrq    $dst, $shift" %}
  ins_encode %{
    __ shrq($dst$$Address, $shift$$constant);
  %}
  ins_pipe(ialu_mem_imm);
%}

// Logical Shift Right by variable
instruct shrL_rReg_CL(rRegL dst, rcx_RegI shift, rFlagsReg cr)
%{
  predicate(!VM_Version::supports_bmi2());
  match(Set dst (URShiftL dst shift));
  effect(KILL cr);

  format %{ "shrq    $dst, $shift" %}
  ins_encode %{
    __ shrq($dst$$Register);
  %}
  ins_pipe(ialu_reg_reg);
%}

// Logical Shift Right by variable
instruct shrL_mem_CL(memory dst, rcx_RegI shift, rFlagsReg cr)
%{
  predicate(!VM_Version::supports_bmi2());
  match(Set dst (StoreL dst (URShiftL (LoadL dst) shift)));
  effect(KILL cr);

  format %{ "shrq    $dst, $shift" %}
  ins_encode %{
    __ shrq($dst$$Address);
  %}
  ins_pipe(ialu_mem_reg);
%}

instruct shrL_rReg_rReg(rRegL dst, rRegL src, rRegI shift)
%{
  predicate(VM_Version::supports_bmi2());
  match(Set dst (URShiftL src shift));

  format %{ "shrxq   $dst, $src, $shift" %}
  ins_encode %{
    __ shrxq($dst$$Register, $src$$Register, $shift$$Register);
  %}
  ins_pipe(ialu_reg_reg);
%}

instruct shrL_mem_rReg(rRegL dst, memory src, rRegI shift)
%{
  predicate(VM_Version::supports_bmi2());
  match(Set dst (URShiftL (LoadL src) shift));
  ins_cost(175);
  format %{ "shrxq   $dst, $src, $shift" %}
  ins_encode %{
    __ shrxq($dst$$Register, $src$$Address, $shift$$Register);
  %}
  ins_pipe(ialu_reg_mem);
%}

// Logical Shift Right by 24, followed by Arithmetic Shift Left by 24.
// This idiom is used by the compiler for the i2b bytecode.
instruct i2b(rRegI dst, rRegI src, immI_24 twentyfour)
%{
  match(Set dst (RShiftI (LShiftI src twentyfour) twentyfour));

  format %{ "movsbl  $dst, $src\t# i2b" %}
  ins_encode %{
    __ movsbl($dst$$Register, $src$$Register);
  %}
  ins_pipe(ialu_reg_reg);
%}

// Logical Shift Right by 16, followed by Arithmetic Shift Left by 16.
// This idiom is used by the compiler the i2s bytecode.
instruct i2s(rRegI dst, rRegI src, immI_16 sixteen)
%{
  match(Set dst (RShiftI (LShiftI src sixteen) sixteen));

  format %{ "movswl  $dst, $src\t# i2s" %}
  ins_encode %{
    __ movswl($dst$$Register, $src$$Register);
  %}
  ins_pipe(ialu_reg_reg);
%}

// ROL/ROR instructions

// Rotate left by constant.
instruct rolI_immI8_legacy(rRegI dst, immI8 shift, rFlagsReg cr)
%{
  predicate(!VM_Version::supports_bmi2() && n->bottom_type()->basic_type() == T_INT);
  match(Set dst (RotateLeft dst shift));
  effect(KILL cr);
  format %{ "roll    $dst, $shift" %}
  ins_encode %{
    __ roll($dst$$Register, $shift$$constant);
  %}
  ins_pipe(ialu_reg);
%}

instruct rolI_immI8(rRegI dst, rRegI src, immI8 shift)
%{
  predicate(!UseAPX && VM_Version::supports_bmi2() && n->bottom_type()->basic_type() == T_INT);
  match(Set dst (RotateLeft src shift));
  format %{ "rolxl   $dst, $src, $shift" %}
  ins_encode %{
    int shift = 32 - ($shift$$constant & 31);
    __ rorxl($dst$$Register, $src$$Register, shift);
  %}
  ins_pipe(ialu_reg_reg);
%}

instruct rolI_mem_immI8(rRegI dst, memory src, immI8 shift)
%{
  predicate(VM_Version::supports_bmi2() && n->bottom_type()->basic_type() == T_INT);
  match(Set dst (RotateLeft (LoadI src) shift));
  ins_cost(175);
  format %{ "rolxl   $dst, $src, $shift" %}
  ins_encode %{
    int shift = 32 - ($shift$$constant & 31);
    __ rorxl($dst$$Register, $src$$Address, shift);
  %}
  ins_pipe(ialu_reg_mem);
%}

// Rotate Left by variable
instruct rolI_rReg_Var(rRegI dst, rcx_RegI shift, rFlagsReg cr)
%{
  predicate(!UseAPX && n->bottom_type()->basic_type() == T_INT);
  match(Set dst (RotateLeft dst shift));
  effect(KILL cr);
  format %{ "roll    $dst, $shift" %}
  ins_encode %{
    __ roll($dst$$Register);
  %}
  ins_pipe(ialu_reg_reg);
%}

// Rotate Left by variable
instruct rolI_rReg_Var_ndd(rRegI dst, rRegI src, rcx_RegI shift, rFlagsReg cr)
%{
  predicate(UseAPX && n->bottom_type()->basic_type() == T_INT);
  match(Set dst (RotateLeft src shift));
  effect(KILL cr);

  format %{ "eroll    $dst, $src, $shift\t# rotate left (int ndd)" %}
  ins_encode %{
    __ eroll($dst$$Register, $src$$Register, false);
  %}
  ins_pipe(ialu_reg_reg);
%}

// Rotate Right by constant.
instruct rorI_immI8_legacy(rRegI dst, immI8 shift, rFlagsReg cr)
%{
  predicate(!VM_Version::supports_bmi2() && n->bottom_type()->basic_type() == T_INT);
  match(Set dst (RotateRight dst shift));
  effect(KILL cr);
  format %{ "rorl    $dst, $shift" %}
  ins_encode %{
    __ rorl($dst$$Register, $shift$$constant);
  %}
  ins_pipe(ialu_reg);
%}

// Rotate Right by constant.
instruct rorI_immI8(rRegI dst, rRegI src, immI8 shift)
%{
  predicate(!UseAPX && VM_Version::supports_bmi2() && n->bottom_type()->basic_type() == T_INT);
  match(Set dst (RotateRight src shift));
  format %{ "rorxl   $dst, $src, $shift" %}
  ins_encode %{
    __ rorxl($dst$$Register, $src$$Register, $shift$$constant);
  %}
  ins_pipe(ialu_reg_reg);
%}

instruct rorI_mem_immI8(rRegI dst, memory src, immI8 shift)
%{
  predicate(VM_Version::supports_bmi2() && n->bottom_type()->basic_type() == T_INT);
  match(Set dst (RotateRight (LoadI src) shift));
  ins_cost(175);
  format %{ "rorxl   $dst, $src, $shift" %}
  ins_encode %{
    __ rorxl($dst$$Register, $src$$Address, $shift$$constant);
  %}
  ins_pipe(ialu_reg_mem);
%}

// Rotate Right by variable
instruct rorI_rReg_Var(rRegI dst, rcx_RegI shift, rFlagsReg cr)
%{
  predicate(!UseAPX && n->bottom_type()->basic_type() == T_INT);
  match(Set dst (RotateRight dst shift));
  effect(KILL cr);
  format %{ "rorl    $dst, $shift" %}
  ins_encode %{
    __ rorl($dst$$Register);
  %}
  ins_pipe(ialu_reg_reg);
%}

// Rotate Right by variable
instruct rorI_rReg_Var_ndd(rRegI dst, rRegI src, rcx_RegI shift, rFlagsReg cr)
%{
  predicate(UseAPX && n->bottom_type()->basic_type() == T_INT);
  match(Set dst (RotateRight src shift));
  effect(KILL cr);

  format %{ "erorl    $dst, $src, $shift\t# rotate right(int ndd)" %}
  ins_encode %{
    __ erorl($dst$$Register, $src$$Register, false);
  %}
  ins_pipe(ialu_reg_reg);
%}

// Rotate Left by constant.
instruct rolL_immI8_legacy(rRegL dst, immI8 shift, rFlagsReg cr)
%{
  predicate(!VM_Version::supports_bmi2() && n->bottom_type()->basic_type() == T_LONG);
  match(Set dst (RotateLeft dst shift));
  effect(KILL cr);
  format %{ "rolq    $dst, $shift" %}
  ins_encode %{
    __ rolq($dst$$Register, $shift$$constant);
  %}
  ins_pipe(ialu_reg);
%}

instruct rolL_immI8(rRegL dst, rRegL src, immI8 shift)
%{
  predicate(!UseAPX && VM_Version::supports_bmi2() && n->bottom_type()->basic_type() == T_LONG);
  match(Set dst (RotateLeft src shift));
  format %{ "rolxq   $dst, $src, $shift" %}
  ins_encode %{
    int shift = 64 - ($shift$$constant & 63);
    __ rorxq($dst$$Register, $src$$Register, shift);
  %}
  ins_pipe(ialu_reg_reg);
%}

instruct rolL_mem_immI8(rRegL dst, memory src, immI8 shift)
%{
  predicate(VM_Version::supports_bmi2() && n->bottom_type()->basic_type() == T_LONG);
  match(Set dst (RotateLeft (LoadL src) shift));
  ins_cost(175);
  format %{ "rolxq   $dst, $src, $shift" %}
  ins_encode %{
    int shift = 64 - ($shift$$constant & 63);
    __ rorxq($dst$$Register, $src$$Address, shift);
  %}
  ins_pipe(ialu_reg_mem);
%}

// Rotate Left by variable
instruct rolL_rReg_Var(rRegL dst, rcx_RegI shift, rFlagsReg cr)
%{
  predicate(!UseAPX && n->bottom_type()->basic_type() == T_LONG);
  match(Set dst (RotateLeft dst shift));
  effect(KILL cr);
  format %{ "rolq    $dst, $shift" %}
  ins_encode %{
    __ rolq($dst$$Register);
  %}
  ins_pipe(ialu_reg_reg);
%}

// Rotate Left by variable
instruct rolL_rReg_Var_ndd(rRegL dst, rRegL src, rcx_RegI shift, rFlagsReg cr)
%{
  predicate(UseAPX && n->bottom_type()->basic_type() == T_LONG);
  match(Set dst (RotateLeft src shift));
  effect(KILL cr);

  format %{ "erolq    $dst, $src, $shift\t# rotate left(long ndd)" %}
  ins_encode %{
    __ erolq($dst$$Register, $src$$Register, false);
  %}
  ins_pipe(ialu_reg_reg);
%}

// Rotate Right by constant.
instruct rorL_immI8_legacy(rRegL dst, immI8 shift, rFlagsReg cr)
%{
  predicate(!VM_Version::supports_bmi2() && n->bottom_type()->basic_type() == T_LONG);
  match(Set dst (RotateRight dst shift));
  effect(KILL cr);
  format %{ "rorq    $dst, $shift" %}
  ins_encode %{
    __ rorq($dst$$Register, $shift$$constant);
  %}
  ins_pipe(ialu_reg);
%}

// Rotate Right by constant
instruct rorL_immI8(rRegL dst, rRegL src, immI8 shift)
%{
  predicate(VM_Version::supports_bmi2() && n->bottom_type()->basic_type() == T_LONG);
  match(Set dst (RotateRight src shift));
  format %{ "rorxq   $dst, $src, $shift" %}
  ins_encode %{
    __ rorxq($dst$$Register, $src$$Register, $shift$$constant);
  %}
  ins_pipe(ialu_reg_reg);
%}

instruct rorL_mem_immI8(rRegL dst, memory src, immI8 shift)
%{
  predicate(VM_Version::supports_bmi2() && n->bottom_type()->basic_type() == T_LONG);
  match(Set dst (RotateRight (LoadL src) shift));
  ins_cost(175);
  format %{ "rorxq   $dst, $src, $shift" %}
  ins_encode %{
    __ rorxq($dst$$Register, $src$$Address, $shift$$constant);
  %}
  ins_pipe(ialu_reg_mem);
%}

// Rotate Right by variable
instruct rorL_rReg_Var(rRegL dst, rcx_RegI shift, rFlagsReg cr)
%{
  predicate(!UseAPX && n->bottom_type()->basic_type() == T_LONG);
  match(Set dst (RotateRight dst shift));
  effect(KILL cr);
  format %{ "rorq    $dst, $shift" %}
  ins_encode %{
    __ rorq($dst$$Register);
  %}
  ins_pipe(ialu_reg_reg);
%}

// Rotate Right by variable
instruct rorL_rReg_Var_ndd(rRegL dst, rRegL src, rcx_RegI shift, rFlagsReg cr)
%{
  predicate(UseAPX && n->bottom_type()->basic_type() == T_LONG);
  match(Set dst (RotateRight src shift));
  effect(KILL cr);

  format %{ "erorq    $dst, $src, $shift\t# rotate right(long ndd)" %}
  ins_encode %{
    __ erorq($dst$$Register, $src$$Register, false);
  %}
  ins_pipe(ialu_reg_reg);
%}

//----------------------------- CompressBits/ExpandBits ------------------------

instruct compressBitsL_reg(rRegL dst, rRegL src, rRegL mask) %{
  predicate(n->bottom_type()->isa_long());
  match(Set dst (CompressBits src mask));
  format %{ "pextq  $dst, $src, $mask\t! parallel bit extract" %}
  ins_encode %{
    __ pextq($dst$$Register, $src$$Register, $mask$$Register);
  %}
  ins_pipe( pipe_slow );
%}

instruct expandBitsL_reg(rRegL dst, rRegL src, rRegL mask) %{
  predicate(n->bottom_type()->isa_long());
  match(Set dst (ExpandBits src mask));
  format %{ "pdepq  $dst, $src, $mask\t! parallel bit deposit" %}
  ins_encode %{
    __ pdepq($dst$$Register, $src$$Register, $mask$$Register);
  %}
  ins_pipe( pipe_slow );
%}

instruct compressBitsL_mem(rRegL dst, rRegL src, memory mask) %{
  predicate(n->bottom_type()->isa_long());
  match(Set dst (CompressBits src (LoadL mask)));
  format %{ "pextq  $dst, $src, $mask\t! parallel bit extract" %}
  ins_encode %{
    __ pextq($dst$$Register, $src$$Register, $mask$$Address);
  %}
  ins_pipe( pipe_slow );
%}

instruct expandBitsL_mem(rRegL dst, rRegL src, memory mask) %{
  predicate(n->bottom_type()->isa_long());
  match(Set dst (ExpandBits src (LoadL mask)));
  format %{ "pdepq  $dst, $src, $mask\t! parallel bit deposit" %}
  ins_encode %{
    __ pdepq($dst$$Register, $src$$Register, $mask$$Address);
  %}
  ins_pipe( pipe_slow );
%}


// Logical Instructions

// Integer Logical Instructions

// And Instructions
// And Register with Register
instruct andI_rReg(rRegI dst, rRegI src, rFlagsReg cr)
%{
  predicate(!UseAPX);
  match(Set dst (AndI dst src));
  effect(KILL cr);
  flag(PD::Flag_sets_sign_flag, PD::Flag_sets_zero_flag, PD::Flag_sets_parity_flag, PD::Flag_clears_overflow_flag, PD::Flag_clears_carry_flag);

  format %{ "andl    $dst, $src\t# int" %}
  ins_encode %{
    __ andl($dst$$Register, $src$$Register);
  %}
  ins_pipe(ialu_reg_reg);
%}

// And Register with Register using New Data Destination (NDD)
instruct andI_rReg_ndd(rRegI dst, rRegI src1, rRegI src2, rFlagsReg cr)
%{
  predicate(UseAPX);
  match(Set dst (AndI src1 src2));
  effect(KILL cr);
  flag(PD::Flag_sets_sign_flag, PD::Flag_sets_zero_flag, PD::Flag_sets_parity_flag, PD::Flag_clears_overflow_flag, PD::Flag_clears_carry_flag);

  format %{ "eandl     $dst, $src1, $src2\t# int ndd" %}
  ins_encode %{
    __ eandl($dst$$Register, $src1$$Register, $src2$$Register, false);

  %}
  ins_pipe(ialu_reg_reg);
%}

// And Register with Immediate 255
instruct andI_rReg_imm255(rRegI dst, rRegI src, immI_255 mask)
%{
  match(Set dst (AndI src mask));

  format %{ "movzbl  $dst, $src\t# int & 0xFF" %}
  ins_encode %{
    __ movzbl($dst$$Register, $src$$Register);
  %}
  ins_pipe(ialu_reg);
%}

// And Register with Immediate 255 and promote to long
instruct andI2L_rReg_imm255(rRegL dst, rRegI src, immI_255 mask)
%{
  match(Set dst (ConvI2L (AndI src mask)));

  format %{ "movzbl  $dst, $src\t# int & 0xFF -> long" %}
  ins_encode %{
    __ movzbl($dst$$Register, $src$$Register);
  %}
  ins_pipe(ialu_reg);
%}

// And Register with Immediate 65535
instruct andI_rReg_imm65535(rRegI dst, rRegI src, immI_65535 mask)
%{
  match(Set dst (AndI src mask));

  format %{ "movzwl  $dst, $src\t# int & 0xFFFF" %}
  ins_encode %{
    __ movzwl($dst$$Register, $src$$Register);
  %}
  ins_pipe(ialu_reg);
%}

// And Register with Immediate 65535 and promote to long
instruct andI2L_rReg_imm65535(rRegL dst, rRegI src, immI_65535 mask)
%{
  match(Set dst (ConvI2L (AndI src mask)));

  format %{ "movzwl  $dst, $src\t# int & 0xFFFF -> long" %}
  ins_encode %{
    __ movzwl($dst$$Register, $src$$Register);
  %}
  ins_pipe(ialu_reg);
%}

// Can skip int2long conversions after AND with small bitmask
instruct convI2LAndI_reg_immIbitmask(rRegL dst, rRegI src,  immI_Pow2M1 mask, rRegI tmp, rFlagsReg cr)
%{
  predicate(VM_Version::supports_bmi2());
  ins_cost(125);
  effect(TEMP tmp, KILL cr);
  match(Set dst (ConvI2L (AndI src mask)));
  format %{ "bzhiq $dst, $src, $mask \t# using $tmp as TEMP, int &  immI_Pow2M1 -> long" %}
  ins_encode %{
    __ movl($tmp$$Register, exact_log2($mask$$constant + 1));
    __ bzhiq($dst$$Register, $src$$Register, $tmp$$Register);
  %}
  ins_pipe(ialu_reg_reg);
%}

// And Register with Immediate
instruct andI_rReg_imm(rRegI dst, immI src, rFlagsReg cr)
%{
  predicate(!UseAPX);
  match(Set dst (AndI dst src));
  effect(KILL cr);
  flag(PD::Flag_sets_sign_flag, PD::Flag_sets_zero_flag, PD::Flag_sets_parity_flag, PD::Flag_clears_overflow_flag, PD::Flag_clears_carry_flag);

  format %{ "andl    $dst, $src\t# int" %}
  ins_encode %{
    __ andl($dst$$Register, $src$$constant);
  %}
  ins_pipe(ialu_reg);
%}

instruct andI_rReg_rReg_imm_ndd(rRegI dst, rRegI src1, immI src2, rFlagsReg cr)
%{
  predicate(UseAPX);
  match(Set dst (AndI src1 src2));
  effect(KILL cr);
  flag(PD::Flag_sets_sign_flag, PD::Flag_sets_zero_flag, PD::Flag_sets_parity_flag, PD::Flag_clears_overflow_flag, PD::Flag_clears_carry_flag);

  format %{ "eandl    $dst, $src1, $src2\t# int ndd" %}
  ins_encode %{
    __ eandl($dst$$Register, $src1$$Register, $src2$$constant, false);
  %}
  ins_pipe(ialu_reg);
%}

instruct andI_rReg_mem_imm_ndd(rRegI dst, memory src1, immI src2, rFlagsReg cr)
%{
  predicate(UseAPX);
  match(Set dst (AndI (LoadI src1) src2));
  effect(KILL cr);
  flag(PD::Flag_sets_sign_flag, PD::Flag_sets_zero_flag, PD::Flag_sets_parity_flag, PD::Flag_clears_overflow_flag, PD::Flag_clears_carry_flag);

  format %{ "eandl    $dst, $src1, $src2\t# int ndd" %}
  ins_encode %{
    __ eandl($dst$$Register, $src1$$Address, $src2$$constant, false);
  %}
  ins_pipe(ialu_reg);
%}

// And Register with Memory
instruct andI_rReg_mem(rRegI dst, memory src, rFlagsReg cr)
%{
  predicate(!UseAPX);
  match(Set dst (AndI dst (LoadI src)));
  effect(KILL cr);
  flag(PD::Flag_sets_sign_flag, PD::Flag_sets_zero_flag, PD::Flag_sets_parity_flag, PD::Flag_clears_overflow_flag, PD::Flag_clears_carry_flag);

  ins_cost(150);
  format %{ "andl    $dst, $src\t# int" %}
  ins_encode %{
    __ andl($dst$$Register, $src$$Address);
  %}
  ins_pipe(ialu_reg_mem);
%}

instruct andI_rReg_rReg_mem_ndd(rRegI dst, rRegI src1, memory src2, rFlagsReg cr)
%{
  predicate(UseAPX);
  match(Set dst (AndI src1 (LoadI src2)));
  effect(KILL cr);
  flag(PD::Flag_sets_sign_flag, PD::Flag_sets_zero_flag, PD::Flag_sets_parity_flag, PD::Flag_clears_overflow_flag, PD::Flag_clears_carry_flag);

  ins_cost(150);
  format %{ "eandl    $dst, $src1, $src2\t# int ndd" %}
  ins_encode %{
    __ eandl($dst$$Register, $src1$$Register, $src2$$Address, false);
  %}
  ins_pipe(ialu_reg_mem);
%}

// And Memory with Register
instruct andB_mem_rReg(memory dst, rRegI src, rFlagsReg cr)
%{
  match(Set dst (StoreB dst (AndI (LoadB dst) src)));
  effect(KILL cr);
  flag(PD::Flag_sets_sign_flag, PD::Flag_sets_zero_flag, PD::Flag_sets_parity_flag, PD::Flag_clears_overflow_flag, PD::Flag_clears_carry_flag);

  ins_cost(150);
  format %{ "andb    $dst, $src\t# byte" %}
  ins_encode %{
    __ andb($dst$$Address, $src$$Register);
  %}
  ins_pipe(ialu_mem_reg);
%}

instruct andI_mem_rReg(memory dst, rRegI src, rFlagsReg cr)
%{
  match(Set dst (StoreI dst (AndI (LoadI dst) src)));
  effect(KILL cr);
  flag(PD::Flag_sets_sign_flag, PD::Flag_sets_zero_flag, PD::Flag_sets_parity_flag, PD::Flag_clears_overflow_flag, PD::Flag_clears_carry_flag);

  ins_cost(150);
  format %{ "andl    $dst, $src\t# int" %}
  ins_encode %{
    __ andl($dst$$Address, $src$$Register);
  %}
  ins_pipe(ialu_mem_reg);
%}

// And Memory with Immediate
instruct andI_mem_imm(memory dst, immI src, rFlagsReg cr)
%{
  match(Set dst (StoreI dst (AndI (LoadI dst) src)));
  effect(KILL cr);
  flag(PD::Flag_sets_sign_flag, PD::Flag_sets_zero_flag, PD::Flag_sets_parity_flag, PD::Flag_clears_overflow_flag, PD::Flag_clears_carry_flag);

  ins_cost(125);
  format %{ "andl    $dst, $src\t# int" %}
  ins_encode %{
    __ andl($dst$$Address, $src$$constant);
  %}
  ins_pipe(ialu_mem_imm);
%}

// BMI1 instructions
instruct andnI_rReg_rReg_mem(rRegI dst, rRegI src1, memory src2, immI_M1 minus_1, rFlagsReg cr) %{
  match(Set dst (AndI (XorI src1 minus_1) (LoadI src2)));
  predicate(UseBMI1Instructions);
  effect(KILL cr);
  flag(PD::Flag_sets_sign_flag, PD::Flag_sets_zero_flag, PD::Flag_clears_overflow_flag, PD::Flag_clears_carry_flag);

  ins_cost(125);
  format %{ "andnl  $dst, $src1, $src2" %}

  ins_encode %{
    __ andnl($dst$$Register, $src1$$Register, $src2$$Address);
  %}
  ins_pipe(ialu_reg_mem);
%}

instruct andnI_rReg_rReg_rReg(rRegI dst, rRegI src1, rRegI src2, immI_M1 minus_1, rFlagsReg cr) %{
  match(Set dst (AndI (XorI src1 minus_1) src2));
  predicate(UseBMI1Instructions);
  effect(KILL cr);
  flag(PD::Flag_sets_sign_flag, PD::Flag_sets_zero_flag, PD::Flag_clears_overflow_flag, PD::Flag_clears_carry_flag);

  format %{ "andnl  $dst, $src1, $src2" %}

  ins_encode %{
    __ andnl($dst$$Register, $src1$$Register, $src2$$Register);
  %}
  ins_pipe(ialu_reg);
%}

instruct blsiI_rReg_rReg(rRegI dst, rRegI src, immI_0 imm_zero, rFlagsReg cr) %{
  match(Set dst (AndI (SubI imm_zero src) src));
  predicate(UseBMI1Instructions);
  effect(KILL cr);
  flag(PD::Flag_sets_sign_flag, PD::Flag_sets_zero_flag, PD::Flag_clears_overflow_flag);

  format %{ "blsil  $dst, $src" %}

  ins_encode %{
    __ blsil($dst$$Register, $src$$Register);
  %}
  ins_pipe(ialu_reg);
%}

instruct blsiI_rReg_mem(rRegI dst, memory src, immI_0 imm_zero, rFlagsReg cr) %{
  match(Set dst (AndI (SubI imm_zero (LoadI src) ) (LoadI src) ));
  predicate(UseBMI1Instructions);
  effect(KILL cr);
  flag(PD::Flag_sets_sign_flag, PD::Flag_sets_zero_flag, PD::Flag_clears_overflow_flag);

  ins_cost(125);
  format %{ "blsil  $dst, $src" %}

  ins_encode %{
    __ blsil($dst$$Register, $src$$Address);
  %}
  ins_pipe(ialu_reg_mem);
%}

instruct blsmskI_rReg_mem(rRegI dst, memory src, immI_M1 minus_1, rFlagsReg cr)
%{
  match(Set dst (XorI (AddI (LoadI src) minus_1) (LoadI src) ) );
  predicate(UseBMI1Instructions);
  effect(KILL cr);
  flag(PD::Flag_sets_sign_flag, PD::Flag_clears_zero_flag, PD::Flag_clears_overflow_flag);

  ins_cost(125);
  format %{ "blsmskl $dst, $src" %}

  ins_encode %{
    __ blsmskl($dst$$Register, $src$$Address);
  %}
  ins_pipe(ialu_reg_mem);
%}

instruct blsmskI_rReg_rReg(rRegI dst, rRegI src, immI_M1 minus_1, rFlagsReg cr)
%{
  match(Set dst (XorI (AddI src minus_1) src));
  predicate(UseBMI1Instructions);
  effect(KILL cr);
  flag(PD::Flag_sets_sign_flag, PD::Flag_clears_zero_flag, PD::Flag_clears_overflow_flag);

  format %{ "blsmskl $dst, $src" %}

  ins_encode %{
    __ blsmskl($dst$$Register, $src$$Register);
  %}

  ins_pipe(ialu_reg);
%}

instruct blsrI_rReg_rReg(rRegI dst, rRegI src, immI_M1 minus_1, rFlagsReg cr)
%{
  match(Set dst (AndI (AddI src minus_1) src) );
  predicate(UseBMI1Instructions);
  effect(KILL cr);
  flag(PD::Flag_sets_sign_flag, PD::Flag_sets_zero_flag, PD::Flag_clears_overflow_flag);

  format %{ "blsrl  $dst, $src" %}

  ins_encode %{
    __ blsrl($dst$$Register, $src$$Register);
  %}

  ins_pipe(ialu_reg_mem);
%}

instruct blsrI_rReg_mem(rRegI dst, memory src, immI_M1 minus_1, rFlagsReg cr)
%{
  match(Set dst (AndI (AddI (LoadI src) minus_1) (LoadI src) ) );
  predicate(UseBMI1Instructions);
  effect(KILL cr);
  flag(PD::Flag_sets_sign_flag, PD::Flag_sets_zero_flag, PD::Flag_clears_overflow_flag);

  ins_cost(125);
  format %{ "blsrl  $dst, $src" %}

  ins_encode %{
    __ blsrl($dst$$Register, $src$$Address);
  %}

  ins_pipe(ialu_reg);
%}

// Or Instructions
// Or Register with Register
instruct orI_rReg(rRegI dst, rRegI src, rFlagsReg cr)
%{
  predicate(!UseAPX);
  match(Set dst (OrI dst src));
  effect(KILL cr);
  flag(PD::Flag_sets_sign_flag, PD::Flag_sets_zero_flag, PD::Flag_sets_parity_flag, PD::Flag_clears_overflow_flag, PD::Flag_clears_carry_flag);

  format %{ "orl     $dst, $src\t# int" %}
  ins_encode %{
    __ orl($dst$$Register, $src$$Register);
  %}
  ins_pipe(ialu_reg_reg);
%}

// Or Register with Register using New Data Destination (NDD)
instruct orI_rReg_ndd(rRegI dst, rRegI src1, rRegI src2, rFlagsReg cr)
%{
  predicate(UseAPX);
  match(Set dst (OrI src1 src2));
  effect(KILL cr);
  flag(PD::Flag_sets_sign_flag, PD::Flag_sets_zero_flag, PD::Flag_sets_parity_flag, PD::Flag_clears_overflow_flag, PD::Flag_clears_carry_flag);

  format %{ "eorl     $dst, $src1, $src2\t# int ndd" %}
  ins_encode %{
    __ eorl($dst$$Register, $src1$$Register, $src2$$Register, false);
  %}
  ins_pipe(ialu_reg_reg);
%}

// Or Register with Immediate
instruct orI_rReg_imm(rRegI dst, immI src, rFlagsReg cr)
%{
  predicate(!UseAPX);
  match(Set dst (OrI dst src));
  effect(KILL cr);
  flag(PD::Flag_sets_sign_flag, PD::Flag_sets_zero_flag, PD::Flag_sets_parity_flag, PD::Flag_clears_overflow_flag, PD::Flag_clears_carry_flag);

  format %{ "orl     $dst, $src\t# int" %}
  ins_encode %{
    __ orl($dst$$Register, $src$$constant);
  %}
  ins_pipe(ialu_reg);
%}

instruct orI_rReg_rReg_imm_ndd(rRegI dst, rRegI src1, immI src2, rFlagsReg cr)
%{
  predicate(UseAPX);
  match(Set dst (OrI src1 src2));
  effect(KILL cr);
  flag(PD::Flag_sets_sign_flag, PD::Flag_sets_zero_flag, PD::Flag_sets_parity_flag, PD::Flag_clears_overflow_flag, PD::Flag_clears_carry_flag);

  format %{ "eorl     $dst, $src1, $src2\t# int ndd" %}
  ins_encode %{
    __ eorl($dst$$Register, $src1$$Register, $src2$$constant, false);
  %}
  ins_pipe(ialu_reg);
%}

instruct orI_rReg_imm_rReg_ndd(rRegI dst, immI src1, rRegI src2, rFlagsReg cr)
%{
  predicate(UseAPX);
  match(Set dst (OrI src1 src2));
  effect(KILL cr);
  flag(PD::Flag_sets_sign_flag, PD::Flag_sets_zero_flag, PD::Flag_sets_parity_flag, PD::Flag_clears_overflow_flag, PD::Flag_clears_carry_flag);

  format %{ "eorl     $dst, $src2, $src1\t# int ndd" %}
  ins_encode %{
    __ eorl($dst$$Register, $src2$$Register, $src1$$constant, false);
  %}
  ins_pipe(ialu_reg);
%}

instruct orI_rReg_mem_imm_ndd(rRegI dst, memory src1, immI src2, rFlagsReg cr)
%{
  predicate(UseAPX);
  match(Set dst (OrI (LoadI src1) src2));
  effect(KILL cr);
  flag(PD::Flag_sets_sign_flag, PD::Flag_sets_zero_flag, PD::Flag_sets_parity_flag, PD::Flag_clears_overflow_flag, PD::Flag_clears_carry_flag);

  format %{ "eorl     $dst, $src1, $src2\t# int ndd" %}
  ins_encode %{
    __ eorl($dst$$Register, $src1$$Address, $src2$$constant, false);
  %}
  ins_pipe(ialu_reg);
%}

// Or Register with Memory
instruct orI_rReg_mem(rRegI dst, memory src, rFlagsReg cr)
%{
  predicate(!UseAPX);
  match(Set dst (OrI dst (LoadI src)));
  effect(KILL cr);
  flag(PD::Flag_sets_sign_flag, PD::Flag_sets_zero_flag, PD::Flag_sets_parity_flag, PD::Flag_clears_overflow_flag, PD::Flag_clears_carry_flag);

  ins_cost(150);
  format %{ "orl     $dst, $src\t# int" %}
  ins_encode %{
    __ orl($dst$$Register, $src$$Address);
  %}
  ins_pipe(ialu_reg_mem);
%}

instruct orI_rReg_rReg_mem_ndd(rRegI dst, rRegI src1, memory src2, rFlagsReg cr)
%{
  predicate(UseAPX);
  match(Set dst (OrI src1 (LoadI src2)));
  effect(KILL cr);
  flag(PD::Flag_sets_sign_flag, PD::Flag_sets_zero_flag, PD::Flag_sets_parity_flag, PD::Flag_clears_overflow_flag, PD::Flag_clears_carry_flag);

  ins_cost(150);
  format %{ "eorl     $dst, $src1, $src2\t# int ndd" %}
  ins_encode %{
    __ eorl($dst$$Register, $src1$$Register, $src2$$Address, false);
  %}
  ins_pipe(ialu_reg_mem);
%}

// Or Memory with Register
instruct orB_mem_rReg(memory dst, rRegI src, rFlagsReg cr)
%{
  match(Set dst (StoreB dst (OrI (LoadB dst) src)));
  effect(KILL cr);
  flag(PD::Flag_sets_sign_flag, PD::Flag_sets_zero_flag, PD::Flag_sets_parity_flag, PD::Flag_clears_overflow_flag, PD::Flag_clears_carry_flag);

  ins_cost(150);
  format %{ "orb    $dst, $src\t# byte" %}
  ins_encode %{
    __ orb($dst$$Address, $src$$Register);
  %}
  ins_pipe(ialu_mem_reg);
%}

instruct orI_mem_rReg(memory dst, rRegI src, rFlagsReg cr)
%{
  match(Set dst (StoreI dst (OrI (LoadI dst) src)));
  effect(KILL cr);
  flag(PD::Flag_sets_sign_flag, PD::Flag_sets_zero_flag, PD::Flag_sets_parity_flag, PD::Flag_clears_overflow_flag, PD::Flag_clears_carry_flag);

  ins_cost(150);
  format %{ "orl     $dst, $src\t# int" %}
  ins_encode %{
    __ orl($dst$$Address, $src$$Register);
  %}
  ins_pipe(ialu_mem_reg);
%}

// Or Memory with Immediate
instruct orI_mem_imm(memory dst, immI src, rFlagsReg cr)
%{
  match(Set dst (StoreI dst (OrI (LoadI dst) src)));
  effect(KILL cr);
  flag(PD::Flag_sets_sign_flag, PD::Flag_sets_zero_flag, PD::Flag_sets_parity_flag, PD::Flag_clears_overflow_flag, PD::Flag_clears_carry_flag);

  ins_cost(125);
  format %{ "orl     $dst, $src\t# int" %}
  ins_encode %{
    __ orl($dst$$Address, $src$$constant);
  %}
  ins_pipe(ialu_mem_imm);
%}

// Xor Instructions
// Xor Register with Register
instruct xorI_rReg(rRegI dst, rRegI src, rFlagsReg cr)
%{
  predicate(!UseAPX);
  match(Set dst (XorI dst src));
  effect(KILL cr);
  flag(PD::Flag_sets_sign_flag, PD::Flag_sets_zero_flag, PD::Flag_sets_parity_flag, PD::Flag_clears_overflow_flag, PD::Flag_clears_carry_flag);

  format %{ "xorl    $dst, $src\t# int" %}
  ins_encode %{
    __ xorl($dst$$Register, $src$$Register);
  %}
  ins_pipe(ialu_reg_reg);
%}

// Xor Register with Register using New Data Destination (NDD)
instruct xorI_rReg_ndd(rRegI dst, rRegI src1, rRegI src2, rFlagsReg cr)
%{
  predicate(UseAPX);
  match(Set dst (XorI src1 src2));
  effect(KILL cr);
  flag(PD::Flag_sets_sign_flag, PD::Flag_sets_zero_flag, PD::Flag_sets_parity_flag, PD::Flag_clears_overflow_flag, PD::Flag_clears_carry_flag);

  format %{ "exorl    $dst, $src1, $src2\t# int ndd" %}
  ins_encode %{
    __ exorl($dst$$Register, $src1$$Register, $src2$$Register, false);
  %}
  ins_pipe(ialu_reg_reg);
%}

// Xor Register with Immediate -1
instruct xorI_rReg_im1(rRegI dst, immI_M1 imm)
%{
  predicate(!UseAPX);
  match(Set dst (XorI dst imm));

  format %{ "notl    $dst" %}
  ins_encode %{
     __ notl($dst$$Register);
  %}
  ins_pipe(ialu_reg);
%}

instruct xorI_rReg_im1_ndd(rRegI dst, rRegI src, immI_M1 imm)
%{
  match(Set dst (XorI src imm));
  predicate(UseAPX);

  format %{ "enotl    $dst, $src" %}
  ins_encode %{
     __ enotl($dst$$Register, $src$$Register);
  %}
  ins_pipe(ialu_reg);
%}

// Xor Register with Immediate
instruct xorI_rReg_imm(rRegI dst, immI src, rFlagsReg cr)
%{
  predicate(!UseAPX);
  match(Set dst (XorI dst src));
  effect(KILL cr);
  flag(PD::Flag_sets_sign_flag, PD::Flag_sets_zero_flag, PD::Flag_sets_parity_flag, PD::Flag_clears_overflow_flag, PD::Flag_clears_carry_flag);

  format %{ "xorl    $dst, $src\t# int" %}
  ins_encode %{
    __ xorl($dst$$Register, $src$$constant);
  %}
  ins_pipe(ialu_reg);
%}

instruct xorI_rReg_rReg_imm_ndd(rRegI dst, rRegI src1, immI src2, rFlagsReg cr)
%{
  predicate(UseAPX);
  match(Set dst (XorI src1 src2));
  effect(KILL cr);
  flag(PD::Flag_sets_sign_flag, PD::Flag_sets_zero_flag, PD::Flag_sets_parity_flag, PD::Flag_clears_overflow_flag, PD::Flag_clears_carry_flag);

  format %{ "exorl    $dst, $src1, $src2\t# int ndd" %}
  ins_encode %{
    __ exorl($dst$$Register, $src1$$Register, $src2$$constant, false);
  %}
  ins_pipe(ialu_reg);
%}

// Xor Memory with Immediate
instruct xorI_rReg_mem_imm_ndd(rRegI dst, memory src1, immI src2, rFlagsReg cr)
%{
  predicate(UseAPX);
  match(Set dst (XorI (LoadI src1) src2));
  effect(KILL cr);
  flag(PD::Flag_sets_sign_flag, PD::Flag_sets_zero_flag, PD::Flag_sets_parity_flag, PD::Flag_clears_overflow_flag, PD::Flag_clears_carry_flag);

  format %{ "exorl    $dst, $src1, $src2\t# int ndd" %}
  ins_encode %{
    __ exorl($dst$$Register, $src1$$Address, $src2$$constant, false);
  %}
  ins_pipe(ialu_reg);
%}

// Xor Register with Memory
instruct xorI_rReg_mem(rRegI dst, memory src, rFlagsReg cr)
%{
  predicate(!UseAPX);
  match(Set dst (XorI dst (LoadI src)));
  effect(KILL cr);
  flag(PD::Flag_sets_sign_flag, PD::Flag_sets_zero_flag, PD::Flag_sets_parity_flag, PD::Flag_clears_overflow_flag, PD::Flag_clears_carry_flag);

  ins_cost(150);
  format %{ "xorl    $dst, $src\t# int" %}
  ins_encode %{
    __ xorl($dst$$Register, $src$$Address);
  %}
  ins_pipe(ialu_reg_mem);
%}

instruct xorI_rReg_rReg_mem_ndd(rRegI dst, rRegI src1, memory src2, rFlagsReg cr)
%{
  predicate(UseAPX);
  match(Set dst (XorI src1 (LoadI src2)));
  effect(KILL cr);
  flag(PD::Flag_sets_sign_flag, PD::Flag_sets_zero_flag, PD::Flag_sets_parity_flag, PD::Flag_clears_overflow_flag, PD::Flag_clears_carry_flag);

  ins_cost(150);
  format %{ "exorl    $dst, $src1, $src2\t# int ndd" %}
  ins_encode %{
    __ exorl($dst$$Register, $src1$$Register, $src2$$Address, false);
  %}
  ins_pipe(ialu_reg_mem);
%}

instruct xorI_rReg_mem_rReg_ndd(rRegI dst, memory src1, rRegI src2, rFlagsReg cr)
%{
  predicate(UseAPX);
  match(Set dst (XorI (LoadI src1) src2));
  effect(KILL cr);
  flag(PD::Flag_sets_sign_flag, PD::Flag_sets_zero_flag, PD::Flag_sets_parity_flag, PD::Flag_clears_overflow_flag, PD::Flag_clears_carry_flag);

  ins_cost(150);
  format %{ "exorl    $dst, $src1, $src2\t# int ndd" %}
  ins_encode %{
    __ exorl($dst$$Register, $src1$$Address, $src2$$Register, false);
  %}
  ins_pipe(ialu_reg_mem);
%}

// Xor Memory with Register
instruct xorB_mem_rReg(memory dst, rRegI src, rFlagsReg cr)
%{
  match(Set dst (StoreB dst (XorI (LoadB dst) src)));
  effect(KILL cr);
  flag(PD::Flag_sets_sign_flag, PD::Flag_sets_zero_flag, PD::Flag_sets_parity_flag, PD::Flag_clears_overflow_flag, PD::Flag_clears_carry_flag);

  ins_cost(150);
  format %{ "xorb    $dst, $src\t# byte" %}
  ins_encode %{
    __ xorb($dst$$Address, $src$$Register);
  %}
  ins_pipe(ialu_mem_reg);
%}

instruct xorI_mem_rReg(memory dst, rRegI src, rFlagsReg cr)
%{
  match(Set dst (StoreI dst (XorI (LoadI dst) src)));
  effect(KILL cr);
  flag(PD::Flag_sets_sign_flag, PD::Flag_sets_zero_flag, PD::Flag_sets_parity_flag, PD::Flag_clears_overflow_flag, PD::Flag_clears_carry_flag);

  ins_cost(150);
  format %{ "xorl    $dst, $src\t# int" %}
  ins_encode %{
    __ xorl($dst$$Address, $src$$Register);
  %}
  ins_pipe(ialu_mem_reg);
%}

// Xor Memory with Immediate
instruct xorI_mem_imm(memory dst, immI src, rFlagsReg cr)
%{
  match(Set dst (StoreI dst (XorI (LoadI dst) src)));
  effect(KILL cr);
  flag(PD::Flag_sets_sign_flag, PD::Flag_sets_zero_flag, PD::Flag_sets_parity_flag, PD::Flag_clears_overflow_flag, PD::Flag_clears_carry_flag);

  ins_cost(125);
  format %{ "xorl    $dst, $src\t# int" %}
  ins_encode %{
    __ xorl($dst$$Address, $src$$constant);
  %}
  ins_pipe(ialu_mem_imm);
%}


// Long Logical Instructions

// And Instructions
// And Register with Register
instruct andL_rReg(rRegL dst, rRegL src, rFlagsReg cr)
%{
  predicate(!UseAPX);
  match(Set dst (AndL dst src));
  effect(KILL cr);
  flag(PD::Flag_sets_sign_flag, PD::Flag_sets_zero_flag, PD::Flag_sets_parity_flag, PD::Flag_clears_overflow_flag, PD::Flag_clears_carry_flag);

  format %{ "andq    $dst, $src\t# long" %}
  ins_encode %{
    __ andq($dst$$Register, $src$$Register);
  %}
  ins_pipe(ialu_reg_reg);
%}

// And Register with Register using New Data Destination (NDD)
instruct andL_rReg_ndd(rRegL dst, rRegL src1, rRegL src2, rFlagsReg cr)
%{
  predicate(UseAPX);
  match(Set dst (AndL src1 src2));
  effect(KILL cr);
  flag(PD::Flag_sets_sign_flag, PD::Flag_sets_zero_flag, PD::Flag_sets_parity_flag, PD::Flag_clears_overflow_flag, PD::Flag_clears_carry_flag);

  format %{ "eandq     $dst, $src1, $src2\t# long ndd" %}
  ins_encode %{
    __ eandq($dst$$Register, $src1$$Register, $src2$$Register, false);

  %}
  ins_pipe(ialu_reg_reg);
%}

// And Register with Immediate 255
instruct andL_rReg_imm255(rRegL dst, rRegL src, immL_255 mask)
%{
  match(Set dst (AndL src mask));

  format %{ "movzbl  $dst, $src\t# long & 0xFF" %}
  ins_encode %{
    // movzbl zeroes out the upper 32-bit and does not need REX.W
    __ movzbl($dst$$Register, $src$$Register);
  %}
  ins_pipe(ialu_reg);
%}

// And Register with Immediate 65535
instruct andL_rReg_imm65535(rRegL dst, rRegL src, immL_65535 mask)
%{
  match(Set dst (AndL src mask));

  format %{ "movzwl  $dst, $src\t# long & 0xFFFF" %}
  ins_encode %{
    // movzwl zeroes out the upper 32-bit and does not need REX.W
    __ movzwl($dst$$Register, $src$$Register);
  %}
  ins_pipe(ialu_reg);
%}

// And Register with Immediate
instruct andL_rReg_imm(rRegL dst, immL32 src, rFlagsReg cr)
%{
  predicate(!UseAPX);
  match(Set dst (AndL dst src));
  effect(KILL cr);
  flag(PD::Flag_sets_sign_flag, PD::Flag_sets_zero_flag, PD::Flag_sets_parity_flag, PD::Flag_clears_overflow_flag, PD::Flag_clears_carry_flag);

  format %{ "andq    $dst, $src\t# long" %}
  ins_encode %{
    __ andq($dst$$Register, $src$$constant);
  %}
  ins_pipe(ialu_reg);
%}

instruct andL_rReg_rReg_imm_ndd(rRegL dst, rRegL src1, immL32 src2, rFlagsReg cr)
%{
  predicate(UseAPX);
  match(Set dst (AndL src1 src2));
  effect(KILL cr);
  flag(PD::Flag_sets_sign_flag, PD::Flag_sets_zero_flag, PD::Flag_sets_parity_flag, PD::Flag_clears_overflow_flag, PD::Flag_clears_carry_flag);

  format %{ "eandq    $dst, $src1, $src2\t# long ndd" %}
  ins_encode %{
    __ eandq($dst$$Register, $src1$$Register, $src2$$constant, false);
  %}
  ins_pipe(ialu_reg);
%}

instruct andL_rReg_mem_imm_ndd(rRegL dst, memory src1, immL32 src2, rFlagsReg cr)
%{
  predicate(UseAPX);
  match(Set dst (AndL (LoadL src1) src2));
  effect(KILL cr);
  flag(PD::Flag_sets_sign_flag, PD::Flag_sets_zero_flag, PD::Flag_sets_parity_flag, PD::Flag_clears_overflow_flag, PD::Flag_clears_carry_flag);

  format %{ "eandq    $dst, $src1, $src2\t# long ndd" %}
  ins_encode %{
    __ eandq($dst$$Register, $src1$$Address, $src2$$constant, false);
  %}
  ins_pipe(ialu_reg);
%}

// And Register with Memory
instruct andL_rReg_mem(rRegL dst, memory src, rFlagsReg cr)
%{
  predicate(!UseAPX);
  match(Set dst (AndL dst (LoadL src)));
  effect(KILL cr);
  flag(PD::Flag_sets_sign_flag, PD::Flag_sets_zero_flag, PD::Flag_sets_parity_flag, PD::Flag_clears_overflow_flag, PD::Flag_clears_carry_flag);

  ins_cost(150);
  format %{ "andq    $dst, $src\t# long" %}
  ins_encode %{
    __ andq($dst$$Register, $src$$Address);
  %}
  ins_pipe(ialu_reg_mem);
%}

instruct andL_rReg_rReg_mem_ndd(rRegL dst, rRegL src1, memory src2, rFlagsReg cr)
%{
  predicate(UseAPX);
  match(Set dst (AndL src1 (LoadL src2)));
  effect(KILL cr);
  flag(PD::Flag_sets_sign_flag, PD::Flag_sets_zero_flag, PD::Flag_sets_parity_flag, PD::Flag_clears_overflow_flag, PD::Flag_clears_carry_flag);

  ins_cost(150);
  format %{ "eandq    $dst, $src1, $src2\t# long ndd" %}
  ins_encode %{
    __ eandq($dst$$Register, $src1$$Register, $src2$$Address, false);
  %}
  ins_pipe(ialu_reg_mem);
%}

instruct andL_rReg_mem_rReg_ndd(rRegL dst, memory src1, rRegL src2, rFlagsReg cr)
%{
  predicate(UseAPX);
  match(Set dst (AndL (LoadL src1) src2));
  effect(KILL cr);
  flag(PD::Flag_sets_sign_flag, PD::Flag_sets_zero_flag, PD::Flag_sets_parity_flag, PD::Flag_clears_overflow_flag, PD::Flag_clears_carry_flag);

  ins_cost(150);
  format %{ "eandq    $dst, $src1, $src2\t# long ndd" %}
  ins_encode %{
    __ eandq($dst$$Register, $src1$$Address, $src2$$Register, false);
  %}
  ins_pipe(ialu_reg_mem);
%}

// And Memory with Register
instruct andL_mem_rReg(memory dst, rRegL src, rFlagsReg cr)
%{
  match(Set dst (StoreL dst (AndL (LoadL dst) src)));
  effect(KILL cr);
  flag(PD::Flag_sets_sign_flag, PD::Flag_sets_zero_flag, PD::Flag_sets_parity_flag, PD::Flag_clears_overflow_flag, PD::Flag_clears_carry_flag);

  ins_cost(150);
  format %{ "andq    $dst, $src\t# long" %}
  ins_encode %{
    __ andq($dst$$Address, $src$$Register);
  %}
  ins_pipe(ialu_mem_reg);
%}

// And Memory with Immediate
instruct andL_mem_imm(memory dst, immL32 src, rFlagsReg cr)
%{
  match(Set dst (StoreL dst (AndL (LoadL dst) src)));
  effect(KILL cr);
  flag(PD::Flag_sets_sign_flag, PD::Flag_sets_zero_flag, PD::Flag_sets_parity_flag, PD::Flag_clears_overflow_flag, PD::Flag_clears_carry_flag);

  ins_cost(125);
  format %{ "andq    $dst, $src\t# long" %}
  ins_encode %{
    __ andq($dst$$Address, $src$$constant);
  %}
  ins_pipe(ialu_mem_imm);
%}

instruct btrL_mem_imm(memory dst, immL_NotPow2 con, rFlagsReg cr)
%{
  // con should be a pure 64-bit immediate given that not(con) is a power of 2
  // because AND/OR works well enough for 8/32-bit values.
  predicate(log2i_graceful(~n->in(3)->in(2)->get_long()) > 30);

  match(Set dst (StoreL dst (AndL (LoadL dst) con)));
  effect(KILL cr);

  ins_cost(125);
  format %{ "btrq    $dst, log2(not($con))\t# long" %}
  ins_encode %{
    __ btrq($dst$$Address, log2i_exact((julong)~$con$$constant));
  %}
  ins_pipe(ialu_mem_imm);
%}

// BMI1 instructions
instruct andnL_rReg_rReg_mem(rRegL dst, rRegL src1, memory src2, immL_M1 minus_1, rFlagsReg cr) %{
  match(Set dst (AndL (XorL src1 minus_1) (LoadL src2)));
  predicate(UseBMI1Instructions);
  effect(KILL cr);
  flag(PD::Flag_sets_sign_flag, PD::Flag_sets_zero_flag, PD::Flag_clears_overflow_flag, PD::Flag_clears_carry_flag);

  ins_cost(125);
  format %{ "andnq  $dst, $src1, $src2" %}

  ins_encode %{
    __ andnq($dst$$Register, $src1$$Register, $src2$$Address);
  %}
  ins_pipe(ialu_reg_mem);
%}

instruct andnL_rReg_rReg_rReg(rRegL dst, rRegL src1, rRegL src2, immL_M1 minus_1, rFlagsReg cr) %{
  match(Set dst (AndL (XorL src1 minus_1) src2));
  predicate(UseBMI1Instructions);
  effect(KILL cr);
  flag(PD::Flag_sets_sign_flag, PD::Flag_sets_zero_flag, PD::Flag_clears_overflow_flag, PD::Flag_clears_carry_flag);

  format %{ "andnq  $dst, $src1, $src2" %}

  ins_encode %{
  __ andnq($dst$$Register, $src1$$Register, $src2$$Register);
  %}
  ins_pipe(ialu_reg_mem);
%}

instruct blsiL_rReg_rReg(rRegL dst, rRegL src, immL0 imm_zero, rFlagsReg cr) %{
  match(Set dst (AndL (SubL imm_zero src) src));
  predicate(UseBMI1Instructions);
  effect(KILL cr);
  flag(PD::Flag_sets_sign_flag, PD::Flag_sets_zero_flag, PD::Flag_clears_overflow_flag);

  format %{ "blsiq  $dst, $src" %}

  ins_encode %{
    __ blsiq($dst$$Register, $src$$Register);
  %}
  ins_pipe(ialu_reg);
%}

instruct blsiL_rReg_mem(rRegL dst, memory src, immL0 imm_zero, rFlagsReg cr) %{
  match(Set dst (AndL (SubL imm_zero (LoadL src) ) (LoadL src) ));
  predicate(UseBMI1Instructions);
  effect(KILL cr);
  flag(PD::Flag_sets_sign_flag, PD::Flag_sets_zero_flag, PD::Flag_clears_overflow_flag);

  ins_cost(125);
  format %{ "blsiq  $dst, $src" %}

  ins_encode %{
    __ blsiq($dst$$Register, $src$$Address);
  %}
  ins_pipe(ialu_reg_mem);
%}

instruct blsmskL_rReg_mem(rRegL dst, memory src, immL_M1 minus_1, rFlagsReg cr)
%{
  match(Set dst (XorL (AddL (LoadL src) minus_1) (LoadL src) ) );
  predicate(UseBMI1Instructions);
  effect(KILL cr);
  flag(PD::Flag_sets_sign_flag, PD::Flag_clears_zero_flag, PD::Flag_clears_overflow_flag);

  ins_cost(125);
  format %{ "blsmskq $dst, $src" %}

  ins_encode %{
    __ blsmskq($dst$$Register, $src$$Address);
  %}
  ins_pipe(ialu_reg_mem);
%}

instruct blsmskL_rReg_rReg(rRegL dst, rRegL src, immL_M1 minus_1, rFlagsReg cr)
%{
  match(Set dst (XorL (AddL src minus_1) src));
  predicate(UseBMI1Instructions);
  effect(KILL cr);
  flag(PD::Flag_sets_sign_flag, PD::Flag_clears_zero_flag, PD::Flag_clears_overflow_flag);

  format %{ "blsmskq $dst, $src" %}

  ins_encode %{
    __ blsmskq($dst$$Register, $src$$Register);
  %}

  ins_pipe(ialu_reg);
%}

instruct blsrL_rReg_rReg(rRegL dst, rRegL src, immL_M1 minus_1, rFlagsReg cr)
%{
  match(Set dst (AndL (AddL src minus_1) src) );
  predicate(UseBMI1Instructions);
  effect(KILL cr);
  flag(PD::Flag_sets_sign_flag, PD::Flag_sets_zero_flag, PD::Flag_clears_overflow_flag);

  format %{ "blsrq  $dst, $src" %}

  ins_encode %{
    __ blsrq($dst$$Register, $src$$Register);
  %}

  ins_pipe(ialu_reg);
%}

instruct blsrL_rReg_mem(rRegL dst, memory src, immL_M1 minus_1, rFlagsReg cr)
%{
  match(Set dst (AndL (AddL (LoadL src) minus_1) (LoadL src)) );
  predicate(UseBMI1Instructions);
  effect(KILL cr);
  flag(PD::Flag_sets_sign_flag, PD::Flag_sets_zero_flag, PD::Flag_clears_overflow_flag);

  ins_cost(125);
  format %{ "blsrq  $dst, $src" %}

  ins_encode %{
    __ blsrq($dst$$Register, $src$$Address);
  %}

  ins_pipe(ialu_reg);
%}

// Or Instructions
// Or Register with Register
instruct orL_rReg(rRegL dst, rRegL src, rFlagsReg cr)
%{
  predicate(!UseAPX);
  match(Set dst (OrL dst src));
  effect(KILL cr);
  flag(PD::Flag_sets_sign_flag, PD::Flag_sets_zero_flag, PD::Flag_sets_parity_flag, PD::Flag_clears_overflow_flag, PD::Flag_clears_carry_flag);

  format %{ "orq     $dst, $src\t# long" %}
  ins_encode %{
    __ orq($dst$$Register, $src$$Register);
  %}
  ins_pipe(ialu_reg_reg);
%}

// Or Register with Register using New Data Destination (NDD)
instruct orL_rReg_ndd(rRegL dst, rRegL src1, rRegL src2, rFlagsReg cr)
%{
  predicate(UseAPX);
  match(Set dst (OrL src1 src2));
  effect(KILL cr);
  flag(PD::Flag_sets_sign_flag, PD::Flag_sets_zero_flag, PD::Flag_sets_parity_flag, PD::Flag_clears_overflow_flag, PD::Flag_clears_carry_flag);

  format %{ "eorq     $dst, $src1, $src2\t# long ndd" %}
  ins_encode %{
    __ eorq($dst$$Register, $src1$$Register, $src2$$Register, false);

  %}
  ins_pipe(ialu_reg_reg);
%}

// Use any_RegP to match R15 (TLS register) without spilling.
instruct orL_rReg_castP2X(rRegL dst, any_RegP src, rFlagsReg cr) %{
  match(Set dst (OrL dst (CastP2X src)));
  effect(KILL cr);
  flag(PD::Flag_sets_sign_flag, PD::Flag_sets_zero_flag, PD::Flag_sets_parity_flag, PD::Flag_clears_overflow_flag, PD::Flag_clears_carry_flag);

  format %{ "orq     $dst, $src\t# long" %}
  ins_encode %{
    __ orq($dst$$Register, $src$$Register);
  %}
  ins_pipe(ialu_reg_reg);
%}

instruct orL_rReg_castP2X_ndd(rRegL dst, any_RegP src1, any_RegP src2, rFlagsReg cr) %{
  match(Set dst (OrL src1 (CastP2X src2)));
  effect(KILL cr);
  flag(PD::Flag_sets_sign_flag, PD::Flag_sets_zero_flag, PD::Flag_sets_parity_flag, PD::Flag_clears_overflow_flag, PD::Flag_clears_carry_flag);

  format %{ "eorq     $dst, $src1, $src2\t# long ndd" %}
  ins_encode %{
    __ eorq($dst$$Register, $src1$$Register, $src2$$Register, false);
  %}
  ins_pipe(ialu_reg_reg);
%}

// Or Register with Immediate
instruct orL_rReg_imm(rRegL dst, immL32 src, rFlagsReg cr)
%{
  predicate(!UseAPX);
  match(Set dst (OrL dst src));
  effect(KILL cr);
  flag(PD::Flag_sets_sign_flag, PD::Flag_sets_zero_flag, PD::Flag_sets_parity_flag, PD::Flag_clears_overflow_flag, PD::Flag_clears_carry_flag);

  format %{ "orq     $dst, $src\t# long" %}
  ins_encode %{
    __ orq($dst$$Register, $src$$constant);
  %}
  ins_pipe(ialu_reg);
%}

instruct orL_rReg_rReg_imm_ndd(rRegL dst, rRegL src1, immL32 src2, rFlagsReg cr)
%{
  predicate(UseAPX);
  match(Set dst (OrL src1 src2));
  effect(KILL cr);
  flag(PD::Flag_sets_sign_flag, PD::Flag_sets_zero_flag, PD::Flag_sets_parity_flag, PD::Flag_clears_overflow_flag, PD::Flag_clears_carry_flag);

  format %{ "eorq     $dst, $src1, $src2\t# long ndd" %}
  ins_encode %{
    __ eorq($dst$$Register, $src1$$Register, $src2$$constant, false);
  %}
  ins_pipe(ialu_reg);
%}

instruct orL_rReg_imm_rReg_ndd(rRegL dst, immL32 src1, rRegL src2, rFlagsReg cr)
%{
  predicate(UseAPX);
  match(Set dst (OrL src1 src2));
  effect(KILL cr);
  flag(PD::Flag_sets_sign_flag, PD::Flag_sets_zero_flag, PD::Flag_sets_parity_flag, PD::Flag_clears_overflow_flag, PD::Flag_clears_carry_flag);

  format %{ "eorq     $dst, $src2, $src1\t# long ndd" %}
  ins_encode %{
    __ eorq($dst$$Register, $src2$$Register, $src1$$constant, false);
  %}
  ins_pipe(ialu_reg);
%}

// Or Memory with Immediate
instruct orL_rReg_mem_imm_ndd(rRegL dst, memory src1, immL32 src2, rFlagsReg cr)
%{
  predicate(UseAPX);
  match(Set dst (OrL (LoadL src1) src2));
  effect(KILL cr);
  flag(PD::Flag_sets_sign_flag, PD::Flag_sets_zero_flag, PD::Flag_sets_parity_flag, PD::Flag_clears_overflow_flag, PD::Flag_clears_carry_flag);

  format %{ "eorq     $dst, $src1, $src2\t# long ndd" %}
  ins_encode %{
    __ eorq($dst$$Register, $src1$$Address, $src2$$constant, false);
  %}
  ins_pipe(ialu_reg);
%}

// Or Register with Memory
instruct orL_rReg_mem(rRegL dst, memory src, rFlagsReg cr)
%{
  predicate(!UseAPX);
  match(Set dst (OrL dst (LoadL src)));
  effect(KILL cr);
  flag(PD::Flag_sets_sign_flag, PD::Flag_sets_zero_flag, PD::Flag_sets_parity_flag, PD::Flag_clears_overflow_flag, PD::Flag_clears_carry_flag);

  ins_cost(150);
  format %{ "orq     $dst, $src\t# long" %}
  ins_encode %{
    __ orq($dst$$Register, $src$$Address);
  %}
  ins_pipe(ialu_reg_mem);
%}

instruct orL_rReg_rReg_mem_ndd(rRegL dst, rRegL src1, memory src2, rFlagsReg cr)
%{
  predicate(UseAPX);
  match(Set dst (OrL src1 (LoadL src2)));
  effect(KILL cr);
  flag(PD::Flag_sets_sign_flag, PD::Flag_sets_zero_flag, PD::Flag_sets_parity_flag, PD::Flag_clears_overflow_flag, PD::Flag_clears_carry_flag);

  ins_cost(150);
  format %{ "eorq     $dst, $src1, $src2\t# long ndd" %}
  ins_encode %{
    __ eorq($dst$$Register, $src1$$Register, $src2$$Address, false);
  %}
  ins_pipe(ialu_reg_mem);
%}

// Or Memory with Register
instruct orL_mem_rReg(memory dst, rRegL src, rFlagsReg cr)
%{
  match(Set dst (StoreL dst (OrL (LoadL dst) src)));
  effect(KILL cr);
  flag(PD::Flag_sets_sign_flag, PD::Flag_sets_zero_flag, PD::Flag_sets_parity_flag, PD::Flag_clears_overflow_flag, PD::Flag_clears_carry_flag);

  ins_cost(150);
  format %{ "orq     $dst, $src\t# long" %}
  ins_encode %{
    __ orq($dst$$Address, $src$$Register);
  %}
  ins_pipe(ialu_mem_reg);
%}

// Or Memory with Immediate
instruct orL_mem_imm(memory dst, immL32 src, rFlagsReg cr)
%{
  match(Set dst (StoreL dst (OrL (LoadL dst) src)));
  effect(KILL cr);
  flag(PD::Flag_sets_sign_flag, PD::Flag_sets_zero_flag, PD::Flag_sets_parity_flag, PD::Flag_clears_overflow_flag, PD::Flag_clears_carry_flag);

  ins_cost(125);
  format %{ "orq     $dst, $src\t# long" %}
  ins_encode %{
    __ orq($dst$$Address, $src$$constant);
  %}
  ins_pipe(ialu_mem_imm);
%}

instruct btsL_mem_imm(memory dst, immL_Pow2 con, rFlagsReg cr)
%{
  // con should be a pure 64-bit power of 2 immediate
  // because AND/OR works well enough for 8/32-bit values.
  predicate(log2i_graceful(n->in(3)->in(2)->get_long()) > 31);

  match(Set dst (StoreL dst (OrL (LoadL dst) con)));
  effect(KILL cr);

  ins_cost(125);
  format %{ "btsq    $dst, log2($con)\t# long" %}
  ins_encode %{
    __ btsq($dst$$Address, log2i_exact((julong)$con$$constant));
  %}
  ins_pipe(ialu_mem_imm);
%}

// Xor Instructions
// Xor Register with Register
instruct xorL_rReg(rRegL dst, rRegL src, rFlagsReg cr)
%{
  predicate(!UseAPX);
  match(Set dst (XorL dst src));
  effect(KILL cr);
  flag(PD::Flag_sets_sign_flag, PD::Flag_sets_zero_flag, PD::Flag_sets_parity_flag, PD::Flag_clears_overflow_flag, PD::Flag_clears_carry_flag);

  format %{ "xorq    $dst, $src\t# long" %}
  ins_encode %{
    __ xorq($dst$$Register, $src$$Register);
  %}
  ins_pipe(ialu_reg_reg);
%}

// Xor Register with Register using New Data Destination (NDD)
instruct xorL_rReg_ndd(rRegL dst, rRegL src1, rRegL src2, rFlagsReg cr)
%{
  predicate(UseAPX);
  match(Set dst (XorL src1 src2));
  effect(KILL cr);
  flag(PD::Flag_sets_sign_flag, PD::Flag_sets_zero_flag, PD::Flag_sets_parity_flag, PD::Flag_clears_overflow_flag, PD::Flag_clears_carry_flag);

  format %{ "exorq    $dst, $src1, $src2\t# long ndd" %}
  ins_encode %{
    __ exorq($dst$$Register, $src1$$Register, $src2$$Register, false);
  %}
  ins_pipe(ialu_reg_reg);
%}

// Xor Register with Immediate -1
instruct xorL_rReg_im1(rRegL dst, immL_M1 imm)
%{
  predicate(!UseAPX);
  match(Set dst (XorL dst imm));

  format %{ "notq   $dst" %}
  ins_encode %{
     __ notq($dst$$Register);
  %}
  ins_pipe(ialu_reg);
%}

instruct xorL_rReg_im1_ndd(rRegL dst,rRegL src, immL_M1 imm)
%{
  predicate(UseAPX);
  match(Set dst (XorL src imm));

  format %{ "enotq   $dst, $src" %}
  ins_encode %{
    __ enotq($dst$$Register, $src$$Register);
  %}
  ins_pipe(ialu_reg);
%}

// Xor Register with Immediate
instruct xorL_rReg_imm(rRegL dst, immL32 src, rFlagsReg cr)
%{
  predicate(!UseAPX);
  match(Set dst (XorL dst src));
  effect(KILL cr);
  flag(PD::Flag_sets_sign_flag, PD::Flag_sets_zero_flag, PD::Flag_sets_parity_flag, PD::Flag_clears_overflow_flag, PD::Flag_clears_carry_flag);

  format %{ "xorq    $dst, $src\t# long" %}
  ins_encode %{
    __ xorq($dst$$Register, $src$$constant);
  %}
  ins_pipe(ialu_reg);
%}

instruct xorL_rReg_rReg_imm(rRegL dst, rRegL src1, immL32 src2, rFlagsReg cr)
%{
  predicate(UseAPX);
  match(Set dst (XorL src1 src2));
  effect(KILL cr);
  flag(PD::Flag_sets_sign_flag, PD::Flag_sets_zero_flag, PD::Flag_sets_parity_flag, PD::Flag_clears_overflow_flag, PD::Flag_clears_carry_flag);

  format %{ "exorq    $dst, $src1, $src2\t# long ndd" %}
  ins_encode %{
    __ exorq($dst$$Register, $src1$$Register, $src2$$constant, false);
  %}
  ins_pipe(ialu_reg);
%}

// Xor Memory with Immediate
instruct xorL_rReg_mem_imm(rRegL dst, memory src1, immL32 src2, rFlagsReg cr)
%{
  predicate(UseAPX);
  match(Set dst (XorL (LoadL src1) src2));
  effect(KILL cr);
  flag(PD::Flag_sets_sign_flag, PD::Flag_sets_zero_flag, PD::Flag_sets_parity_flag, PD::Flag_clears_overflow_flag, PD::Flag_clears_carry_flag);

  format %{ "exorq    $dst, $src1, $src2\t# long ndd" %}
  ins_encode %{
    __ exorq($dst$$Register, $src1$$Address, $src2$$constant, false);
  %}
  ins_pipe(ialu_reg);
%}

// Xor Register with Memory
instruct xorL_rReg_mem(rRegL dst, memory src, rFlagsReg cr)
%{
  predicate(!UseAPX);
  match(Set dst (XorL dst (LoadL src)));
  effect(KILL cr);
  flag(PD::Flag_sets_sign_flag, PD::Flag_sets_zero_flag, PD::Flag_sets_parity_flag, PD::Flag_clears_overflow_flag, PD::Flag_clears_carry_flag);

  ins_cost(150);
  format %{ "xorq    $dst, $src\t# long" %}
  ins_encode %{
    __ xorq($dst$$Register, $src$$Address);
  %}
  ins_pipe(ialu_reg_mem);
%}

instruct xorL_rReg_rReg_mem_ndd(rRegL dst, rRegL src1, memory src2, rFlagsReg cr)
%{
  predicate(UseAPX);
  match(Set dst (XorL src1 (LoadL src2)));
  effect(KILL cr);
  flag(PD::Flag_sets_sign_flag, PD::Flag_sets_zero_flag, PD::Flag_sets_parity_flag, PD::Flag_clears_overflow_flag, PD::Flag_clears_carry_flag);

  ins_cost(150);
  format %{ "exorq    $dst, $src1, $src2\t# long ndd" %}
  ins_encode %{
    __ exorq($dst$$Register, $src1$$Register, $src2$$Address, false);
  %}
  ins_pipe(ialu_reg_mem);
%}

instruct xorL_rReg_mem_rReg_ndd(rRegL dst, memory src1, rRegL src2, rFlagsReg cr)
%{
  predicate(UseAPX);
  match(Set dst (XorL (LoadL src1) src2));
  effect(KILL cr);
  flag(PD::Flag_sets_sign_flag, PD::Flag_sets_zero_flag, PD::Flag_sets_parity_flag, PD::Flag_clears_overflow_flag, PD::Flag_clears_carry_flag);

  ins_cost(150);
  format %{ "exorq    $dst, $src1, $src2\t# long ndd" %}
  ins_encode %{
    __ exorq($dst$$Register, $src1$$Address, $src1$$Register, false);
  %}
  ins_pipe(ialu_reg_mem);
%}

// Xor Memory with Register
instruct xorL_mem_rReg(memory dst, rRegL src, rFlagsReg cr)
%{
  match(Set dst (StoreL dst (XorL (LoadL dst) src)));
  effect(KILL cr);
  flag(PD::Flag_sets_sign_flag, PD::Flag_sets_zero_flag, PD::Flag_sets_parity_flag, PD::Flag_clears_overflow_flag, PD::Flag_clears_carry_flag);

  ins_cost(150);
  format %{ "xorq    $dst, $src\t# long" %}
  ins_encode %{
    __ xorq($dst$$Address, $src$$Register);
  %}
  ins_pipe(ialu_mem_reg);
%}

// Xor Memory with Immediate
instruct xorL_mem_imm(memory dst, immL32 src, rFlagsReg cr)
%{
  match(Set dst (StoreL dst (XorL (LoadL dst) src)));
  effect(KILL cr);
  flag(PD::Flag_sets_sign_flag, PD::Flag_sets_zero_flag, PD::Flag_sets_parity_flag, PD::Flag_clears_overflow_flag, PD::Flag_clears_carry_flag);

  ins_cost(125);
  format %{ "xorq    $dst, $src\t# long" %}
  ins_encode %{
    __ xorq($dst$$Address, $src$$constant);
  %}
  ins_pipe(ialu_mem_imm);
%}

instruct cmpLTMask(rRegI dst, rRegI p, rRegI q, rFlagsReg cr)
%{
  match(Set dst (CmpLTMask p q));
  effect(KILL cr);

  ins_cost(400);
  format %{ "cmpl    $p, $q\t# cmpLTMask\n\t"
            "setcc   $dst \t# emits setlt + movzbl or setzul for APX"
            "negl    $dst" %}
  ins_encode %{
    __ cmpl($p$$Register, $q$$Register);
    __ setcc(Assembler::less, $dst$$Register);
    __ negl($dst$$Register);
  %}
  ins_pipe(pipe_slow);
%}

instruct cmpLTMask0(rRegI dst, immI_0 zero, rFlagsReg cr)
%{
  match(Set dst (CmpLTMask dst zero));
  effect(KILL cr);

  ins_cost(100);
  format %{ "sarl    $dst, #31\t# cmpLTMask0" %}
  ins_encode %{
    __ sarl($dst$$Register, 31);
  %}
  ins_pipe(ialu_reg);
%}

/* Better to save a register than avoid a branch */
instruct cadd_cmpLTMask(rRegI p, rRegI q, rRegI y, rFlagsReg cr)
%{
  match(Set p (AddI (AndI (CmpLTMask p q) y) (SubI p q)));
  effect(KILL cr);
  ins_cost(300);
  format %{ "subl    $p,$q\t# cadd_cmpLTMask\n\t"
            "jge     done\n\t"
            "addl    $p,$y\n"
            "done:   " %}
  ins_encode %{
    Register Rp = $p$$Register;
    Register Rq = $q$$Register;
    Register Ry = $y$$Register;
    Label done;
    __ subl(Rp, Rq);
    __ jccb(Assembler::greaterEqual, done);
    __ addl(Rp, Ry);
    __ bind(done);
  %}
  ins_pipe(pipe_cmplt);
%}

/* Better to save a register than avoid a branch */
instruct and_cmpLTMask(rRegI p, rRegI q, rRegI y, rFlagsReg cr)
%{
  match(Set y (AndI (CmpLTMask p q) y));
  effect(KILL cr);

  ins_cost(300);

  format %{ "cmpl    $p, $q\t# and_cmpLTMask\n\t"
            "jlt     done\n\t"
            "xorl    $y, $y\n"
            "done:   " %}
  ins_encode %{
    Register Rp = $p$$Register;
    Register Rq = $q$$Register;
    Register Ry = $y$$Register;
    Label done;
    __ cmpl(Rp, Rq);
    __ jccb(Assembler::less, done);
    __ xorl(Ry, Ry);
    __ bind(done);
  %}
  ins_pipe(pipe_cmplt);
%}


//---------- FP Instructions------------------------------------------------

// Really expensive, avoid
instruct cmpF_cc_reg(rFlagsRegU cr, regF src1, regF src2)
%{
  match(Set cr (CmpF src1 src2));

  ins_cost(500);
  format %{ "ucomiss $src1, $src2\n\t"
            "jnp,s   exit\n\t"
            "pushfq\t# saw NaN, set CF\n\t"
            "andq    [rsp], #0xffffff2b\n\t"
            "popfq\n"
    "exit:" %}
  ins_encode %{
    __ ucomiss($src1$$XMMRegister, $src2$$XMMRegister);
    emit_cmpfp_fixup(masm);
  %}
  ins_pipe(pipe_slow);
%}

instruct cmpF_cc_reg_CF(rFlagsRegUCF cr, regF src1, regF src2) %{
  match(Set cr (CmpF src1 src2));

  ins_cost(100);
  format %{ "ucomiss $src1, $src2" %}
  ins_encode %{
    __ ucomiss($src1$$XMMRegister, $src2$$XMMRegister);
  %}
  ins_pipe(pipe_slow);
%}

instruct cmpF_cc_memCF(rFlagsRegUCF cr, regF src1, memory src2) %{
  match(Set cr (CmpF src1 (LoadF src2)));

  ins_cost(100);
  format %{ "ucomiss $src1, $src2" %}
  ins_encode %{
    __ ucomiss($src1$$XMMRegister, $src2$$Address);
  %}
  ins_pipe(pipe_slow);
%}

instruct cmpF_cc_immCF(rFlagsRegUCF cr, regF src, immF con) %{
  match(Set cr (CmpF src con));
  ins_cost(100);
  format %{ "ucomiss $src, [$constantaddress]\t# load from constant table: float=$con" %}
  ins_encode %{
    __ ucomiss($src$$XMMRegister, $constantaddress($con));
  %}
  ins_pipe(pipe_slow);
%}

// Really expensive, avoid
instruct cmpD_cc_reg(rFlagsRegU cr, regD src1, regD src2)
%{
  match(Set cr (CmpD src1 src2));

  ins_cost(500);
  format %{ "ucomisd $src1, $src2\n\t"
            "jnp,s   exit\n\t"
            "pushfq\t# saw NaN, set CF\n\t"
            "andq    [rsp], #0xffffff2b\n\t"
            "popfq\n"
    "exit:" %}
  ins_encode %{
    __ ucomisd($src1$$XMMRegister, $src2$$XMMRegister);
    emit_cmpfp_fixup(masm);
  %}
  ins_pipe(pipe_slow);
%}

instruct cmpD_cc_reg_CF(rFlagsRegUCF cr, regD src1, regD src2) %{
  match(Set cr (CmpD src1 src2));

  ins_cost(100);
  format %{ "ucomisd $src1, $src2 test" %}
  ins_encode %{
    __ ucomisd($src1$$XMMRegister, $src2$$XMMRegister);
  %}
  ins_pipe(pipe_slow);
%}

instruct cmpD_cc_memCF(rFlagsRegUCF cr, regD src1, memory src2) %{
  match(Set cr (CmpD src1 (LoadD src2)));

  ins_cost(100);
  format %{ "ucomisd $src1, $src2" %}
  ins_encode %{
    __ ucomisd($src1$$XMMRegister, $src2$$Address);
  %}
  ins_pipe(pipe_slow);
%}

instruct cmpD_cc_immCF(rFlagsRegUCF cr, regD src, immD con) %{
  match(Set cr (CmpD src con));
  ins_cost(100);
  format %{ "ucomisd $src, [$constantaddress]\t# load from constant table: double=$con" %}
  ins_encode %{
    __ ucomisd($src$$XMMRegister, $constantaddress($con));
  %}
  ins_pipe(pipe_slow);
%}

// Compare into -1,0,1
instruct cmpF_reg(rRegI dst, regF src1, regF src2, rFlagsReg cr)
%{
  match(Set dst (CmpF3 src1 src2));
  effect(KILL cr);

  ins_cost(275);
  format %{ "ucomiss $src1, $src2\n\t"
            "movl    $dst, #-1\n\t"
            "jp,s    done\n\t"
            "jb,s    done\n\t"
            "setne   $dst\n\t"
            "movzbl  $dst, $dst\n"
    "done:" %}
  ins_encode %{
    __ ucomiss($src1$$XMMRegister, $src2$$XMMRegister);
    emit_cmpfp3(masm, $dst$$Register);
  %}
  ins_pipe(pipe_slow);
%}

// Compare into -1,0,1
instruct cmpF_mem(rRegI dst, regF src1, memory src2, rFlagsReg cr)
%{
  match(Set dst (CmpF3 src1 (LoadF src2)));
  effect(KILL cr);

  ins_cost(275);
  format %{ "ucomiss $src1, $src2\n\t"
            "movl    $dst, #-1\n\t"
            "jp,s    done\n\t"
            "jb,s    done\n\t"
            "setne   $dst\n\t"
            "movzbl  $dst, $dst\n"
    "done:" %}
  ins_encode %{
    __ ucomiss($src1$$XMMRegister, $src2$$Address);
    emit_cmpfp3(masm, $dst$$Register);
  %}
  ins_pipe(pipe_slow);
%}

// Compare into -1,0,1
instruct cmpF_imm(rRegI dst, regF src, immF con, rFlagsReg cr) %{
  match(Set dst (CmpF3 src con));
  effect(KILL cr);

  ins_cost(275);
  format %{ "ucomiss $src, [$constantaddress]\t# load from constant table: float=$con\n\t"
            "movl    $dst, #-1\n\t"
            "jp,s    done\n\t"
            "jb,s    done\n\t"
            "setne   $dst\n\t"
            "movzbl  $dst, $dst\n"
    "done:" %}
  ins_encode %{
    __ ucomiss($src$$XMMRegister, $constantaddress($con));
    emit_cmpfp3(masm, $dst$$Register);
  %}
  ins_pipe(pipe_slow);
%}

// Compare into -1,0,1
instruct cmpD_reg(rRegI dst, regD src1, regD src2, rFlagsReg cr)
%{
  match(Set dst (CmpD3 src1 src2));
  effect(KILL cr);

  ins_cost(275);
  format %{ "ucomisd $src1, $src2\n\t"
            "movl    $dst, #-1\n\t"
            "jp,s    done\n\t"
            "jb,s    done\n\t"
            "setne   $dst\n\t"
            "movzbl  $dst, $dst\n"
    "done:" %}
  ins_encode %{
    __ ucomisd($src1$$XMMRegister, $src2$$XMMRegister);
    emit_cmpfp3(masm, $dst$$Register);
  %}
  ins_pipe(pipe_slow);
%}

// Compare into -1,0,1
instruct cmpD_mem(rRegI dst, regD src1, memory src2, rFlagsReg cr)
%{
  match(Set dst (CmpD3 src1 (LoadD src2)));
  effect(KILL cr);

  ins_cost(275);
  format %{ "ucomisd $src1, $src2\n\t"
            "movl    $dst, #-1\n\t"
            "jp,s    done\n\t"
            "jb,s    done\n\t"
            "setne   $dst\n\t"
            "movzbl  $dst, $dst\n"
    "done:" %}
  ins_encode %{
    __ ucomisd($src1$$XMMRegister, $src2$$Address);
    emit_cmpfp3(masm, $dst$$Register);
  %}
  ins_pipe(pipe_slow);
%}

// Compare into -1,0,1
instruct cmpD_imm(rRegI dst, regD src, immD con, rFlagsReg cr) %{
  match(Set dst (CmpD3 src con));
  effect(KILL cr);

  ins_cost(275);
  format %{ "ucomisd $src, [$constantaddress]\t# load from constant table: double=$con\n\t"
            "movl    $dst, #-1\n\t"
            "jp,s    done\n\t"
            "jb,s    done\n\t"
            "setne   $dst\n\t"
            "movzbl  $dst, $dst\n"
    "done:" %}
  ins_encode %{
    __ ucomisd($src$$XMMRegister, $constantaddress($con));
    emit_cmpfp3(masm, $dst$$Register);
  %}
  ins_pipe(pipe_slow);
%}

//----------Arithmetic Conversion Instructions---------------------------------

instruct convF2D_reg_reg(regD dst, regF src)
%{
  match(Set dst (ConvF2D src));

  format %{ "cvtss2sd $dst, $src" %}
  ins_encode %{
    __ cvtss2sd ($dst$$XMMRegister, $src$$XMMRegister);
  %}
  ins_pipe(pipe_slow); // XXX
%}

instruct convF2D_reg_mem(regD dst, memory src)
%{
  predicate(UseAVX == 0);
  match(Set dst (ConvF2D (LoadF src)));

  format %{ "cvtss2sd $dst, $src" %}
  ins_encode %{
    __ cvtss2sd ($dst$$XMMRegister, $src$$Address);
  %}
  ins_pipe(pipe_slow); // XXX
%}

instruct convD2F_reg_reg(regF dst, regD src)
%{
  match(Set dst (ConvD2F src));

  format %{ "cvtsd2ss $dst, $src" %}
  ins_encode %{
    __ cvtsd2ss ($dst$$XMMRegister, $src$$XMMRegister);
  %}
  ins_pipe(pipe_slow); // XXX
%}

instruct convD2F_reg_mem(regF dst, memory src)
%{
  predicate(UseAVX == 0);
  match(Set dst (ConvD2F (LoadD src)));

  format %{ "cvtsd2ss $dst, $src" %}
  ins_encode %{
    __ cvtsd2ss ($dst$$XMMRegister, $src$$Address);
  %}
  ins_pipe(pipe_slow); // XXX
%}

// XXX do mem variants
instruct convF2I_reg_reg(rRegI dst, regF src, rFlagsReg cr)
%{
  match(Set dst (ConvF2I src));
  effect(KILL cr);
  format %{ "convert_f2i $dst, $src" %}
  ins_encode %{
    __ convertF2I(T_INT, T_FLOAT, $dst$$Register, $src$$XMMRegister);
  %}
  ins_pipe(pipe_slow);
%}

instruct convF2L_reg_reg(rRegL dst, regF src, rFlagsReg cr)
%{
  match(Set dst (ConvF2L src));
  effect(KILL cr);
  format %{ "convert_f2l $dst, $src"%}
  ins_encode %{
    __ convertF2I(T_LONG, T_FLOAT, $dst$$Register, $src$$XMMRegister);
  %}
  ins_pipe(pipe_slow);
%}

instruct convD2I_reg_reg(rRegI dst, regD src, rFlagsReg cr)
%{
  match(Set dst (ConvD2I src));
  effect(KILL cr);
  format %{ "convert_d2i $dst, $src"%}
  ins_encode %{
    __ convertF2I(T_INT, T_DOUBLE, $dst$$Register, $src$$XMMRegister);
  %}
  ins_pipe(pipe_slow);
%}

instruct convD2L_reg_reg(rRegL dst, regD src, rFlagsReg cr)
%{
  match(Set dst (ConvD2L src));
  effect(KILL cr);
  format %{ "convert_d2l $dst, $src"%}
  ins_encode %{
    __ convertF2I(T_LONG, T_DOUBLE, $dst$$Register, $src$$XMMRegister);
  %}
  ins_pipe(pipe_slow);
%}

instruct round_double_reg(rRegL dst, regD src, rRegL rtmp, rcx_RegL rcx, rFlagsReg cr)
%{
  match(Set dst (RoundD src));
  effect(TEMP dst, TEMP rtmp, TEMP rcx, KILL cr);
  format %{ "round_double $dst,$src \t! using $rtmp and $rcx as TEMP"%}
  ins_encode %{
    __ round_double($dst$$Register, $src$$XMMRegister, $rtmp$$Register, $rcx$$Register);
  %}
  ins_pipe(pipe_slow);
%}

instruct round_float_reg(rRegI dst, regF src, rRegL rtmp, rcx_RegL rcx, rFlagsReg cr)
%{
  match(Set dst (RoundF src));
  effect(TEMP dst, TEMP rtmp, TEMP rcx, KILL cr);
  format %{ "round_float $dst,$src" %}
  ins_encode %{
    __ round_float($dst$$Register, $src$$XMMRegister, $rtmp$$Register, $rcx$$Register);
  %}
  ins_pipe(pipe_slow);
%}

instruct convI2F_reg_reg(vlRegF dst, rRegI src)
%{
  predicate(!UseXmmI2F);
  match(Set dst (ConvI2F src));

  format %{ "cvtsi2ssl $dst, $src\t# i2f" %}
  ins_encode %{
    if (UseAVX > 0) {
      __ pxor($dst$$XMMRegister, $dst$$XMMRegister);
    }
    __ cvtsi2ssl ($dst$$XMMRegister, $src$$Register);
  %}
  ins_pipe(pipe_slow); // XXX
%}

instruct convI2F_reg_mem(regF dst, memory src)
%{
  predicate(UseAVX == 0);
  match(Set dst (ConvI2F (LoadI src)));

  format %{ "cvtsi2ssl $dst, $src\t# i2f" %}
  ins_encode %{
    __ cvtsi2ssl ($dst$$XMMRegister, $src$$Address);
  %}
  ins_pipe(pipe_slow); // XXX
%}

instruct convI2D_reg_reg(vlRegD dst, rRegI src)
%{
  predicate(!UseXmmI2D);
  match(Set dst (ConvI2D src));

  format %{ "cvtsi2sdl $dst, $src\t# i2d" %}
  ins_encode %{
    if (UseAVX > 0) {
      __ pxor($dst$$XMMRegister, $dst$$XMMRegister);
    }
    __ cvtsi2sdl ($dst$$XMMRegister, $src$$Register);
  %}
  ins_pipe(pipe_slow); // XXX
%}

instruct convI2D_reg_mem(regD dst, memory src)
%{
  predicate(UseAVX == 0);
  match(Set dst (ConvI2D (LoadI src)));

  format %{ "cvtsi2sdl $dst, $src\t# i2d" %}
  ins_encode %{
    __ cvtsi2sdl ($dst$$XMMRegister, $src$$Address);
  %}
  ins_pipe(pipe_slow); // XXX
%}

instruct convXI2F_reg(regF dst, rRegI src)
%{
  predicate(UseXmmI2F);
  match(Set dst (ConvI2F src));

  format %{ "movdl $dst, $src\n\t"
            "cvtdq2psl $dst, $dst\t# i2f" %}
  ins_encode %{
    __ movdl($dst$$XMMRegister, $src$$Register);
    __ cvtdq2ps($dst$$XMMRegister, $dst$$XMMRegister);
  %}
  ins_pipe(pipe_slow); // XXX
%}

instruct convXI2D_reg(regD dst, rRegI src)
%{
  predicate(UseXmmI2D);
  match(Set dst (ConvI2D src));

  format %{ "movdl $dst, $src\n\t"
            "cvtdq2pdl $dst, $dst\t# i2d" %}
  ins_encode %{
    __ movdl($dst$$XMMRegister, $src$$Register);
    __ cvtdq2pd($dst$$XMMRegister, $dst$$XMMRegister);
  %}
  ins_pipe(pipe_slow); // XXX
%}

instruct convL2F_reg_reg(vlRegF dst, rRegL src)
%{
  match(Set dst (ConvL2F src));

  format %{ "cvtsi2ssq $dst, $src\t# l2f" %}
  ins_encode %{
    if (UseAVX > 0) {
      __ pxor($dst$$XMMRegister, $dst$$XMMRegister);
    }
    __ cvtsi2ssq ($dst$$XMMRegister, $src$$Register);
  %}
  ins_pipe(pipe_slow); // XXX
%}

instruct convL2F_reg_mem(regF dst, memory src)
%{
  predicate(UseAVX == 0);
  match(Set dst (ConvL2F (LoadL src)));

  format %{ "cvtsi2ssq $dst, $src\t# l2f" %}
  ins_encode %{
    __ cvtsi2ssq ($dst$$XMMRegister, $src$$Address);
  %}
  ins_pipe(pipe_slow); // XXX
%}

instruct convL2D_reg_reg(vlRegD dst, rRegL src)
%{
  match(Set dst (ConvL2D src));

  format %{ "cvtsi2sdq $dst, $src\t# l2d" %}
  ins_encode %{
    if (UseAVX > 0) {
      __ pxor($dst$$XMMRegister, $dst$$XMMRegister);
    }
    __ cvtsi2sdq ($dst$$XMMRegister, $src$$Register);
  %}
  ins_pipe(pipe_slow); // XXX
%}

instruct convL2D_reg_mem(regD dst, memory src)
%{
  predicate(UseAVX == 0);
  match(Set dst (ConvL2D (LoadL src)));

  format %{ "cvtsi2sdq $dst, $src\t# l2d" %}
  ins_encode %{
    __ cvtsi2sdq ($dst$$XMMRegister, $src$$Address);
  %}
  ins_pipe(pipe_slow); // XXX
%}

instruct convI2L_reg_reg(rRegL dst, rRegI src)
%{
  match(Set dst (ConvI2L src));

  ins_cost(125);
  format %{ "movslq  $dst, $src\t# i2l" %}
  ins_encode %{
    __ movslq($dst$$Register, $src$$Register);
  %}
  ins_pipe(ialu_reg_reg);
%}

// Zero-extend convert int to long
instruct convI2L_reg_reg_zex(rRegL dst, rRegI src, immL_32bits mask)
%{
  match(Set dst (AndL (ConvI2L src) mask));

  format %{ "movl    $dst, $src\t# i2l zero-extend\n\t" %}
  ins_encode %{
    if ($dst$$reg != $src$$reg) {
      __ movl($dst$$Register, $src$$Register);
    }
  %}
  ins_pipe(ialu_reg_reg);
%}

// Zero-extend convert int to long
instruct convI2L_reg_mem_zex(rRegL dst, memory src, immL_32bits mask)
%{
  match(Set dst (AndL (ConvI2L (LoadI src)) mask));

  format %{ "movl    $dst, $src\t# i2l zero-extend\n\t" %}
  ins_encode %{
    __ movl($dst$$Register, $src$$Address);
  %}
  ins_pipe(ialu_reg_mem);
%}

instruct zerox_long_reg_reg(rRegL dst, rRegL src, immL_32bits mask)
%{
  match(Set dst (AndL src mask));

  format %{ "movl    $dst, $src\t# zero-extend long" %}
  ins_encode %{
    __ movl($dst$$Register, $src$$Register);
  %}
  ins_pipe(ialu_reg_reg);
%}

instruct convL2I_reg_reg(rRegI dst, rRegL src)
%{
  match(Set dst (ConvL2I src));

  format %{ "movl    $dst, $src\t# l2i" %}
  ins_encode %{
    __ movl($dst$$Register, $src$$Register);
  %}
  ins_pipe(ialu_reg_reg);
%}


instruct MoveF2I_stack_reg(rRegI dst, stackSlotF src) %{
  match(Set dst (MoveF2I src));
  effect(DEF dst, USE src);

  ins_cost(125);
  format %{ "movl    $dst, $src\t# MoveF2I_stack_reg" %}
  ins_encode %{
    __ movl($dst$$Register, Address(rsp, $src$$disp));
  %}
  ins_pipe(ialu_reg_mem);
%}

instruct MoveI2F_stack_reg(regF dst, stackSlotI src) %{
  match(Set dst (MoveI2F src));
  effect(DEF dst, USE src);

  ins_cost(125);
  format %{ "movss   $dst, $src\t# MoveI2F_stack_reg" %}
  ins_encode %{
    __ movflt($dst$$XMMRegister, Address(rsp, $src$$disp));
  %}
  ins_pipe(pipe_slow);
%}

instruct MoveD2L_stack_reg(rRegL dst, stackSlotD src) %{
  match(Set dst (MoveD2L src));
  effect(DEF dst, USE src);

  ins_cost(125);
  format %{ "movq    $dst, $src\t# MoveD2L_stack_reg" %}
  ins_encode %{
    __ movq($dst$$Register, Address(rsp, $src$$disp));
  %}
  ins_pipe(ialu_reg_mem);
%}

instruct MoveL2D_stack_reg_partial(regD dst, stackSlotL src) %{
  predicate(!UseXmmLoadAndClearUpper);
  match(Set dst (MoveL2D src));
  effect(DEF dst, USE src);

  ins_cost(125);
  format %{ "movlpd  $dst, $src\t# MoveL2D_stack_reg" %}
  ins_encode %{
    __ movdbl($dst$$XMMRegister, Address(rsp, $src$$disp));
  %}
  ins_pipe(pipe_slow);
%}

instruct MoveL2D_stack_reg(regD dst, stackSlotL src) %{
  predicate(UseXmmLoadAndClearUpper);
  match(Set dst (MoveL2D src));
  effect(DEF dst, USE src);

  ins_cost(125);
  format %{ "movsd   $dst, $src\t# MoveL2D_stack_reg" %}
  ins_encode %{
    __ movdbl($dst$$XMMRegister, Address(rsp, $src$$disp));
  %}
  ins_pipe(pipe_slow);
%}


instruct MoveF2I_reg_stack(stackSlotI dst, regF src) %{
  match(Set dst (MoveF2I src));
  effect(DEF dst, USE src);

  ins_cost(95); // XXX
  format %{ "movss   $dst, $src\t# MoveF2I_reg_stack" %}
  ins_encode %{
    __ movflt(Address(rsp, $dst$$disp), $src$$XMMRegister);
  %}
  ins_pipe(pipe_slow);
%}

instruct MoveI2F_reg_stack(stackSlotF dst, rRegI src) %{
  match(Set dst (MoveI2F src));
  effect(DEF dst, USE src);

  ins_cost(100);
  format %{ "movl    $dst, $src\t# MoveI2F_reg_stack" %}
  ins_encode %{
    __ movl(Address(rsp, $dst$$disp), $src$$Register);
  %}
  ins_pipe( ialu_mem_reg );
%}

instruct MoveD2L_reg_stack(stackSlotL dst, regD src) %{
  match(Set dst (MoveD2L src));
  effect(DEF dst, USE src);

  ins_cost(95); // XXX
  format %{ "movsd   $dst, $src\t# MoveL2D_reg_stack" %}
  ins_encode %{
    __ movdbl(Address(rsp, $dst$$disp), $src$$XMMRegister);
  %}
  ins_pipe(pipe_slow);
%}

instruct MoveL2D_reg_stack(stackSlotD dst, rRegL src) %{
  match(Set dst (MoveL2D src));
  effect(DEF dst, USE src);

  ins_cost(100);
  format %{ "movq    $dst, $src\t# MoveL2D_reg_stack" %}
  ins_encode %{
    __ movq(Address(rsp, $dst$$disp), $src$$Register);
  %}
  ins_pipe(ialu_mem_reg);
%}

instruct MoveF2I_reg_reg(rRegI dst, regF src) %{
  match(Set dst (MoveF2I src));
  effect(DEF dst, USE src);
  ins_cost(85);
  format %{ "movd    $dst,$src\t# MoveF2I" %}
  ins_encode %{
    __ movdl($dst$$Register, $src$$XMMRegister);
  %}
  ins_pipe( pipe_slow );
%}

instruct MoveD2L_reg_reg(rRegL dst, regD src) %{
  match(Set dst (MoveD2L src));
  effect(DEF dst, USE src);
  ins_cost(85);
  format %{ "movd    $dst,$src\t# MoveD2L" %}
  ins_encode %{
    __ movdq($dst$$Register, $src$$XMMRegister);
  %}
  ins_pipe( pipe_slow );
%}

instruct MoveI2F_reg_reg(regF dst, rRegI src) %{
  match(Set dst (MoveI2F src));
  effect(DEF dst, USE src);
  ins_cost(100);
  format %{ "movd    $dst,$src\t# MoveI2F" %}
  ins_encode %{
    __ movdl($dst$$XMMRegister, $src$$Register);
  %}
  ins_pipe( pipe_slow );
%}

instruct MoveL2D_reg_reg(regD dst, rRegL src) %{
  match(Set dst (MoveL2D src));
  effect(DEF dst, USE src);
  ins_cost(100);
  format %{ "movd    $dst,$src\t# MoveL2D" %}
  ins_encode %{
     __ movdq($dst$$XMMRegister, $src$$Register);
  %}
  ins_pipe( pipe_slow );
%}


// Fast clearing of an array
// Small non-constant lenght ClearArray for non-AVX512 targets.
instruct rep_stos(rcx_RegL cnt, rdi_RegP base, regD tmp, rax_RegL val,
                  Universe dummy, rFlagsReg cr)
%{
  predicate(!((ClearArrayNode*)n)->is_large() && !((ClearArrayNode*)n)->word_copy_only() && (UseAVX <= 2));
  match(Set dummy (ClearArray (Binary cnt base) val));
  effect(USE_KILL cnt, USE_KILL base, TEMP tmp, USE_KILL val, KILL cr);

  format %{ $$template
    $$emit$$"cmp     InitArrayShortSize,rcx\n\t"
    $$emit$$"jg      LARGE\n\t"
    $$emit$$"dec     rcx\n\t"
    $$emit$$"js      DONE\t# Zero length\n\t"
    $$emit$$"mov     rax,(rdi,rcx,8)\t# LOOP\n\t"
    $$emit$$"dec     rcx\n\t"
    $$emit$$"jge     LOOP\n\t"
    $$emit$$"jmp     DONE\n\t"
    $$emit$$"# LARGE:\n\t"
    if (UseFastStosb) {
       $$emit$$"shlq    rcx,3\t# Convert doublewords to bytes\n\t"
       $$emit$$"rep     stosb\t# Store rax to *rdi++ while rcx--\n\t"
    } else if (UseXMMForObjInit) {
       $$emit$$"movdq   $tmp, $val\n\t"
       $$emit$$"punpcklqdq $tmp, $tmp\n\t"
       $$emit$$"vinserti128_high $tmp, $tmp\n\t"
       $$emit$$"jmpq    L_zero_64_bytes\n\t"
       $$emit$$"# L_loop:\t# 64-byte LOOP\n\t"
       $$emit$$"vmovdqu $tmp,(rax)\n\t"
       $$emit$$"vmovdqu $tmp,0x20(rax)\n\t"
       $$emit$$"add     0x40,rax\n\t"
       $$emit$$"# L_zero_64_bytes:\n\t"
       $$emit$$"sub     0x8,rcx\n\t"
       $$emit$$"jge     L_loop\n\t"
       $$emit$$"add     0x4,rcx\n\t"
       $$emit$$"jl      L_tail\n\t"
       $$emit$$"vmovdqu $tmp,(rax)\n\t"
       $$emit$$"add     0x20,rax\n\t"
       $$emit$$"sub     0x4,rcx\n\t"
       $$emit$$"# L_tail:\t# Clearing tail bytes\n\t"
       $$emit$$"add     0x4,rcx\n\t"
       $$emit$$"jle     L_end\n\t"
       $$emit$$"dec     rcx\n\t"
       $$emit$$"# L_sloop:\t# 8-byte short loop\n\t"
       $$emit$$"vmovq   xmm0,(rax)\n\t"
       $$emit$$"add     0x8,rax\n\t"
       $$emit$$"dec     rcx\n\t"
       $$emit$$"jge     L_sloop\n\t"
       $$emit$$"# L_end:\n\t"
    } else {
       $$emit$$"rep     stosq\t# Store rax to *rdi++ while rcx--\n\t"
    }
    $$emit$$"# DONE"
  %}
  ins_encode %{
    __ clear_mem($base$$Register, $cnt$$Register, $val$$Register,
                 $tmp$$XMMRegister, false, false);
  %}
  ins_pipe(pipe_slow);
%}

instruct rep_stos_word_copy(rcx_RegL cnt, rdi_RegP base, regD tmp, rax_RegL val,
                            Universe dummy, rFlagsReg cr)
%{
  predicate(!((ClearArrayNode*)n)->is_large() && ((ClearArrayNode*)n)->word_copy_only() && (UseAVX <= 2));
  match(Set dummy (ClearArray (Binary cnt base) val));
  effect(USE_KILL cnt, USE_KILL base, TEMP tmp, USE_KILL val, KILL cr);

  format %{ $$template
    $$emit$$"cmp     InitArrayShortSize,rcx\n\t"
    $$emit$$"jg      LARGE\n\t"
    $$emit$$"dec     rcx\n\t"
    $$emit$$"js      DONE\t# Zero length\n\t"
    $$emit$$"mov     rax,(rdi,rcx,8)\t# LOOP\n\t"
    $$emit$$"dec     rcx\n\t"
    $$emit$$"jge     LOOP\n\t"
    $$emit$$"jmp     DONE\n\t"
    $$emit$$"# LARGE:\n\t"
    if (UseXMMForObjInit) {
       $$emit$$"movdq   $tmp, $val\n\t"
       $$emit$$"punpcklqdq $tmp, $tmp\n\t"
       $$emit$$"vinserti128_high $tmp, $tmp\n\t"
       $$emit$$"jmpq    L_zero_64_bytes\n\t"
       $$emit$$"# L_loop:\t# 64-byte LOOP\n\t"
       $$emit$$"vmovdqu $tmp,(rax)\n\t"
       $$emit$$"vmovdqu $tmp,0x20(rax)\n\t"
       $$emit$$"add     0x40,rax\n\t"
       $$emit$$"# L_zero_64_bytes:\n\t"
       $$emit$$"sub     0x8,rcx\n\t"
       $$emit$$"jge     L_loop\n\t"
       $$emit$$"add     0x4,rcx\n\t"
       $$emit$$"jl      L_tail\n\t"
       $$emit$$"vmovdqu $tmp,(rax)\n\t"
       $$emit$$"add     0x20,rax\n\t"
       $$emit$$"sub     0x4,rcx\n\t"
       $$emit$$"# L_tail:\t# Clearing tail bytes\n\t"
       $$emit$$"add     0x4,rcx\n\t"
       $$emit$$"jle     L_end\n\t"
       $$emit$$"dec     rcx\n\t"
       $$emit$$"# L_sloop:\t# 8-byte short loop\n\t"
       $$emit$$"vmovq   xmm0,(rax)\n\t"
       $$emit$$"add     0x8,rax\n\t"
       $$emit$$"dec     rcx\n\t"
       $$emit$$"jge     L_sloop\n\t"
       $$emit$$"# L_end:\n\t"
    } else {
       $$emit$$"rep     stosq\t# Store rax to *rdi++ while rcx--\n\t"
    }
    $$emit$$"# DONE"
  %}
  ins_encode %{
    __ clear_mem($base$$Register, $cnt$$Register, $val$$Register,
                 $tmp$$XMMRegister, false, true);
  %}
  ins_pipe(pipe_slow);
%}

// Small non-constant length ClearArray for AVX512 targets.
instruct rep_stos_evex(rcx_RegL cnt, rdi_RegP base, legRegD tmp, kReg ktmp, rax_RegL val,
                       Universe dummy, rFlagsReg cr)
%{
  predicate(!((ClearArrayNode*)n)->is_large() && !((ClearArrayNode*)n)->word_copy_only() && (UseAVX > 2));
  match(Set dummy (ClearArray (Binary cnt base) val));
  ins_cost(125);
  effect(USE_KILL cnt, USE_KILL base, TEMP tmp, TEMP ktmp, USE_KILL val, KILL cr);

  format %{ $$template
    $$emit$$"xorq    rax, rax\t# ClearArray:\n\t"
    $$emit$$"cmp     InitArrayShortSize,rcx\n\t"
    $$emit$$"jg      LARGE\n\t"
    $$emit$$"dec     rcx\n\t"
    $$emit$$"js      DONE\t# Zero length\n\t"
    $$emit$$"mov     rax,(rdi,rcx,8)\t# LOOP\n\t"
    $$emit$$"dec     rcx\n\t"
    $$emit$$"jge     LOOP\n\t"
    $$emit$$"jmp     DONE\n\t"
    $$emit$$"# LARGE:\n\t"
    if (UseFastStosb) {
       $$emit$$"shlq    rcx,3\t# Convert doublewords to bytes\n\t"
       $$emit$$"rep     stosb\t# Store rax to *rdi++ while rcx--\n\t"
    } else if (UseXMMForObjInit) {
       $$emit$$"mov     rdi,rax\n\t"
       $$emit$$"vpxor   ymm0,ymm0,ymm0\n\t"
       $$emit$$"jmpq    L_zero_64_bytes\n\t"
       $$emit$$"# L_loop:\t# 64-byte LOOP\n\t"
       $$emit$$"vmovdqu ymm0,(rax)\n\t"
       $$emit$$"vmovdqu ymm0,0x20(rax)\n\t"
       $$emit$$"add     0x40,rax\n\t"
       $$emit$$"# L_zero_64_bytes:\n\t"
       $$emit$$"sub     0x8,rcx\n\t"
       $$emit$$"jge     L_loop\n\t"
       $$emit$$"add     0x4,rcx\n\t"
       $$emit$$"jl      L_tail\n\t"
       $$emit$$"vmovdqu ymm0,(rax)\n\t"
       $$emit$$"add     0x20,rax\n\t"
       $$emit$$"sub     0x4,rcx\n\t"
       $$emit$$"# L_tail:\t# Clearing tail bytes\n\t"
       $$emit$$"add     0x4,rcx\n\t"
       $$emit$$"jle     L_end\n\t"
       $$emit$$"dec     rcx\n\t"
       $$emit$$"# L_sloop:\t# 8-byte short loop\n\t"
       $$emit$$"vmovq   xmm0,(rax)\n\t"
       $$emit$$"add     0x8,rax\n\t"
       $$emit$$"dec     rcx\n\t"
       $$emit$$"jge     L_sloop\n\t"
       $$emit$$"# L_end:\n\t"
    } else {
       $$emit$$"rep     stosq\t# Store rax to *rdi++ while rcx--\n\t"
    }
    $$emit$$"# DONE"
  %}
  ins_encode %{
    __ clear_mem($base$$Register, $cnt$$Register, $val$$Register,
                 $tmp$$XMMRegister, false, false, $ktmp$$KRegister);
  %}
  ins_pipe(pipe_slow);
%}

instruct rep_stos_evex_word_copy(rcx_RegL cnt, rdi_RegP base, legRegD tmp, kReg ktmp, rax_RegL val,
                                 Universe dummy, rFlagsReg cr)
%{
  predicate(!((ClearArrayNode*)n)->is_large() && ((ClearArrayNode*)n)->word_copy_only() && (UseAVX > 2));
  match(Set dummy (ClearArray (Binary cnt base) val));
  ins_cost(125);
  effect(USE_KILL cnt, USE_KILL base, TEMP tmp, TEMP ktmp, USE_KILL val, KILL cr);

  format %{ $$template
    $$emit$$"xorq    rax, rax\t# ClearArray:\n\t"
    $$emit$$"cmp     InitArrayShortSize,rcx\n\t"
    $$emit$$"jg      LARGE\n\t"
    $$emit$$"dec     rcx\n\t"
    $$emit$$"js      DONE\t# Zero length\n\t"
    $$emit$$"mov     rax,(rdi,rcx,8)\t# LOOP\n\t"
    $$emit$$"dec     rcx\n\t"
    $$emit$$"jge     LOOP\n\t"
    $$emit$$"jmp     DONE\n\t"
    $$emit$$"# LARGE:\n\t"
    if (UseFastStosb) {
       $$emit$$"shlq    rcx,3\t# Convert doublewords to bytes\n\t"
       $$emit$$"rep     stosb\t# Store rax to *rdi++ while rcx--\n\t"
    } else if (UseXMMForObjInit) {
       $$emit$$"mov     rdi,rax\n\t"
       $$emit$$"vpxor   ymm0,ymm0,ymm0\n\t"
       $$emit$$"jmpq    L_zero_64_bytes\n\t"
       $$emit$$"# L_loop:\t# 64-byte LOOP\n\t"
       $$emit$$"vmovdqu ymm0,(rax)\n\t"
       $$emit$$"vmovdqu ymm0,0x20(rax)\n\t"
       $$emit$$"add     0x40,rax\n\t"
       $$emit$$"# L_zero_64_bytes:\n\t"
       $$emit$$"sub     0x8,rcx\n\t"
       $$emit$$"jge     L_loop\n\t"
       $$emit$$"add     0x4,rcx\n\t"
       $$emit$$"jl      L_tail\n\t"
       $$emit$$"vmovdqu ymm0,(rax)\n\t"
       $$emit$$"add     0x20,rax\n\t"
       $$emit$$"sub     0x4,rcx\n\t"
       $$emit$$"# L_tail:\t# Clearing tail bytes\n\t"
       $$emit$$"add     0x4,rcx\n\t"
       $$emit$$"jle     L_end\n\t"
       $$emit$$"dec     rcx\n\t"
       $$emit$$"# L_sloop:\t# 8-byte short loop\n\t"
       $$emit$$"vmovq   xmm0,(rax)\n\t"
       $$emit$$"add     0x8,rax\n\t"
       $$emit$$"dec     rcx\n\t"
       $$emit$$"jge     L_sloop\n\t"
       $$emit$$"# L_end:\n\t"
    } else {
       $$emit$$"rep     stosq\t# Store rax to *rdi++ while rcx--\n\t"
    }
    $$emit$$"# DONE"
  %}
  ins_encode %{
    __ clear_mem($base$$Register, $cnt$$Register, $val$$Register,
                 $tmp$$XMMRegister, false, true, $ktmp$$KRegister);
  %}
  ins_pipe(pipe_slow);
%}

// Large non-constant length ClearArray for non-AVX512 targets.
instruct rep_stos_large(rcx_RegL cnt, rdi_RegP base, regD tmp, rax_RegL val,
                        Universe dummy, rFlagsReg cr)
%{
  predicate(((ClearArrayNode*)n)->is_large() && !((ClearArrayNode*)n)->word_copy_only() && (UseAVX <= 2));
  match(Set dummy (ClearArray (Binary cnt base) val));
  effect(USE_KILL cnt, USE_KILL base, TEMP tmp, USE_KILL val, KILL cr);

  format %{ $$template
    if (UseFastStosb) {
       $$emit$$"shlq    rcx,3\t# Convert doublewords to bytes\n\t"
       $$emit$$"rep     stosb\t# Store rax to *rdi++ while rcx--"
    } else if (UseXMMForObjInit) {
       $$emit$$"movdq   $tmp, $val\n\t"
       $$emit$$"punpcklqdq $tmp, $tmp\n\t"
       $$emit$$"vinserti128_high $tmp, $tmp\n\t"
       $$emit$$"jmpq    L_zero_64_bytes\n\t"
       $$emit$$"# L_loop:\t# 64-byte LOOP\n\t"
       $$emit$$"vmovdqu $tmp,(rax)\n\t"
       $$emit$$"vmovdqu $tmp,0x20(rax)\n\t"
       $$emit$$"add     0x40,rax\n\t"
       $$emit$$"# L_zero_64_bytes:\n\t"
       $$emit$$"sub     0x8,rcx\n\t"
       $$emit$$"jge     L_loop\n\t"
       $$emit$$"add     0x4,rcx\n\t"
       $$emit$$"jl      L_tail\n\t"
       $$emit$$"vmovdqu $tmp,(rax)\n\t"
       $$emit$$"add     0x20,rax\n\t"
       $$emit$$"sub     0x4,rcx\n\t"
       $$emit$$"# L_tail:\t# Clearing tail bytes\n\t"
       $$emit$$"add     0x4,rcx\n\t"
       $$emit$$"jle     L_end\n\t"
       $$emit$$"dec     rcx\n\t"
       $$emit$$"# L_sloop:\t# 8-byte short loop\n\t"
       $$emit$$"vmovq   xmm0,(rax)\n\t"
       $$emit$$"add     0x8,rax\n\t"
       $$emit$$"dec     rcx\n\t"
       $$emit$$"jge     L_sloop\n\t"
       $$emit$$"# L_end:\n\t"
    } else {
       $$emit$$"rep     stosq\t# Store rax to *rdi++ while rcx--"
    }
  %}
  ins_encode %{
    __ clear_mem($base$$Register, $cnt$$Register, $val$$Register,
                 $tmp$$XMMRegister, true, false);
  %}
  ins_pipe(pipe_slow);
%}

instruct rep_stos_large_word_copy(rcx_RegL cnt, rdi_RegP base, regD tmp, rax_RegL val,
                                  Universe dummy, rFlagsReg cr)
%{
  predicate(((ClearArrayNode*)n)->is_large() && ((ClearArrayNode*)n)->word_copy_only() && (UseAVX <= 2));
  match(Set dummy (ClearArray (Binary cnt base) val));
  effect(USE_KILL cnt, USE_KILL base, TEMP tmp, USE_KILL val, KILL cr);

  format %{ $$template
    if (UseXMMForObjInit) {
       $$emit$$"movdq   $tmp, $val\n\t"
       $$emit$$"punpcklqdq $tmp, $tmp\n\t"
       $$emit$$"vinserti128_high $tmp, $tmp\n\t"
       $$emit$$"jmpq    L_zero_64_bytes\n\t"
       $$emit$$"# L_loop:\t# 64-byte LOOP\n\t"
       $$emit$$"vmovdqu $tmp,(rax)\n\t"
       $$emit$$"vmovdqu $tmp,0x20(rax)\n\t"
       $$emit$$"add     0x40,rax\n\t"
       $$emit$$"# L_zero_64_bytes:\n\t"
       $$emit$$"sub     0x8,rcx\n\t"
       $$emit$$"jge     L_loop\n\t"
       $$emit$$"add     0x4,rcx\n\t"
       $$emit$$"jl      L_tail\n\t"
       $$emit$$"vmovdqu $tmp,(rax)\n\t"
       $$emit$$"add     0x20,rax\n\t"
       $$emit$$"sub     0x4,rcx\n\t"
       $$emit$$"# L_tail:\t# Clearing tail bytes\n\t"
       $$emit$$"add     0x4,rcx\n\t"
       $$emit$$"jle     L_end\n\t"
       $$emit$$"dec     rcx\n\t"
       $$emit$$"# L_sloop:\t# 8-byte short loop\n\t"
       $$emit$$"vmovq   xmm0,(rax)\n\t"
       $$emit$$"add     0x8,rax\n\t"
       $$emit$$"dec     rcx\n\t"
       $$emit$$"jge     L_sloop\n\t"
       $$emit$$"# L_end:\n\t"
    } else {
       $$emit$$"rep     stosq\t# Store rax to *rdi++ while rcx--"
    }
  %}
  ins_encode %{
    __ clear_mem($base$$Register, $cnt$$Register, $val$$Register,
                 $tmp$$XMMRegister, true, true);
  %}
  ins_pipe(pipe_slow);
%}

// Large non-constant length ClearArray for AVX512 targets.
instruct rep_stos_large_evex(rcx_RegL cnt, rdi_RegP base, legRegD tmp, kReg ktmp, rax_RegL val,
                             Universe dummy, rFlagsReg cr)
%{
  predicate(((ClearArrayNode*)n)->is_large() && !((ClearArrayNode*)n)->word_copy_only() && (UseAVX > 2));
  match(Set dummy (ClearArray (Binary cnt base) val));
  effect(USE_KILL cnt, USE_KILL base, TEMP tmp, TEMP ktmp, USE_KILL val, KILL cr);

  format %{ $$template
    if (UseFastStosb) {
       $$emit$$"xorq    rax, rax\t# ClearArray:\n\t"
       $$emit$$"shlq    rcx,3\t# Convert doublewords to bytes\n\t"
       $$emit$$"rep     stosb\t# Store rax to *rdi++ while rcx--"
    } else if (UseXMMForObjInit) {
       $$emit$$"mov     rdi,rax\t# ClearArray:\n\t"
       $$emit$$"vpxor   ymm0,ymm0,ymm0\n\t"
       $$emit$$"jmpq    L_zero_64_bytes\n\t"
       $$emit$$"# L_loop:\t# 64-byte LOOP\n\t"
       $$emit$$"vmovdqu ymm0,(rax)\n\t"
       $$emit$$"vmovdqu ymm0,0x20(rax)\n\t"
       $$emit$$"add     0x40,rax\n\t"
       $$emit$$"# L_zero_64_bytes:\n\t"
       $$emit$$"sub     0x8,rcx\n\t"
       $$emit$$"jge     L_loop\n\t"
       $$emit$$"add     0x4,rcx\n\t"
       $$emit$$"jl      L_tail\n\t"
       $$emit$$"vmovdqu ymm0,(rax)\n\t"
       $$emit$$"add     0x20,rax\n\t"
       $$emit$$"sub     0x4,rcx\n\t"
       $$emit$$"# L_tail:\t# Clearing tail bytes\n\t"
       $$emit$$"add     0x4,rcx\n\t"
       $$emit$$"jle     L_end\n\t"
       $$emit$$"dec     rcx\n\t"
       $$emit$$"# L_sloop:\t# 8-byte short loop\n\t"
       $$emit$$"vmovq   xmm0,(rax)\n\t"
       $$emit$$"add     0x8,rax\n\t"
       $$emit$$"dec     rcx\n\t"
       $$emit$$"jge     L_sloop\n\t"
       $$emit$$"# L_end:\n\t"
    } else {
       $$emit$$"xorq    rax, rax\t# ClearArray:\n\t"
       $$emit$$"rep     stosq\t# Store rax to *rdi++ while rcx--"
    }
  %}
  ins_encode %{
    __ clear_mem($base$$Register, $cnt$$Register, $val$$Register,
                 $tmp$$XMMRegister, true, false, $ktmp$$KRegister);
  %}
  ins_pipe(pipe_slow);
%}

instruct rep_stos_large_evex_word_copy(rcx_RegL cnt, rdi_RegP base, legRegD tmp, kReg ktmp, rax_RegL val,
                                       Universe dummy, rFlagsReg cr)
%{
  predicate(((ClearArrayNode*)n)->is_large() && ((ClearArrayNode*)n)->word_copy_only() && (UseAVX > 2));
  match(Set dummy (ClearArray (Binary cnt base) val));
  effect(USE_KILL cnt, USE_KILL base, TEMP tmp, TEMP ktmp, USE_KILL val, KILL cr);

  format %{ $$template
    if (UseFastStosb) {
       $$emit$$"xorq    rax, rax\t# ClearArray:\n\t"
       $$emit$$"shlq    rcx,3\t# Convert doublewords to bytes\n\t"
       $$emit$$"rep     stosb\t# Store rax to *rdi++ while rcx--"
    } else if (UseXMMForObjInit) {
       $$emit$$"mov     rdi,rax\t# ClearArray:\n\t"
       $$emit$$"vpxor   ymm0,ymm0,ymm0\n\t"
       $$emit$$"jmpq    L_zero_64_bytes\n\t"
       $$emit$$"# L_loop:\t# 64-byte LOOP\n\t"
       $$emit$$"vmovdqu ymm0,(rax)\n\t"
       $$emit$$"vmovdqu ymm0,0x20(rax)\n\t"
       $$emit$$"add     0x40,rax\n\t"
       $$emit$$"# L_zero_64_bytes:\n\t"
       $$emit$$"sub     0x8,rcx\n\t"
       $$emit$$"jge     L_loop\n\t"
       $$emit$$"add     0x4,rcx\n\t"
       $$emit$$"jl      L_tail\n\t"
       $$emit$$"vmovdqu ymm0,(rax)\n\t"
       $$emit$$"add     0x20,rax\n\t"
       $$emit$$"sub     0x4,rcx\n\t"
       $$emit$$"# L_tail:\t# Clearing tail bytes\n\t"
       $$emit$$"add     0x4,rcx\n\t"
       $$emit$$"jle     L_end\n\t"
       $$emit$$"dec     rcx\n\t"
       $$emit$$"# L_sloop:\t# 8-byte short loop\n\t"
       $$emit$$"vmovq   xmm0,(rax)\n\t"
       $$emit$$"add     0x8,rax\n\t"
       $$emit$$"dec     rcx\n\t"
       $$emit$$"jge     L_sloop\n\t"
       $$emit$$"# L_end:\n\t"
    } else {
       $$emit$$"xorq    rax, rax\t# ClearArray:\n\t"
       $$emit$$"rep     stosq\t# Store rax to *rdi++ while rcx--"
    }
  %}
  ins_encode %{
    __ clear_mem($base$$Register, $cnt$$Register, $val$$Register,
                 $tmp$$XMMRegister, true, true, $ktmp$$KRegister);
  %}
  ins_pipe(pipe_slow);
%}

// Small constant length ClearArray for AVX512 targets.
instruct rep_stos_im(immL cnt, rRegP base, regD tmp, rax_RegL val, kReg ktmp, Universe dummy, rFlagsReg cr)
%{
  predicate(!((ClearArrayNode*)n)->is_large() && !((ClearArrayNode*)n)->word_copy_only() &&
            ((MaxVectorSize >= 32) && VM_Version::supports_avx512vl()));
  match(Set dummy (ClearArray (Binary cnt base) val));
  ins_cost(100);
  effect(TEMP tmp, USE_KILL val, TEMP ktmp, KILL cr);
  format %{ "clear_mem_imm $base , $cnt  \n\t" %}
  ins_encode %{
    __ clear_mem($base$$Register, $cnt$$constant, $val$$Register, $tmp$$XMMRegister, $ktmp$$KRegister);
  %}
  ins_pipe(pipe_slow);
%}

instruct string_compareL(rdi_RegP str1, rcx_RegI cnt1, rsi_RegP str2, rdx_RegI cnt2,
                         rax_RegI result, legRegD tmp1, rFlagsReg cr)
%{
  predicate(!VM_Version::supports_avx512vlbw() && ((StrCompNode*)n)->encoding() == StrIntrinsicNode::LL);
  match(Set result (StrComp (Binary str1 cnt1) (Binary str2 cnt2)));
  effect(TEMP tmp1, USE_KILL str1, USE_KILL str2, USE_KILL cnt1, USE_KILL cnt2, KILL cr);

  format %{ "String Compare byte[] $str1,$cnt1,$str2,$cnt2 -> $result   // KILL $tmp1" %}
  ins_encode %{
    __ string_compare($str1$$Register, $str2$$Register,
                      $cnt1$$Register, $cnt2$$Register, $result$$Register,
                      $tmp1$$XMMRegister, StrIntrinsicNode::LL, knoreg);
  %}
  ins_pipe( pipe_slow );
%}

instruct string_compareL_evex(rdi_RegP str1, rcx_RegI cnt1, rsi_RegP str2, rdx_RegI cnt2,
                              rax_RegI result, legRegD tmp1, kReg ktmp, rFlagsReg cr)
%{
  predicate(VM_Version::supports_avx512vlbw() && ((StrCompNode*)n)->encoding() == StrIntrinsicNode::LL);
  match(Set result (StrComp (Binary str1 cnt1) (Binary str2 cnt2)));
  effect(TEMP tmp1, TEMP ktmp, USE_KILL str1, USE_KILL str2, USE_KILL cnt1, USE_KILL cnt2, KILL cr);

  format %{ "String Compare byte[] $str1,$cnt1,$str2,$cnt2 -> $result   // KILL $tmp1" %}
  ins_encode %{
    __ string_compare($str1$$Register, $str2$$Register,
                      $cnt1$$Register, $cnt2$$Register, $result$$Register,
                      $tmp1$$XMMRegister, StrIntrinsicNode::LL, $ktmp$$KRegister);
  %}
  ins_pipe( pipe_slow );
%}

instruct string_compareU(rdi_RegP str1, rcx_RegI cnt1, rsi_RegP str2, rdx_RegI cnt2,
                         rax_RegI result, legRegD tmp1, rFlagsReg cr)
%{
  predicate(!VM_Version::supports_avx512vlbw() && ((StrCompNode*)n)->encoding() == StrIntrinsicNode::UU);
  match(Set result (StrComp (Binary str1 cnt1) (Binary str2 cnt2)));
  effect(TEMP tmp1, USE_KILL str1, USE_KILL str2, USE_KILL cnt1, USE_KILL cnt2, KILL cr);

  format %{ "String Compare char[] $str1,$cnt1,$str2,$cnt2 -> $result   // KILL $tmp1" %}
  ins_encode %{
    __ string_compare($str1$$Register, $str2$$Register,
                      $cnt1$$Register, $cnt2$$Register, $result$$Register,
                      $tmp1$$XMMRegister, StrIntrinsicNode::UU, knoreg);
  %}
  ins_pipe( pipe_slow );
%}

instruct string_compareU_evex(rdi_RegP str1, rcx_RegI cnt1, rsi_RegP str2, rdx_RegI cnt2,
                              rax_RegI result, legRegD tmp1, kReg ktmp, rFlagsReg cr)
%{
  predicate(VM_Version::supports_avx512vlbw() && ((StrCompNode*)n)->encoding() == StrIntrinsicNode::UU);
  match(Set result (StrComp (Binary str1 cnt1) (Binary str2 cnt2)));
  effect(TEMP tmp1, TEMP ktmp, USE_KILL str1, USE_KILL str2, USE_KILL cnt1, USE_KILL cnt2, KILL cr);

  format %{ "String Compare char[] $str1,$cnt1,$str2,$cnt2 -> $result   // KILL $tmp1" %}
  ins_encode %{
    __ string_compare($str1$$Register, $str2$$Register,
                      $cnt1$$Register, $cnt2$$Register, $result$$Register,
                      $tmp1$$XMMRegister, StrIntrinsicNode::UU, $ktmp$$KRegister);
  %}
  ins_pipe( pipe_slow );
%}

instruct string_compareLU(rdi_RegP str1, rcx_RegI cnt1, rsi_RegP str2, rdx_RegI cnt2,
                          rax_RegI result, legRegD tmp1, rFlagsReg cr)
%{
  predicate(!VM_Version::supports_avx512vlbw() && ((StrCompNode*)n)->encoding() == StrIntrinsicNode::LU);
  match(Set result (StrComp (Binary str1 cnt1) (Binary str2 cnt2)));
  effect(TEMP tmp1, USE_KILL str1, USE_KILL str2, USE_KILL cnt1, USE_KILL cnt2, KILL cr);

  format %{ "String Compare byte[] $str1,$cnt1,$str2,$cnt2 -> $result   // KILL $tmp1" %}
  ins_encode %{
    __ string_compare($str1$$Register, $str2$$Register,
                      $cnt1$$Register, $cnt2$$Register, $result$$Register,
                      $tmp1$$XMMRegister, StrIntrinsicNode::LU, knoreg);
  %}
  ins_pipe( pipe_slow );
%}

instruct string_compareLU_evex(rdi_RegP str1, rcx_RegI cnt1, rsi_RegP str2, rdx_RegI cnt2,
                               rax_RegI result, legRegD tmp1, kReg ktmp, rFlagsReg cr)
%{
  predicate(VM_Version::supports_avx512vlbw() && ((StrCompNode*)n)->encoding() == StrIntrinsicNode::LU);
  match(Set result (StrComp (Binary str1 cnt1) (Binary str2 cnt2)));
  effect(TEMP tmp1, TEMP ktmp, USE_KILL str1, USE_KILL str2, USE_KILL cnt1, USE_KILL cnt2, KILL cr);

  format %{ "String Compare byte[] $str1,$cnt1,$str2,$cnt2 -> $result   // KILL $tmp1" %}
  ins_encode %{
    __ string_compare($str1$$Register, $str2$$Register,
                      $cnt1$$Register, $cnt2$$Register, $result$$Register,
                      $tmp1$$XMMRegister, StrIntrinsicNode::LU, $ktmp$$KRegister);
  %}
  ins_pipe( pipe_slow );
%}

instruct string_compareUL(rsi_RegP str1, rdx_RegI cnt1, rdi_RegP str2, rcx_RegI cnt2,
                          rax_RegI result, legRegD tmp1, rFlagsReg cr)
%{
  predicate(!VM_Version::supports_avx512vlbw() && ((StrCompNode*)n)->encoding() == StrIntrinsicNode::UL);
  match(Set result (StrComp (Binary str1 cnt1) (Binary str2 cnt2)));
  effect(TEMP tmp1, USE_KILL str1, USE_KILL str2, USE_KILL cnt1, USE_KILL cnt2, KILL cr);

  format %{ "String Compare byte[] $str1,$cnt1,$str2,$cnt2 -> $result   // KILL $tmp1" %}
  ins_encode %{
    __ string_compare($str2$$Register, $str1$$Register,
                      $cnt2$$Register, $cnt1$$Register, $result$$Register,
                      $tmp1$$XMMRegister, StrIntrinsicNode::UL, knoreg);
  %}
  ins_pipe( pipe_slow );
%}

instruct string_compareUL_evex(rsi_RegP str1, rdx_RegI cnt1, rdi_RegP str2, rcx_RegI cnt2,
                               rax_RegI result, legRegD tmp1, kReg ktmp, rFlagsReg cr)
%{
  predicate(VM_Version::supports_avx512vlbw() && ((StrCompNode*)n)->encoding() == StrIntrinsicNode::UL);
  match(Set result (StrComp (Binary str1 cnt1) (Binary str2 cnt2)));
  effect(TEMP tmp1, TEMP ktmp, USE_KILL str1, USE_KILL str2, USE_KILL cnt1, USE_KILL cnt2, KILL cr);

  format %{ "String Compare byte[] $str1,$cnt1,$str2,$cnt2 -> $result   // KILL $tmp1" %}
  ins_encode %{
    __ string_compare($str2$$Register, $str1$$Register,
                      $cnt2$$Register, $cnt1$$Register, $result$$Register,
                      $tmp1$$XMMRegister, StrIntrinsicNode::UL, $ktmp$$KRegister);
  %}
  ins_pipe( pipe_slow );
%}

// fast search of substring with known size.
instruct string_indexof_conL(rdi_RegP str1, rdx_RegI cnt1, rsi_RegP str2, immI int_cnt2,
                             rbx_RegI result, legRegD tmp_vec, rax_RegI cnt2, rcx_RegI tmp, rFlagsReg cr)
%{
  predicate(UseSSE42Intrinsics && (((StrIndexOfNode*)n)->encoding() == StrIntrinsicNode::LL));
  match(Set result (StrIndexOf (Binary str1 cnt1) (Binary str2 int_cnt2)));
  effect(TEMP tmp_vec, USE_KILL str1, USE_KILL str2, USE_KILL cnt1, KILL cnt2, KILL tmp, KILL cr);

  format %{ "String IndexOf byte[] $str1,$cnt1,$str2,$int_cnt2 -> $result   // KILL $tmp_vec, $cnt1, $cnt2, $tmp" %}
  ins_encode %{
    int icnt2 = (int)$int_cnt2$$constant;
    if (icnt2 >= 16) {
      // IndexOf for constant substrings with size >= 16 elements
      // which don't need to be loaded through stack.
      __ string_indexofC8($str1$$Register, $str2$$Register,
                          $cnt1$$Register, $cnt2$$Register,
                          icnt2, $result$$Register,
                          $tmp_vec$$XMMRegister, $tmp$$Register, StrIntrinsicNode::LL);
    } else {
      // Small strings are loaded through stack if they cross page boundary.
      __ string_indexof($str1$$Register, $str2$$Register,
                        $cnt1$$Register, $cnt2$$Register,
                        icnt2, $result$$Register,
                        $tmp_vec$$XMMRegister, $tmp$$Register, StrIntrinsicNode::LL);
    }
  %}
  ins_pipe( pipe_slow );
%}

// fast search of substring with known size.
instruct string_indexof_conU(rdi_RegP str1, rdx_RegI cnt1, rsi_RegP str2, immI int_cnt2,
                             rbx_RegI result, legRegD tmp_vec, rax_RegI cnt2, rcx_RegI tmp, rFlagsReg cr)
%{
  predicate(UseSSE42Intrinsics && (((StrIndexOfNode*)n)->encoding() == StrIntrinsicNode::UU));
  match(Set result (StrIndexOf (Binary str1 cnt1) (Binary str2 int_cnt2)));
  effect(TEMP tmp_vec, USE_KILL str1, USE_KILL str2, USE_KILL cnt1, KILL cnt2, KILL tmp, KILL cr);

  format %{ "String IndexOf char[] $str1,$cnt1,$str2,$int_cnt2 -> $result   // KILL $tmp_vec, $cnt1, $cnt2, $tmp" %}
  ins_encode %{
    int icnt2 = (int)$int_cnt2$$constant;
    if (icnt2 >= 8) {
      // IndexOf for constant substrings with size >= 8 elements
      // which don't need to be loaded through stack.
      __ string_indexofC8($str1$$Register, $str2$$Register,
                          $cnt1$$Register, $cnt2$$Register,
                          icnt2, $result$$Register,
                          $tmp_vec$$XMMRegister, $tmp$$Register, StrIntrinsicNode::UU);
    } else {
      // Small strings are loaded through stack if they cross page boundary.
      __ string_indexof($str1$$Register, $str2$$Register,
                        $cnt1$$Register, $cnt2$$Register,
                        icnt2, $result$$Register,
                        $tmp_vec$$XMMRegister, $tmp$$Register, StrIntrinsicNode::UU);
    }
  %}
  ins_pipe( pipe_slow );
%}

// fast search of substring with known size.
instruct string_indexof_conUL(rdi_RegP str1, rdx_RegI cnt1, rsi_RegP str2, immI int_cnt2,
                              rbx_RegI result, legRegD tmp_vec, rax_RegI cnt2, rcx_RegI tmp, rFlagsReg cr)
%{
  predicate(UseSSE42Intrinsics && (((StrIndexOfNode*)n)->encoding() == StrIntrinsicNode::UL));
  match(Set result (StrIndexOf (Binary str1 cnt1) (Binary str2 int_cnt2)));
  effect(TEMP tmp_vec, USE_KILL str1, USE_KILL str2, USE_KILL cnt1, KILL cnt2, KILL tmp, KILL cr);

  format %{ "String IndexOf char[] $str1,$cnt1,$str2,$int_cnt2 -> $result   // KILL $tmp_vec, $cnt1, $cnt2, $tmp" %}
  ins_encode %{
    int icnt2 = (int)$int_cnt2$$constant;
    if (icnt2 >= 8) {
      // IndexOf for constant substrings with size >= 8 elements
      // which don't need to be loaded through stack.
      __ string_indexofC8($str1$$Register, $str2$$Register,
                          $cnt1$$Register, $cnt2$$Register,
                          icnt2, $result$$Register,
                          $tmp_vec$$XMMRegister, $tmp$$Register, StrIntrinsicNode::UL);
    } else {
      // Small strings are loaded through stack if they cross page boundary.
      __ string_indexof($str1$$Register, $str2$$Register,
                        $cnt1$$Register, $cnt2$$Register,
                        icnt2, $result$$Register,
                        $tmp_vec$$XMMRegister, $tmp$$Register, StrIntrinsicNode::UL);
    }
  %}
  ins_pipe( pipe_slow );
%}

instruct string_indexofL(rdi_RegP str1, rdx_RegI cnt1, rsi_RegP str2, rax_RegI cnt2,
                         rbx_RegI result, legRegD tmp_vec, rcx_RegI tmp, rFlagsReg cr)
%{
  predicate(UseSSE42Intrinsics && (((StrIndexOfNode*)n)->encoding() == StrIntrinsicNode::LL));
  match(Set result (StrIndexOf (Binary str1 cnt1) (Binary str2 cnt2)));
  effect(TEMP tmp_vec, USE_KILL str1, USE_KILL str2, USE_KILL cnt1, USE_KILL cnt2, KILL tmp, KILL cr);

  format %{ "String IndexOf byte[] $str1,$cnt1,$str2,$cnt2 -> $result   // KILL all" %}
  ins_encode %{
    __ string_indexof($str1$$Register, $str2$$Register,
                      $cnt1$$Register, $cnt2$$Register,
                      (-1), $result$$Register,
                      $tmp_vec$$XMMRegister, $tmp$$Register, StrIntrinsicNode::LL);
  %}
  ins_pipe( pipe_slow );
%}

instruct string_indexofU(rdi_RegP str1, rdx_RegI cnt1, rsi_RegP str2, rax_RegI cnt2,
                         rbx_RegI result, legRegD tmp_vec, rcx_RegI tmp, rFlagsReg cr)
%{
  predicate(UseSSE42Intrinsics && (((StrIndexOfNode*)n)->encoding() == StrIntrinsicNode::UU));
  match(Set result (StrIndexOf (Binary str1 cnt1) (Binary str2 cnt2)));
  effect(TEMP tmp_vec, USE_KILL str1, USE_KILL str2, USE_KILL cnt1, USE_KILL cnt2, KILL tmp, KILL cr);

  format %{ "String IndexOf char[] $str1,$cnt1,$str2,$cnt2 -> $result   // KILL all" %}
  ins_encode %{
    __ string_indexof($str1$$Register, $str2$$Register,
                      $cnt1$$Register, $cnt2$$Register,
                      (-1), $result$$Register,
                      $tmp_vec$$XMMRegister, $tmp$$Register, StrIntrinsicNode::UU);
  %}
  ins_pipe( pipe_slow );
%}

instruct string_indexofUL(rdi_RegP str1, rdx_RegI cnt1, rsi_RegP str2, rax_RegI cnt2,
                          rbx_RegI result, legRegD tmp_vec, rcx_RegI tmp, rFlagsReg cr)
%{
  predicate(UseSSE42Intrinsics && (((StrIndexOfNode*)n)->encoding() == StrIntrinsicNode::UL));
  match(Set result (StrIndexOf (Binary str1 cnt1) (Binary str2 cnt2)));
  effect(TEMP tmp_vec, USE_KILL str1, USE_KILL str2, USE_KILL cnt1, USE_KILL cnt2, KILL tmp, KILL cr);

  format %{ "String IndexOf char[] $str1,$cnt1,$str2,$cnt2 -> $result   // KILL all" %}
  ins_encode %{
    __ string_indexof($str1$$Register, $str2$$Register,
                      $cnt1$$Register, $cnt2$$Register,
                      (-1), $result$$Register,
                      $tmp_vec$$XMMRegister, $tmp$$Register, StrIntrinsicNode::UL);
  %}
  ins_pipe( pipe_slow );
%}

instruct string_indexof_char(rdi_RegP str1, rdx_RegI cnt1, rax_RegI ch,
                              rbx_RegI result, legRegD tmp_vec1, legRegD tmp_vec2, legRegD tmp_vec3, rcx_RegI tmp, rFlagsReg cr)
%{
  predicate(UseSSE42Intrinsics && (((StrIndexOfCharNode*)n)->encoding() == StrIntrinsicNode::U));
  match(Set result (StrIndexOfChar (Binary str1 cnt1) ch));
  effect(TEMP tmp_vec1, TEMP tmp_vec2, TEMP tmp_vec3, USE_KILL str1, USE_KILL cnt1, USE_KILL ch, TEMP tmp, KILL cr);
  format %{ "StringUTF16 IndexOf char[] $str1,$cnt1,$ch -> $result   // KILL all" %}
  ins_encode %{
    __ string_indexof_char($str1$$Register, $cnt1$$Register, $ch$$Register, $result$$Register,
                           $tmp_vec1$$XMMRegister, $tmp_vec2$$XMMRegister, $tmp_vec3$$XMMRegister, $tmp$$Register);
  %}
  ins_pipe( pipe_slow );
%}

instruct stringL_indexof_char(rdi_RegP str1, rdx_RegI cnt1, rax_RegI ch,
                              rbx_RegI result, legRegD tmp_vec1, legRegD tmp_vec2, legRegD tmp_vec3, rcx_RegI tmp, rFlagsReg cr)
%{
  predicate(UseSSE42Intrinsics && (((StrIndexOfCharNode*)n)->encoding() == StrIntrinsicNode::L));
  match(Set result (StrIndexOfChar (Binary str1 cnt1) ch));
  effect(TEMP tmp_vec1, TEMP tmp_vec2, TEMP tmp_vec3, USE_KILL str1, USE_KILL cnt1, USE_KILL ch, TEMP tmp, KILL cr);
  format %{ "StringLatin1 IndexOf char[] $str1,$cnt1,$ch -> $result   // KILL all" %}
  ins_encode %{
    __ stringL_indexof_char($str1$$Register, $cnt1$$Register, $ch$$Register, $result$$Register,
                           $tmp_vec1$$XMMRegister, $tmp_vec2$$XMMRegister, $tmp_vec3$$XMMRegister, $tmp$$Register);
  %}
  ins_pipe( pipe_slow );
%}

// fast string equals
instruct string_equals(rdi_RegP str1, rsi_RegP str2, rcx_RegI cnt, rax_RegI result,
                       legRegD tmp1, legRegD tmp2, rbx_RegI tmp3, rFlagsReg cr)
%{
  predicate(!VM_Version::supports_avx512vlbw());
  match(Set result (StrEquals (Binary str1 str2) cnt));
  effect(TEMP tmp1, TEMP tmp2, USE_KILL str1, USE_KILL str2, USE_KILL cnt, KILL tmp3, KILL cr);

  format %{ "String Equals $str1,$str2,$cnt -> $result    // KILL $tmp1, $tmp2, $tmp3" %}
  ins_encode %{
    __ arrays_equals(false, $str1$$Register, $str2$$Register,
                     $cnt$$Register, $result$$Register, $tmp3$$Register,
                     $tmp1$$XMMRegister, $tmp2$$XMMRegister, false /* char */, knoreg);
  %}
  ins_pipe( pipe_slow );
%}

instruct string_equals_evex(rdi_RegP str1, rsi_RegP str2, rcx_RegI cnt, rax_RegI result,
                           legRegD tmp1, legRegD tmp2, kReg ktmp, rbx_RegI tmp3, rFlagsReg cr)
%{
  predicate(VM_Version::supports_avx512vlbw());
  match(Set result (StrEquals (Binary str1 str2) cnt));
  effect(TEMP tmp1, TEMP tmp2, TEMP ktmp, USE_KILL str1, USE_KILL str2, USE_KILL cnt, KILL tmp3, KILL cr);

  format %{ "String Equals $str1,$str2,$cnt -> $result    // KILL $tmp1, $tmp2, $tmp3" %}
  ins_encode %{
    __ arrays_equals(false, $str1$$Register, $str2$$Register,
                     $cnt$$Register, $result$$Register, $tmp3$$Register,
                     $tmp1$$XMMRegister, $tmp2$$XMMRegister, false /* char */, $ktmp$$KRegister);
  %}
  ins_pipe( pipe_slow );
%}

// fast array equals
instruct array_equalsB(rdi_RegP ary1, rsi_RegP ary2, rax_RegI result,
                       legRegD tmp1, legRegD tmp2, rcx_RegI tmp3, rbx_RegI tmp4, rFlagsReg cr)
%{
  predicate(!VM_Version::supports_avx512vlbw() && ((AryEqNode*)n)->encoding() == StrIntrinsicNode::LL);
  match(Set result (AryEq ary1 ary2));
  effect(TEMP tmp1, TEMP tmp2, USE_KILL ary1, USE_KILL ary2, KILL tmp3, KILL tmp4, KILL cr);

  format %{ "Array Equals byte[] $ary1,$ary2 -> $result   // KILL $tmp1, $tmp2, $tmp3, $tmp4" %}
  ins_encode %{
    __ arrays_equals(true, $ary1$$Register, $ary2$$Register,
                     $tmp3$$Register, $result$$Register, $tmp4$$Register,
                     $tmp1$$XMMRegister, $tmp2$$XMMRegister, false /* char */, knoreg);
  %}
  ins_pipe( pipe_slow );
%}

instruct array_equalsB_evex(rdi_RegP ary1, rsi_RegP ary2, rax_RegI result,
                            legRegD tmp1, legRegD tmp2, kReg ktmp, rcx_RegI tmp3, rbx_RegI tmp4, rFlagsReg cr)
%{
  predicate(VM_Version::supports_avx512vlbw() && ((AryEqNode*)n)->encoding() == StrIntrinsicNode::LL);
  match(Set result (AryEq ary1 ary2));
  effect(TEMP tmp1, TEMP tmp2, TEMP ktmp, USE_KILL ary1, USE_KILL ary2, KILL tmp3, KILL tmp4, KILL cr);

  format %{ "Array Equals byte[] $ary1,$ary2 -> $result   // KILL $tmp1, $tmp2, $tmp3, $tmp4" %}
  ins_encode %{
    __ arrays_equals(true, $ary1$$Register, $ary2$$Register,
                     $tmp3$$Register, $result$$Register, $tmp4$$Register,
                     $tmp1$$XMMRegister, $tmp2$$XMMRegister, false /* char */, $ktmp$$KRegister);
  %}
  ins_pipe( pipe_slow );
%}

instruct array_equalsC(rdi_RegP ary1, rsi_RegP ary2, rax_RegI result,
                       legRegD tmp1, legRegD tmp2, rcx_RegI tmp3, rbx_RegI tmp4, rFlagsReg cr)
%{
  predicate(!VM_Version::supports_avx512vlbw() && ((AryEqNode*)n)->encoding() == StrIntrinsicNode::UU);
  match(Set result (AryEq ary1 ary2));
  effect(TEMP tmp1, TEMP tmp2, USE_KILL ary1, USE_KILL ary2, KILL tmp3, KILL tmp4, KILL cr);

  format %{ "Array Equals char[] $ary1,$ary2 -> $result   // KILL $tmp1, $tmp2, $tmp3, $tmp4" %}
  ins_encode %{
    __ arrays_equals(true, $ary1$$Register, $ary2$$Register,
                     $tmp3$$Register, $result$$Register, $tmp4$$Register,
                     $tmp1$$XMMRegister, $tmp2$$XMMRegister, true /* char */, knoreg);
  %}
  ins_pipe( pipe_slow );
%}

instruct array_equalsC_evex(rdi_RegP ary1, rsi_RegP ary2, rax_RegI result,
                            legRegD tmp1, legRegD tmp2, kReg ktmp, rcx_RegI tmp3, rbx_RegI tmp4, rFlagsReg cr)
%{
  predicate(VM_Version::supports_avx512vlbw() && ((AryEqNode*)n)->encoding() == StrIntrinsicNode::UU);
  match(Set result (AryEq ary1 ary2));
  effect(TEMP tmp1, TEMP tmp2, TEMP ktmp, USE_KILL ary1, USE_KILL ary2, KILL tmp3, KILL tmp4, KILL cr);

  format %{ "Array Equals char[] $ary1,$ary2 -> $result   // KILL $tmp1, $tmp2, $tmp3, $tmp4" %}
  ins_encode %{
    __ arrays_equals(true, $ary1$$Register, $ary2$$Register,
                     $tmp3$$Register, $result$$Register, $tmp4$$Register,
                     $tmp1$$XMMRegister, $tmp2$$XMMRegister, true /* char */, $ktmp$$KRegister);
  %}
  ins_pipe( pipe_slow );
%}

instruct arrays_hashcode(rdi_RegP ary1, rdx_RegI cnt1, rbx_RegI result, immU8 basic_type,
                         legRegD tmp_vec1, legRegD tmp_vec2, legRegD tmp_vec3, legRegD tmp_vec4,
                         legRegD tmp_vec5, legRegD tmp_vec6, legRegD tmp_vec7, legRegD tmp_vec8,
                         legRegD tmp_vec9, legRegD tmp_vec10, legRegD tmp_vec11, legRegD tmp_vec12,
                         legRegD tmp_vec13, rRegI tmp1, rRegI tmp2, rRegI tmp3, rFlagsReg cr)
%{
  predicate(UseAVX >= 2);
  match(Set result (VectorizedHashCode (Binary ary1 cnt1) (Binary result basic_type)));
  effect(TEMP tmp_vec1, TEMP tmp_vec2, TEMP tmp_vec3, TEMP tmp_vec4, TEMP tmp_vec5, TEMP tmp_vec6,
         TEMP tmp_vec7, TEMP tmp_vec8, TEMP tmp_vec9, TEMP tmp_vec10, TEMP tmp_vec11, TEMP tmp_vec12,
         TEMP tmp_vec13, TEMP tmp1, TEMP tmp2, TEMP tmp3, USE_KILL ary1, USE_KILL cnt1,
         USE basic_type, KILL cr);

  format %{ "Array HashCode array[] $ary1,$cnt1,$result,$basic_type -> $result   // KILL all" %}
  ins_encode %{
    __ arrays_hashcode($ary1$$Register, $cnt1$$Register, $result$$Register,
                       $tmp1$$Register, $tmp2$$Register, $tmp3$$Register,
                       $tmp_vec1$$XMMRegister, $tmp_vec2$$XMMRegister, $tmp_vec3$$XMMRegister,
                       $tmp_vec4$$XMMRegister, $tmp_vec5$$XMMRegister, $tmp_vec6$$XMMRegister,
                       $tmp_vec7$$XMMRegister, $tmp_vec8$$XMMRegister, $tmp_vec9$$XMMRegister,
                       $tmp_vec10$$XMMRegister, $tmp_vec11$$XMMRegister, $tmp_vec12$$XMMRegister,
                       $tmp_vec13$$XMMRegister, (BasicType)$basic_type$$constant);
  %}
  ins_pipe( pipe_slow );
%}

instruct count_positives(rsi_RegP ary1, rcx_RegI len, rax_RegI result,
                         legRegD tmp1, legRegD tmp2, rbx_RegI tmp3, rFlagsReg cr,)
%{
  predicate(!VM_Version::supports_avx512vlbw() || !VM_Version::supports_bmi2());
  match(Set result (CountPositives ary1 len));
  effect(TEMP tmp1, TEMP tmp2, USE_KILL ary1, USE_KILL len, KILL tmp3, KILL cr);

  format %{ "countPositives byte[] $ary1,$len -> $result   // KILL $tmp1, $tmp2, $tmp3" %}
  ins_encode %{
    __ count_positives($ary1$$Register, $len$$Register,
                       $result$$Register, $tmp3$$Register,
                       $tmp1$$XMMRegister, $tmp2$$XMMRegister, knoreg, knoreg);
  %}
  ins_pipe( pipe_slow );
%}

instruct count_positives_evex(rsi_RegP ary1, rcx_RegI len, rax_RegI result,
                              legRegD tmp1, legRegD tmp2, kReg ktmp1, kReg ktmp2, rbx_RegI tmp3, rFlagsReg cr,)
%{
  predicate(VM_Version::supports_avx512vlbw() && VM_Version::supports_bmi2());
  match(Set result (CountPositives ary1 len));
  effect(TEMP tmp1, TEMP tmp2, TEMP ktmp1, TEMP ktmp2, USE_KILL ary1, USE_KILL len, KILL tmp3, KILL cr);

  format %{ "countPositives byte[] $ary1,$len -> $result   // KILL $tmp1, $tmp2, $tmp3" %}
  ins_encode %{
    __ count_positives($ary1$$Register, $len$$Register,
                       $result$$Register, $tmp3$$Register,
                       $tmp1$$XMMRegister, $tmp2$$XMMRegister, $ktmp1$$KRegister, $ktmp2$$KRegister);
  %}
  ins_pipe( pipe_slow );
%}

// fast char[] to byte[] compression
instruct string_compress(rsi_RegP src, rdi_RegP dst, rdx_RegI len, legRegD tmp1, legRegD tmp2, legRegD tmp3,
                         legRegD tmp4, rcx_RegI tmp5, rax_RegI result, rFlagsReg cr) %{
  predicate(!VM_Version::supports_avx512vlbw() || !VM_Version::supports_bmi2());
  match(Set result (StrCompressedCopy src (Binary dst len)));
  effect(TEMP tmp1, TEMP tmp2, TEMP tmp3, TEMP tmp4, USE_KILL src, USE_KILL dst,
         USE_KILL len, KILL tmp5, KILL cr);

  format %{ "String Compress $src,$dst -> $result    // KILL RAX, RCX, RDX" %}
  ins_encode %{
    __ char_array_compress($src$$Register, $dst$$Register, $len$$Register,
                           $tmp1$$XMMRegister, $tmp2$$XMMRegister, $tmp3$$XMMRegister,
                           $tmp4$$XMMRegister, $tmp5$$Register, $result$$Register,
                           knoreg, knoreg);
  %}
  ins_pipe( pipe_slow );
%}

instruct string_compress_evex(rsi_RegP src, rdi_RegP dst, rdx_RegI len, legRegD tmp1, legRegD tmp2, legRegD tmp3,
                              legRegD tmp4, kReg ktmp1, kReg ktmp2, rcx_RegI tmp5, rax_RegI result, rFlagsReg cr) %{
  predicate(VM_Version::supports_avx512vlbw() && VM_Version::supports_bmi2());
  match(Set result (StrCompressedCopy src (Binary dst len)));
  effect(TEMP tmp1, TEMP tmp2, TEMP tmp3, TEMP tmp4, TEMP ktmp1, TEMP ktmp2, USE_KILL src, USE_KILL dst,
         USE_KILL len, KILL tmp5, KILL cr);

  format %{ "String Compress $src,$dst -> $result    // KILL RAX, RCX, RDX" %}
  ins_encode %{
    __ char_array_compress($src$$Register, $dst$$Register, $len$$Register,
                           $tmp1$$XMMRegister, $tmp2$$XMMRegister, $tmp3$$XMMRegister,
                           $tmp4$$XMMRegister, $tmp5$$Register, $result$$Register,
                           $ktmp1$$KRegister, $ktmp2$$KRegister);
  %}
  ins_pipe( pipe_slow );
%}
// fast byte[] to char[] inflation
instruct string_inflate(Universe dummy, rsi_RegP src, rdi_RegP dst, rdx_RegI len,
                        legRegD tmp1, rcx_RegI tmp2, rFlagsReg cr) %{
  predicate(!VM_Version::supports_avx512vlbw() || !VM_Version::supports_bmi2());
  match(Set dummy (StrInflatedCopy src (Binary dst len)));
  effect(TEMP tmp1, TEMP tmp2, USE_KILL src, USE_KILL dst, USE_KILL len, KILL cr);

  format %{ "String Inflate $src,$dst    // KILL $tmp1, $tmp2" %}
  ins_encode %{
    __ byte_array_inflate($src$$Register, $dst$$Register, $len$$Register,
                          $tmp1$$XMMRegister, $tmp2$$Register, knoreg);
  %}
  ins_pipe( pipe_slow );
%}

instruct string_inflate_evex(Universe dummy, rsi_RegP src, rdi_RegP dst, rdx_RegI len,
                             legRegD tmp1, kReg ktmp, rcx_RegI tmp2, rFlagsReg cr) %{
  predicate(VM_Version::supports_avx512vlbw() && VM_Version::supports_bmi2());
  match(Set dummy (StrInflatedCopy src (Binary dst len)));
  effect(TEMP tmp1, TEMP tmp2, TEMP ktmp, USE_KILL src, USE_KILL dst, USE_KILL len, KILL cr);

  format %{ "String Inflate $src,$dst    // KILL $tmp1, $tmp2" %}
  ins_encode %{
    __ byte_array_inflate($src$$Register, $dst$$Register, $len$$Register,
                          $tmp1$$XMMRegister, $tmp2$$Register, $ktmp$$KRegister);
  %}
  ins_pipe( pipe_slow );
%}

// encode char[] to byte[] in ISO_8859_1
instruct encode_iso_array(rsi_RegP src, rdi_RegP dst, rdx_RegI len,
                          legRegD tmp1, legRegD tmp2, legRegD tmp3, legRegD tmp4,
                          rcx_RegI tmp5, rax_RegI result, rFlagsReg cr) %{
  predicate(!((EncodeISOArrayNode*)n)->is_ascii());
  match(Set result (EncodeISOArray src (Binary dst len)));
  effect(TEMP tmp1, TEMP tmp2, TEMP tmp3, TEMP tmp4, USE_KILL src, USE_KILL dst, USE_KILL len, KILL tmp5, KILL cr);

  format %{ "Encode iso array $src,$dst,$len -> $result    // KILL RCX, RDX, $tmp1, $tmp2, $tmp3, $tmp4, RSI, RDI " %}
  ins_encode %{
    __ encode_iso_array($src$$Register, $dst$$Register, $len$$Register,
                        $tmp1$$XMMRegister, $tmp2$$XMMRegister, $tmp3$$XMMRegister,
                        $tmp4$$XMMRegister, $tmp5$$Register, $result$$Register, false);
  %}
  ins_pipe( pipe_slow );
%}

// encode char[] to byte[] in ASCII
instruct encode_ascii_array(rsi_RegP src, rdi_RegP dst, rdx_RegI len,
                            legRegD tmp1, legRegD tmp2, legRegD tmp3, legRegD tmp4,
                            rcx_RegI tmp5, rax_RegI result, rFlagsReg cr) %{
  predicate(((EncodeISOArrayNode*)n)->is_ascii());
  match(Set result (EncodeISOArray src (Binary dst len)));
  effect(TEMP tmp1, TEMP tmp2, TEMP tmp3, TEMP tmp4, USE_KILL src, USE_KILL dst, USE_KILL len, KILL tmp5, KILL cr);

  format %{ "Encode ascii array $src,$dst,$len -> $result    // KILL RCX, RDX, $tmp1, $tmp2, $tmp3, $tmp4, RSI, RDI " %}
  ins_encode %{
    __ encode_iso_array($src$$Register, $dst$$Register, $len$$Register,
                        $tmp1$$XMMRegister, $tmp2$$XMMRegister, $tmp3$$XMMRegister,
                        $tmp4$$XMMRegister, $tmp5$$Register, $result$$Register, true);
  %}
  ins_pipe( pipe_slow );
%}

//----------Overflow Math Instructions-----------------------------------------

instruct overflowAddI_rReg(rFlagsReg cr, rax_RegI op1, rRegI op2)
%{
  match(Set cr (OverflowAddI op1 op2));
  effect(DEF cr, USE_KILL op1, USE op2);

  format %{ "addl    $op1, $op2\t# overflow check int" %}

  ins_encode %{
    __ addl($op1$$Register, $op2$$Register);
  %}
  ins_pipe(ialu_reg_reg);
%}

instruct overflowAddI_rReg_imm(rFlagsReg cr, rax_RegI op1, immI op2)
%{
  match(Set cr (OverflowAddI op1 op2));
  effect(DEF cr, USE_KILL op1, USE op2);

  format %{ "addl    $op1, $op2\t# overflow check int" %}

  ins_encode %{
    __ addl($op1$$Register, $op2$$constant);
  %}
  ins_pipe(ialu_reg_reg);
%}

instruct overflowAddL_rReg(rFlagsReg cr, rax_RegL op1, rRegL op2)
%{
  match(Set cr (OverflowAddL op1 op2));
  effect(DEF cr, USE_KILL op1, USE op2);

  format %{ "addq    $op1, $op2\t# overflow check long" %}
  ins_encode %{
    __ addq($op1$$Register, $op2$$Register);
  %}
  ins_pipe(ialu_reg_reg);
%}

instruct overflowAddL_rReg_imm(rFlagsReg cr, rax_RegL op1, immL32 op2)
%{
  match(Set cr (OverflowAddL op1 op2));
  effect(DEF cr, USE_KILL op1, USE op2);

  format %{ "addq    $op1, $op2\t# overflow check long" %}
  ins_encode %{
    __ addq($op1$$Register, $op2$$constant);
  %}
  ins_pipe(ialu_reg_reg);
%}

instruct overflowSubI_rReg(rFlagsReg cr, rRegI op1, rRegI op2)
%{
  match(Set cr (OverflowSubI op1 op2));

  format %{ "cmpl    $op1, $op2\t# overflow check int" %}
  ins_encode %{
    __ cmpl($op1$$Register, $op2$$Register);
  %}
  ins_pipe(ialu_reg_reg);
%}

instruct overflowSubI_rReg_imm(rFlagsReg cr, rRegI op1, immI op2)
%{
  match(Set cr (OverflowSubI op1 op2));

  format %{ "cmpl    $op1, $op2\t# overflow check int" %}
  ins_encode %{
    __ cmpl($op1$$Register, $op2$$constant);
  %}
  ins_pipe(ialu_reg_reg);
%}

instruct overflowSubL_rReg(rFlagsReg cr, rRegL op1, rRegL op2)
%{
  match(Set cr (OverflowSubL op1 op2));

  format %{ "cmpq    $op1, $op2\t# overflow check long" %}
  ins_encode %{
    __ cmpq($op1$$Register, $op2$$Register);
  %}
  ins_pipe(ialu_reg_reg);
%}

instruct overflowSubL_rReg_imm(rFlagsReg cr, rRegL op1, immL32 op2)
%{
  match(Set cr (OverflowSubL op1 op2));

  format %{ "cmpq    $op1, $op2\t# overflow check long" %}
  ins_encode %{
    __ cmpq($op1$$Register, $op2$$constant);
  %}
  ins_pipe(ialu_reg_reg);
%}

instruct overflowNegI_rReg(rFlagsReg cr, immI_0 zero, rax_RegI op2)
%{
  match(Set cr (OverflowSubI zero op2));
  effect(DEF cr, USE_KILL op2);

  format %{ "negl    $op2\t# overflow check int" %}
  ins_encode %{
    __ negl($op2$$Register);
  %}
  ins_pipe(ialu_reg_reg);
%}

instruct overflowNegL_rReg(rFlagsReg cr, immL0 zero, rax_RegL op2)
%{
  match(Set cr (OverflowSubL zero op2));
  effect(DEF cr, USE_KILL op2);

  format %{ "negq    $op2\t# overflow check long" %}
  ins_encode %{
    __ negq($op2$$Register);
  %}
  ins_pipe(ialu_reg_reg);
%}

instruct overflowMulI_rReg(rFlagsReg cr, rax_RegI op1, rRegI op2)
%{
  match(Set cr (OverflowMulI op1 op2));
  effect(DEF cr, USE_KILL op1, USE op2);

  format %{ "imull    $op1, $op2\t# overflow check int" %}
  ins_encode %{
    __ imull($op1$$Register, $op2$$Register);
  %}
  ins_pipe(ialu_reg_reg_alu0);
%}

instruct overflowMulI_rReg_imm(rFlagsReg cr, rRegI op1, immI op2, rRegI tmp)
%{
  match(Set cr (OverflowMulI op1 op2));
  effect(DEF cr, TEMP tmp, USE op1, USE op2);

  format %{ "imull    $tmp, $op1, $op2\t# overflow check int" %}
  ins_encode %{
    __ imull($tmp$$Register, $op1$$Register, $op2$$constant);
  %}
  ins_pipe(ialu_reg_reg_alu0);
%}

instruct overflowMulL_rReg(rFlagsReg cr, rax_RegL op1, rRegL op2)
%{
  match(Set cr (OverflowMulL op1 op2));
  effect(DEF cr, USE_KILL op1, USE op2);

  format %{ "imulq    $op1, $op2\t# overflow check long" %}
  ins_encode %{
    __ imulq($op1$$Register, $op2$$Register);
  %}
  ins_pipe(ialu_reg_reg_alu0);
%}

instruct overflowMulL_rReg_imm(rFlagsReg cr, rRegL op1, immL32 op2, rRegL tmp)
%{
  match(Set cr (OverflowMulL op1 op2));
  effect(DEF cr, TEMP tmp, USE op1, USE op2);

  format %{ "imulq    $tmp, $op1, $op2\t# overflow check long" %}
  ins_encode %{
    __ imulq($tmp$$Register, $op1$$Register, $op2$$constant);
  %}
  ins_pipe(ialu_reg_reg_alu0);
%}


//----------Control Flow Instructions------------------------------------------
// Signed compare Instructions

// XXX more variants!!
instruct compI_rReg(rFlagsReg cr, rRegI op1, rRegI op2)
%{
  match(Set cr (CmpI op1 op2));
  effect(DEF cr, USE op1, USE op2);

  format %{ "cmpl    $op1, $op2" %}
  ins_encode %{
    __ cmpl($op1$$Register, $op2$$Register);
  %}
  ins_pipe(ialu_cr_reg_reg);
%}

instruct compI_rReg_imm(rFlagsReg cr, rRegI op1, immI op2)
%{
  match(Set cr (CmpI op1 op2));

  format %{ "cmpl    $op1, $op2" %}
  ins_encode %{
    __ cmpl($op1$$Register, $op2$$constant);
  %}
  ins_pipe(ialu_cr_reg_imm);
%}

instruct compI_rReg_mem(rFlagsReg cr, rRegI op1, memory op2)
%{
  match(Set cr (CmpI op1 (LoadI op2)));

  ins_cost(500); // XXX
  format %{ "cmpl    $op1, $op2" %}
  ins_encode %{
    __ cmpl($op1$$Register, $op2$$Address);
  %}
  ins_pipe(ialu_cr_reg_mem);
%}

instruct testI_reg(rFlagsReg cr, rRegI src, immI_0 zero)
%{
  match(Set cr (CmpI src zero));

  format %{ "testl   $src, $src" %}
  ins_encode %{
    __ testl($src$$Register, $src$$Register);
  %}
  ins_pipe(ialu_cr_reg_imm);
%}

instruct testI_reg_imm(rFlagsReg cr, rRegI src, immI con, immI_0 zero)
%{
  match(Set cr (CmpI (AndI src con) zero));

  format %{ "testl   $src, $con" %}
  ins_encode %{
    __ testl($src$$Register, $con$$constant);
  %}
  ins_pipe(ialu_cr_reg_imm);
%}

instruct testI_reg_reg(rFlagsReg cr, rRegI src1, rRegI src2, immI_0 zero)
%{
  match(Set cr (CmpI (AndI src1 src2) zero));

  format %{ "testl   $src1, $src2" %}
  ins_encode %{
    __ testl($src1$$Register, $src2$$Register);
  %}
  ins_pipe(ialu_cr_reg_imm);
%}

instruct testI_reg_mem(rFlagsReg cr, rRegI src, memory mem, immI_0 zero)
%{
  match(Set cr (CmpI (AndI src (LoadI mem)) zero));

  format %{ "testl   $src, $mem" %}
  ins_encode %{
    __ testl($src$$Register, $mem$$Address);
  %}
  ins_pipe(ialu_cr_reg_mem);
%}

// Unsigned compare Instructions; really, same as signed except they
// produce an rFlagsRegU instead of rFlagsReg.
instruct compU_rReg(rFlagsRegU cr, rRegI op1, rRegI op2)
%{
  match(Set cr (CmpU op1 op2));

  format %{ "cmpl    $op1, $op2\t# unsigned" %}
  ins_encode %{
    __ cmpl($op1$$Register, $op2$$Register);
  %}
  ins_pipe(ialu_cr_reg_reg);
%}

instruct compU_rReg_imm(rFlagsRegU cr, rRegI op1, immI op2)
%{
  match(Set cr (CmpU op1 op2));

  format %{ "cmpl    $op1, $op2\t# unsigned" %}
  ins_encode %{
    __ cmpl($op1$$Register, $op2$$constant);
  %}
  ins_pipe(ialu_cr_reg_imm);
%}

instruct compU_rReg_mem(rFlagsRegU cr, rRegI op1, memory op2)
%{
  match(Set cr (CmpU op1 (LoadI op2)));

  ins_cost(500); // XXX
  format %{ "cmpl    $op1, $op2\t# unsigned" %}
  ins_encode %{
    __ cmpl($op1$$Register, $op2$$Address);
  %}
  ins_pipe(ialu_cr_reg_mem);
%}

instruct testU_reg(rFlagsRegU cr, rRegI src, immI_0 zero)
%{
  match(Set cr (CmpU src zero));

  format %{ "testl   $src, $src\t# unsigned" %}
  ins_encode %{
    __ testl($src$$Register, $src$$Register);
  %}
  ins_pipe(ialu_cr_reg_imm);
%}

instruct compP_rReg(rFlagsRegU cr, rRegP op1, rRegP op2)
%{
  match(Set cr (CmpP op1 op2));

  format %{ "cmpq    $op1, $op2\t# ptr" %}
  ins_encode %{
    __ cmpq($op1$$Register, $op2$$Register);
  %}
  ins_pipe(ialu_cr_reg_reg);
%}

instruct compP_rReg_mem(rFlagsRegU cr, rRegP op1, memory op2)
%{
  match(Set cr (CmpP op1 (LoadP op2)));
  predicate(n->in(2)->as_Load()->barrier_data() == 0);

  ins_cost(500); // XXX
  format %{ "cmpq    $op1, $op2\t# ptr" %}
  ins_encode %{
    __ cmpq($op1$$Register, $op2$$Address);
  %}
  ins_pipe(ialu_cr_reg_mem);
%}

// XXX this is generalized by compP_rReg_mem???
// Compare raw pointer (used in out-of-heap check).
// Only works because non-oop pointers must be raw pointers
// and raw pointers have no anti-dependencies.
instruct compP_mem_rReg(rFlagsRegU cr, rRegP op1, memory op2)
%{
  predicate(n->in(2)->in(2)->bottom_type()->reloc() == relocInfo::none &&
            n->in(2)->as_Load()->barrier_data() == 0);
  match(Set cr (CmpP op1 (LoadP op2)));

  format %{ "cmpq    $op1, $op2\t# raw ptr" %}
  ins_encode %{
    __ cmpq($op1$$Register, $op2$$Address);
  %}
  ins_pipe(ialu_cr_reg_mem);
%}

// This will generate a signed flags result. This should be OK since
// any compare to a zero should be eq/neq.
instruct testP_reg(rFlagsReg cr, rRegP src, immP0 zero)
%{
  match(Set cr (CmpP src zero));

  format %{ "testq   $src, $src\t# ptr" %}
  ins_encode %{
    __ testq($src$$Register, $src$$Register);
  %}
  ins_pipe(ialu_cr_reg_imm);
%}

// This will generate a signed flags result. This should be OK since
// any compare to a zero should be eq/neq.
instruct testP_mem(rFlagsReg cr, memory op, immP0 zero)
%{
  predicate((!UseCompressedOops || (CompressedOops::base() != nullptr)) &&
            n->in(1)->as_Load()->barrier_data() == 0);
  match(Set cr (CmpP (LoadP op) zero));

  ins_cost(500); // XXX
  format %{ "testq   $op, 0xffffffffffffffff\t# ptr" %}
  ins_encode %{
    __ testq($op$$Address, 0xFFFFFFFF);
  %}
  ins_pipe(ialu_cr_reg_imm);
%}

instruct testP_mem_reg0(rFlagsReg cr, memory mem, immP0 zero)
%{
  predicate(UseCompressedOops && (CompressedOops::base() == nullptr) &&
            n->in(1)->as_Load()->barrier_data() == 0);
  match(Set cr (CmpP (LoadP mem) zero));

  format %{ "cmpq    R12, $mem\t# ptr (R12_heapbase==0)" %}
  ins_encode %{
    __ cmpq(r12, $mem$$Address);
  %}
  ins_pipe(ialu_cr_reg_mem);
%}

instruct compN_rReg(rFlagsRegU cr, rRegN op1, rRegN op2)
%{
  match(Set cr (CmpN op1 op2));

  format %{ "cmpl    $op1, $op2\t# compressed ptr" %}
  ins_encode %{ __ cmpl($op1$$Register, $op2$$Register); %}
  ins_pipe(ialu_cr_reg_reg);
%}

instruct compN_rReg_mem(rFlagsRegU cr, rRegN src, memory mem)
%{
  predicate(n->in(2)->as_Load()->barrier_data() == 0);
  match(Set cr (CmpN src (LoadN mem)));

  format %{ "cmpl    $src, $mem\t# compressed ptr" %}
  ins_encode %{
    __ cmpl($src$$Register, $mem$$Address);
  %}
  ins_pipe(ialu_cr_reg_mem);
%}

instruct compN_rReg_imm(rFlagsRegU cr, rRegN op1, immN op2) %{
  match(Set cr (CmpN op1 op2));

  format %{ "cmpl    $op1, $op2\t# compressed ptr" %}
  ins_encode %{
    __ cmp_narrow_oop($op1$$Register, (jobject)$op2$$constant);
  %}
  ins_pipe(ialu_cr_reg_imm);
%}

instruct compN_mem_imm(rFlagsRegU cr, memory mem, immN src)
%{
  predicate(n->in(2)->as_Load()->barrier_data() == 0);
  match(Set cr (CmpN src (LoadN mem)));

  format %{ "cmpl    $mem, $src\t# compressed ptr" %}
  ins_encode %{
    __ cmp_narrow_oop($mem$$Address, (jobject)$src$$constant);
  %}
  ins_pipe(ialu_cr_reg_mem);
%}

instruct compN_rReg_imm_klass(rFlagsRegU cr, rRegN op1, immNKlass op2) %{
  match(Set cr (CmpN op1 op2));

  format %{ "cmpl    $op1, $op2\t# compressed klass ptr" %}
  ins_encode %{
    __ cmp_narrow_klass($op1$$Register, (Klass*)$op2$$constant);
  %}
  ins_pipe(ialu_cr_reg_imm);
%}

instruct compN_mem_imm_klass(rFlagsRegU cr, memory mem, immNKlass src)
%{
  predicate(!UseCompactObjectHeaders);
  match(Set cr (CmpN src (LoadNKlass mem)));

  format %{ "cmpl    $mem, $src\t# compressed klass ptr" %}
  ins_encode %{
    __ cmp_narrow_klass($mem$$Address, (Klass*)$src$$constant);
  %}
  ins_pipe(ialu_cr_reg_mem);
%}

instruct testN_reg(rFlagsReg cr, rRegN src, immN0 zero) %{
  match(Set cr (CmpN src zero));

  format %{ "testl   $src, $src\t# compressed ptr" %}
  ins_encode %{ __ testl($src$$Register, $src$$Register); %}
  ins_pipe(ialu_cr_reg_imm);
%}

instruct testN_mem(rFlagsReg cr, memory mem, immN0 zero)
%{
  predicate(CompressedOops::base() != nullptr &&
            n->in(1)->as_Load()->barrier_data() == 0);
  match(Set cr (CmpN (LoadN mem) zero));

  ins_cost(500); // XXX
  format %{ "testl   $mem, 0xffffffff\t# compressed ptr" %}
  ins_encode %{
    __ cmpl($mem$$Address, (int)0xFFFFFFFF);
  %}
  ins_pipe(ialu_cr_reg_mem);
%}

instruct testN_mem_reg0(rFlagsReg cr, memory mem, immN0 zero)
%{
  predicate(CompressedOops::base() == nullptr &&
            n->in(1)->as_Load()->barrier_data() == 0);
  match(Set cr (CmpN (LoadN mem) zero));

  format %{ "cmpl    R12, $mem\t# compressed ptr (R12_heapbase==0)" %}
  ins_encode %{
    __ cmpl(r12, $mem$$Address);
  %}
  ins_pipe(ialu_cr_reg_mem);
%}

// Yanked all unsigned pointer compare operations.
// Pointer compares are done with CmpP which is already unsigned.

instruct compL_rReg(rFlagsReg cr, rRegL op1, rRegL op2)
%{
  match(Set cr (CmpL op1 op2));

  format %{ "cmpq    $op1, $op2" %}
  ins_encode %{
    __ cmpq($op1$$Register, $op2$$Register);
  %}
  ins_pipe(ialu_cr_reg_reg);
%}

instruct compL_rReg_imm(rFlagsReg cr, rRegL op1, immL32 op2)
%{
  match(Set cr (CmpL op1 op2));

  format %{ "cmpq    $op1, $op2" %}
  ins_encode %{
    __ cmpq($op1$$Register, $op2$$constant);
  %}
  ins_pipe(ialu_cr_reg_imm);
%}

instruct compL_rReg_mem(rFlagsReg cr, rRegL op1, memory op2)
%{
  match(Set cr (CmpL op1 (LoadL op2)));

  format %{ "cmpq    $op1, $op2" %}
  ins_encode %{
    __ cmpq($op1$$Register, $op2$$Address);
  %}
  ins_pipe(ialu_cr_reg_mem);
%}

instruct testL_reg(rFlagsReg cr, rRegL src, immL0 zero)
%{
  match(Set cr (CmpL src zero));

  format %{ "testq   $src, $src" %}
  ins_encode %{
    __ testq($src$$Register, $src$$Register);
  %}
  ins_pipe(ialu_cr_reg_imm);
%}

instruct testL_reg_imm(rFlagsReg cr, rRegL src, immL32 con, immL0 zero)
%{
  match(Set cr (CmpL (AndL src con) zero));

  format %{ "testq   $src, $con\t# long" %}
  ins_encode %{
    __ testq($src$$Register, $con$$constant);
  %}
  ins_pipe(ialu_cr_reg_imm);
%}

instruct testL_reg_reg(rFlagsReg cr, rRegL src1, rRegL src2, immL0 zero)
%{
  match(Set cr (CmpL (AndL src1 src2) zero));

  format %{ "testq   $src1, $src2\t# long" %}
  ins_encode %{
    __ testq($src1$$Register, $src2$$Register);
  %}
  ins_pipe(ialu_cr_reg_imm);
%}

instruct testL_reg_mem(rFlagsReg cr, rRegL src, memory mem, immL0 zero)
%{
  match(Set cr (CmpL (AndL src (LoadL mem)) zero));

  format %{ "testq   $src, $mem" %}
  ins_encode %{
    __ testq($src$$Register, $mem$$Address);
  %}
  ins_pipe(ialu_cr_reg_mem);
%}

instruct testL_reg_mem2(rFlagsReg cr, rRegP src, memory mem, immL0 zero)
%{
  match(Set cr (CmpL (AndL (CastP2X src) (LoadL mem)) zero));

  format %{ "testq   $src, $mem" %}
  ins_encode %{
    __ testq($src$$Register, $mem$$Address);
  %}
  ins_pipe(ialu_cr_reg_mem);
%}

// Manifest a CmpU result in an integer register.  Very painful.
// This is the test to avoid.
instruct cmpU3_reg_reg(rRegI dst, rRegI src1, rRegI src2, rFlagsReg flags)
%{
  match(Set dst (CmpU3 src1 src2));
  effect(KILL flags);

  ins_cost(275); // XXX
  format %{ "cmpl    $src1, $src2\t# CmpL3\n\t"
            "movl    $dst, -1\n\t"
            "jb,u    done\n\t"
            "setcc   $dst \t# emits setne + movzbl or setzune for APX"
    "done:" %}
  ins_encode %{
    Label done;
    __ cmpl($src1$$Register, $src2$$Register);
    __ movl($dst$$Register, -1);
    __ jccb(Assembler::below, done);
    __ setcc(Assembler::notZero, $dst$$Register);
    __ bind(done);
  %}
  ins_pipe(pipe_slow);
%}

// Manifest a CmpL result in an integer register.  Very painful.
// This is the test to avoid.
instruct cmpL3_reg_reg(rRegI dst, rRegL src1, rRegL src2, rFlagsReg flags)
%{
  match(Set dst (CmpL3 src1 src2));
  effect(KILL flags);

  ins_cost(275); // XXX
  format %{ "cmpq    $src1, $src2\t# CmpL3\n\t"
            "movl    $dst, -1\n\t"
            "jl,s    done\n\t"
            "setcc   $dst \t# emits setne + movzbl or setzune for APX"
    "done:" %}
  ins_encode %{
    Label done;
    __ cmpq($src1$$Register, $src2$$Register);
    __ movl($dst$$Register, -1);
    __ jccb(Assembler::less, done);
    __ setcc(Assembler::notZero, $dst$$Register);
    __ bind(done);
  %}
  ins_pipe(pipe_slow);
%}

// Manifest a CmpUL result in an integer register.  Very painful.
// This is the test to avoid.
instruct cmpUL3_reg_reg(rRegI dst, rRegL src1, rRegL src2, rFlagsReg flags)
%{
  match(Set dst (CmpUL3 src1 src2));
  effect(KILL flags);

  ins_cost(275); // XXX
  format %{ "cmpq    $src1, $src2\t# CmpL3\n\t"
            "movl    $dst, -1\n\t"
            "jb,u    done\n\t"
            "setcc   $dst \t# emits setne + movzbl or setzune for APX"
    "done:" %}
  ins_encode %{
    Label done;
    __ cmpq($src1$$Register, $src2$$Register);
    __ movl($dst$$Register, -1);
    __ jccb(Assembler::below, done);
    __ setcc(Assembler::notZero, $dst$$Register);
    __ bind(done);
  %}
  ins_pipe(pipe_slow);
%}

// Unsigned long compare Instructions; really, same as signed long except they
// produce an rFlagsRegU instead of rFlagsReg.
instruct compUL_rReg(rFlagsRegU cr, rRegL op1, rRegL op2)
%{
  match(Set cr (CmpUL op1 op2));

  format %{ "cmpq    $op1, $op2\t# unsigned" %}
  ins_encode %{
    __ cmpq($op1$$Register, $op2$$Register);
  %}
  ins_pipe(ialu_cr_reg_reg);
%}

instruct compUL_rReg_imm(rFlagsRegU cr, rRegL op1, immL32 op2)
%{
  match(Set cr (CmpUL op1 op2));

  format %{ "cmpq    $op1, $op2\t# unsigned" %}
  ins_encode %{
    __ cmpq($op1$$Register, $op2$$constant);
  %}
  ins_pipe(ialu_cr_reg_imm);
%}

instruct compUL_rReg_mem(rFlagsRegU cr, rRegL op1, memory op2)
%{
  match(Set cr (CmpUL op1 (LoadL op2)));

  format %{ "cmpq    $op1, $op2\t# unsigned" %}
  ins_encode %{
    __ cmpq($op1$$Register, $op2$$Address);
  %}
  ins_pipe(ialu_cr_reg_mem);
%}

instruct testUL_reg(rFlagsRegU cr, rRegL src, immL0 zero)
%{
  match(Set cr (CmpUL src zero));

  format %{ "testq   $src, $src\t# unsigned" %}
  ins_encode %{
    __ testq($src$$Register, $src$$Register);
  %}
  ins_pipe(ialu_cr_reg_imm);
%}

instruct compB_mem_imm(rFlagsReg cr, memory mem, immI8 imm)
%{
  match(Set cr (CmpI (LoadB mem) imm));

  ins_cost(125);
  format %{ "cmpb    $mem, $imm" %}
  ins_encode %{ __ cmpb($mem$$Address, $imm$$constant); %}
  ins_pipe(ialu_cr_reg_mem);
%}

instruct testUB_mem_imm(rFlagsReg cr, memory mem, immU7 imm, immI_0 zero)
%{
  match(Set cr (CmpI (AndI (LoadUB mem) imm) zero));

  ins_cost(125);
  format %{ "testb   $mem, $imm\t# ubyte" %}
  ins_encode %{ __ testb($mem$$Address, $imm$$constant); %}
  ins_pipe(ialu_cr_reg_mem);
%}

instruct testB_mem_imm(rFlagsReg cr, memory mem, immI8 imm, immI_0 zero)
%{
  match(Set cr (CmpI (AndI (LoadB mem) imm) zero));

  ins_cost(125);
  format %{ "testb   $mem, $imm\t# byte" %}
  ins_encode %{ __ testb($mem$$Address, $imm$$constant); %}
  ins_pipe(ialu_cr_reg_mem);
%}

//----------Max and Min--------------------------------------------------------
// Min Instructions

instruct cmovI_reg_g(rRegI dst, rRegI src, rFlagsReg cr)
%{
  predicate(!UseAPX);
  effect(USE_DEF dst, USE src, USE cr);

  format %{ "cmovlgt $dst, $src\t# min" %}
  ins_encode %{
    __ cmovl(Assembler::greater, $dst$$Register, $src$$Register);
  %}
  ins_pipe(pipe_cmov_reg);
%}

instruct cmovI_reg_g_ndd(rRegI dst, rRegI src1, rRegI src2, rFlagsReg cr)
%{
  predicate(UseAPX);
  effect(DEF dst, USE src1, USE src2, USE cr);

  format %{ "ecmovlgt $dst, $src1, $src2\t# min ndd" %}
  ins_encode %{
    __ ecmovl(Assembler::greater, $dst$$Register, $src1$$Register, $src2$$Register);
  %}
  ins_pipe(pipe_cmov_reg);
%}

instruct minI_rReg(rRegI dst, rRegI src)
%{
  predicate(!UseAPX);
  match(Set dst (MinI dst src));

  ins_cost(200);
  expand %{
    rFlagsReg cr;
    compI_rReg(cr, dst, src);
    cmovI_reg_g(dst, src, cr);
  %}
%}

instruct minI_rReg_ndd(rRegI dst, rRegI src1, rRegI src2)
%{
  predicate(UseAPX);
  match(Set dst (MinI src1 src2));
  effect(DEF dst, USE src1, USE src2);

  ins_cost(200);
  expand %{
    rFlagsReg cr;
    compI_rReg(cr, src1, src2);
    cmovI_reg_g_ndd(dst, src1, src2, cr);
  %}
%}

instruct cmovI_reg_l(rRegI dst, rRegI src, rFlagsReg cr)
%{
  predicate(!UseAPX);
  effect(USE_DEF dst, USE src, USE cr);

  format %{ "cmovllt $dst, $src\t# max" %}
  ins_encode %{
    __ cmovl(Assembler::less, $dst$$Register, $src$$Register);
  %}
  ins_pipe(pipe_cmov_reg);
%}

instruct cmovI_reg_l_ndd(rRegI dst, rRegI src1, rRegI src2, rFlagsReg cr)
%{
  predicate(UseAPX);
  effect(DEF dst, USE src1, USE src2, USE cr);

  format %{ "ecmovllt $dst, $src1, $src2\t# max ndd" %}
  ins_encode %{
    __ ecmovl(Assembler::less, $dst$$Register, $src1$$Register, $src2$$Register);
  %}
  ins_pipe(pipe_cmov_reg);
%}

instruct maxI_rReg(rRegI dst, rRegI src)
%{
  predicate(!UseAPX);
  match(Set dst (MaxI dst src));

  ins_cost(200);
  expand %{
    rFlagsReg cr;
    compI_rReg(cr, dst, src);
    cmovI_reg_l(dst, src, cr);
  %}
%}

instruct maxI_rReg_ndd(rRegI dst, rRegI src1, rRegI src2)
%{
  predicate(UseAPX);
  match(Set dst (MaxI src1 src2));
  effect(DEF dst, USE src1, USE src2);

  ins_cost(200);
  expand %{
    rFlagsReg cr;
    compI_rReg(cr, src1, src2);
    cmovI_reg_l_ndd(dst, src1, src2, cr);
  %}
%}

// ============================================================================
// Branch Instructions

// Jump Direct - Label defines a relative address from JMP+1
instruct jmpDir(label labl)
%{
  match(Goto);
  effect(USE labl);

  ins_cost(300);
  format %{ "jmp     $labl" %}
  size(5);
  ins_encode %{
    Label* L = $labl$$label;
    __ jmp(*L, false); // Always long jump
  %}
  ins_pipe(pipe_jmp);
%}

// Jump Direct Conditional - Label defines a relative address from Jcc+1
instruct jmpCon(cmpOp cop, rFlagsReg cr, label labl)
%{
  match(If cop cr);
  effect(USE labl);

  ins_cost(300);
  format %{ "j$cop     $labl" %}
  size(6);
  ins_encode %{
    Label* L = $labl$$label;
    __ jcc((Assembler::Condition)($cop$$cmpcode), *L, false); // Always long jump
  %}
  ins_pipe(pipe_jcc);
%}

// Jump Direct Conditional - Label defines a relative address from Jcc+1
instruct jmpLoopEnd(cmpOp cop, rFlagsReg cr, label labl)
%{
  match(CountedLoopEnd cop cr);
  effect(USE labl);

  ins_cost(300);
  format %{ "j$cop     $labl\t# loop end" %}
  size(6);
  ins_encode %{
    Label* L = $labl$$label;
    __ jcc((Assembler::Condition)($cop$$cmpcode), *L, false); // Always long jump
  %}
  ins_pipe(pipe_jcc);
%}

// Jump Direct Conditional - using unsigned comparison
instruct jmpConU(cmpOpU cop, rFlagsRegU cmp, label labl) %{
  match(If cop cmp);
  effect(USE labl);

  ins_cost(300);
  format %{ "j$cop,u   $labl" %}
  size(6);
  ins_encode %{
    Label* L = $labl$$label;
    __ jcc((Assembler::Condition)($cop$$cmpcode), *L, false); // Always long jump
  %}
  ins_pipe(pipe_jcc);
%}

instruct jmpConUCF(cmpOpUCF cop, rFlagsRegUCF cmp, label labl) %{
  match(If cop cmp);
  effect(USE labl);

  ins_cost(200);
  format %{ "j$cop,u   $labl" %}
  size(6);
  ins_encode %{
    Label* L = $labl$$label;
    __ jcc((Assembler::Condition)($cop$$cmpcode), *L, false); // Always long jump
  %}
  ins_pipe(pipe_jcc);
%}

instruct jmpConUCF2(cmpOpUCF2 cop, rFlagsRegUCF cmp, label labl) %{
  match(If cop cmp);
  effect(USE labl);

  ins_cost(200);
  format %{ $$template
    if ($cop$$cmpcode == Assembler::notEqual) {
      $$emit$$"jp,u    $labl\n\t"
      $$emit$$"j$cop,u   $labl"
    } else {
      $$emit$$"jp,u    done\n\t"
      $$emit$$"j$cop,u   $labl\n\t"
      $$emit$$"done:"
    }
  %}
  ins_encode %{
    Label* l = $labl$$label;
    if ($cop$$cmpcode == Assembler::notEqual) {
      __ jcc(Assembler::parity, *l, false);
      __ jcc(Assembler::notEqual, *l, false);
    } else if ($cop$$cmpcode == Assembler::equal) {
      Label done;
      __ jccb(Assembler::parity, done);
      __ jcc(Assembler::equal, *l, false);
      __ bind(done);
    } else {
       ShouldNotReachHere();
    }
  %}
  ins_pipe(pipe_jcc);
%}

// ============================================================================
// The 2nd slow-half of a subtype check.  Scan the subklass's 2ndary
// superklass array for an instance of the superklass.  Set a hidden
// internal cache on a hit (cache is checked with exposed code in
// gen_subtype_check()).  Return NZ for a miss or zero for a hit.  The
// encoding ALSO sets flags.

instruct partialSubtypeCheck(rdi_RegP result,
                             rsi_RegP sub, rax_RegP super, rcx_RegI rcx,
                             rFlagsReg cr)
%{
  match(Set result (PartialSubtypeCheck sub super));
  predicate(!UseSecondarySupersTable);
  effect(KILL rcx, KILL cr);

  ins_cost(1100);  // slightly larger than the next version
  format %{ "movq    rdi, [$sub + in_bytes(Klass::secondary_supers_offset())]\n\t"
            "movl    rcx, [rdi + Array<Klass*>::length_offset_in_bytes()]\t# length to scan\n\t"
            "addq    rdi, Array<Klass*>::base_offset_in_bytes()\t# Skip to start of data; set NZ in case count is zero\n\t"
            "repne   scasq\t# Scan *rdi++ for a match with rax while rcx--\n\t"
            "jne,s   miss\t\t# Missed: rdi not-zero\n\t"
            "movq    [$sub + in_bytes(Klass::secondary_super_cache_offset())], $super\t# Hit: update cache\n\t"
            "xorq    $result, $result\t\t Hit: rdi zero\n\t"
    "miss:\t" %}

  ins_encode %{
    Label miss;
    // NB: Callers may assume that, when $result is a valid register,
    // check_klass_subtype_slow_path_linear sets it to a nonzero
    // value.
    __ check_klass_subtype_slow_path_linear($sub$$Register, $super$$Register,
                                            $rcx$$Register, $result$$Register,
                                            nullptr, &miss,
                                            /*set_cond_codes:*/ true);
    __ xorptr($result$$Register, $result$$Register);
    __ bind(miss);
  %}

  ins_pipe(pipe_slow);
%}

// ============================================================================
// Two versions of hashtable-based partialSubtypeCheck, both used when
// we need to search for a super class in the secondary supers array.
// The first is used when we don't know _a priori_ the class being
// searched for. The second, far more common, is used when we do know:
// this is used for instanceof, checkcast, and any case where C2 can
// determine it by constant propagation.

instruct partialSubtypeCheckVarSuper(rsi_RegP sub, rax_RegP super, rdi_RegP result,
                                       rdx_RegL temp1, rcx_RegL temp2, rbx_RegP temp3, r11_RegL temp4,
                                       rFlagsReg cr)
%{
  match(Set result (PartialSubtypeCheck sub super));
  predicate(UseSecondarySupersTable);
  effect(KILL cr, TEMP temp1, TEMP temp2, TEMP temp3, TEMP temp4);

  ins_cost(1000);
  format %{ "partialSubtypeCheck $result, $sub, $super" %}

  ins_encode %{
    __ lookup_secondary_supers_table_var($sub$$Register, $super$$Register, $temp1$$Register, $temp2$$Register,
					 $temp3$$Register, $temp4$$Register, $result$$Register);
  %}

  ins_pipe(pipe_slow);
%}

instruct partialSubtypeCheckConstSuper(rsi_RegP sub, rax_RegP super_reg, immP super_con, rdi_RegP result,
                                       rdx_RegL temp1, rcx_RegL temp2, rbx_RegP temp3, r11_RegL temp4,
                                       rFlagsReg cr)
%{
  match(Set result (PartialSubtypeCheck sub (Binary super_reg super_con)));
  predicate(UseSecondarySupersTable);
  effect(KILL cr, TEMP temp1, TEMP temp2, TEMP temp3, TEMP temp4);

  ins_cost(700);  // smaller than the next version
  format %{ "partialSubtypeCheck $result, $sub, $super_reg, $super_con" %}

  ins_encode %{
    u1 super_klass_slot = ((Klass*)$super_con$$constant)->hash_slot();
    if (InlineSecondarySupersTest) {
      __ lookup_secondary_supers_table_const($sub$$Register, $super_reg$$Register, $temp1$$Register, $temp2$$Register,
                                       $temp3$$Register, $temp4$$Register, $result$$Register,
                                       super_klass_slot);
    } else {
      __ call(RuntimeAddress(StubRoutines::lookup_secondary_supers_table_stub(super_klass_slot)));
    }
  %}

  ins_pipe(pipe_slow);
%}

// ============================================================================
// Branch Instructions -- short offset versions
//
// These instructions are used to replace jumps of a long offset (the default
// match) with jumps of a shorter offset.  These instructions are all tagged
// with the ins_short_branch attribute, which causes the ADLC to suppress the
// match rules in general matching.  Instead, the ADLC generates a conversion
// method in the MachNode which can be used to do in-place replacement of the
// long variant with the shorter variant.  The compiler will determine if a
// branch can be taken by the is_short_branch_offset() predicate in the machine
// specific code section of the file.

// Jump Direct - Label defines a relative address from JMP+1
instruct jmpDir_short(label labl) %{
  match(Goto);
  effect(USE labl);

  ins_cost(300);
  format %{ "jmp,s   $labl" %}
  size(2);
  ins_encode %{
    Label* L = $labl$$label;
    __ jmpb(*L);
  %}
  ins_pipe(pipe_jmp);
  ins_short_branch(1);
%}

// Jump Direct Conditional - Label defines a relative address from Jcc+1
instruct jmpCon_short(cmpOp cop, rFlagsReg cr, label labl) %{
  match(If cop cr);
  effect(USE labl);

  ins_cost(300);
  format %{ "j$cop,s   $labl" %}
  size(2);
  ins_encode %{
    Label* L = $labl$$label;
    __ jccb((Assembler::Condition)($cop$$cmpcode), *L);
  %}
  ins_pipe(pipe_jcc);
  ins_short_branch(1);
%}

// Jump Direct Conditional - Label defines a relative address from Jcc+1
instruct jmpLoopEnd_short(cmpOp cop, rFlagsReg cr, label labl) %{
  match(CountedLoopEnd cop cr);
  effect(USE labl);

  ins_cost(300);
  format %{ "j$cop,s   $labl\t# loop end" %}
  size(2);
  ins_encode %{
    Label* L = $labl$$label;
    __ jccb((Assembler::Condition)($cop$$cmpcode), *L);
  %}
  ins_pipe(pipe_jcc);
  ins_short_branch(1);
%}

// Jump Direct Conditional - using unsigned comparison
instruct jmpConU_short(cmpOpU cop, rFlagsRegU cmp, label labl) %{
  match(If cop cmp);
  effect(USE labl);

  ins_cost(300);
  format %{ "j$cop,us  $labl" %}
  size(2);
  ins_encode %{
    Label* L = $labl$$label;
    __ jccb((Assembler::Condition)($cop$$cmpcode), *L);
  %}
  ins_pipe(pipe_jcc);
  ins_short_branch(1);
%}

instruct jmpConUCF_short(cmpOpUCF cop, rFlagsRegUCF cmp, label labl) %{
  match(If cop cmp);
  effect(USE labl);

  ins_cost(300);
  format %{ "j$cop,us  $labl" %}
  size(2);
  ins_encode %{
    Label* L = $labl$$label;
    __ jccb((Assembler::Condition)($cop$$cmpcode), *L);
  %}
  ins_pipe(pipe_jcc);
  ins_short_branch(1);
%}

instruct jmpConUCF2_short(cmpOpUCF2 cop, rFlagsRegUCF cmp, label labl) %{
  match(If cop cmp);
  effect(USE labl);

  ins_cost(300);
  format %{ $$template
    if ($cop$$cmpcode == Assembler::notEqual) {
      $$emit$$"jp,u,s  $labl\n\t"
      $$emit$$"j$cop,u,s  $labl"
    } else {
      $$emit$$"jp,u,s  done\n\t"
      $$emit$$"j$cop,u,s  $labl\n\t"
      $$emit$$"done:"
    }
  %}
  size(4);
  ins_encode %{
    Label* l = $labl$$label;
    if ($cop$$cmpcode == Assembler::notEqual) {
      __ jccb(Assembler::parity, *l);
      __ jccb(Assembler::notEqual, *l);
    } else if ($cop$$cmpcode == Assembler::equal) {
      Label done;
      __ jccb(Assembler::parity, done);
      __ jccb(Assembler::equal, *l);
      __ bind(done);
    } else {
       ShouldNotReachHere();
    }
  %}
  ins_pipe(pipe_jcc);
  ins_short_branch(1);
%}

// ============================================================================
// inlined locking and unlocking

instruct cmpFastLock(rFlagsReg cr, rRegP object, rbx_RegP box, rax_RegI tmp, rRegP scr) %{
  predicate(LockingMode != LM_LIGHTWEIGHT);
  match(Set cr (FastLock object box));
  effect(TEMP tmp, TEMP scr, USE_KILL box);
  ins_cost(300);
  format %{ "fastlock $object,$box\t! kills $box,$tmp,$scr" %}
  ins_encode %{
    __ fast_lock($object$$Register, $box$$Register, $tmp$$Register,
                 $scr$$Register, noreg, noreg, r15_thread, nullptr);
  %}
  ins_pipe(pipe_slow);
%}

instruct cmpFastUnlock(rFlagsReg cr, rRegP object, rax_RegP box, rRegP tmp) %{
  predicate(LockingMode != LM_LIGHTWEIGHT);
  match(Set cr (FastUnlock object box));
  effect(TEMP tmp, USE_KILL box);
  ins_cost(300);
  format %{ "fastunlock $object,$box\t! kills $box,$tmp" %}
  ins_encode %{
    __ fast_unlock($object$$Register, $box$$Register, $tmp$$Register);
  %}
  ins_pipe(pipe_slow);
%}

instruct cmpFastLockLightweight(rFlagsReg cr, rRegP object, rbx_RegP box, rax_RegI rax_reg, rRegP tmp) %{
  predicate(LockingMode == LM_LIGHTWEIGHT);
  match(Set cr (FastLock object box));
  effect(TEMP rax_reg, TEMP tmp, USE_KILL box);
  ins_cost(300);
  format %{ "fastlock $object,$box\t! kills $box,$rax_reg,$tmp" %}
  ins_encode %{
    __ fast_lock_lightweight($object$$Register, $box$$Register, $rax_reg$$Register, $tmp$$Register, r15_thread);
  %}
  ins_pipe(pipe_slow);
%}

instruct cmpFastUnlockLightweight(rFlagsReg cr, rRegP object, rax_RegP rax_reg, rRegP tmp) %{
  predicate(LockingMode == LM_LIGHTWEIGHT);
  match(Set cr (FastUnlock object rax_reg));
  effect(TEMP tmp, USE_KILL rax_reg);
  ins_cost(300);
  format %{ "fastunlock $object,$rax_reg\t! kills $rax_reg,$tmp" %}
  ins_encode %{
    __ fast_unlock_lightweight($object$$Register, $rax_reg$$Register, $tmp$$Register, r15_thread);
  %}
  ins_pipe(pipe_slow);
%}


// ============================================================================
// Safepoint Instructions
instruct safePoint_poll_tls(rFlagsReg cr, rRegP poll)
%{
  match(SafePoint poll);
  effect(KILL cr, USE poll);

  format %{ "testl   rax, [$poll]\t"
            "# Safepoint: poll for GC" %}
  ins_cost(125);
  ins_encode %{
    __ relocate(relocInfo::poll_type);
    address pre_pc = __ pc();
    __ testl(rax, Address($poll$$Register, 0));
    assert(nativeInstruction_at(pre_pc)->is_safepoint_poll(), "must emit test %%eax [reg]");
  %}
  ins_pipe(ialu_reg_mem);
%}

instruct mask_all_evexL(kReg dst, rRegL src) %{
  match(Set dst (MaskAll src));
  format %{ "mask_all_evexL $dst, $src \t! mask all operation" %}
  ins_encode %{
    int mask_len = Matcher::vector_length(this);
    __ vector_maskall_operation($dst$$KRegister, $src$$Register, mask_len);
  %}
  ins_pipe( pipe_slow );
%}

instruct mask_all_evexI_GT32(kReg dst, rRegI src, rRegL tmp) %{
  predicate(Matcher::vector_length(n) > 32);
  match(Set dst (MaskAll src));
  effect(TEMP tmp);
  format %{ "mask_all_evexI_GT32 $dst, $src \t! using $tmp as TEMP" %}
  ins_encode %{
    int mask_len = Matcher::vector_length(this);
    __ movslq($tmp$$Register, $src$$Register);
    __ vector_maskall_operation($dst$$KRegister, $tmp$$Register, mask_len);
  %}
  ins_pipe( pipe_slow );
%}

// ============================================================================
// Procedure Call/Return Instructions
// Call Java Static Instruction
// Note: If this code changes, the corresponding ret_addr_offset() and
//       compute_padding() functions will have to be adjusted.
instruct CallStaticJavaDirect(method meth) %{
  match(CallStaticJava);
  effect(USE meth);

  ins_cost(300);
  format %{ "call,static " %}
  opcode(0xE8); /* E8 cd */
  ins_encode(clear_avx, Java_Static_Call(meth), call_epilog);
  ins_pipe(pipe_slow);
  ins_alignment(4);
%}

// Call Java Dynamic Instruction
// Note: If this code changes, the corresponding ret_addr_offset() and
//       compute_padding() functions will have to be adjusted.
instruct CallDynamicJavaDirect(method meth)
%{
  match(CallDynamicJava);
  effect(USE meth);

  ins_cost(300);
  format %{ "movq    rax, #Universe::non_oop_word()\n\t"
            "call,dynamic " %}
  ins_encode(clear_avx, Java_Dynamic_Call(meth), call_epilog);
  ins_pipe(pipe_slow);
  ins_alignment(4);
%}

// Call Runtime Instruction
instruct CallRuntimeDirect(method meth)
%{
  match(CallRuntime);
  effect(USE meth);

  ins_cost(300);
  format %{ "call,runtime " %}
  ins_encode(clear_avx, Java_To_Runtime(meth));
  ins_pipe(pipe_slow);
%}

// Call runtime without safepoint
instruct CallLeafDirect(method meth)
%{
  match(CallLeaf);
  effect(USE meth);

  ins_cost(300);
  format %{ "call_leaf,runtime " %}
  ins_encode(clear_avx, Java_To_Runtime(meth));
  ins_pipe(pipe_slow);
%}

// Call runtime without safepoint and with vector arguments
instruct CallLeafDirectVector(method meth)
%{
  match(CallLeafVector);
  effect(USE meth);

  ins_cost(300);
  format %{ "call_leaf,vector " %}
  ins_encode(Java_To_Runtime(meth));
  ins_pipe(pipe_slow);
%}

// Call runtime without safepoint
// entry point is null, target holds the address to call
instruct CallLeafNoFPInDirect(rRegP target)
%{
  predicate(n->as_Call()->entry_point() == nullptr);
  match(CallLeafNoFP target);

  ins_cost(300);
  format %{ "call_leaf_nofp,runtime indirect " %}
  ins_encode %{
     __ call($target$$Register);
  %}

  ins_pipe(pipe_slow);
%}

instruct CallLeafNoFPDirect(method meth)
%{
  predicate(n->as_Call()->entry_point() != nullptr);
  match(CallLeafNoFP);
  effect(USE meth);

  ins_cost(300);
  format %{ "call_leaf_nofp,runtime " %}
  ins_encode(clear_avx, Java_To_Runtime(meth));
  ins_pipe(pipe_slow);
%}

// Return Instruction
// Remove the return address & jump to it.
// Notice: We always emit a nop after a ret to make sure there is room
// for safepoint patching
instruct Ret()
%{
  match(Return);

  format %{ "ret" %}
  ins_encode %{
    __ ret(0);
  %}
  ins_pipe(pipe_jmp);
%}

// Tail Call; Jump from runtime stub to Java code.
// Also known as an 'interprocedural jump'.
// Target of jump will eventually return to caller.
// TailJump below removes the return address.
// Don't use rbp for 'jump_target' because a MachEpilogNode has already been
// emitted just above the TailCall which has reset rbp to the caller state.
instruct TailCalljmpInd(no_rbp_RegP jump_target, rbx_RegP method_ptr)
%{
  match(TailCall jump_target method_ptr);

  ins_cost(300);
  format %{ "jmp     $jump_target\t# rbx holds method" %}
  ins_encode %{
    __ jmp($jump_target$$Register);
  %}
  ins_pipe(pipe_jmp);
%}

// Tail Jump; remove the return address; jump to target.
// TailCall above leaves the return address around.
instruct tailjmpInd(no_rbp_RegP jump_target, rax_RegP ex_oop)
%{
  match(TailJump jump_target ex_oop);

  ins_cost(300);
  format %{ "popq    rdx\t# pop return address\n\t"
            "jmp     $jump_target" %}
  ins_encode %{
    __ popq(as_Register(RDX_enc));
    __ jmp($jump_target$$Register);
  %}
  ins_pipe(pipe_jmp);
%}

// Forward exception.
instruct ForwardExceptionjmp()
%{
  match(ForwardException);

  format %{ "jmp     forward_exception_stub" %}
  ins_encode %{
    __ jump(RuntimeAddress(StubRoutines::forward_exception_entry()), noreg);
  %}
  ins_pipe(pipe_jmp);
%}

// Create exception oop: created by stack-crawling runtime code.
// Created exception is now available to this handler, and is setup
// just prior to jumping to this handler.  No code emitted.
instruct CreateException(rax_RegP ex_oop)
%{
  match(Set ex_oop (CreateEx));

  size(0);
  // use the following format syntax
  format %{ "# exception oop is in rax; no code emitted" %}
  ins_encode();
  ins_pipe(empty);
%}

// Rethrow exception:
// The exception oop will come in the first argument position.
// Then JUMP (not call) to the rethrow stub code.
instruct RethrowException()
%{
  match(Rethrow);

  // use the following format syntax
  format %{ "jmp     rethrow_stub" %}
  ins_encode %{
    __ jump(RuntimeAddress(OptoRuntime::rethrow_stub()), noreg);
  %}
  ins_pipe(pipe_jmp);
%}

// ============================================================================
// This name is KNOWN by the ADLC and cannot be changed.
// The ADLC forces a 'TypeRawPtr::BOTTOM' output type
// for this guy.
instruct tlsLoadP(r15_RegP dst) %{
  match(Set dst (ThreadLocal));
  effect(DEF dst);

  size(0);
  format %{ "# TLS is in R15" %}
  ins_encode( /*empty encoding*/ );
  ins_pipe(ialu_reg_reg);
%}


//----------PEEPHOLE RULES-----------------------------------------------------
// These must follow all instruction definitions as they use the names
// defined in the instructions definitions.
//
// peeppredicate ( rule_predicate );
// // the predicate unless which the peephole rule will be ignored
//
// peepmatch ( root_instr_name [preceding_instruction]* );
//
// peepprocedure ( procedure_name );
// // provide a procedure name to perform the optimization, the procedure should
// // reside in the architecture dependent peephole file, the method has the
// // signature of MachNode* (Block*, int, PhaseRegAlloc*, (MachNode*)(*)(), int...)
// // with the arguments being the basic block, the current node index inside the
// // block, the register allocator, the functions upon invoked return a new node
// // defined in peepreplace, and the rules of the nodes appearing in the
// // corresponding peepmatch, the function return true if successful, else
// // return false
//
// peepconstraint %{
// (instruction_number.operand_name relational_op instruction_number.operand_name
//  [, ...] );
// // instruction numbers are zero-based using left to right order in peepmatch
//
// peepreplace ( instr_name  ( [instruction_number.operand_name]* ) );
// // provide an instruction_number.operand_name for each operand that appears
// // in the replacement instruction's match rule
//
// ---------VM FLAGS---------------------------------------------------------
//
// All peephole optimizations can be turned off using -XX:-OptoPeephole
//
// Each peephole rule is given an identifying number starting with zero and
// increasing by one in the order seen by the parser.  An individual peephole
// can be enabled, and all others disabled, by using -XX:OptoPeepholeAt=#
// on the command-line.
//
// ---------CURRENT LIMITATIONS----------------------------------------------
//
// Only transformations inside a basic block (do we need more for peephole)
//
// ---------EXAMPLE----------------------------------------------------------
//
// // pertinent parts of existing instructions in architecture description
// instruct movI(rRegI dst, rRegI src)
// %{
//   match(Set dst (CopyI src));
// %}
//
// instruct incI_rReg(rRegI dst, immI_1 src, rFlagsReg cr)
// %{
//   match(Set dst (AddI dst src));
//   effect(KILL cr);
// %}
//
// instruct leaI_rReg_immI(rRegI dst, immI_1 src)
// %{
//   match(Set dst (AddI dst src));
// %}
//
// 1. Simple replacement
// - Only match adjacent instructions in same basic block
// - Only equality constraints
// - Only constraints between operands, not (0.dest_reg == RAX_enc)
// - Only one replacement instruction
//
// // Change (inc mov) to lea
// peephole %{
//   // lea should only be emitted when beneficial
//   peeppredicate( VM_Version::supports_fast_2op_lea() );
//   // increment preceded by register-register move
//   peepmatch ( incI_rReg movI );
//   // require that the destination register of the increment
//   // match the destination register of the move
//   peepconstraint ( 0.dst == 1.dst );
//   // construct a replacement instruction that sets
//   // the destination to ( move's source register + one )
//   peepreplace ( leaI_rReg_immI( 0.dst 1.src 0.src ) );
// %}
//
// 2. Procedural replacement
// - More flexible finding relevent nodes
// - More flexible constraints
// - More flexible transformations
// - May utilise architecture-dependent API more effectively
// - Currently only one replacement instruction due to adlc parsing capabilities
//
// // Change (inc mov) to lea
// peephole %{
//   // lea should only be emitted when beneficial
//   peeppredicate( VM_Version::supports_fast_2op_lea() );
//   // the rule numbers of these nodes inside are passed into the function below
//   peepmatch ( incI_rReg movI );
//   // the method that takes the responsibility of transformation
//   peepprocedure ( inc_mov_to_lea );
//   // the replacement is a leaI_rReg_immI, a lambda upon invoked creating this
//   // node is passed into the function above
//   peepreplace ( leaI_rReg_immI() );
// %}

// These instructions is not matched by the matcher but used by the peephole
instruct leaI_rReg_rReg_peep(rRegI dst, rRegI src1, rRegI src2)
%{
  predicate(false);
  match(Set dst (AddI src1 src2));
  format %{ "leal    $dst, [$src1 + $src2]" %}
  ins_encode %{
    Register dst = $dst$$Register;
    Register src1 = $src1$$Register;
    Register src2 = $src2$$Register;
    if (src1 != rbp && src1 != r13) {
      __ leal(dst, Address(src1, src2, Address::times_1));
    } else {
      assert(src2 != rbp && src2 != r13, "");
      __ leal(dst, Address(src2, src1, Address::times_1));
    }
  %}
  ins_pipe(ialu_reg_reg);
%}

instruct leaI_rReg_immI_peep(rRegI dst, rRegI src1, immI src2)
%{
  predicate(false);
  match(Set dst (AddI src1 src2));
  format %{ "leal    $dst, [$src1 + $src2]" %}
  ins_encode %{
    __ leal($dst$$Register, Address($src1$$Register, $src2$$constant));
  %}
  ins_pipe(ialu_reg_reg);
%}

instruct leaI_rReg_immI2_peep(rRegI dst, rRegI src, immI2 shift)
%{
  predicate(false);
  match(Set dst (LShiftI src shift));
  format %{ "leal    $dst, [$src << $shift]" %}
  ins_encode %{
    Address::ScaleFactor scale = static_cast<Address::ScaleFactor>($shift$$constant);
    Register src = $src$$Register;
    if (scale == Address::times_2 && src != rbp && src != r13) {
      __ leal($dst$$Register, Address(src, src, Address::times_1));
    } else {
      __ leal($dst$$Register, Address(noreg, src, scale));
    }
  %}
  ins_pipe(ialu_reg_reg);
%}

instruct leaL_rReg_rReg_peep(rRegL dst, rRegL src1, rRegL src2)
%{
  predicate(false);
  match(Set dst (AddL src1 src2));
  format %{ "leaq    $dst, [$src1 + $src2]" %}
  ins_encode %{
    Register dst = $dst$$Register;
    Register src1 = $src1$$Register;
    Register src2 = $src2$$Register;
    if (src1 != rbp && src1 != r13) {
      __ leaq(dst, Address(src1, src2, Address::times_1));
    } else {
      assert(src2 != rbp && src2 != r13, "");
      __ leaq(dst, Address(src2, src1, Address::times_1));
    }
  %}
  ins_pipe(ialu_reg_reg);
%}

instruct leaL_rReg_immL32_peep(rRegL dst, rRegL src1, immL32 src2)
%{
  predicate(false);
  match(Set dst (AddL src1 src2));
  format %{ "leaq    $dst, [$src1 + $src2]" %}
  ins_encode %{
    __ leaq($dst$$Register, Address($src1$$Register, $src2$$constant));
  %}
  ins_pipe(ialu_reg_reg);
%}

instruct leaL_rReg_immI2_peep(rRegL dst, rRegL src, immI2 shift)
%{
  predicate(false);
  match(Set dst (LShiftL src shift));
  format %{ "leaq    $dst, [$src << $shift]" %}
  ins_encode %{
    Address::ScaleFactor scale = static_cast<Address::ScaleFactor>($shift$$constant);
    Register src = $src$$Register;
    if (scale == Address::times_2 && src != rbp && src != r13) {
      __ leaq($dst$$Register, Address(src, src, Address::times_1));
    } else {
      __ leaq($dst$$Register, Address(noreg, src, scale));
    }
  %}
  ins_pipe(ialu_reg_reg);
%}

// These peephole rules replace mov + I pairs (where I is one of {add, inc, dec,
// sal}) with lea instructions. The {add, sal} rules are beneficial in
// processors with at least partial ALU support for lea
// (supports_fast_2op_lea()), whereas the {inc, dec} rules are only generally
// beneficial for processors with full ALU support
// (VM_Version::supports_fast_3op_lea()) and Intel Cascade Lake.

peephole
%{
  peeppredicate(VM_Version::supports_fast_2op_lea());
  peepmatch (addI_rReg);
  peepprocedure (lea_coalesce_reg);
  peepreplace (leaI_rReg_rReg_peep());
%}

peephole
%{
  peeppredicate(VM_Version::supports_fast_2op_lea());
  peepmatch (addI_rReg_imm);
  peepprocedure (lea_coalesce_imm);
  peepreplace (leaI_rReg_immI_peep());
%}

peephole
%{
  peeppredicate(VM_Version::supports_fast_3op_lea() ||
                VM_Version::is_intel_cascade_lake());
  peepmatch (incI_rReg);
  peepprocedure (lea_coalesce_imm);
  peepreplace (leaI_rReg_immI_peep());
%}

peephole
%{
  peeppredicate(VM_Version::supports_fast_3op_lea() ||
                VM_Version::is_intel_cascade_lake());
  peepmatch (decI_rReg);
  peepprocedure (lea_coalesce_imm);
  peepreplace (leaI_rReg_immI_peep());
%}

peephole
%{
  peeppredicate(VM_Version::supports_fast_2op_lea());
  peepmatch (salI_rReg_immI2);
  peepprocedure (lea_coalesce_imm);
  peepreplace (leaI_rReg_immI2_peep());
%}

peephole
%{
  peeppredicate(VM_Version::supports_fast_2op_lea());
  peepmatch (addL_rReg);
  peepprocedure (lea_coalesce_reg);
  peepreplace (leaL_rReg_rReg_peep());
%}

peephole
%{
  peeppredicate(VM_Version::supports_fast_2op_lea());
  peepmatch (addL_rReg_imm);
  peepprocedure (lea_coalesce_imm);
  peepreplace (leaL_rReg_immL32_peep());
%}

peephole
%{
  peeppredicate(VM_Version::supports_fast_3op_lea() ||
                VM_Version::is_intel_cascade_lake());
  peepmatch (incL_rReg);
  peepprocedure (lea_coalesce_imm);
  peepreplace (leaL_rReg_immL32_peep());
%}

peephole
%{
  peeppredicate(VM_Version::supports_fast_3op_lea() ||
                VM_Version::is_intel_cascade_lake());
  peepmatch (decL_rReg);
  peepprocedure (lea_coalesce_imm);
  peepreplace (leaL_rReg_immL32_peep());
%}

peephole
%{
  peeppredicate(VM_Version::supports_fast_2op_lea());
  peepmatch (salL_rReg_immI2);
  peepprocedure (lea_coalesce_imm);
  peepreplace (leaL_rReg_immI2_peep());
%}

// These peephole rules matches instructions which set flags and are followed by a testI/L_reg
// The test instruction is redudanent in case the downstream instuctions (like JCC or CMOV) only use flags that are already set by the previous instruction

//int variant
peephole
%{
  peepmatch (testI_reg);
  peepprocedure (test_may_remove);
%}

//long variant
peephole
%{
  peepmatch (testL_reg);
  peepprocedure (test_may_remove);
%}


//----------SMARTSPILL RULES---------------------------------------------------
// These must follow all instruction definitions as they use the names
// defined in the instructions definitions.<|MERGE_RESOLUTION|>--- conflicted
+++ resolved
@@ -839,24 +839,7 @@
 void MachPrologNode::emit(C2_MacroAssembler *masm, PhaseRegAlloc *ra_) const {
   Compile* C = ra_->C;
 
-<<<<<<< HEAD
   __ verified_entry(C);
-=======
-  int framesize = C->output()->frame_size_in_bytes();
-  int bangsize = C->output()->bang_size_in_bytes();
-
-  if (C->clinit_barrier_on_entry()) {
-    assert(VM_Version::supports_fast_class_init_checks(), "sanity");
-    assert(!C->method()->holder()->is_not_initialized(), "initialization should have been started");
-
-    Label L_skip_barrier;
-    Register klass = rscratch1;
-
-    __ mov_metadata(klass, C->method()->holder()->constant_encoding());
-    __ clinit_barrier(klass, &L_skip_barrier /*L_fast_path*/);
-
-    __ jump(RuntimeAddress(SharedRuntime::get_handle_wrong_method_stub())); // slow path
->>>>>>> bcac42aa
 
   if (ra_->C->stub_function() == nullptr) {
     __ entry_barrier();
