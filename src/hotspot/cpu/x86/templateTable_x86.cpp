--- conflicted
+++ resolved
@@ -4611,15 +4611,10 @@
   // check for NULL object
   __ null_check(rax);
 
-<<<<<<< HEAD
-  __ resolve(IS_NOT_NULL, rax);
-
   Label is_inline_type;
   __ movptr(rbx, Address(rax, oopDesc::mark_offset_in_bytes()));
   __ test_markword_is_inline_type(rbx, is_inline_type);
 
-=======
->>>>>>> 138d573c
   const Address monitor_block_top(
         rbp, frame::interpreter_frame_monitor_block_top_offset * wordSize);
   const Address monitor_block_bot(
@@ -4722,9 +4717,6 @@
   // check for NULL object
   __ null_check(rax);
 
-<<<<<<< HEAD
-  __ resolve(IS_NOT_NULL, rax);
-
   const int is_inline_type_mask = markWord::inline_type_pattern;
   Label has_identity;
   __ movptr(rbx, Address(rax, oopDesc::mark_offset_in_bytes()));
@@ -4736,8 +4728,6 @@
   __ should_not_reach_here();
   __ bind(has_identity);
 
-=======
->>>>>>> 138d573c
   const Address monitor_block_top(
         rbp, frame::interpreter_frame_monitor_block_top_offset * wordSize);
   const Address monitor_block_bot(
