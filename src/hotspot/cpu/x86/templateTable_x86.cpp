--- conflicted
+++ resolved
@@ -3712,19 +3712,11 @@
 void TemplateTable::invokeinterface(int byte_no) {
   transition(vtos, vtos);
   assert(byte_no == f1_byte, "use this argument");
-<<<<<<< HEAD
-  prepare_invoke(byte_no, rax, rbx,  // get f1 Klass*, f2 itable index or Method*
-                 rcx, rdx); // recv, flags
-
-  // rax: interface klass (from f1)
-  // rbx: itable index or Method* (from f2)
-=======
   prepare_invoke(byte_no, rax, rbx,  // get f1 Klass*, f2 Method*
                  rcx, rdx); // recv, flags
 
   // rax: reference klass (from f1)
   // rbx: method (from f2)
->>>>>>> c0cb4712
   // rcx: receiver
   // rdx: flags
 
