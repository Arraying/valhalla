--- conflicted
+++ resolved
@@ -3011,46 +3011,15 @@
   } else {
     if (is_static) {
       __ load_heap_oop(rax, field);
-<<<<<<< HEAD
-      Label is_null_free_inline_type, uninitialized;
-      // Issue below if the static field has not been initialized yet
-      __ test_field_is_null_free_inline_type(flags2, rscratch1, is_null_free_inline_type);
-        // field is not a null free inline type
-        __ push(atos);
-        __ jmp(Done);
-      // field is a null free inline type, must not return null even if uninitialized
-      __ bind(is_null_free_inline_type);
-        __ testptr(rax, rax);
-        __ jcc(Assembler::zero, uninitialized);
+      if (EnableValhalla) {
+        Label is_null_free_inline_type, uninitialized;
+        // Issue below if the static field has not been initialized yet
+        __ test_field_is_null_free_inline_type(flags2, rscratch1, is_null_free_inline_type);
+          // field is not a null free inline type
           __ push(atos);
           __ jmp(Done);
-        __ bind(uninitialized);
-          __ andl(flags2, ConstantPoolCacheEntry::field_index_mask);
-#ifdef _LP64
-          Label slow_case, finish;
-          __ cmpb(Address(rcx, InstanceKlass::init_state_offset()), InstanceKlass::fully_initialized);
-          __ jcc(Assembler::notEqual, slow_case);
-        __ get_default_value_oop(rcx, off, rax);
-        __ jmp(finish);
-        __ bind(slow_case);
-#endif // LP64
-          __ call_VM(rax, CAST_FROM_FN_PTR(address, InterpreterRuntime::uninitialized_static_inline_type_field),
-                 obj, flags2);
-#ifdef _LP64
-          __ bind(finish);
-#endif // _LP64
-          __ verify_oop(rax);
-=======
-      if (EnableValhalla) {
-        Label is_inline_type, uninitialized;
-        // Issue below if the static field has not been initialized yet
-        __ test_field_is_inline_type(flags2, rscratch1, is_inline_type);
-          // field is not an inline type
->>>>>>> e150bd9b
-          __ push(atos);
-          __ jmp(Done);
-        // field is an inline type, must not return null even if uninitialized
-        __ bind(is_inline_type);
+        // field is a null free inline type, must not return null even if uninitialized
+        __ bind(is_null_free_inline_type);
            __ testptr(rax, rax);
           __ jcc(Assembler::zero, uninitialized);
             __ push(atos);
@@ -3076,17 +3045,10 @@
         __ jmp(Done);
     } else {
       Label is_inlined, nonnull, is_inline_type, rewrite_inline;
-<<<<<<< HEAD
-      __ test_field_is_null_free_inline_type(flags2, rscratch1, is_inline_type);
-        // field is not an inline type
-        pop_and_check_object(obj);
-        __ load_heap_oop(rax, field);
-        __ push(atos);
-=======
       if (EnableValhalla) {
-        __ test_field_is_inline_type(flags2, rscratch1, is_inline_type);
+        __ test_field_is_null_free_inline_type(flags2, rscratch1, is_inline_type);
       }
-      // field is not an inline type
+      // field is not a null free inline type
       pop_and_check_object(obj);
       __ load_heap_oop(rax, field);
       __ push(atos);
@@ -3120,7 +3082,6 @@
             __ verify_oop(rax);
             __ push(atos);
         __ bind(rewrite_inline);
->>>>>>> e150bd9b
         if (rc == may_rewrite) {
           patch_bytecode(Bytecodes::_fast_qgetfield, bc, rbx);
         }
@@ -3437,28 +3398,18 @@
       __ pop(atos);
       if (is_static) {
         Label is_inline_type;
-<<<<<<< HEAD
-        __ test_field_is_not_null_free_inline_type(flags2, rscratch1, is_inline_type);
-        __ null_check(rax);
-        __ bind(is_inline_type);
-=======
         if (EnableValhalla) {
-          __ test_field_is_not_inline_type(flags2, rscratch1, is_inline_type);
+          __ test_field_is_not_null_free_inline_type(flags2, rscratch1, is_inline_type);
           __ null_check(rax);
           __ bind(is_inline_type);
         }
->>>>>>> e150bd9b
         do_oop_store(_masm, field, rax);
         __ jmp(Done);
       } else {
         Label is_inline_type, is_inlined, rewrite_not_inline, rewrite_inline;
-<<<<<<< HEAD
-        __ test_field_is_null_free_inline_type(flags2, rscratch1, is_inline_type);
-=======
         if (EnableValhalla) {
-          __ test_field_is_inline_type(flags2, rscratch1, is_inline_type);
+          __ test_field_is_null_free_inline_type(flags2, rscratch1, is_inline_type);
         }
->>>>>>> e150bd9b
         // Not an inline type
         pop_and_check_object(obj);
         // Store into the field
