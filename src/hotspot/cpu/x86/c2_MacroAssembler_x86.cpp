--- conflicted
+++ resolved
@@ -58,7 +58,7 @@
     Register klass = rscratch1;
 
     mov_metadata(klass, C->method()->holder()->constant_encoding());
-    clinit_barrier(klass, r15_thread, &L_skip_barrier /*L_fast_path*/);
+    clinit_barrier(klass, &L_skip_barrier /*L_fast_path*/);
 
     jump(RuntimeAddress(SharedRuntime::get_handle_wrong_method_stub())); // slow path
 
@@ -147,10 +147,8 @@
 #endif
 }
 
-<<<<<<< HEAD
 void C2_MacroAssembler::entry_barrier() {
   BarrierSetAssembler* bs = BarrierSet::barrier_set()->barrier_set_assembler();
-#ifdef _LP64
   // We put the non-hot code of the nmethod entry barrier out-of-line in a stub.
   Label dummy_slow_path;
   Label dummy_continuation;
@@ -164,28 +162,6 @@
     continuation = &stub->continuation();
   }
   bs->nmethod_entry_barrier(this, slow_path, continuation);
-#else
-  // Don't bother with out-of-line nmethod entry barrier stub for x86_32.
-  bs->nmethod_entry_barrier(this, nullptr /* slow_path */, nullptr /* continuation */);
-#endif
-=======
-  if (!is_stub) {
-    BarrierSetAssembler* bs = BarrierSet::barrier_set()->barrier_set_assembler();
-    // We put the non-hot code of the nmethod entry barrier out-of-line in a stub.
-    Label dummy_slow_path;
-    Label dummy_continuation;
-    Label* slow_path = &dummy_slow_path;
-    Label* continuation = &dummy_continuation;
-    if (!Compile::current()->output()->in_scratch_emit_size()) {
-      // Use real labels from actual stub when not emitting code for the purpose of measuring its size
-      C2EntryBarrierStub* stub = new (Compile::current()->comp_arena()) C2EntryBarrierStub();
-      Compile::current()->output()->add_stub(stub);
-      slow_path = &stub->entry();
-      continuation = &stub->continuation();
-    }
-    bs->nmethod_entry_barrier(this, slow_path, continuation);
-  }
->>>>>>> bcac42aa
 }
 
 inline Assembler::AvxVectorLen C2_MacroAssembler::vector_length_encoding(int vlen_in_bytes) {
