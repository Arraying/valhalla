/*
 * Copyright (c) 2003, 2025, Oracle and/or its affiliates. All rights reserved.
 * Copyright 2007, 2008, 2009, 2010, 2011 Red Hat, Inc.
 * DO NOT ALTER OR REMOVE COPYRIGHT NOTICES OR THIS FILE HEADER.
 *
 * This code is free software; you can redistribute it and/or modify it
 * under the terms of the GNU General Public License version 2 only, as
 * published by the Free Software Foundation.
 *
 * This code is distributed in the hope that it will be useful, but WITHOUT
 * ANY WARRANTY; without even the implied warranty of MERCHANTABILITY or
 * FITNESS FOR A PARTICULAR PURPOSE.  See the GNU General Public License
 * version 2 for more details (a copy is included in the LICENSE file that
 * accompanied this code).
 *
 * You should have received a copy of the GNU General Public License version
 * 2 along with this work; if not, write to the Free Software Foundation,
 * Inc., 51 Franklin St, Fifth Floor, Boston, MA 02110-1301 USA.
 *
 * Please contact Oracle, 500 Oracle Parkway, Redwood Shores, CA 94065 USA
 * or visit www.oracle.com if you need additional information or have any
 * questions.
 *
 */

#include "asm/assembler.inline.hpp"
#include "code/debugInfoRec.hpp"
#include "code/vtableStubs.hpp"
#include "interpreter/interpreter.hpp"
#include "runtime/interfaceSupport.inline.hpp"
#include "runtime/sharedRuntime.hpp"
#include "runtime/vframeArray.hpp"
#include "vmreg_zero.inline.hpp"
#ifdef COMPILER1
#include "c1/c1_Runtime1.hpp"
#endif
#ifdef COMPILER2
#include "opto/runtime.hpp"
#endif


static address zero_null_code_stub() {
  address start = ShouldNotCallThisStub();
  return start;
}

int SharedRuntime::java_calling_convention(const BasicType *sig_bt,
                                           VMRegPair *regs,
                                           int total_args_passed) {
  return 0;
}

int SharedRuntime::java_return_convention(const BasicType *sig_bt,
                                           VMRegPair *regs,
                                           int total_args_passed) {
  Unimplemented();
  return 0;
}

BufferedInlineTypeBlob* SharedRuntime::generate_buffered_inline_type_adapter(const InlineKlass* vk) {
  Unimplemented();
  return nullptr;
}

void SharedRuntime::generate_i2c2i_adapters(MacroAssembler *masm,
                                            int comp_args_on_stack,
<<<<<<< HEAD
                                            const GrowableArray <SigEntry>* sig,
                                            const VMRegPair* regs,
                                            const GrowableArray <SigEntry>* sig_cc,
                                            const VMRegPair* regs_cc,
                                            const GrowableArray <SigEntry>* sig_cc_ro,
                                            const VMRegPair* regs_cc_ro,
                                            AdapterHandlerEntry* handler,
                                            AdapterBlob*& new_adapter,
                                            bool allocate_code_blob) {
  if (allocate_code_blob) {
    new_adapter = AdapterBlob::create(masm->code(), 0, 0, nullptr);
  }
  handler->set_entry_points(CAST_FROM_FN_PTR(address,zero_null_code_stub),
                            CAST_FROM_FN_PTR(address,zero_null_code_stub),
                            CAST_FROM_FN_PTR(address,zero_null_code_stub),
                            CAST_FROM_FN_PTR(address,zero_null_code_stub),
                            CAST_FROM_FN_PTR(address,zero_null_code_stub),
                            CAST_FROM_FN_PTR(address,zero_null_code_stub),
=======
                                            const BasicType *sig_bt,
                                            const VMRegPair *regs,
                                            AdapterHandlerEntry* handler) {
  // VM expects i2c entry to be always filled. The rest can be unset.
  handler->set_entry_points(CAST_FROM_FN_PTR(address,zero_null_code_stub),
                            nullptr,
                            nullptr,
>>>>>>> 3e329850
                            nullptr);
}

nmethod *SharedRuntime::generate_native_wrapper(MacroAssembler *masm,
                                                const methodHandle& method,
                                                int compile_id,
                                                BasicType *sig_bt,
                                                VMRegPair *regs,
                                                BasicType ret_type) {
  ShouldNotCallThis();
  return nullptr;
}

int Deoptimization::last_frame_adjust(int callee_parameters,
                                      int callee_locals) {
  return 0;
}

uint SharedRuntime::out_preserve_stack_slots() {
  ShouldNotCallThis();
  return 0;
}

VMReg SharedRuntime::thread_register() {
  Unimplemented();
  return nullptr;
}

JRT_LEAF(void, zero_stub())
  ShouldNotCallThis();
JRT_END

static RuntimeStub* generate_empty_runtime_stub() {
  return CAST_FROM_FN_PTR(RuntimeStub*,zero_stub);
}

static SafepointBlob* generate_empty_safepoint_blob() {
  return CAST_FROM_FN_PTR(SafepointBlob*,zero_stub);
}

static DeoptimizationBlob* generate_empty_deopt_blob() {
  return CAST_FROM_FN_PTR(DeoptimizationBlob*,zero_stub);
}

void SharedRuntime::generate_deopt_blob() {
  _deopt_blob = generate_empty_deopt_blob();
}

SafepointBlob* SharedRuntime::generate_handler_blob(StubId id, address call_ptr) {
  return generate_empty_safepoint_blob();
}

RuntimeStub* SharedRuntime::generate_resolve_blob(StubId id, address destination) {
  return generate_empty_runtime_stub();
}

RuntimeStub* SharedRuntime::generate_throw_exception(StubId id, address runtime_entry) {
  return generate_empty_runtime_stub();
}

int SharedRuntime::c_calling_convention(const BasicType *sig_bt,
                                         VMRegPair *regs,
                                         int total_args_passed) {
  ShouldNotCallThis();
  return 0;
}

int SharedRuntime::vector_calling_convention(VMRegPair *regs,
                                             uint num_bits,
                                             uint total_args_passed) {
  ShouldNotCallThis();
  return 0;
}

#if INCLUDE_JFR
RuntimeStub* SharedRuntime::generate_jfr_write_checkpoint() {
  return nullptr;
}

RuntimeStub* SharedRuntime::generate_jfr_return_lease() {
  return nullptr;
}

#endif // INCLUDE_JFR
<|MERGE_RESOLUTION|>--- conflicted
+++ resolved
@@ -64,7 +64,6 @@
 
 void SharedRuntime::generate_i2c2i_adapters(MacroAssembler *masm,
                                             int comp_args_on_stack,
-<<<<<<< HEAD
                                             const GrowableArray <SigEntry>* sig,
                                             const VMRegPair* regs,
                                             const GrowableArray <SigEntry>* sig_cc,
@@ -75,23 +74,25 @@
                                             AdapterBlob*& new_adapter,
                                             bool allocate_code_blob) {
   if (allocate_code_blob) {
-    new_adapter = AdapterBlob::create(masm->code(), 0, 0, nullptr);
+    int entry_offset[AdapterHandlerEntry::ENTRIES_COUNT];
+    assert(AdapterHandlerEntry::ENTRIES_COUNT == 7, "sanity");
+    entry_offset[0] = 0; // i2c_entry offset
+    entry_offset[1] = -1;
+    entry_offset[2] = -1;
+    entry_offset[3] = -1;
+    entry_offset[4] = -1;
+    entry_offset[5] = -1;
+    entry_offset[6] = -1;
+
+    new_adapter = AdapterBlob::create(masm->code(), entry_offset, 0, 0, nullptr);
   }
+  // VM expects i2c entry to be always filled. The rest can be unset.
   handler->set_entry_points(CAST_FROM_FN_PTR(address,zero_null_code_stub),
                             CAST_FROM_FN_PTR(address,zero_null_code_stub),
                             CAST_FROM_FN_PTR(address,zero_null_code_stub),
                             CAST_FROM_FN_PTR(address,zero_null_code_stub),
                             CAST_FROM_FN_PTR(address,zero_null_code_stub),
                             CAST_FROM_FN_PTR(address,zero_null_code_stub),
-=======
-                                            const BasicType *sig_bt,
-                                            const VMRegPair *regs,
-                                            AdapterHandlerEntry* handler) {
-  // VM expects i2c entry to be always filled. The rest can be unset.
-  handler->set_entry_points(CAST_FROM_FN_PTR(address,zero_null_code_stub),
-                            nullptr,
-                            nullptr,
->>>>>>> 3e329850
                             nullptr);
 }
 
