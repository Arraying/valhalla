--- conflicted
+++ resolved
@@ -64,7 +64,6 @@
 
 void SharedRuntime::generate_i2c2i_adapters(MacroAssembler *masm,
                                             int comp_args_on_stack,
-<<<<<<< HEAD
                                             const GrowableArray <SigEntry>* sig,
                                             const VMRegPair* regs,
                                             const GrowableArray <SigEntry>* sig_cc,
@@ -87,22 +86,13 @@
 
     new_adapter = AdapterBlob::create(masm->code(), entry_offset, 0, 0, nullptr);
   }
-  // VM expects i2c entry to be always filled. The rest can be unset.
+  // foil any attempt to call the i2c, c2i or unverified c2i entries
   handler->set_entry_points(CAST_FROM_FN_PTR(address,zero_null_code_stub),
                             CAST_FROM_FN_PTR(address,zero_null_code_stub),
                             CAST_FROM_FN_PTR(address,zero_null_code_stub),
                             CAST_FROM_FN_PTR(address,zero_null_code_stub),
                             CAST_FROM_FN_PTR(address,zero_null_code_stub),
                             CAST_FROM_FN_PTR(address,zero_null_code_stub),
-=======
-                                            const BasicType *sig_bt,
-                                            const VMRegPair *regs,
-                                            AdapterHandlerEntry* handler) {
-  // foil any attempt to call the i2c, c2i or unverified c2i entries
-  handler->set_entry_points(CAST_FROM_FN_PTR(address,zero_null_code_stub),
-                            CAST_FROM_FN_PTR(address,zero_null_code_stub),
-                            CAST_FROM_FN_PTR(address,zero_null_code_stub),
->>>>>>> 02fe095d
                             nullptr);
 }
 
