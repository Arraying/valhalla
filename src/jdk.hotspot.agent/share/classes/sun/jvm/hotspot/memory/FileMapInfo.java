--- conflicted
+++ resolved
@@ -113,29 +113,19 @@
   }
 
   private static void populateMetadataTypeArray(TypeDataBase db) {
-<<<<<<< HEAD
-    metadataTypeArray = new Type[10];
-=======
-    metadataTypeArray = new Type[9];
->>>>>>> c1040897
+    metadataTypeArray = new Type[11];
 
     metadataTypeArray[0] = db.lookupType("ConstantPool");
     metadataTypeArray[1] = db.lookupType("InstanceKlass");
     metadataTypeArray[2] = db.lookupType("InstanceClassLoaderKlass");
     metadataTypeArray[3] = db.lookupType("InstanceMirrorKlass");
     metadataTypeArray[4] = db.lookupType("InstanceRefKlass");
-<<<<<<< HEAD
-    metadataTypeArray[5] = db.lookupType("Method");
-    metadataTypeArray[6] = db.lookupType("ObjArrayKlass");
-    metadataTypeArray[7] = db.lookupType("TypeArrayKlass");
-    metadataTypeArray[8] = db.lookupType("FlatArrayKlass");
-    metadataTypeArray[9] = db.lookupType("InlineKlass");
-=======
     metadataTypeArray[5] = db.lookupType("InstanceStackChunkKlass");
     metadataTypeArray[6] = db.lookupType("Method");
     metadataTypeArray[7] = db.lookupType("ObjArrayKlass");
     metadataTypeArray[8] = db.lookupType("TypeArrayKlass");
->>>>>>> c1040897
+    metadataTypeArray[9] = db.lookupType("FlatArrayKlass");
+    metadataTypeArray[10] = db.lookupType("InlineKlass");
   }
 
   public FileMapHeader getHeader() {
