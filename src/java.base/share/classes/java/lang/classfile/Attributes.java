/*
 * Copyright (c) 2022, 2025, Oracle and/or its affiliates. All rights reserved.
 * DO NOT ALTER OR REMOVE COPYRIGHT NOTICES OR THIS FILE HEADER.
 *
 * This code is free software; you can redistribute it and/or modify it
 * under the terms of the GNU General Public License version 2 only, as
 * published by the Free Software Foundation.  Oracle designates this
 * particular file as subject to the "Classpath" exception as provided
 * by Oracle in the LICENSE file that accompanied this code.
 *
 * This code is distributed in the hope that it will be useful, but WITHOUT
 * ANY WARRANTY; without even the implied warranty of MERCHANTABILITY or
 * FITNESS FOR A PARTICULAR PURPOSE.  See the GNU General Public License
 * version 2 for more details (a copy is included in the LICENSE file that
 * accompanied this code).
 *
 * You should have received a copy of the GNU General Public License version
 * 2 along with this work; if not, write to the Free Software Foundation,
 * Inc., 51 Franklin St, Fifth Floor, Boston, MA 02110-1301 USA.
 *
 * Please contact Oracle, 500 Oracle Parkway, Redwood Shores, CA 94065 USA
 * or visit www.oracle.com if you need additional information or have any
 * questions.
 */
package java.lang.classfile;

import java.lang.classfile.AttributeMapper.AttributeStability;
import java.lang.classfile.attribute.*;

import jdk.internal.classfile.impl.AbstractAttributeMapper.*;

/**
 * Attribute mappers for predefined (JVMS {@jvms 4.7}) and JDK-specific
 * nonstandard attributes.
 * <p>
<<<<<<< HEAD
 * Unless otherwise specified, mappers returned by each method
 * do not permit multiple attribute instances in a given location.
 * <p>
 * The most stable {@link AttributeStability#STATELESS STATELESS} mappers are:
 * <ul>
 * <li>{@link #deprecated()}
 * <li>{@link #moduleResolution()}
 * <li>{@link #sourceDebugExtension()}
 * <li>{@link #synthetic()}
 * </ul>
 *
 * The mappers with {@link AttributeStability#CP_REFS CP_REFS} stability are:
 * <ul>
 * <li>{@link #annotationDefault()}
 * <li>{@link #bootstrapMethods()}
 * <li>{@link #code()}
 * <li>{@link #compilationId()}
 * <li>{@link #constantValue()}
 * <li>{@link #enclosingMethod()}
 * <li>{@link #exceptions()}
 * <li>{@link #innerClasses()}
 * <li>{@link #loadableDescriptors()}
 * <li>{@link #methodParameters()}
 * <li>{@link #module()}
 * <li>{@link #moduleHashes()}
 * <li>{@link #moduleMainClass()}
 * <li>{@link #modulePackages()}
 * <li>{@link #moduleTarget()}
 * <li>{@link #nestHost()}
 * <li>{@link #nestMembers()}
 * <li>{@link #permittedSubclasses()}
 * <li>{@link #record()}
 * <li>{@link #runtimeInvisibleAnnotations()}
 * <li>{@link #runtimeInvisibleParameterAnnotations()}
 * <li>{@link #runtimeVisibleAnnotations()}
 * <li>{@link #runtimeVisibleParameterAnnotations()}
 * <li>{@link #signature()}
 * <li>{@link #sourceFile()}
 * <li>{@link #sourceId()}
 * </ul>
 *
 * The mappers with {@link AttributeStability#LABELS LABELS} stability are:
=======
 * Unless otherwise specified, each mapper returned by methods in this class:
>>>>>>> 9c430c92
 * <ul>
 * <li>is predefined in the JVMS instead of JDK-specific;
 * <li>does not permit {@linkplain AttributeMapper#allowMultiple() multiple
 * attribute instances} in the same structure;
 * <li>the attribute has a {@linkplain AttributeMapper#stability() data
 * dependency} on the {@linkplain AttributeStability#CP_REFS constant pool}.
 * </ul>
 *
 * @see AttributeMapper
 * @see java.lang.classfile.attribute
 * @since 24
 */
public final class Attributes {

    /** AnnotationDefault */
    public static final String NAME_ANNOTATION_DEFAULT = "AnnotationDefault";

    /** BootstrapMethods */
    public static final String NAME_BOOTSTRAP_METHODS = "BootstrapMethods";

    /** CharacterRangeTable */
    public static final String NAME_CHARACTER_RANGE_TABLE = "CharacterRangeTable";

    /** Code */
    public static final String NAME_CODE = "Code";

    /** CompilationID */
    public static final String NAME_COMPILATION_ID = "CompilationID";

    /** ConstantValue */
    public static final String NAME_CONSTANT_VALUE = "ConstantValue";

    /** Deprecated */
    public static final String NAME_DEPRECATED = "Deprecated";

    /** EnclosingMethod */
    public static final String NAME_ENCLOSING_METHOD = "EnclosingMethod";

    /** Exceptions */
    public static final String NAME_EXCEPTIONS = "Exceptions";

    /** InnerClasses */
    public static final String NAME_INNER_CLASSES = "InnerClasses";

    /** LineNumberTable */
    public static final String NAME_LINE_NUMBER_TABLE = "LineNumberTable";

    /** LoadableDescriptors */
    public static final String NAME_LOADABLE_DESCRIPTORS = "LoadableDescriptors";

    /** LocalVariableTable */
    public static final String NAME_LOCAL_VARIABLE_TABLE = "LocalVariableTable";

    /** LocalVariableTypeTable */
    public static final String NAME_LOCAL_VARIABLE_TYPE_TABLE = "LocalVariableTypeTable";

    /** MethodParameters */
    public static final String NAME_METHOD_PARAMETERS = "MethodParameters";

    /** Module */
    public static final String NAME_MODULE = "Module";

    /** ModuleHashes */
    public static final String NAME_MODULE_HASHES = "ModuleHashes";

    /** ModuleMainClass */
    public static final String NAME_MODULE_MAIN_CLASS = "ModuleMainClass";

    /** ModulePackages */
    public static final String NAME_MODULE_PACKAGES = "ModulePackages";

    /** ModuleResolution */
    public static final String NAME_MODULE_RESOLUTION = "ModuleResolution";

    /** ModuleTarget */
    public static final String NAME_MODULE_TARGET = "ModuleTarget";

    /** NestHost */
    public static final String NAME_NEST_HOST = "NestHost";

    /** NestMembers */
    public static final String NAME_NEST_MEMBERS = "NestMembers";

    /** PermittedSubclasses */
    public static final String NAME_PERMITTED_SUBCLASSES = "PermittedSubclasses";

    /** Record */
    public static final String NAME_RECORD = "Record";

    /** RuntimeInvisibleAnnotations */
    public static final String NAME_RUNTIME_INVISIBLE_ANNOTATIONS = "RuntimeInvisibleAnnotations";

    /** RuntimeInvisibleParameterAnnotations */
    public static final String NAME_RUNTIME_INVISIBLE_PARAMETER_ANNOTATIONS = "RuntimeInvisibleParameterAnnotations";

    /** RuntimeInvisibleTypeAnnotations */
    public static final String NAME_RUNTIME_INVISIBLE_TYPE_ANNOTATIONS = "RuntimeInvisibleTypeAnnotations";

    /** RuntimeVisibleAnnotations */
    public static final String NAME_RUNTIME_VISIBLE_ANNOTATIONS = "RuntimeVisibleAnnotations";

    /** RuntimeVisibleParameterAnnotations */
    public static final String NAME_RUNTIME_VISIBLE_PARAMETER_ANNOTATIONS = "RuntimeVisibleParameterAnnotations";

    /** RuntimeVisibleTypeAnnotations */
    public static final String NAME_RUNTIME_VISIBLE_TYPE_ANNOTATIONS = "RuntimeVisibleTypeAnnotations";

    /** Signature */
    public static final String NAME_SIGNATURE = "Signature";

    /** SourceDebugExtension */
    public static final String NAME_SOURCE_DEBUG_EXTENSION = "SourceDebugExtension";

    /** SourceFile */
    public static final String NAME_SOURCE_FILE = "SourceFile";

    /** SourceID */
    public static final String NAME_SOURCE_ID = "SourceID";

    /** StackMapTable */
    public static final String NAME_STACK_MAP_TABLE = "StackMapTable";

    /** Synthetic */
    public static final String NAME_SYNTHETIC = "Synthetic";

    private Attributes() {
    }

    /**
     * {@return the mapper for the {@code AnnotationDefault} attribute}
     */
    public static AttributeMapper<AnnotationDefaultAttribute> annotationDefault() {
        return AnnotationDefaultMapper.INSTANCE;
    }

    /**
     * {@return the mapper for the {@code BootstrapMethods} attribute}
     */
    public static AttributeMapper<BootstrapMethodsAttribute> bootstrapMethods() {
        return BootstrapMethodsMapper.INSTANCE;
    }

    /**
     * {@return the mapper for the {@code CharacterRangeTable} attribute}
     * This is a JDK-specific attribute.
     * The mapper permits multiple instances in a {@code Code} attribute, but this
     * attribute should be only emitted once.
     * This has a data dependency on {@linkplain AttributeStability#LABELS labels}.
     */
    public static AttributeMapper<CharacterRangeTableAttribute> characterRangeTable() {
        return CharacterRangeTableMapper.INSTANCE;
    }

    /**
     * {@return the mapper for the {@code Code} attribute}
     */
    public static AttributeMapper<CodeAttribute> code() {
        return CodeMapper.INSTANCE;
    }

    /**
     * {@return the mapper for the {@code CompilationID} attribute}
     * This is a JDK-specific attribute.
     */
    public static AttributeMapper<CompilationIDAttribute> compilationId() {
        return CompilationIDMapper.INSTANCE;
    }

    /**
     * {@return the mapper for the {@code ConstantValue} attribute}
     */
    public static AttributeMapper<ConstantValueAttribute> constantValue() {
        return ConstantValueMapper.INSTANCE;
    }

    /**
     * {@return the mapper for the {@code Deprecated} attribute}
     * The mapper permits multiple instances in a given location.
     * This has {@linkplain AttributeStability#STATELESS no data dependency}.
     */
    public static AttributeMapper<DeprecatedAttribute> deprecated() {
        return DeprecatedMapper.INSTANCE;
    }

    /**
     * {@return the mapper for the {@code EnclosingMethod} attribute}
     */
    public static AttributeMapper<EnclosingMethodAttribute> enclosingMethod() {
        return EnclosingMethodMapper.INSTANCE;
    }

    /**
     * {@return the mapper for the {@code Exceptions} attribute}
     */
    public static AttributeMapper<ExceptionsAttribute> exceptions() {
        return ExceptionsMapper.INSTANCE;
    }

    /**
     * {@return the mapper for the {@code InnerClasses} attribute}
     */
    public static AttributeMapper<InnerClassesAttribute> innerClasses() {
        return InnerClassesMapper.INSTANCE;
    }

    /**
     * {@return the mapper for the {@code LineNumberTable} attribute}
     * The mapper permits multiple instances in a {@code Code} attribute.
     * This has a data dependency on {@linkplain AttributeStability#LABELS labels}.
     */
    public static AttributeMapper<LineNumberTableAttribute> lineNumberTable() {
        return LineNumberTableMapper.INSTANCE;
    }

    /**
<<<<<<< HEAD
     * {@return Attribute mapper for the {@code LoadableDescriptors} attribute}
     * @since 23
     */
    public static AttributeMapper<LoadableDescriptorsAttribute> loadableDescriptors() {
        return LoadableDescriptorsMapper.INSTANCE;
    }

    /**
     * {@return Attribute mapper for the {@code LocalVariableTable} attribute}
     * The mapper permits multiple instances in a given location.
=======
     * {@return the mapper for the {@code LocalVariableTable} attribute}
     * The mapper permits multiple instances in a {@code Code} attribute.
     * This has a data dependency on {@linkplain AttributeStability#LABELS labels}.
>>>>>>> 9c430c92
     */
    public static AttributeMapper<LocalVariableTableAttribute> localVariableTable() {
        return LocalVariableTableMapper.INSTANCE;
    }

    /**
     * {@return the mapper for the {@code LocalVariableTypeTable} attribute}
     * The mapper permits multiple instances in a given location.
     * This has a data dependency on {@linkplain AttributeStability#LABELS labels}.
     */
    public static AttributeMapper<LocalVariableTypeTableAttribute> localVariableTypeTable() {
        return LocalVariableTypeTableMapper.INSTANCE;
    }

    /**
     * {@return the mapper for the {@code MethodParameters} attribute}
     */
    public static AttributeMapper<MethodParametersAttribute> methodParameters() {
        return MethodParametersMapper.INSTANCE;
    }

    /**
     * {@return the mapper for the {@code Module} attribute}
     */
    public static AttributeMapper<ModuleAttribute> module() {
        return ModuleMapper.INSTANCE;
    }

    /**
     * {@return the mapper for the {@code ModuleHashes} attribute}
     * This is a JDK-specific attribute.
     */
    public static AttributeMapper<ModuleHashesAttribute> moduleHashes() {
        return ModuleHashesMapper.INSTANCE;
    }

    /**
     * {@return the mapper for the {@code ModuleMainClass} attribute}
     */
    public static AttributeMapper<ModuleMainClassAttribute> moduleMainClass() {
        return ModuleMainClassMapper.INSTANCE;
    }

    /**
     * {@return the mapper for the {@code ModulePackages} attribute}
     */
    public static AttributeMapper<ModulePackagesAttribute> modulePackages() {
        return ModulePackagesMapper.INSTANCE;
    }

    /**
     * {@return the mapper for the {@code ModuleResolution} attribute}
     * This is a JDK-specific attribute.
     * This has {@linkplain AttributeStability#STATELESS no data dependency}.
     */
    public static AttributeMapper<ModuleResolutionAttribute> moduleResolution() {
        return ModuleResolutionMapper.INSTANCE;
    }

    /**
     * {@return the mapper for the {@code ModuleTarget} attribute}
     * This is a JDK-specific attribute.
     */
    public static AttributeMapper<ModuleTargetAttribute> moduleTarget() {
        return ModuleTargetMapper.INSTANCE;
    }

    /**
     * {@return the mapper for the {@code NestHost} attribute}
     */
    public static AttributeMapper<NestHostAttribute> nestHost() {
        return NestHostMapper.INSTANCE;
    }

    /**
     * {@return the mapper for the {@code NestMembers} attribute}
     */
    public static AttributeMapper<NestMembersAttribute> nestMembers() {
        return NestMembersMapper.INSTANCE;
    }

    /**
     * {@return the mapper for the {@code PermittedSubclasses} attribute}
     */
    public static AttributeMapper<PermittedSubclassesAttribute> permittedSubclasses() {
        return PermittedSubclassesMapper.INSTANCE;
    }

    /**
     * {@return the mapper for the {@code Record} attribute}
     */
    public static AttributeMapper<RecordAttribute> record() {
        return RecordMapper.INSTANCE;
    }

    /**
     * {@return the mapper for the {@code RuntimeInvisibleAnnotations} attribute}
     */
    public static AttributeMapper<RuntimeInvisibleAnnotationsAttribute> runtimeInvisibleAnnotations() {
        return RuntimeInvisibleAnnotationsMapper.INSTANCE;
    }

    /**
     * {@return the mapper for the {@code RuntimeInvisibleParameterAnnotations} attribute}
     */
    public static AttributeMapper<RuntimeInvisibleParameterAnnotationsAttribute> runtimeInvisibleParameterAnnotations() {
        return RuntimeInvisibleParameterAnnotationsMapper.INSTANCE;
    }

    /**
     * {@return the mapper for the {@code RuntimeInvisibleTypeAnnotations} attribute}
     * This has a data dependency on {@linkplain AttributeStability#UNSTABLE
     * arbitrary indices} in the {@code class} file format.
     */
    public static AttributeMapper<RuntimeInvisibleTypeAnnotationsAttribute> runtimeInvisibleTypeAnnotations() {
        return RuntimeInvisibleTypeAnnotationsMapper.INSTANCE;
    }

    /**
     * {@return the mapper for the {@code RuntimeVisibleAnnotations} attribute}
     */
    public static AttributeMapper<RuntimeVisibleAnnotationsAttribute> runtimeVisibleAnnotations() {
        return RuntimeVisibleAnnotationsMapper.INSTANCE;
    }

    /**
     * {@return the mapper for the {@code RuntimeVisibleParameterAnnotations} attribute}
     */
    public static AttributeMapper<RuntimeVisibleParameterAnnotationsAttribute> runtimeVisibleParameterAnnotations() {
        return RuntimeVisibleParameterAnnotationsMapper.INSTANCE;
    }

    /**
     * {@return the mapper for the {@code RuntimeVisibleTypeAnnotations} attribute}
     * This has a data dependency on {@linkplain AttributeStability#UNSTABLE
     * arbitrary indices} in the {@code class} file format.
     */
    public static AttributeMapper<RuntimeVisibleTypeAnnotationsAttribute> runtimeVisibleTypeAnnotations() {
        return RuntimeVisibleTypeAnnotationsMapper.INSTANCE;
    }

    /**
     * {@return the mapper for the {@code Signature} attribute}
     */
    public static AttributeMapper<SignatureAttribute> signature() {
        return SignatureMapper.INSTANCE;
    }

    /**
     * {@return the mapper for the {@code SourceDebugExtension} attribute}
     * This has {@linkplain AttributeStability#STATELESS no data dependency}.
     */
    public static AttributeMapper<SourceDebugExtensionAttribute> sourceDebugExtension() {
        return SourceDebugExtensionMapper.INSTANCE;
    }

    /**
     * {@return the mapper for the {@code SourceFile} attribute}
     */
    public static AttributeMapper<SourceFileAttribute> sourceFile() {
        return SourceFileMapper.INSTANCE;
    }

    /**
     * {@return the mapper for the {@code SourceID} attribute}
     * This is a JDK-specific attribute.
     */
    public static AttributeMapper<SourceIDAttribute> sourceId() {
        return SourceIDMapper.INSTANCE;
    }

    /**
     * {@return the mapper for the {@code StackMapTable} attribute}
     * This has a data dependency on {@linkplain AttributeStability#LABELS labels}.
     */
    public static AttributeMapper<StackMapTableAttribute> stackMapTable() {
        return StackMapTableMapper.INSTANCE;
    }

    /**
     * {@return the mapper for the {@code Synthetic} attribute}
     * The mapper permits multiple instances in a given location.
     * This has {@linkplain AttributeStability#STATELESS no data dependency}.
     */
    public static AttributeMapper<SyntheticAttribute> synthetic() {
        return SyntheticMapper.INSTANCE;
    }
}<|MERGE_RESOLUTION|>--- conflicted
+++ resolved
@@ -33,52 +33,7 @@
  * Attribute mappers for predefined (JVMS {@jvms 4.7}) and JDK-specific
  * nonstandard attributes.
  * <p>
-<<<<<<< HEAD
- * Unless otherwise specified, mappers returned by each method
- * do not permit multiple attribute instances in a given location.
- * <p>
- * The most stable {@link AttributeStability#STATELESS STATELESS} mappers are:
- * <ul>
- * <li>{@link #deprecated()}
- * <li>{@link #moduleResolution()}
- * <li>{@link #sourceDebugExtension()}
- * <li>{@link #synthetic()}
- * </ul>
- *
- * The mappers with {@link AttributeStability#CP_REFS CP_REFS} stability are:
- * <ul>
- * <li>{@link #annotationDefault()}
- * <li>{@link #bootstrapMethods()}
- * <li>{@link #code()}
- * <li>{@link #compilationId()}
- * <li>{@link #constantValue()}
- * <li>{@link #enclosingMethod()}
- * <li>{@link #exceptions()}
- * <li>{@link #innerClasses()}
- * <li>{@link #loadableDescriptors()}
- * <li>{@link #methodParameters()}
- * <li>{@link #module()}
- * <li>{@link #moduleHashes()}
- * <li>{@link #moduleMainClass()}
- * <li>{@link #modulePackages()}
- * <li>{@link #moduleTarget()}
- * <li>{@link #nestHost()}
- * <li>{@link #nestMembers()}
- * <li>{@link #permittedSubclasses()}
- * <li>{@link #record()}
- * <li>{@link #runtimeInvisibleAnnotations()}
- * <li>{@link #runtimeInvisibleParameterAnnotations()}
- * <li>{@link #runtimeVisibleAnnotations()}
- * <li>{@link #runtimeVisibleParameterAnnotations()}
- * <li>{@link #signature()}
- * <li>{@link #sourceFile()}
- * <li>{@link #sourceId()}
- * </ul>
- *
- * The mappers with {@link AttributeStability#LABELS LABELS} stability are:
-=======
  * Unless otherwise specified, each mapper returned by methods in this class:
->>>>>>> 9c430c92
  * <ul>
  * <li>is predefined in the JVMS instead of JDK-specific;
  * <li>does not permit {@linkplain AttributeMapper#allowMultiple() multiple
@@ -294,7 +249,6 @@
     }
 
     /**
-<<<<<<< HEAD
      * {@return Attribute mapper for the {@code LoadableDescriptors} attribute}
      * @since 23
      */
@@ -303,13 +257,9 @@
     }
 
     /**
-     * {@return Attribute mapper for the {@code LocalVariableTable} attribute}
-     * The mapper permits multiple instances in a given location.
-=======
      * {@return the mapper for the {@code LocalVariableTable} attribute}
      * The mapper permits multiple instances in a {@code Code} attribute.
      * This has a data dependency on {@linkplain AttributeStability#LABELS labels}.
->>>>>>> 9c430c92
      */
     public static AttributeMapper<LocalVariableTableAttribute> localVariableTable() {
         return LocalVariableTableMapper.INSTANCE;
