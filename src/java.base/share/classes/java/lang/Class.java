--- conflicted
+++ resolved
@@ -26,12 +26,9 @@
 package java.lang;
 
 import java.lang.annotation.Annotation;
-<<<<<<< HEAD
-import java.lang.invoke.MethodHandles;
-=======
 import java.lang.constant.ClassDesc;
 import java.lang.invoke.TypeDescriptor;
->>>>>>> 595fcb59
+import java.lang.invoke.MethodHandles;
 import java.lang.module.ModuleReader;
 import java.lang.ref.SoftReference;
 import java.io.IOException;
@@ -4073,7 +4070,70 @@
     }
 
     /**
-<<<<<<< HEAD
+     * Returns the type descriptor string for this class.
+     * <p>
+     * Note that this is not a strict inverse of {@link #forName};
+     * distinct classes which share a common name but have different class loaders
+     * will have identical descriptor strings.
+     *
+     * @return the type descriptor representation
+     * @jvms 4.3.2 Field Descriptors
+     * @since 12
+     */
+    @Override
+    public String descriptorString() {
+        if (isPrimitive())
+            return Wrapper.forPrimitiveType(this).basicTypeString();
+        else if (isArray()) {
+            return "[" + componentType.descriptorString();
+        }
+        else {
+            return "L" + getName().replace('.', '/') + ";";
+        }
+    }
+
+    /**
+     * Returns the component type of this {@code Class}, if it describes
+     * an array type, or {@code null} otherwise.
+     *
+     * @implSpec
+     * Equivalent to {@link Class#getComponentType()}.
+     *
+     * @return a {@code Class} describing the component type, or {@code null}
+     * if this {@code Class} does not describe an array type
+     * @since 12
+     */
+    @Override
+    public Class<?> componentType() {
+        return isArray() ? componentType : null;
+    }
+
+    /**
+     * Returns a {@code Class} for an array type whose component type
+     * is described by this {@linkplain Class}.
+     *
+     * @return a {@code Class} describing the array type
+     * @since 12
+     */
+    @Override
+    public Class<?> arrayType() {
+        return Array.newInstance(this, 0).getClass();
+    }
+
+    /**
+     * Returns a nominal descriptor for this instance, if one can be
+     * constructed, or an empty {@link Optional} if one cannot be.
+     *
+     * @return An {@link Optional} containing the resulting nominal descriptor,
+     * or an empty {@link Optional} if one cannot be constructed.
+     * @since 12
+     */
+    @Override
+    public Optional<ClassDesc> describeConstable() {
+        return Optional.of(ClassDesc.ofDescriptor(descriptorString()));
+   }
+
+    /**
      * Returns {@code true} if this class is hidden from being referenced
      * by other classes; otherwise, {@code false}.
      *
@@ -4108,68 +4168,5 @@
      */
     private boolean isVMAnonymousClass() {
         return getName().indexOf('/') > -1;
-=======
-     * Returns the type descriptor string for this class.
-     * <p>
-     * Note that this is not a strict inverse of {@link #forName};
-     * distinct classes which share a common name but have different class loaders
-     * will have identical descriptor strings.
-     *
-     * @return the type descriptor representation
-     * @jvms 4.3.2 Field Descriptors
-     * @since 12
-     */
-    @Override
-    public String descriptorString() {
-        if (isPrimitive())
-            return Wrapper.forPrimitiveType(this).basicTypeString();
-        else if (isArray()) {
-            return "[" + componentType.descriptorString();
-        }
-        else {
-            return "L" + getName().replace('.', '/') + ";";
-        }
-    }
-
-    /**
-     * Returns the component type of this {@code Class}, if it describes
-     * an array type, or {@code null} otherwise.
-     *
-     * @implSpec
-     * Equivalent to {@link Class#getComponentType()}.
-     *
-     * @return a {@code Class} describing the component type, or {@code null}
-     * if this {@code Class} does not describe an array type
-     * @since 12
-     */
-    @Override
-    public Class<?> componentType() {
-        return isArray() ? componentType : null;
-    }
-
-    /**
-     * Returns a {@code Class} for an array type whose component type
-     * is described by this {@linkplain Class}.
-     *
-     * @return a {@code Class} describing the array type
-     * @since 12
-     */
-    @Override
-    public Class<?> arrayType() {
-        return Array.newInstance(this, 0).getClass();
-    }
-
-    /**
-     * Returns a nominal descriptor for this instance, if one can be
-     * constructed, or an empty {@link Optional} if one cannot be.
-     *
-     * @return An {@link Optional} containing the resulting nominal descriptor,
-     * or an empty {@link Optional} if one cannot be constructed.
-     * @since 12
-     */
-    @Override
-    public Optional<ClassDesc> describeConstable() {
-        return Optional.of(ClassDesc.ofDescriptor(descriptorString()));
->>>>>>> 595fcb59
     }
 }