--- conflicted
+++ resolved
@@ -39,10 +39,6 @@
  * {@jvms 4.1}, {@jvms 4.4}, {@jvms 4.5}, and {@jvms 4.7} of
  * <cite>The Java Virtual Machine Specification</cite>.
  *
-<<<<<<< HEAD
- * @see Class#accessFlags()
- * @see Member#accessFlags()
-=======
  * @apiNote
  * Not all modifiers that are syntactic Java language modifiers are
  * represented in this class, only those modifiers that <em>also</em>
@@ -52,7 +48,6 @@
  * (JLS {@jls 8.1.1.2}) and interface (JLS {@jls 9.1.1.4}) modifiers
  * are <em>not</em> represented in this class.
  *
->>>>>>> ff8cc268
  * @see Class#getModifiers()
  * @see Member#getModifiers()
  *
