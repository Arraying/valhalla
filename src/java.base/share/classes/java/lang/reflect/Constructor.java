/*
 * Copyright (c) 1996, 2018, Oracle and/or its affiliates. All rights reserved.
 * DO NOT ALTER OR REMOVE COPYRIGHT NOTICES OR THIS FILE HEADER.
 *
 * This code is free software; you can redistribute it and/or modify it
 * under the terms of the GNU General Public License version 2 only, as
 * published by the Free Software Foundation.  Oracle designates this
 * particular file as subject to the "Classpath" exception as provided
 * by Oracle in the LICENSE file that accompanied this code.
 *
 * This code is distributed in the hope that it will be useful, but WITHOUT
 * ANY WARRANTY; without even the implied warranty of MERCHANTABILITY or
 * FITNESS FOR A PARTICULAR PURPOSE.  See the GNU General Public License
 * version 2 for more details (a copy is included in the LICENSE file that
 * accompanied this code).
 *
 * You should have received a copy of the GNU General Public License version
 * 2 along with this work; if not, write to the Free Software Foundation,
 * Inc., 51 Franklin St, Fifth Floor, Boston, MA 02110-1301 USA.
 *
 * Please contact Oracle, 500 Oracle Parkway, Redwood Shores, CA 94065 USA
 * or visit www.oracle.com if you need additional information or have any
 * questions.
 */

package java.lang.reflect;

import jdk.internal.access.SharedSecrets;
import jdk.internal.reflect.CallerSensitive;
import jdk.internal.reflect.ConstructorAccessor;
import jdk.internal.reflect.Reflection;
import jdk.internal.vm.annotation.ForceInline;
import sun.reflect.annotation.TypeAnnotation;
import sun.reflect.annotation.TypeAnnotationParser;
import sun.reflect.generics.repository.ConstructorRepository;
import sun.reflect.generics.factory.CoreReflectionFactory;
import sun.reflect.generics.factory.GenericsFactory;
import sun.reflect.generics.scope.ConstructorScope;
import java.lang.annotation.Annotation;
import java.lang.annotation.AnnotationFormatError;
import java.util.StringJoiner;

/**
 * {@code Constructor} provides information about, and access to, a single
 * constructor for a class.
 *
 * <p>{@code Constructor} permits widening conversions to occur when matching the
 * actual parameters to newInstance() with the underlying
 * constructor's formal parameters, but throws an
 * {@code IllegalArgumentException} if a narrowing conversion would occur.
 *
 * @param <T> the class in which the constructor is declared
 *
 * @see Member
 * @see java.lang.Class
 * @see java.lang.Class#getConstructors()
 * @see java.lang.Class#getConstructor(Class[])
 * @see java.lang.Class#getDeclaredConstructors()
 *
 * @author      Kenneth Russell
 * @author      Nakul Saraiya
 * @since 1.1
 */
public final class Constructor<T> extends Executable {
    private Class<T>            clazz;
    private int                 slot;
    private Class<?>[]          parameterTypes;
    private Class<?>[]          exceptionTypes;
    private int                 modifiers;
    // Generics and annotations support
    private transient String    signature;
    // generic info repository; lazily initialized
    private transient ConstructorRepository genericInfo;
    private byte[]              annotations;
    private byte[]              parameterAnnotations;

    // Generics infrastructure
    // Accessor for factory
    private GenericsFactory getFactory() {
        // create scope and factory
        return CoreReflectionFactory.make(this, ConstructorScope.make(this));
    }

    // Accessor for generic info repository
    @Override
    ConstructorRepository getGenericInfo() {
        // lazily initialize repository if necessary
        if (genericInfo == null) {
            // create and cache generic info repository
            genericInfo =
                ConstructorRepository.make(getSignature(),
                                           getFactory());
        }
        return genericInfo; //return cached repository
    }

    private volatile ConstructorAccessor constructorAccessor;
    // For sharing of ConstructorAccessors. This branching structure
    // is currently only two levels deep (i.e., one root Constructor
    // and potentially many Constructor objects pointing to it.)
    //
    // If this branching structure would ever contain cycles, deadlocks can
    // occur in annotation code.
    private Constructor<T>      root;

    @Override
    Constructor<T> getRoot() {
        return root;
    }

    /**
     * Package-private constructor used by ReflectAccess to enable
     * instantiation of these objects in Java code from the java.lang
     * package via sun.reflect.LangReflectAccess.
     */
    Constructor(Class<T> declaringClass,
                Class<?>[] parameterTypes,
                Class<?>[] checkedExceptions,
                int modifiers,
                int slot,
                String signature,
                byte[] annotations,
                byte[] parameterAnnotations) {
        this.clazz = declaringClass;
        this.parameterTypes = parameterTypes;
        this.exceptionTypes = checkedExceptions;
        this.modifiers = modifiers;
        this.slot = slot;
        this.signature = signature;
        this.annotations = annotations;
        this.parameterAnnotations = parameterAnnotations;
    }

    /**
     * Package-private routine (exposed to java.lang.Class via
     * ReflectAccess) which returns a copy of this Constructor. The copy's
     * "root" field points to this Constructor.
     */
    Constructor<T> copy() {
        // This routine enables sharing of ConstructorAccessor objects
        // among Constructor objects which refer to the same underlying
        // method in the VM. (All of this contortion is only necessary
        // because of the "accessibility" bit in AccessibleObject,
        // which implicitly requires that new java.lang.reflect
        // objects be fabricated for each reflective call on Class
        // objects.)
        if (this.root != null)
            throw new IllegalArgumentException("Can not copy a non-root Constructor");

        Constructor<T> res = new Constructor<>(clazz,
                                               parameterTypes,
                                               exceptionTypes, modifiers, slot,
                                               signature,
                                               annotations,
                                               parameterAnnotations);
        res.root = this;
        // Might as well eagerly propagate this if already present
        res.constructorAccessor = constructorAccessor;
        return res;
    }

    /**
     * {@inheritDoc}
     *
     * <p> A {@code SecurityException} is also thrown if this object is a
     * {@code Constructor} object for the class {@code Class} and {@code flag}
     * is true. </p>
     *
     * @param flag {@inheritDoc}
     *
     * @throws InaccessibleObjectException {@inheritDoc}
     * @throws SecurityException if the request is denied by the security manager
     *         or this is a constructor for {@code java.lang.Class}
     *
     * @spec JPMS
     */
    @Override
    @CallerSensitive
    public void setAccessible(boolean flag) {
        AccessibleObject.checkPermission();

        if (flag) {
            if (clazz.isValue()) {
                throw new InaccessibleObjectException(
                    "Unable to make a value class constructor \"" + this + "\" accessible");
            }
            checkCanSetAccessible(Reflection.getCallerClass());
        }
        setAccessible0(flag);
    }

    @Override
    void checkCanSetAccessible(Class<?> caller) {
        checkCanSetAccessible(caller, clazz);
        if (clazz == Class.class) {
            // can we change this to InaccessibleObjectException?
            throw new SecurityException("Cannot make a java.lang.Class"
                                        + " constructor accessible");
        }
    }

    @Override
    boolean hasGenericInformation() {
        return (getSignature() != null);
    }

    @Override
    byte[] getAnnotationBytes() {
        return annotations;
    }

    /**
     * Returns the {@code Class} object representing
     * {@linkplain Class#asBoxType() the box type} of the class that
     * declares the constructor represented by this object.
     */
    @Override
    public Class<T> getDeclaringClass() {
        return clazz;
    }

    /**
     * Returns the name of this constructor, as a string.  This is
     * the binary name of the constructor's declaring class.
     */
    @Override
    public String getName() {
        return getDeclaringClass().getName();
    }

    /**
     * {@inheritDoc}
     */
    @Override
    public int getModifiers() {
        return modifiers;
    }

    /**
     * {@inheritDoc}
     * @throws GenericSignatureFormatError {@inheritDoc}
     * @since 1.5
     */
    @Override
    @SuppressWarnings({"rawtypes", "unchecked"})
    public TypeVariable<Constructor<T>>[] getTypeParameters() {
      if (getSignature() != null) {
        return (TypeVariable<Constructor<T>>[])getGenericInfo().getTypeParameters();
      } else
          return (TypeVariable<Constructor<T>>[])new TypeVariable[0];
    }


    @Override
    Class<?>[] getSharedParameterTypes() {
        return parameterTypes;
    }

    @Override
    Class<?>[] getSharedExceptionTypes() {
        return exceptionTypes;
    }

    /**
     * {@inheritDoc}
     */
    @Override
    public Class<?>[] getParameterTypes() {
        return parameterTypes.clone();
    }

    /**
     * {@inheritDoc}
     * @since 1.8
     */
    public int getParameterCount() { return parameterTypes.length; }

    /**
     * {@inheritDoc}
     * @throws GenericSignatureFormatError {@inheritDoc}
     * @throws TypeNotPresentException {@inheritDoc}
     * @throws MalformedParameterizedTypeException {@inheritDoc}
     * @since 1.5
     */
    @Override
    public Type[] getGenericParameterTypes() {
        return super.getGenericParameterTypes();
    }

    /**
     * {@inheritDoc}
     */
    @Override
    public Class<?>[] getExceptionTypes() {
        return exceptionTypes.clone();
    }


    /**
     * {@inheritDoc}
     * @throws GenericSignatureFormatError {@inheritDoc}
     * @throws TypeNotPresentException {@inheritDoc}
     * @throws MalformedParameterizedTypeException {@inheritDoc}
     * @since 1.5
     */
    @Override
    public Type[] getGenericExceptionTypes() {
        return super.getGenericExceptionTypes();
    }

    /**
     * Compares this {@code Constructor} against the specified object.
     * Returns true if the objects are the same.  Two {@code Constructor} objects are
     * the same if they were declared by the same class and have the
     * same formal parameter types.
     */
    public boolean equals(Object obj) {
        if (obj != null && obj instanceof Constructor) {
            Constructor<?> other = (Constructor<?>)obj;
            if (getDeclaringClass() == other.getDeclaringClass()) {
                return equalParamTypes(parameterTypes, other.parameterTypes);
            }
        }
        return false;
    }

    /**
     * Returns a hashcode for this {@code Constructor}. The hashcode is
     * the same as the hashcode for the underlying constructor's
     * declaring class name.
     */
    public int hashCode() {
        return getDeclaringClass().getName().hashCode();
    }

    /**
     * Returns a string describing this {@code Constructor}.  The string is
     * formatted as the constructor access modifiers, if any,
     * followed by the fully-qualified name of the declaring class,
     * followed by a parenthesized, comma-separated list of the
     * constructor's formal parameter types.  For example:
     * <pre>{@code
     *    public java.util.Hashtable(int,float)
     * }</pre>
     *
     * <p>If the constructor is declared to throw exceptions, the
     * parameter list is followed by a space, followed by the word
     * "{@code throws}" followed by a comma-separated list of the
     * thrown exception types.
     *
     * <p>The only possible modifiers for constructors are the access
     * modifiers {@code public}, {@code protected} or
     * {@code private}.  Only one of these may appear, or none if the
     * constructor has default (package) access.
     *
     * @return a string describing this {@code Constructor}
     * @jls 8.8.3 Constructor Modifiers
     * @jls 8.9.2 Enum Body Declarations
     */
    public String toString() {
        return sharedToString(Modifier.constructorModifiers(),
                              false,
                              parameterTypes,
                              exceptionTypes);
    }

    @Override
    void specificToStringHeader(StringBuilder sb) {
        sb.append(getDeclaringClass().getTypeName());
    }

    @Override
    String toShortString() {
        StringBuilder sb = new StringBuilder("constructor ");
        sb.append(getDeclaringClass().getTypeName());
        sb.append('(');
        StringJoiner sj = new StringJoiner(",");
        for (Class<?> parameterType : getParameterTypes()) {
            sj.add(parameterType.getTypeName());
        }
        sb.append(sj);
        sb.append(')');
        return sb.toString();
    }

    /**
     * Returns a string describing this {@code Constructor},
     * including type parameters.  The string is formatted as the
     * constructor access modifiers, if any, followed by an
     * angle-bracketed comma separated list of the constructor's type
     * parameters, if any, including  informative bounds of the
     * type parameters, if any, followed by the fully-qualified name of the
     * declaring class, followed by a parenthesized, comma-separated
     * list of the constructor's generic formal parameter types.
     *
     * If this constructor was declared to take a variable number of
     * arguments, instead of denoting the last parameter as
     * "<code><i>Type</i>[]</code>", it is denoted as
     * "<code><i>Type</i>...</code>".
     *
     * A space is used to separate access modifiers from one another
     * and from the type parameters or class name.  If there are no
     * type parameters, the type parameter list is elided; if the type
     * parameter list is present, a space separates the list from the
     * class name.  If the constructor is declared to throw
     * exceptions, the parameter list is followed by a space, followed
     * by the word "{@code throws}" followed by a
     * comma-separated list of the generic thrown exception types.
     *
     * <p>The only possible modifiers for constructors are the access
     * modifiers {@code public}, {@code protected} or
     * {@code private}.  Only one of these may appear, or none if the
     * constructor has default (package) access.
     *
     * @return a string describing this {@code Constructor},
     * include type parameters
     *
     * @since 1.5
     * @jls 8.8.3 Constructor Modifiers
     * @jls 8.9.2 Enum Body Declarations
     */
    @Override
    public String toGenericString() {
        return sharedToGenericString(Modifier.constructorModifiers(), false);
    }

    @Override
    void specificToGenericStringHeader(StringBuilder sb) {
        specificToStringHeader(sb);
    }

    /**
     * Uses the constructor represented by this {@code Constructor} object to
     * create and initialize a new instance of the constructor's
     * declaring class, with the specified initialization parameters.
     * Individual parameters are automatically unwrapped to match
     * primitive formal parameters, and both primitive and reference
     * parameters are subject to method invocation conversions as necessary.
     *
     * <p>If the number of formal parameters required by the underlying constructor
     * is 0, the supplied {@code initargs} array may be of length 0 or null.
     *
     * <p>If the constructor's declaring class is an inner class in a
     * non-static context, the first argument to the constructor needs
     * to be the enclosing instance; see section 15.9.3 of
     * <cite>The Java&trade; Language Specification</cite>.
     *
     * <p>If the required access and argument checks succeed and the
     * instantiation will proceed, the constructor's declaring class
     * is initialized if it has not already been initialized.
     *
     * <p>If the constructor completes normally, returns the newly
     * created and initialized instance.
     *
     * @param initargs array of objects to be passed as arguments to
     * the constructor call; values of primitive types are wrapped in
     * a wrapper object of the appropriate type (e.g. a {@code float}
     * in a {@link java.lang.Float Float})
     *
     * @return a new object created by calling the constructor
     * this object represents
     *
     * @exception IllegalAccessException    if this {@code Constructor} object
     *              is enforcing Java language access control and the underlying
     *              constructor is inaccessible.
     * @exception IllegalArgumentException  if the number of actual
     *              and formal parameters differ; if an unwrapping
     *              conversion for primitive arguments fails; or if,
     *              after possible unwrapping, a parameter value
     *              cannot be converted to the corresponding formal
     *              parameter type by a method invocation conversion; if
     *              this constructor pertains to an enum type.
     * @exception InstantiationException    if the class that declares the
     *              underlying constructor represents an abstract class.
     * @exception InvocationTargetException if the underlying constructor
     *              throws an exception.
     * @exception ExceptionInInitializerError if the initialization provoked
     *              by this method fails.
     */
    @CallerSensitive
    @ForceInline // to ensure Reflection.getCallerClass optimization
    public T newInstance(Object ... initargs)
        throws InstantiationException, IllegalAccessException,
               IllegalArgumentException, InvocationTargetException
    {
<<<<<<< HEAD
        if (clazz.isValue()) {
            throw new IllegalAccessException(
                "cannot create new instance of value class " + clazz.getName());
        }

        if (!override) {
            Class<?> caller = Reflection.getCallerClass();
=======
        Class<?> caller = override ? null : Reflection.getCallerClass();
        return newInstanceWithCaller(initargs, !override, caller);
    }

    /* package-private */
    T newInstanceWithCaller(Object[] args, boolean checkAccess, Class<?> caller)
        throws InstantiationException, IllegalAccessException,
               InvocationTargetException
    {
        if (checkAccess)
>>>>>>> 17773c31
            checkAccess(caller, clazz, clazz, modifiers);

        if ((clazz.getModifiers() & Modifier.ENUM) != 0)
            throw new IllegalArgumentException("Cannot reflectively create enum objects");

        ConstructorAccessor ca = constructorAccessor;   // read volatile
        if (ca == null) {
            ca = acquireConstructorAccessor();
        }
        @SuppressWarnings("unchecked")
        T inst = (T) ca.newInstance(args);
        return inst;
    }

    /**
     * {@inheritDoc}
     * @since 1.5
     */
    @Override
    public boolean isVarArgs() {
        return super.isVarArgs();
    }

    /**
     * {@inheritDoc}
     * @jls 13.1 The Form of a Binary
     * @since 1.5
     */
    @Override
    public boolean isSynthetic() {
        return super.isSynthetic();
    }

    // NOTE that there is no synchronization used here. It is correct
    // (though not efficient) to generate more than one
    // ConstructorAccessor for a given Constructor. However, avoiding
    // synchronization will probably make the implementation more
    // scalable.
    private ConstructorAccessor acquireConstructorAccessor() {
        // First check to see if one has been created yet, and take it
        // if so.
        ConstructorAccessor tmp = null;
        if (root != null) tmp = root.getConstructorAccessor();
        if (tmp != null) {
            constructorAccessor = tmp;
        } else {
            // Otherwise fabricate one and propagate it up to the root
            tmp = reflectionFactory.newConstructorAccessor(this);
            setConstructorAccessor(tmp);
        }

        return tmp;
    }

    // Returns ConstructorAccessor for this Constructor object, not
    // looking up the chain to the root
    ConstructorAccessor getConstructorAccessor() {
        return constructorAccessor;
    }

    // Sets the ConstructorAccessor for this Constructor object and
    // (recursively) its root
    void setConstructorAccessor(ConstructorAccessor accessor) {
        constructorAccessor = accessor;
        // Propagate up
        if (root != null) {
            root.setConstructorAccessor(accessor);
        }
    }

    int getSlot() {
        return slot;
    }

    String getSignature() {
        return signature;
    }

    byte[] getRawAnnotations() {
        return annotations;
    }

    byte[] getRawParameterAnnotations() {
        return parameterAnnotations;
    }


    /**
     * {@inheritDoc}
     * @throws NullPointerException  {@inheritDoc}
     * @since 1.5
     */
    public <T extends Annotation> T getAnnotation(Class<T> annotationClass) {
        return super.getAnnotation(annotationClass);
    }

    /**
     * {@inheritDoc}
     * @since 1.5
     */
    public Annotation[] getDeclaredAnnotations()  {
        return super.getDeclaredAnnotations();
    }

    /**
     * {@inheritDoc}
     * @since 1.5
     */
    @Override
    public Annotation[][] getParameterAnnotations() {
        return sharedGetParameterAnnotations(parameterTypes, parameterAnnotations);
    }

    @Override
    boolean handleParameterNumberMismatch(int resultLength, int numParameters) {
        Class<?> declaringClass = getDeclaringClass();
        if (declaringClass.isEnum() ||
            declaringClass.isAnonymousClass() ||
            declaringClass.isLocalClass() )
            return false; // Can't do reliable parameter counting
        else {
            if (declaringClass.isMemberClass() &&
                ((declaringClass.getModifiers() & Modifier.STATIC) == 0)  &&
                resultLength + 1 == numParameters) {
                return true;
            } else {
                throw new AnnotationFormatError(
                          "Parameter annotations don't match number of parameters");
            }
        }
    }

    /**
     * {@inheritDoc}
     * @since 1.8
     */
    @Override
    public AnnotatedType getAnnotatedReturnType() {
        return getAnnotatedReturnType0(getDeclaringClass());
    }

    /**
     * {@inheritDoc}
     * @since 1.8
     */
    @Override
    public AnnotatedType getAnnotatedReceiverType() {
        Class<?> thisDeclClass = getDeclaringClass();
        Class<?> enclosingClass = thisDeclClass.getEnclosingClass();

        if (enclosingClass == null) {
            // A Constructor for a top-level class
            return null;
        }

        Class<?> outerDeclaringClass = thisDeclClass.getDeclaringClass();
        if (outerDeclaringClass == null) {
            // A constructor for a local or anonymous class
            return null;
        }

        // Either static nested or inner class
        if (Modifier.isStatic(thisDeclClass.getModifiers())) {
            // static nested
            return null;
        }

        // A Constructor for an inner class
        return TypeAnnotationParser.buildAnnotatedType(getTypeAnnotationBytes0(),
                SharedSecrets.getJavaLangAccess().
                    getConstantPool(thisDeclClass),
                this,
                thisDeclClass,
                enclosingClass,
                TypeAnnotation.TypeAnnotationTarget.METHOD_RECEIVER);
    }
}<|MERGE_RESOLUTION|>--- conflicted
+++ resolved
@@ -483,15 +483,10 @@
         throws InstantiationException, IllegalAccessException,
                IllegalArgumentException, InvocationTargetException
     {
-<<<<<<< HEAD
         if (clazz.isValue()) {
             throw new IllegalAccessException(
                 "cannot create new instance of value class " + clazz.getName());
         }
-
-        if (!override) {
-            Class<?> caller = Reflection.getCallerClass();
-=======
         Class<?> caller = override ? null : Reflection.getCallerClass();
         return newInstanceWithCaller(initargs, !override, caller);
     }
@@ -502,7 +497,6 @@
                InvocationTargetException
     {
         if (checkAccess)
->>>>>>> 17773c31
             checkAccess(caller, clazz, clazz, modifiers);
 
         if ((clazz.getModifiers() & Modifier.ENUM) != 0)
