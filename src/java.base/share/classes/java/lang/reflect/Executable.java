--- conflicted
+++ resolved
@@ -222,17 +222,9 @@
      */
     @Override
     public Set<AccessFlag> accessFlags() {
-<<<<<<< HEAD
-        int major = SharedSecrets.getJavaLangAccess().classFileFormatVersion(getDeclaringClass()) & 0xffff;
-        var cffv = ClassFileFormatVersion.fromMajor(major);
-        return AccessFlag.maskToAccessFlags(getModifiers(),
-                                            AccessFlag.Location.METHOD,
-                                            cffv);
-=======
         return reflectionFactory.parseAccessFlags(getModifiers(),
                                                   AccessFlag.Location.METHOD,
                                                   getDeclaringClass());
->>>>>>> 52a5583d
     }
 
     /**
