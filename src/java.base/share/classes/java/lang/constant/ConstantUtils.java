/*
 * Copyright (c) 2018, 2019, Oracle and/or its affiliates. All rights reserved.
 * DO NOT ALTER OR REMOVE COPYRIGHT NOTICES OR THIS FILE HEADER.
 *
 * This code is free software; you can redistribute it and/or modify it
 * under the terms of the GNU General Public License version 2 only, as
 * published by the Free Software Foundation.  Oracle designates this
 * particular file as subject to the "Classpath" exception as provided
 * by Oracle in the LICENSE file that accompanied this code.
 *
 * This code is distributed in the hope that it will be useful, but WITHOUT
 * ANY WARRANTY; without even the implied warranty of MERCHANTABILITY or
 * FITNESS FOR A PARTICULAR PURPOSE.  See the GNU General Public License
 * version 2 for more details (a copy is included in the LICENSE file that
 * accompanied this code).
 *
 * You should have received a copy of the GNU General Public License version
 * 2 along with this work; if not, write to the Free Software Foundation,
 * Inc., 51 Franklin St, Fifth Floor, Boston, MA 02110-1301 USA.
 *
 * Please contact Oracle, 500 Oracle Parkway, Redwood Shores, CA 94065 USA
 * or visit www.oracle.com if you need additional information or have any
 * questions.
 */
package java.lang.constant;

import java.util.ArrayList;
import java.util.List;
import java.util.Set;

import static java.util.Objects.requireNonNull;

/**
 * Helper methods for the implementation of {@code java.lang.constant}.
 */
class ConstantUtils {
    /** an empty constant descriptor */
    public static final ConstantDesc[] EMPTY_CONSTANTDESC = new ConstantDesc[0];
    static final Constable[] EMPTY_CONSTABLE = new Constable[0];
    static final int MAX_ARRAY_TYPE_DESC_DIMENSIONS = 255;

<<<<<<< HEAD
    private static final Set<String> pointyNames = Set.of("<init>", "<vnew>", "<clinit>");
=======
    private static final Set<String> pointyNames = Set.of(ConstantDescs.INIT_NAME, ConstantDescs.CLASS_INIT_NAME);
>>>>>>> 75168eac

    /**
     * Validates the correctness of a binary class name. In particular checks for the presence of
     * invalid characters in the name.
     *
     * @param name the class name
     * @return the class name passed if valid
     * @throws IllegalArgumentException if the class name is invalid
     */
    static String validateBinaryClassName(String name) {
        for (int i=0; i<name.length(); i++) {
            char ch = name.charAt(i);
            if (ch == ';' || ch == '[' || ch == '/')
                throw new IllegalArgumentException("Invalid class name: " + name);
        }
        return name;
    }

    /**
      * Validates the correctness of an internal class name.
      * In particular checks for the presence of invalid characters in the name.
      *
      * @param name the class name
      * @return the class name passed if valid
      * @throws IllegalArgumentException if the class name is invalid
      */
     static String validateInternalClassName(String name) {
         for (int i=0; i<name.length(); i++) {
             char ch = name.charAt(i);
             if (ch == ';' || ch == '[' || ch == '.')
                 throw new IllegalArgumentException("Invalid class name: " + name);
         }
         return name;
     }

    /**
     * Validates a member name
     *
     * @param name the name of the member
     * @return the name passed if valid
     * @throws IllegalArgumentException if the member name is invalid
     */
    public static String validateMemberName(String name, boolean method) {
        requireNonNull(name);
        if (name.length() == 0)
            throw new IllegalArgumentException("zero-length member name");
        for (int i=0; i<name.length(); i++) {
            char ch = name.charAt(i);
            if (ch == '.' || ch == ';' || ch == '[' || ch == '/')
                throw new IllegalArgumentException("Invalid member name: " + name);
            if (method && (ch == '<' || ch == '>')) {
                if (!pointyNames.contains(name))
                    throw new IllegalArgumentException("Invalid member name: " + name);
            }
        }
        return name;
    }

    static void validateClassOrInterface(ClassDesc classDesc) {
        if (!classDesc.isClassOrInterface())
            throw new IllegalArgumentException("not a class or interface type: " + classDesc);
    }

    static int arrayDepth(String descriptorString) {
        int depth = 0;
        while (descriptorString.charAt(depth) == '[')
            depth++;
        return depth;
    }

    static String binaryToInternal(String name) {
        return name.replace('.', '/');
    }

    static String internalToBinary(String name) {
        return name.replace('/', '.');
    }

    static String dropLastChar(String s) {
        return s.substring(0, s.length() - 1);
    }

    static String dropFirstAndLastChar(String s) {
        return s.substring(1, s.length() - 1);
    }

    /**
     * Parses a method descriptor string, and return a list of field descriptor
     * strings, return type first, then parameter types
     *
     * @param descriptor the descriptor string
     * @return the list of types
     * @throws IllegalArgumentException if the descriptor string is not valid
     */
    static List<String> parseMethodDescriptor(String descriptor) {
        int cur = 0, end = descriptor.length();
        ArrayList<String> ptypes = new ArrayList<>();
        ptypes.add(null); //placeholder for return type

        if (cur >= end || descriptor.charAt(cur) != '(')
            throw new IllegalArgumentException("Bad method descriptor: " + descriptor);

        ++cur;  // skip '('
        while (cur < end && descriptor.charAt(cur) != ')') {
            int len = skipOverFieldSignature(descriptor, cur, end, false);
            if (len == 0)
                throw new IllegalArgumentException("Bad method descriptor: " + descriptor);
            ptypes.add(descriptor.substring(cur, cur + len));
            cur += len;
        }
        if (cur >= end)
            throw new IllegalArgumentException("Bad method descriptor: " + descriptor);
        ++cur;  // skip ')'

        int rLen = skipOverFieldSignature(descriptor, cur, end, true);
        if (rLen == 0 || cur + rLen != end)
            throw new IllegalArgumentException("Bad method descriptor: " + descriptor);
        ptypes.set(0, descriptor.substring(cur, cur + rLen));
        return ptypes;
    }

    private static final char JVM_SIGNATURE_ARRAY = '[';
    private static final char JVM_SIGNATURE_BYTE = 'B';
    private static final char JVM_SIGNATURE_CHAR = 'C';
    private static final char JVM_SIGNATURE_CLASS = 'L';
    private static final char JVM_SIGNATURE_VALUE_TYPE = 'Q';
    private static final char JVM_SIGNATURE_ENDCLASS = ';';
    private static final char JVM_SIGNATURE_ENUM = 'E';
    private static final char JVM_SIGNATURE_FLOAT = 'F';
    private static final char JVM_SIGNATURE_DOUBLE = 'D';
    private static final char JVM_SIGNATURE_FUNC = '(';
    private static final char JVM_SIGNATURE_ENDFUNC = ')';
    private static final char JVM_SIGNATURE_INT = 'I';
    private static final char JVM_SIGNATURE_LONG = 'J';
    private static final char JVM_SIGNATURE_SHORT = 'S';
    private static final char JVM_SIGNATURE_VOID = 'V';
    private static final char JVM_SIGNATURE_BOOLEAN = 'Z';

    /**
     * Validates that the characters at [start, end) within the provided string
     * describe a valid field type descriptor.
     * @param descriptor the descriptor string
     * @param start the starting index into the string
     * @param end the ending index within the string
     * @param voidOK is void acceptable?
     * @return the length of the descriptor, or 0 if it is not a descriptor
     * @throws IllegalArgumentException if the descriptor string is not valid
     */
    @SuppressWarnings("fallthrough")
    static int skipOverFieldSignature(String descriptor, int start, int end, boolean voidOK) {
        int arrayDim = 0;
        int index = start;
        while (index < end) {
            switch (descriptor.charAt(index)) {
                case JVM_SIGNATURE_VOID: if (!voidOK) { return index; }
                case JVM_SIGNATURE_BOOLEAN:
                case JVM_SIGNATURE_BYTE:
                case JVM_SIGNATURE_CHAR:
                case JVM_SIGNATURE_SHORT:
                case JVM_SIGNATURE_INT:
                case JVM_SIGNATURE_FLOAT:
                case JVM_SIGNATURE_LONG:
                case JVM_SIGNATURE_DOUBLE:
                    return index - start + 1;
                case JVM_SIGNATURE_CLASS:
                case JVM_SIGNATURE_VALUE_TYPE:
                    // state variable for detection of illegal states, such as:
                    // empty unqualified name, '//', leading '/', or trailing '/'
                    boolean legal = false;
                    while (++index < end) {
                        switch (descriptor.charAt(index)) {
                            case ';' -> {
                                // illegal state on parser exit indicates empty unqualified name or trailing '/'
                                return legal ? index - start + 1 : 0;
                            }
                            case '.', '[' -> {
                                // do not permit '.' or '['
                                return 0;
                            }
                            case '/' -> {
                                // illegal state when received '/' indicates '//' or leading '/'
                                if (!legal) return 0;
                                legal = false;
                            }
                            default ->
                                legal = true;
                        }
                    }
                    return 0;
                case JVM_SIGNATURE_ARRAY:
                    arrayDim++;
                    if (arrayDim > MAX_ARRAY_TYPE_DESC_DIMENSIONS) {
                        throw new IllegalArgumentException(String.format("Cannot create an array type descriptor with more than %d dimensions",
                                ConstantUtils.MAX_ARRAY_TYPE_DESC_DIMENSIONS));
                    }
                    // The rest of what's there better be a legal descriptor
                    index++;
                    voidOK = false;
                    break;
                default:
                    return 0;
            }
        }
        return 0;
    }

    static boolean verifyUnqualifiedClassName(String name) {
        for (int index = 0; index < name.length(); index++) {
            char ch = name.charAt(index);
            if (ch < 128) {
                if (ch == '.' || ch == ';' || ch == '[' ) {
                    return false;   // do not permit '.', ';', or '['
                }
                if (ch == '/') {
                    // check for '//' or leading or trailing '/' which are not legal
                    // unqualified name must not be empty
                    if (index == 0 || index + 1 >= name.length() || name.charAt(index + 1) == '/') {
                        return false;
                    }
                }
            } else {
                index ++;
            }
        }
        return true;
    }

    /**
     * Returns the basic type of the given descriptor.  If {@code verifyClassName}
     * is true, then this method will validate that the characters at [start, end)
     * within the given string describe a valid field type descriptor.
     *
     * @return the character represents the basic type that the descriptor string
     * references
     * @throws IllegalArgumentException if the descriptor string is not valid
     */
    static char basicType(String descriptor, int start, int end, boolean verifyClassName) {
        int arrayDim = 0;
        int index = start;
        while (index < end) {
            char c = descriptor.charAt(index);
            switch (c) {
                case JVM_SIGNATURE_VOID:
                case JVM_SIGNATURE_BOOLEAN:
                case JVM_SIGNATURE_BYTE:
                case JVM_SIGNATURE_CHAR:
                case JVM_SIGNATURE_SHORT:
                case JVM_SIGNATURE_INT:
                case JVM_SIGNATURE_FLOAT:
                case JVM_SIGNATURE_LONG:
                case JVM_SIGNATURE_DOUBLE:
                    return c;
                case JVM_SIGNATURE_CLASS:
                case JVM_SIGNATURE_VALUE_TYPE:
                    index++;
                    int indexOfSemi = descriptor.indexOf(';', index);
                    if (indexOfSemi != -1) {
                        if (verifyClassName) {
                            String unqualifiedName = descriptor.substring(index, indexOfSemi);
                            boolean legal = verifyUnqualifiedClassName(unqualifiedName);
                            if (!legal) {
                                throw new IllegalArgumentException(String.format("not a valid type descriptor: %s", descriptor));
                            }
                        }
                        return c;
                    }
                    throw new IllegalArgumentException(String.format("not a valid type descriptor: %s", descriptor));
                case JVM_SIGNATURE_ARRAY:
                    arrayDim++;
                    if (arrayDim > MAX_ARRAY_TYPE_DESC_DIMENSIONS) {
                        throw new IllegalArgumentException(String.format("Cannot create an array type descriptor with more than %d dimensions",
                                ConstantUtils.MAX_ARRAY_TYPE_DESC_DIMENSIONS));
                    }
                    // The rest of what's there better be a legal descriptor
                    index++;
                    break;
                default:
                    throw new IllegalArgumentException(String.format("not a valid type descriptor: %s", descriptor));
            }
        }
        throw new IllegalArgumentException(String.format("not a valid type descriptor: %s", descriptor));
    }

}<|MERGE_RESOLUTION|>--- conflicted
+++ resolved
@@ -39,11 +39,7 @@
     static final Constable[] EMPTY_CONSTABLE = new Constable[0];
     static final int MAX_ARRAY_TYPE_DESC_DIMENSIONS = 255;
 
-<<<<<<< HEAD
-    private static final Set<String> pointyNames = Set.of("<init>", "<vnew>", "<clinit>");
-=======
-    private static final Set<String> pointyNames = Set.of(ConstantDescs.INIT_NAME, ConstantDescs.CLASS_INIT_NAME);
->>>>>>> 75168eac
+    private static final Set<String> pointyNames = Set.of(ConstantDescs.INIT_NAME, ConstantDescs.VNEW_NAME, ConstantDescs.CLASS_INIT_NAME);
 
     /**
      * Validates the correctness of a binary class name. In particular checks for the presence of
