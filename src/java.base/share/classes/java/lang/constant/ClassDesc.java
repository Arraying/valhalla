/*
 * Copyright (c) 2018, 2024, Oracle and/or its affiliates. All rights reserved.
 * DO NOT ALTER OR REMOVE COPYRIGHT NOTICES OR THIS FILE HEADER.
 *
 * This code is free software; you can redistribute it and/or modify it
 * under the terms of the GNU General Public License version 2 only, as
 * published by the Free Software Foundation.  Oracle designates this
 * particular file as subject to the "Classpath" exception as provided
 * by Oracle in the LICENSE file that accompanied this code.
 *
 * This code is distributed in the hope that it will be useful, but WITHOUT
 * ANY WARRANTY; without even the implied warranty of MERCHANTABILITY or
 * FITNESS FOR A PARTICULAR PURPOSE.  See the GNU General Public License
 * version 2 for more details (a copy is included in the LICENSE file that
 * accompanied this code).
 *
 * You should have received a copy of the GNU General Public License version
 * 2 along with this work; if not, write to the Free Software Foundation,
 * Inc., 51 Franklin St, Fifth Floor, Boston, MA 02110-1301 USA.
 *
 * Please contact Oracle, 500 Oracle Parkway, Redwood Shores, CA 94065 USA
 * or visit www.oracle.com if you need additional information or have any
 * questions.
 */
package java.lang.constant;

import java.lang.invoke.MethodHandles;
import java.lang.invoke.TypeDescriptor;
import java.util.stream.Stream;

import jdk.internal.constant.PrimitiveClassDescImpl;
import jdk.internal.constant.ReferenceClassDescImpl;
import sun.invoke.util.Wrapper;

import static java.util.stream.Collectors.joining;
import static jdk.internal.constant.ConstantUtils.MAX_ARRAY_TYPE_DESC_DIMENSIONS;
import static jdk.internal.constant.ConstantUtils.arrayDepth;
import static jdk.internal.constant.ConstantUtils.binaryToInternal;
import static jdk.internal.constant.ConstantUtils.dropFirstAndLastChar;
import static jdk.internal.constant.ConstantUtils.internalToBinary;
import static jdk.internal.constant.ConstantUtils.validateBinaryClassName;
import static jdk.internal.constant.ConstantUtils.validateInternalClassName;
import static jdk.internal.constant.ConstantUtils.validateMemberName;

/**
 * A <a href="package-summary.html#nominal">nominal descriptor</a> for a
 * {@link Class} constant.
 *
 * <p>For common system types, including all the primitive types, there are
 * predefined {@linkplain ClassDesc} constants in {@link ConstantDescs}.
 * (The {@code java.lang.constant} APIs consider {@code void} to be a primitive type.)
 * To create a {@linkplain ClassDesc} for a class or interface type, use {@link #of} or
 * {@link #ofDescriptor(String)}; to create a {@linkplain ClassDesc} for an array
 * type, use {@link #ofDescriptor(String)}, or first obtain a
 * {@linkplain ClassDesc} for the component type and then call the {@link #arrayType()}
 * or {@link #arrayType(int)} methods.
 *
 * @see ConstantDescs
 *
 * @since 12
 */
public sealed interface ClassDesc
        extends ConstantDesc,
                TypeDescriptor.OfField<ClassDesc>
        permits PrimitiveClassDescImpl,
                ClassDescImpl {

    /**
     * Returns a {@linkplain ClassDesc} for a class or interface type,
     * given the name of the class or interface, such as {@code "java.lang.String"}.
     * (To create a descriptor for an array type, either use {@link #ofDescriptor(String)}
     * or {@link #arrayType()}; to create a descriptor for a primitive type, use
     * {@link #ofDescriptor(String)} or use the predefined constants in
     * {@link ConstantDescs}).
     *
     * @param name the fully qualified (dot-separated) binary class name
     * @return a {@linkplain ClassDesc} describing the desired class
     * @throws NullPointerException if the argument is {@code null}
     * @throws IllegalArgumentException if the name string is not in the
     * correct format
     * @see ClassDesc#ofDescriptor(String)
     * @see ClassDesc#ofInternalName(String)
     */
    static ClassDesc of(String name) {
        validateBinaryClassName(name);
        return ClassDesc.ofDescriptor("L" + binaryToInternal(name) + ";");
    }

    /**
     * Returns a {@linkplain ClassDesc} for a class or interface type,
     * given the name of the class or interface in internal form,
     * such as {@code "java/lang/String"}.
     *
     * @apiNote
     * To create a descriptor for an array type, either use {@link #ofDescriptor(String)}
     * or {@link #arrayType()}; to create a descriptor for a primitive type, use
     * {@link #ofDescriptor(String)} or use the predefined constants in
     * {@link ConstantDescs}.
     *
     * @param name the fully qualified class name, in internal (slash-separated) form
     * @return a {@linkplain ClassDesc} describing the desired class
     * @throws NullPointerException if the argument is {@code null}
     * @throws IllegalArgumentException if the name string is not in the
     * correct format
     * @jvms 4.2.1 Binary Class and Interface Names
     * @see ClassDesc#of(String)
     * @see ClassDesc#ofDescriptor(String)
     * @since 20
     */
    static ClassDesc ofInternalName(String name) {
        validateInternalClassName(name);
        return ClassDesc.ofDescriptor("L" + name + ";");
    }

    /**
     * Returns a {@linkplain ClassDesc} for a class or interface type,
     * given a package name and the unqualified (simple) name for the
     * class or interface.
     *
     * @param packageName the package name (dot-separated); if the package
     *                    name is the empty string, the class is considered to
     *                    be in the unnamed package
     * @param className the unqualified (simple) class name
     * @return a {@linkplain ClassDesc} describing the desired class
     * @throws NullPointerException if any argument is {@code null}
     * @throws IllegalArgumentException if the package name or class name are
     * not in the correct format
     */
    static ClassDesc of(String packageName, String className) {
        validateBinaryClassName(packageName);
        if (packageName.isEmpty()) {
            return of(className);
        }
        validateMemberName(className, false);
        return ofDescriptor("L" + binaryToInternal(packageName) +
                "/" + className + ";");
    }

    /**
     * Returns a {@linkplain ClassDesc} given a descriptor string for a class,
     * interface, array, or primitive type.
     *
     * @apiNote
     *
     * A field type descriptor string for a non-array type is either
     * a one-letter code corresponding to a primitive type
     * ({@code "J", "I", "C", "S", "B", "D", "F", "Z", "V"}), or the letter {@code "L"}, followed
     * by the fully qualified binary name of a class, followed by {@code ";"}.
     * A field type descriptor for an array type is the character {@code "["}
     * followed by the field descriptor for the component type.  Examples of
     * valid type descriptor strings include {@code "Ljava/lang/String;"}, {@code "I"},
     * {@code "[I"}, {@code "V"}, {@code "[Ljava/lang/String;"}, etc.
     * See JVMS {@jvms 4.3.2 }("Field Descriptors") for more detail.
     *
     * @param descriptor a field descriptor string
     * @return a {@linkplain ClassDesc} describing the desired class
     * @throws NullPointerException if the argument is {@code null}
     * @throws IllegalArgumentException if the descriptor string is not in the
     * correct format
     * @jvms 4.3.2 Field Descriptors
     * @jvms 4.4.1 The CONSTANT_Class_info Structure
     * @see ClassDesc#of(String)
     * @see ClassDesc#ofInternalName(String)
     */
    static ClassDesc ofDescriptor(String descriptor) {
        // implicit null-check
        return (descriptor.length() == 1)
               ? Wrapper.forPrimitiveType(descriptor.charAt(0)).classDescriptor()
               // will throw IAE on descriptor.length == 0 or if array dimensions too long
<<<<<<< HEAD
               : new ClassDescImpl(descriptor);
=======
               : ReferenceClassDescImpl.of(descriptor);
>>>>>>> 9d332e65
    }

    /**
     * Returns a {@linkplain ClassDesc} for an array type whose component type
     * is described by this {@linkplain ClassDesc}.
     *
     * @return a {@linkplain ClassDesc} describing the array type
     * @throws IllegalStateException if the resulting {@linkplain
     * ClassDesc} would have an array rank of greater than 255
     * @jvms 4.4.1 The CONSTANT_Class_info Structure
     */
    default ClassDesc arrayType() {
        String desc = descriptorString();
        int depth = arrayDepth(desc);
        if (depth >= MAX_ARRAY_TYPE_DESC_DIMENSIONS) {
            throw new IllegalStateException(
                    "Cannot create an array type descriptor with more than " +
                    MAX_ARRAY_TYPE_DESC_DIMENSIONS + " dimensions");
        }
        String newDesc = "[".concat(desc);
        if (desc.length() == 1 && desc.charAt(0) == 'V') {
            throw new IllegalArgumentException("not a valid reference type descriptor: " + newDesc);
        }
        return ReferenceClassDescImpl.ofValidated(newDesc);
    }

    /**
     * Returns a {@linkplain ClassDesc} for an array type of the specified rank,
     * whose component type is described by this {@linkplain ClassDesc}.
     *
     * @param rank the rank of the array
     * @return a {@linkplain ClassDesc} describing the array type
     * @throws IllegalArgumentException if the rank is less than or
     * equal to zero or if the rank of the resulting array type is
     * greater than 255
     * @jvms 4.4.1 The CONSTANT_Class_info Structure
     */
    default ClassDesc arrayType(int rank) {
        if (rank <= 0) {
            throw new IllegalArgumentException("rank " + rank + " is not a positive value");
        }
        String desc = descriptorString();
        long currentDepth = arrayDepth(desc);
        long netRank = currentDepth + rank;
        if (netRank > MAX_ARRAY_TYPE_DESC_DIMENSIONS) {
            throw new IllegalArgumentException("rank: " + netRank +
                    " exceeds maximum supported dimension of " +
                    MAX_ARRAY_TYPE_DESC_DIMENSIONS);
        }
        String newDesc = new StringBuilder(desc.length() + rank).repeat('[', rank).append(desc).toString();
        if (desc.length() == 1 && desc.charAt(0) == 'V') {
            throw new IllegalArgumentException("not a valid reference type descriptor: " + newDesc);
        }
        return ReferenceClassDescImpl.ofValidated(newDesc);
    }

    /**
     * Returns a {@linkplain ClassDesc} for a nested class of the class or
     * interface type described by this {@linkplain ClassDesc}.
     *
     * @apiNote
     *
     * Example: If descriptor {@code d} describes the class {@code java.util.Map}, a
     * descriptor for the class {@code java.util.Map.Entry} could be obtained
     * by {@code d.nested("Entry")}.
     *
     * @param nestedName the unqualified name of the nested class
     * @return a {@linkplain ClassDesc} describing the nested class
     * @throws NullPointerException if the argument is {@code null}
     * @throws IllegalStateException if this {@linkplain ClassDesc} does not
     * describe a class or interface type
     * @throws IllegalArgumentException if the nested class name is invalid
     */
    default ClassDesc nested(String nestedName) {
        validateMemberName(nestedName, false);
        if (!isClassOrInterface())
            throw new IllegalStateException("Outer class is not a class or interface type");
        String desc = descriptorString();
        StringBuilder sb = new StringBuilder(desc.length() + nestedName.length() + 1);
        sb.append(desc, 0, desc.length() - 1).append('$').append(nestedName).append(';');
        return ReferenceClassDescImpl.ofValidated(sb.toString());
    }

    /**
     * Returns a {@linkplain ClassDesc} for a nested class of the class or
     * interface type described by this {@linkplain ClassDesc}.
     *
     * @param firstNestedName the unqualified name of the first level of nested class
     * @param moreNestedNames the unqualified name(s) of the remaining levels of
     *                       nested class
     * @return a {@linkplain ClassDesc} describing the nested class
     * @throws NullPointerException if any argument or its contents is {@code null}
     * @throws IllegalStateException if this {@linkplain ClassDesc} does not
     * describe a class or interface type
     * @throws IllegalArgumentException if the nested class name is invalid
     */
    default ClassDesc nested(String firstNestedName, String... moreNestedNames) {
        if (!isClassOrInterface())
            throw new IllegalStateException("Outer class is not a class or interface type");
        validateMemberName(firstNestedName, false);
        // implicit null-check
        for (String addNestedNames : moreNestedNames) {
            validateMemberName(addNestedNames, false);
        }
        return moreNestedNames.length == 0
               ? nested(firstNestedName)
               : nested(firstNestedName + Stream.of(moreNestedNames).collect(joining("$", "$", "")));
    }

    /**
     * Returns whether this {@linkplain ClassDesc} describes an array type.
     *
     * @return whether this {@linkplain ClassDesc} describes an array type
     */
    default boolean isArray() {
        return descriptorString().charAt(0) == '[';
    }

    /**
     * Returns whether this {@linkplain ClassDesc} describes a primitive type.
     *
     * @return whether this {@linkplain ClassDesc} describes a primitive type
     */
    default boolean isPrimitive() {
        return descriptorString().length() == 1;
    }

    /**
     * Returns whether this {@linkplain ClassDesc} describes a class or interface type.
     *
     * @return whether this {@linkplain ClassDesc} describes a class or interface type
     */
    default boolean isClassOrInterface() {
        return descriptorString().charAt(0) == 'L';
    }

    /**
     * Returns the component type of this {@linkplain ClassDesc}, if it describes
     * an array type, or {@code null} otherwise.
     *
     * @return a {@linkplain ClassDesc} describing the component type, or {@code null}
     * if this descriptor does not describe an array type
     */
    default ClassDesc componentType() {
        if (isArray()) {
            String desc = descriptorString();
            if (desc.length() == 2) {
                return Wrapper.forBasicType(desc.charAt(1)).classDescriptor();
            } else {
                return ReferenceClassDescImpl.ofValidated(desc.substring(1));
            }
        }
        return null;
    }

    /**
     * Returns the package name of this {@linkplain ClassDesc}, if it describes
     * a class or interface type.
     *
     * @return the package name, or the empty string if the class is in the
     * default package, or this {@linkplain ClassDesc} does not describe a class or interface type
     */
    default String packageName() {
        if (!isClassOrInterface())
            return "";
        String desc = descriptorString();
        int index = desc.lastIndexOf('/');
        return (index == -1) ? "" : internalToBinary(desc.substring(1, index));
    }

    /**
     * Returns a human-readable name for the type described by this descriptor.
     *
     * @implSpec
     * <p>The default implementation returns the simple name
     * (e.g., {@code int}) for primitive types, the unqualified class name
     * for class or interface types, or the display name of the component type
     * suffixed with the appropriate number of {@code []} pairs for array types.
     *
     * @return the human-readable name
     */
    default String displayName() {
        if (isPrimitive())
            return Wrapper.forBasicType(descriptorString().charAt(0)).primitiveSimpleName();
        else if (isClassOrInterface()) {
            String desc = descriptorString();
            return desc.substring(Math.max(1, desc.lastIndexOf('/') + 1), desc.length() - 1);
        }
        else if (isArray()) {
            int depth = arrayDepth(descriptorString());
            ClassDesc c = this;
            for (int i=0; i<depth; i++)
                c = c.componentType();
            return c.displayName() + "[]".repeat(depth);
        }
        else
            throw new IllegalStateException(descriptorString());
    }

    /**
     * Returns a field type descriptor string for this type
     *
     * @return the descriptor string
     * @jvms 4.3.2 Field Descriptors
     */
    String descriptorString();

    @Override
    Class<?> resolveConstantDesc(MethodHandles.Lookup lookup) throws ReflectiveOperationException;

    /**
     * Compare the specified object with this descriptor for equality.  Returns
     * {@code true} if and only if the specified object is also a
     * {@linkplain ClassDesc} and both describe the same type.
     *
     * @param o the other object
     * @return whether this descriptor is equal to the other object
     */
    boolean equals(Object o);
}<|MERGE_RESOLUTION|>--- conflicted
+++ resolved
@@ -29,7 +29,7 @@
 import java.util.stream.Stream;
 
 import jdk.internal.constant.PrimitiveClassDescImpl;
-import jdk.internal.constant.ReferenceClassDescImpl;
+import jdk.internal.constant.ClassDescImpl;
 import sun.invoke.util.Wrapper;
 
 import static java.util.stream.Collectors.joining;
@@ -167,11 +167,7 @@
         return (descriptor.length() == 1)
                ? Wrapper.forPrimitiveType(descriptor.charAt(0)).classDescriptor()
                // will throw IAE on descriptor.length == 0 or if array dimensions too long
-<<<<<<< HEAD
-               : new ClassDescImpl(descriptor);
-=======
-               : ReferenceClassDescImpl.of(descriptor);
->>>>>>> 9d332e65
+               : ClassDescImpl.of(descriptor);
     }
 
     /**
@@ -195,7 +191,7 @@
         if (desc.length() == 1 && desc.charAt(0) == 'V') {
             throw new IllegalArgumentException("not a valid reference type descriptor: " + newDesc);
         }
-        return ReferenceClassDescImpl.ofValidated(newDesc);
+        return ClassDescImpl.ofValidated(newDesc);
     }
 
     /**
@@ -225,7 +221,7 @@
         if (desc.length() == 1 && desc.charAt(0) == 'V') {
             throw new IllegalArgumentException("not a valid reference type descriptor: " + newDesc);
         }
-        return ReferenceClassDescImpl.ofValidated(newDesc);
+        return ClassDescImpl.ofValidated(newDesc);
     }
 
     /**
@@ -252,7 +248,7 @@
         String desc = descriptorString();
         StringBuilder sb = new StringBuilder(desc.length() + nestedName.length() + 1);
         sb.append(desc, 0, desc.length() - 1).append('$').append(nestedName).append(';');
-        return ReferenceClassDescImpl.ofValidated(sb.toString());
+        return ClassDescImpl.ofValidated(sb.toString());
     }
 
     /**
@@ -321,7 +317,7 @@
             if (desc.length() == 2) {
                 return Wrapper.forBasicType(desc.charAt(1)).classDescriptor();
             } else {
-                return ReferenceClassDescImpl.ofValidated(desc.substring(1));
+                return ClassDescImpl.ofValidated(desc.substring(1));
             }
         }
         return null;
