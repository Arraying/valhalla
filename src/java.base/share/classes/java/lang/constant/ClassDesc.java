/*
 * Copyright (c) 2018, 2022, Oracle and/or its affiliates. All rights reserved.
 * DO NOT ALTER OR REMOVE COPYRIGHT NOTICES OR THIS FILE HEADER.
 *
 * This code is free software; you can redistribute it and/or modify it
 * under the terms of the GNU General Public License version 2 only, as
 * published by the Free Software Foundation.  Oracle designates this
 * particular file as subject to the "Classpath" exception as provided
 * by Oracle in the LICENSE file that accompanied this code.
 *
 * This code is distributed in the hope that it will be useful, but WITHOUT
 * ANY WARRANTY; without even the implied warranty of MERCHANTABILITY or
 * FITNESS FOR A PARTICULAR PURPOSE.  See the GNU General Public License
 * version 2 for more details (a copy is included in the LICENSE file that
 * accompanied this code).
 *
 * You should have received a copy of the GNU General Public License version
 * 2 along with this work; if not, write to the Free Software Foundation,
 * Inc., 51 Franklin St, Fifth Floor, Boston, MA 02110-1301 USA.
 *
 * Please contact Oracle, 500 Oracle Parkway, Redwood Shores, CA 94065 USA
 * or visit www.oracle.com if you need additional information or have any
 * questions.
 */
package java.lang.constant;

import java.lang.invoke.TypeDescriptor;
import java.util.stream.Stream;

import sun.invoke.util.Wrapper;

import static java.lang.constant.ConstantUtils.binaryToInternal;
import static java.lang.constant.ConstantUtils.dropLastChar;
import static java.lang.constant.ConstantUtils.internalToBinary;
import static java.lang.constant.ConstantUtils.validateMemberName;
import static java.util.Objects.requireNonNull;
import static java.util.stream.Collectors.joining;

/**
 * A <a href="package-summary.html#nominal">nominal descriptor</a> for a
 * {@link Class} constant.
 *
 * <p>For common system types, including all the primitive types, there are
 * predefined {@linkplain ClassDesc} constants in {@link ConstantDescs}.
 * (The {@code java.lang.constant} APIs consider {@code void} to be a primitive type.)
 * To create a {@linkplain ClassDesc} for a class or interface type, use {@link #of} or
 * {@link #ofDescriptor(String)}; to create a {@linkplain ClassDesc} for an array
 * type, use {@link #ofDescriptor(String)}, or first obtain a
 * {@linkplain ClassDesc} for the component type and then call the {@link #arrayType()}
 * or {@link #arrayType(int)} methods.
 *
 * @see ConstantDescs
 *
 * @since 12
 */
public sealed interface ClassDesc
        extends ConstantDesc,
                TypeDescriptor.OfField<ClassDesc>
        permits PrimitiveClassDescImpl,
                ClassDescImpl {

    /**
     * Returns a {@linkplain ClassDesc} for a class or interface type,
     * given the name of the class or interface, such as {@code "java.lang.String"}.
     * (To create a descriptor for an array type, either use {@link #ofDescriptor(String)}
     * or {@link #arrayType()}; to create a descriptor for a primitive type, use
     * {@link #ofDescriptor(String)} or use the predefined constants in
     * {@link ConstantDescs}; to create a descriptor for a primitive value type,
     * use {@link #ofDescriptor(String)}).
     *
     * @param name the fully qualified (dot-separated) binary class name
     * @return a {@linkplain ClassDesc} describing the desired class
     * @throws NullPointerException if the argument is {@code null}
     * @throws IllegalArgumentException if the name string is not in the
     * correct format
     */
    static ClassDesc of(String name) {
        ConstantUtils.validateBinaryClassName(requireNonNull(name));
        return ClassDesc.ofDescriptor("L" + binaryToInternal(name) + ";");
    }

    /**
     * Returns a {@linkplain ClassDesc} for a class or interface type,
     * given a package name and the unqualified (simple) name for the
     * class or interface.
     *
     * @param packageName the package name (dot-separated); if the package
     *                    name is the empty string, the class is considered to
     *                    be in the unnamed package
     * @param className the unqualified (simple) class name
     * @return a {@linkplain ClassDesc} describing the desired class
     * @throws NullPointerException if any argument is {@code null}
     * @throws IllegalArgumentException if the package name or class name are
     * not in the correct format
     */
    static ClassDesc of(String packageName, String className) {
        ConstantUtils.validateBinaryClassName(requireNonNull(packageName));
        if (packageName.isEmpty()) {
            return of(className);
        }
        validateMemberName(requireNonNull(className), false);
        return ofDescriptor("L" + binaryToInternal(packageName) +
                "/" + className + ";");
    }

    /**
     * Returns a {@linkplain ClassDesc} given a descriptor string for a class,
     * interface, array, or primitive type.
     *
     * @apiNote
     *
     * A field type descriptor string for a non-array type is either
     * a one-letter code corresponding to a primitive type
     * ({@code "J", "I", "C", "S", "B", "D", "F", "Z", "V"}),
     * or the letter {@code "L"} or {@code "Q"} followed
     * by the fully qualified binary name of a class, followed by {@code ";"}.
     * A field type descriptor for an array type is the character {@code "["}
     * followed by the field descriptor for the component type.  Examples of
<<<<<<< HEAD
     * valid type descriptor strings include {@code "Ljava/lang/String;"},
     * {@code "QPoint;}, {@code "I"}, {@code "[I"}, {@code "V"},
     * {@code "[Ljava/lang/String;"}, {@code "[LPoint;"}, {@code "[[QPoint;} etc.
     * See JVMS 4.3.2 ("Field Descriptors") for more detail.
=======
     * valid type descriptor strings include {@code "Ljava/lang/String;"}, {@code "I"},
     * {@code "[I"}, {@code "V"}, {@code "[Ljava/lang/String;"}, etc.
     * See JVMS {@jvms 4.3.2 }("Field Descriptors") for more detail.
>>>>>>> 78ef2fde
     *
     * @param descriptor a field descriptor string
     * @return a {@linkplain ClassDesc} describing the desired class
     * @throws NullPointerException if the argument is {@code null}
     * @throws IllegalArgumentException if the name string is not in the
     * correct format
     * @jvms 4.3.2 Field Descriptors
     * @jvms 4.4.1 The CONSTANT_Class_info Structure
     */
    static ClassDesc ofDescriptor(String descriptor) {
        requireNonNull(descriptor);
        if (descriptor.isEmpty()) {
            throw new IllegalArgumentException(
                    "not a valid reference type descriptor: " + descriptor);
        }
        int depth = ConstantUtils.arrayDepth(descriptor);
        if (depth > ConstantUtils.MAX_ARRAY_TYPE_DESC_DIMENSIONS) {
            throw new IllegalArgumentException(
                    "Cannot create an array type descriptor with more than " +
                    ConstantUtils.MAX_ARRAY_TYPE_DESC_DIMENSIONS + " dimensions");
        }
        return (descriptor.length() == 1)
               ? new PrimitiveClassDescImpl(descriptor)
               : new ClassDescImpl(descriptor);
    }

    /**
     * Returns a {@linkplain ClassDesc} for an array type whose component type
     * is described by this {@linkplain ClassDesc}.
     *
     * @return a {@linkplain ClassDesc} describing the array type
     * @throws IllegalStateException if the resulting {@linkplain
     * ClassDesc} would have an array rank of greater than 255
     * @jvms 4.4.1 The CONSTANT_Class_info Structure
     */
    default ClassDesc arrayType() {
        int depth = ConstantUtils.arrayDepth(descriptorString());
        if (depth >= ConstantUtils.MAX_ARRAY_TYPE_DESC_DIMENSIONS) {
            throw new IllegalStateException(
                    "Cannot create an array type descriptor with more than " +
                    ConstantUtils.MAX_ARRAY_TYPE_DESC_DIMENSIONS + " dimensions");
        }
        return arrayType(1);
    }

    /**
     * Returns a {@linkplain ClassDesc} for an array type of the specified rank,
     * whose component type is described by this {@linkplain ClassDesc}.
     *
     * @param rank the rank of the array
     * @return a {@linkplain ClassDesc} describing the array type
     * @throws IllegalArgumentException if the rank is less than or
     * equal to zero or if the rank of the resulting array type is
     * greater than 255
     * @jvms 4.4.1 The CONSTANT_Class_info Structure
     */
    default ClassDesc arrayType(int rank) {
        int netRank;
        if (rank <= 0) {
            throw new IllegalArgumentException("rank " + rank + " is not a positive value");
        }
        try {
            int currentDepth = ConstantUtils.arrayDepth(descriptorString());
            netRank = Math.addExact(currentDepth, rank);
            if (netRank > ConstantUtils.MAX_ARRAY_TYPE_DESC_DIMENSIONS) {
                throw new IllegalArgumentException("rank: " + netRank +
                                                   " exceeds maximum supported dimension of " +
                                                   ConstantUtils.MAX_ARRAY_TYPE_DESC_DIMENSIONS);
            }
        } catch (ArithmeticException ae) {
            throw new IllegalArgumentException("Integer overflow in rank computation");
        }
        return ClassDesc.ofDescriptor("[".repeat(rank) + descriptorString());
    }

    /**
     * Returns a {@linkplain ClassDesc} for a nested class of the class or
     * interface type described by this {@linkplain ClassDesc}.
     *
     * @apiNote
     *
     * Example: If descriptor {@code d} describes the class {@code java.util.Map}, a
     * descriptor for the class {@code java.util.Map.Entry} could be obtained
     * by {@code d.nested("Entry")}.
     *
     * @param nestedName the unqualified name of the nested class
     * @return a {@linkplain ClassDesc} describing the nested class
     * @throws NullPointerException if the argument is {@code null}
     * @throws IllegalStateException if this {@linkplain ClassDesc} does not
     * describe a class or interface type
     * @throws IllegalArgumentException if the nested class name is invalid
     */
    default ClassDesc nested(String nestedName) {
        validateMemberName(nestedName, false);
        if (!isClassOrInterface())
            throw new IllegalStateException("Outer class is not a class or interface type");
        return ClassDesc.ofDescriptor(dropLastChar(descriptorString()) + "$" + nestedName + ";");
    }

    /**
     * Returns a {@linkplain ClassDesc} for a nested class of the class or
     * interface type described by this {@linkplain ClassDesc}.
     *
     * @param firstNestedName the unqualified name of the first level of nested class
     * @param moreNestedNames the unqualified name(s) of the remaining levels of
     *                       nested class
     * @return a {@linkplain ClassDesc} describing the nested class
     * @throws NullPointerException if any argument or its contents is {@code null}
     * @throws IllegalStateException if this {@linkplain ClassDesc} does not
     * describe a class or interface type
     * @throws IllegalArgumentException if the nested class name is invalid
     */
    default ClassDesc nested(String firstNestedName, String... moreNestedNames) {
        if (!isClassOrInterface())
            throw new IllegalStateException("Outer class is not a class or interface type");
        validateMemberName(firstNestedName, false);
        requireNonNull(moreNestedNames);
        for (String addNestedNames : moreNestedNames) {
            validateMemberName(addNestedNames, false);
        }
        return moreNestedNames.length == 0
               ? nested(firstNestedName)
               : nested(firstNestedName + Stream.of(moreNestedNames).collect(joining("$", "$", "")));
    }

    /**
     * Returns whether this {@linkplain ClassDesc} describes an array type.
     *
     * @return whether this {@linkplain ClassDesc} describes an array type
     */
    default boolean isArray() {
        return descriptorString().startsWith("[");
    }

    /**
     * Returns whether this {@linkplain ClassDesc} describes a primitive type.
     *
     * @return whether this {@linkplain ClassDesc} describes a primitive type
     */
    default boolean isPrimitive() {
        return descriptorString().length() == 1;
    }

    /**
     * Returns whether this {@linkplain ClassDesc} describes a class or interface type.
     *
     * @return whether this {@linkplain ClassDesc} describes a class or interface type
     */
    default boolean isClassOrInterface() {
        return descriptorString().startsWith("L") || descriptorString().startsWith("Q");
    }

    /**
     * Returns whether this {@linkplain ClassDesc} describes a
     * {@linkplain Class#isPrimitiveValueType() primitive value type}.
     *
     * @return whether this {@linkplain ClassDesc} describes a primitive value type.
     * @since Valhalla
     */
    default boolean isPrimitiveValueType() {
        return descriptorString().startsWith("Q");
    }

    /**
     * Returns the component type of this {@linkplain ClassDesc}, if it describes
     * an array type, or {@code null} otherwise.
     *
     * @return a {@linkplain ClassDesc} describing the component type, or {@code null}
     * if this descriptor does not describe an array type
     */
    default ClassDesc componentType() {
        return isArray() ? ClassDesc.ofDescriptor(descriptorString().substring(1)) : null;
    }

    /**
     * Returns the package name of this {@linkplain ClassDesc}, if it describes
     * a class or interface type.
     *
     * @return the package name, or the empty string if the class is in the
     * default package, or this {@linkplain ClassDesc} does not describe a class or interface type
     */
    default String packageName() {
        if (!isClassOrInterface())
            return "";
        String className = internalToBinary(ConstantUtils.dropFirstAndLastChar(descriptorString()));
        int index = className.lastIndexOf('.');
        return (index == -1) ? "" : className.substring(0, index);
    }

    /**
     * Returns a human-readable name for the type described by this descriptor.
     *
     * @implSpec
     * <p>The default implementation returns the simple name
     * (e.g., {@code int}) for primitive types, the unqualified class name
     * for class or interface types, or the display name of the component type
     * suffixed with the appropriate number of {@code []} pairs for array types.
     *
     * @return the human-readable name
     */
    default String displayName() {
        if (isPrimitive())
            return Wrapper.forBasicType(descriptorString().charAt(0)).primitiveSimpleName();
        else if (isClassOrInterface()) {
            return descriptorString().substring(Math.max(1, descriptorString().lastIndexOf('/') + 1),
                                                descriptorString().length() - 1);
        }
        else if (isArray()) {
            int depth = ConstantUtils.arrayDepth(descriptorString());
            ClassDesc c = this;
            for (int i=0; i<depth; i++)
                c = c.componentType();
            return c.displayName() + "[]".repeat(depth);
        }
        else
            throw new IllegalStateException(descriptorString());
    }

    /**
     * Returns a field type descriptor string for this type
     *
     * @return the descriptor string
     * @jvms 4.3.2 Field Descriptors
     */
    String descriptorString();

    /**
     * Compare the specified object with this descriptor for equality.  Returns
     * {@code true} if and only if the specified object is also a
     * {@linkplain ClassDesc} and both describe the same type.
     *
     * @param o the other object
     * @return whether this descriptor is equal to the other object
     */
    boolean equals(Object o);
}<|MERGE_RESOLUTION|>--- conflicted
+++ resolved
@@ -116,16 +116,10 @@
      * by the fully qualified binary name of a class, followed by {@code ";"}.
      * A field type descriptor for an array type is the character {@code "["}
      * followed by the field descriptor for the component type.  Examples of
-<<<<<<< HEAD
      * valid type descriptor strings include {@code "Ljava/lang/String;"},
      * {@code "QPoint;}, {@code "I"}, {@code "[I"}, {@code "V"},
      * {@code "[Ljava/lang/String;"}, {@code "[LPoint;"}, {@code "[[QPoint;} etc.
-     * See JVMS 4.3.2 ("Field Descriptors") for more detail.
-=======
-     * valid type descriptor strings include {@code "Ljava/lang/String;"}, {@code "I"},
-     * {@code "[I"}, {@code "V"}, {@code "[Ljava/lang/String;"}, etc.
      * See JVMS {@jvms 4.3.2 }("Field Descriptors") for more detail.
->>>>>>> 78ef2fde
      *
      * @param descriptor a field descriptor string
      * @return a {@linkplain ClassDesc} describing the desired class
