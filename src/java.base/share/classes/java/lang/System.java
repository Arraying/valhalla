--- conflicted
+++ resolved
@@ -2249,13 +2249,9 @@
             public byte[] getBytesUTF8NoRepl(String s) {
                 return StringCoding.getBytesUTF8NoRepl(s);
             }
-<<<<<<< HEAD
-=======
-
             public void setCause(Throwable t, Throwable cause) {
                 t.setCause(cause);
             }
->>>>>>> 17773c31
         });
     }
 }