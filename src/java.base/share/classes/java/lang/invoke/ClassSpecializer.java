--- conflicted
+++ resolved
@@ -66,15 +66,10 @@
 /*non-public*/
 abstract class ClassSpecializer<T,K,S extends ClassSpecializer<T,K,S>.SpeciesData> {
 
-<<<<<<< HEAD
     private static final ClassDesc CD_LambdaForm = ClassDescImpl.ofValidated("Ljava/lang/invoke/LambdaForm;");
     private static final ClassDesc CD_BoundMethodHandle = ClassDescImpl.ofValidated("Ljava/lang/invoke/BoundMethodHandle;");
-=======
-    private static final ClassDesc CD_LambdaForm = ReferenceClassDescImpl.ofValidated("Ljava/lang/invoke/LambdaForm;");
-    private static final ClassDesc CD_BoundMethodHandle = ReferenceClassDescImpl.ofValidated("Ljava/lang/invoke/BoundMethodHandle;");
     private static final Consumer<FieldBuilder> STATIC_FIELD_FLAGS = new InnerClassLambdaMetafactory.FieldFlags(ACC_STATIC);
     private static final Consumer<FieldBuilder> FINAL_FIELD_FLAGS = new InnerClassLambdaMetafactory.FieldFlags(ACC_FINAL);
->>>>>>> b363de8c
 
     private final Class<T> topClass;
     private final Class<K> keyType;
