/*
 * Copyright (c) 2008, 2022, Oracle and/or its affiliates. All rights reserved.
 * DO NOT ALTER OR REMOVE COPYRIGHT NOTICES OR THIS FILE HEADER.
 *
 * This code is free software; you can redistribute it and/or modify it
 * under the terms of the GNU General Public License version 2 only, as
 * published by the Free Software Foundation.  Oracle designates this
 * particular file as subject to the "Classpath" exception as provided
 * by Oracle in the LICENSE file that accompanied this code.
 *
 * This code is distributed in the hope that it will be useful, but WITHOUT
 * ANY WARRANTY; without even the implied warranty of MERCHANTABILITY or
 * FITNESS FOR A PARTICULAR PURPOSE.  See the GNU General Public License
 * version 2 for more details (a copy is included in the LICENSE file that
 * accompanied this code).
 *
 * You should have received a copy of the GNU General Public License version
 * 2 along with this work; if not, write to the Free Software Foundation,
 * Inc., 51 Franklin St, Fifth Floor, Boston, MA 02110-1301 USA.
 *
 * Please contact Oracle, 500 Oracle Parkway, Redwood Shores, CA 94065 USA
 * or visit www.oracle.com if you need additional information or have any
 * questions.
 */

package java.lang.invoke;

import jdk.internal.value.PrimitiveClass;
import jdk.internal.misc.Unsafe;
import jdk.internal.vm.annotation.ForceInline;
import jdk.internal.vm.annotation.Stable;
import sun.invoke.util.ValueConversions;
import sun.invoke.util.VerifyAccess;
import sun.invoke.util.Wrapper;

import java.util.Arrays;
import java.util.Objects;
import java.util.function.Function;

import static java.lang.invoke.LambdaForm.*;
import static java.lang.invoke.LambdaForm.Kind.*;
import static java.lang.invoke.MethodHandleNatives.Constants.*;
import static java.lang.invoke.MethodHandleStatics.UNSAFE;
import static java.lang.invoke.MethodHandleStatics.newInternalError;
import static java.lang.invoke.MethodTypeForm.*;

/**
 * The flavor of method handle which implements a constant reference
 * to a class member.
 * @author jrose
 */
sealed class DirectMethodHandle extends MethodHandle {
    final MemberName member;
    final boolean crackable;

    // Constructors and factory methods in this class *must* be package scoped or private.
    private DirectMethodHandle(MethodType mtype, LambdaForm form, MemberName member, boolean crackable) {
        super(mtype, form);
        if (!member.isResolved())  throw new InternalError();

        if (member.getDeclaringClass().isInterface() &&
            member.getReferenceKind() == REF_invokeInterface &&
            member.isMethod() && !member.isAbstract()) {
            // Check for corner case: invokeinterface of Object method
            MemberName m = new MemberName(Object.class, member.getName(), member.getMethodType(), member.getReferenceKind());
            m = MemberName.getFactory().resolveOrNull(m.getReferenceKind(), m, null, LM_TRUSTED);
            if (m != null && m.isPublic()) {
                assert(member.getReferenceKind() == m.getReferenceKind());  // else this.form is wrong
                member = m;
            }
        }

        this.member = member;
        this.crackable = crackable;
    }

    // Factory methods:
    static DirectMethodHandle make(byte refKind, Class<?> refc, MemberName member, Class<?> callerClass) {
        MethodType mtype = member.getMethodOrFieldType();
        if (!member.isStatic()) {
            if (!member.getDeclaringClass().isAssignableFrom(refc) || member.isObjectConstructor())
                throw new InternalError(member.toString());
            Class<?> receiverType = PrimitiveClass.isPrimitiveClass(refc) ? PrimitiveClass.asValueType(refc) : refc;
            mtype = mtype.insertParameterTypes(0, receiverType);
        }
        if (!member.isField()) {
            // refKind reflects the original type of lookup via findSpecial or
            // findVirtual etc.
            return switch (refKind) {
                case REF_invokeSpecial -> {
                    member = member.asSpecial();
                    // if caller is an interface we need to adapt to get the
                    // receiver check inserted
                    if (callerClass == null) {
                        throw new InternalError("callerClass must not be null for REF_invokeSpecial");
                    }
                    LambdaForm lform = preparedLambdaForm(member, callerClass.isInterface());
                    yield new Special(mtype, lform, member, true, callerClass);
                }
                case REF_invokeInterface -> {
                    // for interfaces we always need the receiver typecheck,
                    // so we always pass 'true' to ensure we adapt if needed
                    // to include the REF_invokeSpecial case
                    LambdaForm lform = preparedLambdaForm(member, true);
                    yield new Interface(mtype, lform, member, true, refc);
                }
                default -> {
                    LambdaForm lform = preparedLambdaForm(member);
                    yield new DirectMethodHandle(mtype, lform, member, true);
                }
            };
        } else {
            LambdaForm lform = preparedFieldLambdaForm(member);
            if (member.isStatic()) {
                long offset = MethodHandleNatives.staticFieldOffset(member);
                Object base = MethodHandleNatives.staticFieldBase(member);
                return new StaticAccessor(mtype, lform, member, true, base, offset);
            } else {
                long offset = MethodHandleNatives.objectFieldOffset(member);
                assert(offset == (int)offset);
                return new Accessor(mtype, lform, member, true, (int)offset);
            }
        }
    }
    static DirectMethodHandle make(Class<?> refc, MemberName member) {
        byte refKind = member.getReferenceKind();
        if (refKind == REF_invokeSpecial)
            refKind =  REF_invokeVirtual;
        return make(refKind, refc, member, null /* no callerClass context */);
    }
    static DirectMethodHandle make(MemberName member) {
<<<<<<< HEAD
        if (member.isObjectConstructor() && member.getMethodType().returnType() == void.class)
            return makeAllocator(member);
        return make(member.getDeclaringClass(), member);
    }
    private static DirectMethodHandle makeAllocator(MemberName ctor) {
        assert(ctor.isObjectConstructor() && !ctor.getDeclaringClass().isValue()) : ctor;

        Class<?> instanceClass = ctor.getDeclaringClass();
        ctor = ctor.asObjectConstructor();
        assert(ctor.getReferenceKind() == REF_newInvokeSpecial) : ctor;
=======
        if (member.isConstructor())
            return makeAllocator(member.getDeclaringClass(), member);
        return make(member.getDeclaringClass(), member);
    }
    static DirectMethodHandle makeAllocator(Class<?> instanceClass, MemberName ctor) {
        assert(ctor.isConstructor() && ctor.getName().equals("<init>"));
        ctor = ctor.asConstructor();
        assert(ctor.isConstructor() && ctor.getReferenceKind() == REF_newInvokeSpecial) : ctor;
>>>>>>> c04c9ea3
        MethodType mtype = ctor.getMethodType().changeReturnType(instanceClass);
        LambdaForm lform = preparedLambdaForm(ctor);
        MemberName init = ctor.asSpecial();
        assert(init.getMethodType().returnType() == void.class);
        return new Constructor(mtype, lform, ctor, true, init, instanceClass);
    }

    @Override
    BoundMethodHandle rebind() {
        return BoundMethodHandle.makeReinvoker(this);
    }

    @Override
    MethodHandle copyWith(MethodType mt, LambdaForm lf) {
        assert(this.getClass() == DirectMethodHandle.class);  // must override in subclasses
        return new DirectMethodHandle(mt, lf, member, crackable);
    }

    @Override
    MethodHandle viewAsType(MethodType newType, boolean strict) {
        // No actual conversions, just a new view of the same method.
        // However, we must not expose a DMH that is crackable into a
        // MethodHandleInfo, so we return a cloned, uncrackable DMH
        assert(viewAsTypeChecks(newType, strict));
        assert(this.getClass() == DirectMethodHandle.class);  // must override in subclasses
        return new DirectMethodHandle(newType, form, member, false);
    }

    @Override
    boolean isCrackable() {
        return crackable;
    }

    @Override
    String internalProperties(int indentLevel) {
        return "\n" + debugPrefix(indentLevel) + "& DMH.MN=" + internalMemberName();
    }

    //// Implementation methods.
    @Override
    @ForceInline
    MemberName internalMemberName() {
        return member;
    }

    private static final MemberName.Factory IMPL_NAMES = MemberName.getFactory();

    /**
     * Create a LF which can invoke the given method.
     * Cache and share this structure among all methods with
     * the same basicType and refKind.
     */
    private static LambdaForm preparedLambdaForm(MemberName m, boolean adaptToSpecialIfc) {
        assert(m.isInvocable()) : m;  // call preparedFieldLambdaForm instead
        MethodType mtype = m.getInvocationType().basicType();
        assert(!m.isMethodHandleInvoke()) : m;
        // MemberName.getReferenceKind represents the JVM optimized form of the call
        // as distinct from the "kind" passed to DMH.make which represents the original
        // bytecode-equivalent request. Specifically private/final methods that use a direct
        // call have getReferenceKind adapted to REF_invokeSpecial, even though the actual
        // invocation mode may be invokevirtual or invokeinterface.
        int which = switch (m.getReferenceKind()) {
            case REF_invokeVirtual    -> LF_INVVIRTUAL;
            case REF_invokeStatic     -> LF_INVSTATIC;
            case REF_invokeSpecial    -> LF_INVSPECIAL;
            case REF_invokeInterface  -> LF_INVINTERFACE;
            case REF_newInvokeSpecial -> LF_NEWINVSPECIAL;
            default -> throw new InternalError(m.toString());
        };
        if (which == LF_INVSTATIC && shouldBeInitialized(m)) {
            // precompute the barrier-free version:
            preparedLambdaForm(mtype, which);
            which = LF_INVSTATIC_INIT;
        }
        if (which == LF_INVSPECIAL && adaptToSpecialIfc) {
            which = LF_INVSPECIAL_IFC;
        }
        LambdaForm lform = preparedLambdaForm(mtype, which);
        maybeCompile(lform, m);
        assert(lform.methodType().dropParameterTypes(0, 1)
                .equals(m.getInvocationType().basicType()))
                : Arrays.asList(m, m.getInvocationType().basicType(), lform, lform.methodType());
        return lform;
    }

    private static LambdaForm preparedLambdaForm(MemberName m) {
        return preparedLambdaForm(m, false);
    }

    private static LambdaForm preparedLambdaForm(MethodType mtype, int which) {
        LambdaForm lform = mtype.form().cachedLambdaForm(which);
        if (lform != null)  return lform;
        lform = makePreparedLambdaForm(mtype, which);
        return mtype.form().setCachedLambdaForm(which, lform);
    }

    static LambdaForm makePreparedLambdaForm(MethodType mtype, int which) {
        boolean needsInit = (which == LF_INVSTATIC_INIT);
        boolean doesAlloc = (which == LF_NEWINVSPECIAL);
        boolean needsReceiverCheck = (which == LF_INVINTERFACE ||
                                      which == LF_INVSPECIAL_IFC);

        String linkerName;
        LambdaForm.Kind kind;
        switch (which) {
        case LF_INVVIRTUAL:    linkerName = "linkToVirtual";   kind = DIRECT_INVOKE_VIRTUAL;     break;
        case LF_INVSTATIC:     linkerName = "linkToStatic";    kind = DIRECT_INVOKE_STATIC;      break;
        case LF_INVSTATIC_INIT:linkerName = "linkToStatic";    kind = DIRECT_INVOKE_STATIC_INIT; break;
        case LF_INVSPECIAL_IFC:linkerName = "linkToSpecial";   kind = DIRECT_INVOKE_SPECIAL_IFC; break;
        case LF_INVSPECIAL:    linkerName = "linkToSpecial";   kind = DIRECT_INVOKE_SPECIAL;     break;
        case LF_INVINTERFACE:  linkerName = "linkToInterface"; kind = DIRECT_INVOKE_INTERFACE;   break;
        case LF_NEWINVSPECIAL: linkerName = "linkToSpecial";   kind = DIRECT_NEW_INVOKE_SPECIAL; break;
        default:  throw new InternalError("which="+which);
        }

        MethodType mtypeWithArg = mtype.appendParameterTypes(MemberName.class);
        if (doesAlloc)
            mtypeWithArg = mtypeWithArg
                    .insertParameterTypes(0, Object.class)  // insert newly allocated obj
                    .changeReturnType(void.class);          // <init> returns void
        MemberName linker = new MemberName(MethodHandle.class, linkerName, mtypeWithArg, REF_invokeStatic);
        try {
            linker = IMPL_NAMES.resolveOrFail(REF_invokeStatic, linker, null, LM_TRUSTED,
                                              NoSuchMethodException.class);
        } catch (ReflectiveOperationException ex) {
            throw newInternalError(ex);
        }
        final int DMH_THIS    = 0;
        final int ARG_BASE    = 1;
        final int ARG_LIMIT   = ARG_BASE + mtype.parameterCount();
        int nameCursor = ARG_LIMIT;
        final int NEW_OBJ     = (doesAlloc ? nameCursor++ : -1);
        final int GET_MEMBER  = nameCursor++;
        final int CHECK_RECEIVER = (needsReceiverCheck ? nameCursor++ : -1);
        final int LINKER_CALL = nameCursor++;
        Name[] names = arguments(nameCursor - ARG_LIMIT, mtype.invokerType());
        assert(names.length == nameCursor);
        if (doesAlloc) {
            // names = { argx,y,z,... new C, init method }
            names[NEW_OBJ] = new Name(getFunction(NF_allocateInstance), names[DMH_THIS]);
            names[GET_MEMBER] = new Name(getFunction(NF_constructorMethod), names[DMH_THIS]);
        } else if (needsInit) {
            names[GET_MEMBER] = new Name(getFunction(NF_internalMemberNameEnsureInit), names[DMH_THIS]);
        } else {
            names[GET_MEMBER] = new Name(getFunction(NF_internalMemberName), names[DMH_THIS]);
        }
        assert(findDirectMethodHandle(names[GET_MEMBER]) == names[DMH_THIS]);
        Object[] outArgs = Arrays.copyOfRange(names, ARG_BASE, GET_MEMBER+1, Object[].class);
        if (needsReceiverCheck) {
            names[CHECK_RECEIVER] = new Name(getFunction(NF_checkReceiver), names[DMH_THIS], names[ARG_BASE]);
            outArgs[0] = names[CHECK_RECEIVER];
        }
        assert(outArgs[outArgs.length-1] == names[GET_MEMBER]);  // look, shifted args!
        int result = LAST_RESULT;
        if (doesAlloc) {
            assert(outArgs[outArgs.length-2] == names[NEW_OBJ]);  // got to move this one
            System.arraycopy(outArgs, 0, outArgs, 1, outArgs.length-2);
            outArgs[0] = names[NEW_OBJ];
            result = NEW_OBJ;
        }
        names[LINKER_CALL] = new Name(linker, outArgs);
        LambdaForm lform = LambdaForm.create(ARG_LIMIT, names, result, kind);

        // This is a tricky bit of code.  Don't send it through the LF interpreter.
        lform.compileToBytecode();
        return lform;
    }

    /* assert */ static Object findDirectMethodHandle(Name name) {
        if (name.function.equals(getFunction(NF_internalMemberName)) ||
            name.function.equals(getFunction(NF_internalMemberNameEnsureInit)) ||
            name.function.equals(getFunction(NF_constructorMethod))) {
            assert(name.arguments.length == 1);
            return name.arguments[0];
        }
        return null;
    }

    private static void maybeCompile(LambdaForm lform, MemberName m) {
        if (lform.vmentry == null && VerifyAccess.isSamePackage(m.getDeclaringClass(), MethodHandle.class))
            // Help along bootstrapping...
            lform.compileToBytecode();
    }

    /** Static wrapper for DirectMethodHandle.internalMemberName. */
    @ForceInline
    /*non-public*/
    static Object internalMemberName(Object mh) {
        return ((DirectMethodHandle)mh).member;
    }

    /** Static wrapper for DirectMethodHandle.internalMemberName.
     * This one also forces initialization.
     */
    /*non-public*/
    static Object internalMemberNameEnsureInit(Object mh) {
        DirectMethodHandle dmh = (DirectMethodHandle)mh;
        dmh.ensureInitialized();
        return dmh.member;
    }

    /*non-public*/
    static boolean shouldBeInitialized(MemberName member) {
        switch (member.getReferenceKind()) {
        case REF_invokeStatic:
        case REF_getStatic:
        case REF_putStatic:
        case REF_newInvokeSpecial:
            break;
        default:
            // No need to initialize the class on this kind of member.
            return false;
        }
        Class<?> cls = member.getDeclaringClass();
        if (cls == ValueConversions.class ||
            cls == MethodHandleImpl.class ||
            cls == Invokers.class) {
            // These guys have lots of <clinit> DMH creation but we know
            // the MHs will not be used until the system is booted.
            return false;
        }
        if (VerifyAccess.isSamePackage(MethodHandle.class, cls) ||
            VerifyAccess.isSamePackage(ValueConversions.class, cls)) {
            // It is a system class.  It is probably in the process of
            // being initialized, but we will help it along just to be safe.
            UNSAFE.ensureClassInitialized(cls);
            return false;
        }
        return UNSAFE.shouldBeInitialized(cls);
    }

    private void ensureInitialized() {
        if (checkInitialized(member)) {
            // The coast is clear.  Delete the <clinit> barrier.
            updateForm(new Function<>() {
                public LambdaForm apply(LambdaForm oldForm) {
                    return (member.isField() ? preparedFieldLambdaForm(member)
                                             : preparedLambdaForm(member));
                }
            });
        }
    }
    private static boolean checkInitialized(MemberName member) {
        Class<?> defc = member.getDeclaringClass();
        UNSAFE.ensureClassInitialized(defc);
        // Once we get here either defc was fully initialized by another thread, or
        // defc was already being initialized by the current thread. In the latter case
        // the barrier must remain. We can detect this simply by checking if initialization
        // is still needed.
        return !UNSAFE.shouldBeInitialized(defc);
    }

    /*non-public*/
    static void ensureInitialized(Object mh) {
        ((DirectMethodHandle)mh).ensureInitialized();
    }

    /** This subclass represents invokespecial instructions. */
    static final class Special extends DirectMethodHandle {
        private final Class<?> caller;
        private Special(MethodType mtype, LambdaForm form, MemberName member, boolean crackable, Class<?> caller) {
            super(mtype, form, member, crackable);
            this.caller = caller;
        }
        @Override
        boolean isInvokeSpecial() {
            return true;
        }
        @Override
        MethodHandle copyWith(MethodType mt, LambdaForm lf) {
            return new Special(mt, lf, member, crackable, caller);
        }
        @Override
        MethodHandle viewAsType(MethodType newType, boolean strict) {
            assert(viewAsTypeChecks(newType, strict));
            return new Special(newType, form, member, false, caller);
        }
        Object checkReceiver(Object recv) {
            if (!caller.isInstance(recv)) {
                if (recv != null) {
                    String msg = String.format("Receiver class %s is not a subclass of caller class %s",
                                               recv.getClass().getName(), caller.getName());
                    throw new IncompatibleClassChangeError(msg);
                } else {
                    String msg = String.format("Cannot invoke %s with null receiver", member);
                    throw new NullPointerException(msg);
                }
            }
            return recv;
        }
    }

    /** This subclass represents invokeinterface instructions. */
    static final class Interface extends DirectMethodHandle {
        private final Class<?> refc;
        private Interface(MethodType mtype, LambdaForm form, MemberName member, boolean crackable, Class<?> refc) {
            super(mtype, form, member, crackable);
            assert(refc.isInterface()) : refc;
            this.refc = refc;
        }
        @Override
        MethodHandle copyWith(MethodType mt, LambdaForm lf) {
            return new Interface(mt, lf, member, crackable, refc);
        }
        @Override
        MethodHandle viewAsType(MethodType newType, boolean strict) {
            assert(viewAsTypeChecks(newType, strict));
            return new Interface(newType, form, member, false, refc);
        }
        @Override
        Object checkReceiver(Object recv) {
            if (!refc.isInstance(recv)) {
                if (recv != null) {
                    String msg = String.format("Receiver class %s does not implement the requested interface %s",
                                               recv.getClass().getName(), refc.getName());
                    throw new IncompatibleClassChangeError(msg);
                } else {
                    String msg = String.format("Cannot invoke %s with null receiver", member);
                    throw new NullPointerException(msg);
                }
            }
            return recv;
        }
    }

    /** Used for interface receiver type checks, by Interface and Special modes. */
    Object checkReceiver(Object recv) {
        throw new InternalError("Should only be invoked on a subclass");
    }

    /** This subclass handles constructor references. */
    static final class Constructor extends DirectMethodHandle {
        final MemberName initMethod;
        final Class<?>   instanceClass;

        private Constructor(MethodType mtype, LambdaForm form, MemberName constructor,
                            boolean crackable, MemberName initMethod, Class<?> instanceClass) {
            super(mtype, form, constructor, crackable);
            this.initMethod = initMethod;
            this.instanceClass = instanceClass;
            assert(initMethod.isResolved());
        }
        @Override
        MethodHandle copyWith(MethodType mt, LambdaForm lf) {
            return new Constructor(mt, lf, member, crackable, initMethod, instanceClass);
        }
        @Override
        MethodHandle viewAsType(MethodType newType, boolean strict) {
            assert(viewAsTypeChecks(newType, strict));
            return new Constructor(newType, form, member, false, initMethod, instanceClass);
        }
    }

    /*non-public*/
    static Object constructorMethod(Object mh) {
        Constructor dmh = (Constructor)mh;
        return dmh.initMethod;
    }

    /*non-public*/
    static Object allocateInstance(Object mh) throws InstantiationException {
        Constructor dmh = (Constructor)mh;
        return UNSAFE.allocateInstance(dmh.instanceClass);
    }

    /** This subclass handles non-static field references. */
    static final class Accessor extends DirectMethodHandle {
        final Class<?> fieldType;
        final int      fieldOffset;
        private Accessor(MethodType mtype, LambdaForm form, MemberName member,
                         boolean crackable, int fieldOffset) {
            super(mtype, form, member, crackable);
            this.fieldType   = member.getFieldType();
            this.fieldOffset = fieldOffset;
        }

        @Override Object checkCast(Object obj) {
            return fieldType.cast(obj);
        }
        @Override
        MethodHandle copyWith(MethodType mt, LambdaForm lf) {
            return new Accessor(mt, lf, member, crackable, fieldOffset);
        }
        @Override
        MethodHandle viewAsType(MethodType newType, boolean strict) {
            assert(viewAsTypeChecks(newType, strict));
            return new Accessor(newType, form, member, false, fieldOffset);
        }
    }

    @ForceInline
    /*non-public*/
    static long fieldOffset(Object accessorObj) {
        // Note: We return a long because that is what Unsafe.getObject likes.
        // We store a plain int because it is more compact.
        return ((Accessor)accessorObj).fieldOffset;
    }

    @ForceInline
    /*non-public*/
    static Object checkBase(Object obj) {
        // Note that the object's class has already been verified,
        // since the parameter type of the Accessor method handle
        // is either member.getDeclaringClass or a subclass.
        // This was verified in DirectMethodHandle.make.
        // Therefore, the only remaining check is for null.
        // Since this check is *not* guaranteed by Unsafe.getInt
        // and its siblings, we need to make an explicit one here.
        return Objects.requireNonNull(obj);
    }

    /** This subclass handles static field references. */
    static final class StaticAccessor extends DirectMethodHandle {
        final Class<?> fieldType;
        final Object staticBase;
        final long staticOffset;

        private StaticAccessor(MethodType mtype, LambdaForm form, MemberName member,
                               boolean crackable, Object staticBase, long staticOffset) {
            super(mtype, form, member, crackable);
            this.fieldType    = member.getFieldType();
            this.staticBase   = staticBase;
            this.staticOffset = staticOffset;
        }

        @Override Object checkCast(Object obj) {
            return fieldType.cast(obj);
        }
        @Override
        MethodHandle copyWith(MethodType mt, LambdaForm lf) {
            return new StaticAccessor(mt, lf, member, crackable, staticBase, staticOffset);
        }
        @Override
        MethodHandle viewAsType(MethodType newType, boolean strict) {
            assert(viewAsTypeChecks(newType, strict));
            return new StaticAccessor(newType, form, member, false, staticBase, staticOffset);
        }
    }

    @ForceInline
    /*non-public*/
    static Object nullCheck(Object obj) {
        return Objects.requireNonNull(obj);
    }

    @ForceInline
    /*non-public*/
    static Object staticBase(Object accessorObj) {
        return ((StaticAccessor)accessorObj).staticBase;
    }

    @ForceInline
    /*non-public*/
    static long staticOffset(Object accessorObj) {
        return ((StaticAccessor)accessorObj).staticOffset;
    }

    @ForceInline
    /*non-public*/
    static Object checkCast(Object mh, Object obj) {
        return ((DirectMethodHandle) mh).checkCast(obj);
    }

    @ForceInline
    /*non-public*/ static Class<?> fieldType(Object accessorObj) {
        return ((Accessor) accessorObj).fieldType;
    }

    @ForceInline
    /*non-public*/ static Class<?> staticFieldType(Object accessorObj) {
        return ((StaticAccessor) accessorObj).fieldType;
    }

    @ForceInline
    /*non-public*/ static Object zeroInstanceIfNull(Class<?> fieldType, Object obj) {
        return obj != null ? obj : UNSAFE.uninitializedDefaultValue(fieldType);
    }

    Object checkCast(Object obj) {
        return member.getMethodType().returnType().cast(obj);
    }

    // Caching machinery for field accessors:
    static final byte
            AF_GETFIELD        = 0,
            AF_PUTFIELD        = 1,
            AF_GETSTATIC       = 2,
            AF_PUTSTATIC       = 3,
            AF_GETSTATIC_INIT  = 4,
            AF_PUTSTATIC_INIT  = 5,
            AF_LIMIT           = 6;
    // Enumerate the different field kinds using Wrapper,
    // with an extra case added for checked references and value field access
    static final int
            FT_LAST_WRAPPER     = Wrapper.COUNT-1,
            FT_UNCHECKED_REF    = Wrapper.OBJECT.ordinal(),
            FT_CHECKED_REF      = FT_LAST_WRAPPER+1,
            FT_CHECKED_VALUE    = FT_LAST_WRAPPER+2,  // flattened and non-flattened and null-restricted
            FT_LIMIT            = FT_LAST_WRAPPER+6;
    private static int afIndex(byte formOp, boolean isVolatile, boolean isFlatValue, boolean isNullRestricted, int ftypeKind) {
        return ((formOp * FT_LIMIT * 2)
                + (isVolatile ? FT_LIMIT : 0)
                + (isFlatValue ? 1 : 0)
                + (isNullRestricted ? 1 : 0)
                + ftypeKind);
    }
    @Stable
    private static final LambdaForm[] ACCESSOR_FORMS
            = new LambdaForm[afIndex(AF_LIMIT, false, false, false, 0)];
    static int ftypeKind(Class<?> ftype, boolean isValue) {
        if (ftype.isPrimitive()) {
            return Wrapper.forPrimitiveType(ftype).ordinal();
        } else if (ftype.isInterface() || ftype.isAssignableFrom(Object.class)) {
            // retyping can be done without a cast
            return FT_UNCHECKED_REF;
        } else {
            // null check for value type in addition to check cast
            return isValue ? FT_CHECKED_VALUE : FT_CHECKED_REF;
        }
    }

    /**
     * Create a LF which can access the given field.
     * Cache and share this structure among all fields with
     * the same basicType and refKind.
     */
    private static LambdaForm preparedFieldLambdaForm(MemberName m) {
        Class<?> ftype = m.getFieldType();
        byte formOp = switch (m.getReferenceKind()) {
            case REF_getField  -> AF_GETFIELD;
            case REF_putField  -> AF_PUTFIELD;
            case REF_getStatic -> AF_GETSTATIC;
            case REF_putStatic -> AF_PUTSTATIC;
            default -> throw new InternalError(m.toString());
        };
        if (shouldBeInitialized(m)) {
            // precompute the barrier-free version:
            preparedFieldLambdaForm(formOp, m.isVolatile(), m.isInlineableField(), m.isFlat(), m.isNullRestricted(), ftype);
            assert((AF_GETSTATIC_INIT - AF_GETSTATIC) ==
                   (AF_PUTSTATIC_INIT - AF_PUTSTATIC));
            formOp += (AF_GETSTATIC_INIT - AF_GETSTATIC);
        }
        LambdaForm lform = preparedFieldLambdaForm(formOp, m.isVolatile(), m.isInlineableField(), m.isFlat(), m.isNullRestricted(), ftype);
        maybeCompile(lform, m);
        assert(lform.methodType().dropParameterTypes(0, 1)
                .equals(m.getInvocationType().basicType()))
                : Arrays.asList(m, m.getInvocationType().basicType(), lform, lform.methodType());
        return lform;
    }

    private static LambdaForm preparedFieldLambdaForm(byte formOp, boolean isVolatile,
                                                      boolean isValue, boolean isFlat, boolean isNullRestricted, Class<?> ftype) {
        int ftypeKind = ftypeKind(ftype, isValue);
        int afIndex = afIndex(formOp, isVolatile, isFlat, isNullRestricted, ftypeKind);
        LambdaForm lform = ACCESSOR_FORMS[afIndex];
        if (lform != null)  return lform;
        lform = makePreparedFieldLambdaForm(formOp, isVolatile, isValue, isFlat, isNullRestricted, ftypeKind);
        ACCESSOR_FORMS[afIndex] = lform;  // don't bother with a CAS
        return lform;
    }

    private static final Wrapper[] ALL_WRAPPERS = Wrapper.values();

    private static Kind getFieldKind(boolean isGetter, boolean isVolatile,
                                     boolean isFlatValue, boolean isNullRestricted,
                                     Wrapper wrapper) {
        if (isGetter) {
            if (isVolatile) {
                switch (wrapper) {
                    case BOOLEAN: return GET_BOOLEAN_VOLATILE;
                    case BYTE:    return GET_BYTE_VOLATILE;
                    case SHORT:   return GET_SHORT_VOLATILE;
                    case CHAR:    return GET_CHAR_VOLATILE;
                    case INT:     return GET_INT_VOLATILE;
                    case LONG:    return GET_LONG_VOLATILE;
                    case FLOAT:   return GET_FLOAT_VOLATILE;
                    case DOUBLE:  return GET_DOUBLE_VOLATILE;
                    case OBJECT:  return isFlatValue ? GET_VALUE_VOLATILE : GET_REFERENCE_VOLATILE;
                }
            } else {
                switch (wrapper) {
                    case BOOLEAN: return GET_BOOLEAN;
                    case BYTE:    return GET_BYTE;
                    case SHORT:   return GET_SHORT;
                    case CHAR:    return GET_CHAR;
                    case INT:     return GET_INT;
                    case LONG:    return GET_LONG;
                    case FLOAT:   return GET_FLOAT;
                    case DOUBLE:  return GET_DOUBLE;
                    case OBJECT:  return isFlatValue ? GET_VALUE : GET_REFERENCE;
                }
            }
        } else {
            if (isVolatile) {
                switch (wrapper) {
                    case BOOLEAN: return PUT_BOOLEAN_VOLATILE;
                    case BYTE:    return PUT_BYTE_VOLATILE;
                    case SHORT:   return PUT_SHORT_VOLATILE;
                    case CHAR:    return PUT_CHAR_VOLATILE;
                    case INT:     return PUT_INT_VOLATILE;
                    case LONG:    return PUT_LONG_VOLATILE;
                    case FLOAT:   return PUT_FLOAT_VOLATILE;
                    case DOUBLE:  return PUT_DOUBLE_VOLATILE;
                    case OBJECT:  return isFlatValue ? PUT_VALUE_VOLATILE : PUT_REFERENCE_VOLATILE;
                }
            } else {
                switch (wrapper) {
                    case BOOLEAN: return PUT_BOOLEAN;
                    case BYTE:    return PUT_BYTE;
                    case SHORT:   return PUT_SHORT;
                    case CHAR:    return PUT_CHAR;
                    case INT:     return PUT_INT;
                    case LONG:    return PUT_LONG;
                    case FLOAT:   return PUT_FLOAT;
                    case DOUBLE:  return PUT_DOUBLE;
                    case OBJECT:  return isFlatValue ? PUT_VALUE : PUT_REFERENCE;
                }
            }
        }
        throw new AssertionError("Invalid arguments");
    }

    /** invoked by GenerateJLIClassesHelper */
    static LambdaForm makePreparedFieldLambdaForm(byte formOp, boolean isVolatile, int ftype) {
        return makePreparedFieldLambdaForm(formOp, isVolatile, false, false, false, ftype);
    }

    private static LambdaForm makePreparedFieldLambdaForm(byte formOp, boolean isVolatile,
                                                          boolean isValue, boolean isFlat,
                                                          boolean isNullRestricted, int ftypeKind) {
        boolean isGetter  = (formOp & 1) == (AF_GETFIELD & 1);
        boolean isStatic  = (formOp >= AF_GETSTATIC);
        boolean needsInit = (formOp >= AF_GETSTATIC_INIT);
        boolean needsCast = (ftypeKind == FT_CHECKED_REF || ftypeKind == FT_CHECKED_VALUE);
        boolean needsZeroInstance = isNullRestricted && isValue && !isFlat;
        Wrapper fw = (needsCast ? Wrapper.OBJECT : ALL_WRAPPERS[ftypeKind]);
        Class<?> ft = fw.primitiveType();
        assert(needsCast ? true : ftypeKind(ft, isValue) == ftypeKind);

        // getObject, putIntVolatile, etc.
        Kind kind = getFieldKind(isGetter, isVolatile, isFlat, isNullRestricted, fw);

        MethodType linkerType;
        boolean hasValueTypeArg = isGetter ? isValue : isFlat;
        if (isGetter) {
            linkerType = isValue ? MethodType.methodType(ft, Object.class, long.class, Class.class)
                                 : MethodType.methodType(ft, Object.class, long.class);
        } else {
            linkerType = isFlat ? MethodType.methodType(void.class, Object.class, long.class, Class.class, ft)
                                : MethodType.methodType(void.class, Object.class, long.class, ft);
        }
        MemberName linker = new MemberName(Unsafe.class, kind.methodName, linkerType, REF_invokeVirtual);
        try {
            linker = IMPL_NAMES.resolveOrFail(REF_invokeVirtual, linker, null, LM_TRUSTED,
                                              NoSuchMethodException.class);
        } catch (ReflectiveOperationException ex) {
            throw newInternalError(ex);
        }

        // What is the external type of the lambda form?
        MethodType mtype;
        if (isGetter)
            mtype = MethodType.methodType(ft);
        else
            mtype = MethodType.methodType(void.class, ft);
        mtype = mtype.basicType();  // erase short to int, etc.
        if (!isStatic)
            mtype = mtype.insertParameterTypes(0, Object.class);
        final int DMH_THIS  = 0;
        final int ARG_BASE  = 1;
        final int ARG_LIMIT = ARG_BASE + mtype.parameterCount();
        // if this is for non-static access, the base pointer is stored at this index:
        final int OBJ_BASE  = isStatic ? -1 : ARG_BASE;
        // if this is for write access, the value to be written is stored at this index:
        final int SET_VALUE  = isGetter ? -1 : ARG_LIMIT - 1;
        int nameCursor = ARG_LIMIT;
        final int F_HOLDER  = (isStatic ? nameCursor++ : -1);  // static base if any
        final int F_OFFSET  = nameCursor++;  // Either static offset or field offset.
        final int OBJ_CHECK = (OBJ_BASE >= 0 ? nameCursor++ : -1);
        final int U_HOLDER  = nameCursor++;  // UNSAFE holder
        final int INIT_BAR  = (needsInit ? nameCursor++ : -1);
        final int VALUE_TYPE = (hasValueTypeArg ? nameCursor++ : -1);
        final int NULL_CHECK  = (isNullRestricted && !isGetter ? nameCursor++ : -1);
        final int PRE_CAST  = (needsCast && !isGetter ? nameCursor++ : -1);
        final int LINKER_CALL = nameCursor++;
        final int FIELD_TYPE = (needsZeroInstance && isGetter ? nameCursor++ : -1);
        final int ZERO_INSTANCE = (needsZeroInstance && isGetter ? nameCursor++ : -1);
        final int POST_CAST = (needsCast && isGetter ? nameCursor++ : -1);
        final int RESULT    = nameCursor-1;  // either the call, zero instance, or the cast
        Name[] names = arguments(nameCursor - ARG_LIMIT, mtype.invokerType());
        if (needsInit)
            names[INIT_BAR] = new Name(getFunction(NF_ensureInitialized), names[DMH_THIS]);
        if (!isGetter) {
            if (isNullRestricted)
                names[NULL_CHECK] = new Name(getFunction(NF_nullCheck), names[SET_VALUE]);
            if (needsCast)
                names[PRE_CAST] = new Name(getFunction(NF_checkCast), names[DMH_THIS], names[SET_VALUE]);
        }
        Object[] outArgs = new Object[1 + linkerType.parameterCount()];
        assert (outArgs.length == (isGetter ? 3 : 4) + (hasValueTypeArg ? 1 : 0));
        outArgs[0] = names[U_HOLDER] = new Name(getFunction(NF_UNSAFE));
        if (isStatic) {
            outArgs[1] = names[F_HOLDER]  = new Name(getFunction(NF_staticBase), names[DMH_THIS]);
            outArgs[2] = names[F_OFFSET]  = new Name(getFunction(NF_staticOffset), names[DMH_THIS]);
        } else {
            outArgs[1] = names[OBJ_CHECK] = new Name(getFunction(NF_checkBase), names[OBJ_BASE]);
            outArgs[2] = names[F_OFFSET]  = new Name(getFunction(NF_fieldOffset), names[DMH_THIS]);
        }
        int x = 3;
        if (hasValueTypeArg) {
            outArgs[x++] = names[VALUE_TYPE] = isStatic ? new Name(getFunction(NF_staticFieldType), names[DMH_THIS])
                                                        : new Name(getFunction(NF_fieldType), names[DMH_THIS]);
        }
        if (!isGetter) {
            outArgs[x] = (needsCast ? names[PRE_CAST] : names[SET_VALUE]);
        }
        for (Object a : outArgs)  assert(a != null);
        names[LINKER_CALL] = new Name(linker, outArgs);
        if (isGetter) {
            int argIndex = LINKER_CALL;
            if (needsZeroInstance) {
                names[FIELD_TYPE] = isStatic ? new Name(getFunction(NF_staticFieldType), names[DMH_THIS])
                                             : new Name(getFunction(NF_fieldType), names[DMH_THIS]);
                names[ZERO_INSTANCE] = new Name(getFunction(NF_zeroInstance), names[FIELD_TYPE], names[LINKER_CALL]);
                argIndex = ZERO_INSTANCE;
            }
            if (needsCast)
                names[POST_CAST] = new Name(getFunction(NF_checkCast), names[DMH_THIS], names[argIndex]);
        }
        for (Name n : names)  assert(n != null);

        LambdaForm form;
        if (needsCast || needsInit) {
            // can't use the pre-generated form when casting and/or initializing
            form = LambdaForm.create(ARG_LIMIT, names, RESULT);
        } else {
            form = LambdaForm.create(ARG_LIMIT, names, RESULT, kind);
        }

        if (LambdaForm.debugNames()) {
            // add some detail to the lambdaForm debugname,
            // significant only for debugging
            StringBuilder nameBuilder = new StringBuilder(kind.methodName);
            if (isStatic) {
                nameBuilder.append("Static");
            } else {
                nameBuilder.append("Field");
            }
            if (needsCast) {
                nameBuilder.append("Cast");
            }
            if (needsInit) {
                nameBuilder.append("Init");
            }
            LambdaForm.associateWithDebugName(form, nameBuilder.toString());
        }
        return form;
    }

    /**
     * Pre-initialized NamedFunctions for bootstrapping purposes.
     */
    static final byte NF_internalMemberName = 0,
            NF_internalMemberNameEnsureInit = 1,
            NF_ensureInitialized = 2,
            NF_fieldOffset = 3,
            NF_checkBase = 4,
            NF_staticBase = 5,
            NF_staticOffset = 6,
            NF_checkCast = 7,
            NF_allocateInstance = 8,
            NF_constructorMethod = 9,
            NF_UNSAFE = 10,
            NF_checkReceiver = 11,
            NF_fieldType = 12,
            NF_staticFieldType = 13,
            NF_zeroInstance = 14,
            NF_nullCheck = 15,
            NF_LIMIT = 16;

    private static final @Stable NamedFunction[] NFS = new NamedFunction[NF_LIMIT];

    private static NamedFunction getFunction(byte func) {
        NamedFunction nf = NFS[func];
        if (nf != null) {
            return nf;
        }
        // Each nf must be statically invocable or we get tied up in our bootstraps.
        nf = NFS[func] = createFunction(func);
        assert(InvokerBytecodeGenerator.isStaticallyInvocable(nf));
        return nf;
    }

    private static final MethodType CLS_OBJ_TYPE = MethodType.methodType(Class.class, Object.class);

    private static final MethodType OBJ_OBJ_TYPE = MethodType.methodType(Object.class, Object.class);

    private static final MethodType LONG_OBJ_TYPE = MethodType.methodType(long.class, Object.class);

    private static NamedFunction createFunction(byte func) {
        try {
            switch (func) {
                case NF_internalMemberName:
                    return getNamedFunction("internalMemberName", OBJ_OBJ_TYPE);
                case NF_internalMemberNameEnsureInit:
                    return getNamedFunction("internalMemberNameEnsureInit", OBJ_OBJ_TYPE);
                case NF_ensureInitialized:
                    return getNamedFunction("ensureInitialized", MethodType.methodType(void.class, Object.class));
                case NF_fieldOffset:
                    return getNamedFunction("fieldOffset", LONG_OBJ_TYPE);
                case NF_checkBase:
                    return getNamedFunction("checkBase", OBJ_OBJ_TYPE);
                case NF_staticBase:
                    return getNamedFunction("staticBase", OBJ_OBJ_TYPE);
                case NF_staticOffset:
                    return getNamedFunction("staticOffset", LONG_OBJ_TYPE);
                case NF_checkCast:
                    return getNamedFunction("checkCast", MethodType.methodType(Object.class, Object.class, Object.class));
                case NF_allocateInstance:
                    return getNamedFunction("allocateInstance", OBJ_OBJ_TYPE);
                case NF_constructorMethod:
                    return getNamedFunction("constructorMethod", OBJ_OBJ_TYPE);
                case NF_UNSAFE:
                    MemberName member = new MemberName(MethodHandleStatics.class, "UNSAFE", Unsafe.class, REF_getStatic);
                    return new NamedFunction(
                            MemberName.getFactory().resolveOrFail(REF_getStatic, member,
                                                                  DirectMethodHandle.class, LM_TRUSTED,
                                                                  NoSuchFieldException.class));
                case NF_checkReceiver:
                    member = new MemberName(DirectMethodHandle.class, "checkReceiver", OBJ_OBJ_TYPE, REF_invokeVirtual);
                    return new NamedFunction(
                        MemberName.getFactory().resolveOrFail(REF_invokeVirtual, member,
                                                              DirectMethodHandle.class, LM_TRUSTED,
                                                              NoSuchMethodException.class));
                case NF_fieldType:
                    return getNamedFunction("fieldType", CLS_OBJ_TYPE);
                case NF_staticFieldType:
                    return getNamedFunction("staticFieldType", CLS_OBJ_TYPE);
                case NF_zeroInstance:
                    return getNamedFunction("zeroInstanceIfNull", MethodType.methodType(Object.class, Class.class, Object.class));
                case NF_nullCheck:
                    return getNamedFunction("nullCheck", OBJ_OBJ_TYPE);
                default:
                    throw newInternalError("Unknown function: " + func);
            }
        } catch (ReflectiveOperationException ex) {
            throw newInternalError(ex);
        }
    }

    private static NamedFunction getNamedFunction(String name, MethodType type)
        throws ReflectiveOperationException
    {
        MemberName member = new MemberName(DirectMethodHandle.class, name, type, REF_invokeStatic);
        return new NamedFunction(
                MemberName.getFactory().resolveOrFail(REF_invokeStatic, member,
                                                      DirectMethodHandle.class, LM_TRUSTED,
                                                      NoSuchMethodException.class));
    }

    static {
        // The Holder class will contain pre-generated DirectMethodHandles resolved
        // speculatively using MemberName.getFactory().resolveOrNull. However, that
        // doesn't initialize the class, which subtly breaks inlining etc. By forcing
        // initialization of the Holder class we avoid these issues.
        UNSAFE.ensureClassInitialized(Holder.class);
    }

    /* Placeholder class for DirectMethodHandles generated ahead of time */
    final class Holder {}
}<|MERGE_RESOLUTION|>--- conflicted
+++ resolved
@@ -129,27 +129,14 @@
         return make(refKind, refc, member, null /* no callerClass context */);
     }
     static DirectMethodHandle make(MemberName member) {
-<<<<<<< HEAD
         if (member.isObjectConstructor() && member.getMethodType().returnType() == void.class)
-            return makeAllocator(member);
+            return makeAllocator(member.getDeclaringClass(), member);
         return make(member.getDeclaringClass(), member);
     }
-    private static DirectMethodHandle makeAllocator(MemberName ctor) {
+    static DirectMethodHandle makeAllocator(Class<?> instanceClass, MemberName ctor) {
         assert(ctor.isObjectConstructor() && !ctor.getDeclaringClass().isValue()) : ctor;
-
-        Class<?> instanceClass = ctor.getDeclaringClass();
         ctor = ctor.asObjectConstructor();
         assert(ctor.getReferenceKind() == REF_newInvokeSpecial) : ctor;
-=======
-        if (member.isConstructor())
-            return makeAllocator(member.getDeclaringClass(), member);
-        return make(member.getDeclaringClass(), member);
-    }
-    static DirectMethodHandle makeAllocator(Class<?> instanceClass, MemberName ctor) {
-        assert(ctor.isConstructor() && ctor.getName().equals("<init>"));
-        ctor = ctor.asConstructor();
-        assert(ctor.isConstructor() && ctor.getReferenceKind() == REF_newInvokeSpecial) : ctor;
->>>>>>> c04c9ea3
         MethodType mtype = ctor.getMethodType().changeReturnType(instanceClass);
         LambdaForm lform = preparedLambdaForm(ctor);
         MemberName init = ctor.asSpecial();
