--- conflicted
+++ resolved
@@ -113,7 +113,6 @@
             if (member.isStatic()) {
                 long offset = MethodHandleNatives.staticFieldOffset(member);
                 Object base = MethodHandleNatives.staticFieldBase(member);
-<<<<<<< HEAD
                 return member.isIndirect() ? new IndirectStaticAccessor(mtype, lform, member, base, offset)
                                            : new InlineStaticAccessor(mtype, lform, member, base, offset);
             } else {
@@ -121,13 +120,6 @@
                 assert(offset == (int)offset);
                 return  member.isIndirect() ? new IndirectAccessor(mtype, lform, member, (int)offset)
                                             : new InlineAccessor(mtype, lform, member, (int)offset);
-=======
-                return new StaticAccessor(mtype, lform, member, true, base, offset);
-            } else {
-                long offset = MethodHandleNatives.objectFieldOffset(member);
-                assert(offset == (int)offset);
-                return new Accessor(mtype, lform, member, true, (int)offset);
->>>>>>> 91ed3fc5
             }
         }
     }
@@ -532,20 +524,11 @@
     /** This subclass handles non-static field references. */
     static abstract class Accessor extends DirectMethodHandle {
         final Class<?> fieldType;
-<<<<<<< HEAD
-        final int fieldOffset;
-
-        protected Accessor(MethodType mtype, LambdaForm form, MemberName member,
-                           int fieldOffset) {
-            super(mtype, form, member);
-            this.fieldType = member.getFieldType();
-=======
         final int      fieldOffset;
         private Accessor(MethodType mtype, LambdaForm form, MemberName member,
                          boolean crackable, int fieldOffset) {
             super(mtype, form, member, crackable);
             this.fieldType   = member.getFieldType();
->>>>>>> 91ed3fc5
             this.fieldOffset = fieldOffset;
         }
         abstract Object checkCast(Object obj);
@@ -556,7 +539,7 @@
     static class IndirectAccessor extends Accessor {
         private IndirectAccessor(MethodType mtype, LambdaForm form, MemberName member,
                                  int fieldOffset) {
-            super(mtype, form, member, fieldOffset);
+            super(mtype, form, member, true, fieldOffset);
         }
 
         @Override Object checkCast(Object obj) {
@@ -564,8 +547,12 @@
         }
         @Override
         MethodHandle copyWith(MethodType mt, LambdaForm lf) {
-<<<<<<< HEAD
             return new IndirectAccessor(mt, lf, member, fieldOffset);
+        }
+        @Override
+        MethodHandle viewAsType(MethodType newType, boolean strict) {
+            assert(viewAsTypeChecks(newType, strict));
+            return new IndirectAccessor(newType, form, member, fieldOffset);
         }
     }
 
@@ -573,7 +560,7 @@
     static class InlineAccessor extends Accessor {
         private InlineAccessor(MethodType mtype, LambdaForm form, MemberName member,
                                int fieldOffset) {
-            super(mtype, form, member, fieldOffset);
+            super(mtype, form, member, true, fieldOffset);
         }
 
         @Override Object checkCast(Object obj) {
@@ -582,14 +569,6 @@
         @Override
         MethodHandle copyWith(MethodType mt, LambdaForm lf) {
             return new InlineAccessor(mt, lf, member, fieldOffset);
-=======
-            return new Accessor(mt, lf, member, crackable, fieldOffset);
-        }
-        @Override
-        MethodHandle viewAsType(MethodType newType, boolean strict) {
-            assert(viewAsTypeChecks(newType, strict));
-            return new Accessor(newType, form, member, false, fieldOffset);
->>>>>>> 91ed3fc5
         }
     }
 
@@ -619,19 +598,11 @@
         final Object staticBase;
         final long staticOffset;
 
-<<<<<<< HEAD
-        protected StaticAccessor(MethodType mtype, LambdaForm form, MemberName member,
-                                 Object staticBase, long staticOffset) {
-            super(mtype, form, member);
-            this.fieldType = member.getFieldType();
-            this.staticBase = staticBase;
-=======
         private StaticAccessor(MethodType mtype, LambdaForm form, MemberName member,
                                boolean crackable, Object staticBase, long staticOffset) {
             super(mtype, form, member, crackable);
             this.fieldType    = member.getFieldType();
             this.staticBase   = staticBase;
->>>>>>> 91ed3fc5
             this.staticOffset = staticOffset;
         }
         abstract Object checkCast(Object obj);
@@ -642,7 +613,7 @@
     static class IndirectStaticAccessor extends StaticAccessor {
         private IndirectStaticAccessor(MethodType mtype, LambdaForm form, MemberName member,
                                      Object staticBase, long staticOffset) {
-            super(mtype, form, member, staticBase, staticOffset);
+            super(mtype, form, member, true, staticBase, staticOffset);
         }
 
         // indirect type is always nullable
@@ -651,8 +622,12 @@
         }
         @Override
         MethodHandle copyWith(MethodType mt, LambdaForm lf) {
-<<<<<<< HEAD
             return new IndirectStaticAccessor(mt, lf, member, staticBase, staticOffset);
+        }
+        @Override
+        MethodHandle viewAsType(MethodType newType, boolean strict) {
+            assert(viewAsTypeChecks(newType, strict));
+            return new IndirectStaticAccessor(newType, form, member, staticBase, staticOffset);
         }
     }
 
@@ -660,7 +635,7 @@
     static class InlineStaticAccessor extends StaticAccessor {
         private InlineStaticAccessor(MethodType mtype, LambdaForm form, MemberName member,
                                      Object staticBase, long staticOffset) {
-            super(mtype, form, member, staticBase, staticOffset);
+            super(mtype, form, member, true, staticBase, staticOffset);
         }
 
         // zero-default inline type is not-nullable
@@ -671,14 +646,6 @@
         @Override
         MethodHandle copyWith(MethodType mt, LambdaForm lf) {
             return new InlineStaticAccessor(mt, lf, member, staticBase, staticOffset);
-=======
-            return new StaticAccessor(mt, lf, member, crackable, staticBase, staticOffset);
-        }
-        @Override
-        MethodHandle viewAsType(MethodType newType, boolean strict) {
-            assert(viewAsTypeChecks(newType, strict));
-            return new StaticAccessor(newType, form, member, false, staticBase, staticOffset);
->>>>>>> 91ed3fc5
         }
     }
 
