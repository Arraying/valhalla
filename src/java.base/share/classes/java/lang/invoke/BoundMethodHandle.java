/*
 * Copyright (c) 2008, 2016, Oracle and/or its affiliates. All rights reserved.
 * DO NOT ALTER OR REMOVE COPYRIGHT NOTICES OR THIS FILE HEADER.
 *
 * This code is free software; you can redistribute it and/or modify it
 * under the terms of the GNU General Public License version 2 only, as
 * published by the Free Software Foundation.  Oracle designates this
 * particular file as subject to the "Classpath" exception as provided
 * by Oracle in the LICENSE file that accompanied this code.
 *
 * This code is distributed in the hope that it will be useful, but WITHOUT
 * ANY WARRANTY; without even the implied warranty of MERCHANTABILITY or
 * FITNESS FOR A PARTICULAR PURPOSE.  See the GNU General Public License
 * version 2 for more details (a copy is included in the LICENSE file that
 * accompanied this code).
 *
 * You should have received a copy of the GNU General Public License version
 * 2 along with this work; if not, write to the Free Software Foundation,
 * Inc., 51 Franklin St, Fifth Floor, Boston, MA 02110-1301 USA.
 *
 * Please contact Oracle, 500 Oracle Parkway, Redwood Shores, CA 94065 USA
 * or visit www.oracle.com if you need additional information or have any
 * questions.
 */

package java.lang.invoke;

import jdk.internal.vm.annotation.Stable;
import sun.invoke.util.ValueConversions;

import java.util.ArrayList;
import java.util.List;

import static java.lang.invoke.LambdaForm.BasicType;
import static java.lang.invoke.LambdaForm.BasicType.*;
import static java.lang.invoke.LambdaForm.BasicType.V_TYPE_NUM;
import static java.lang.invoke.LambdaForm.BasicType.V_TYPE_NUM;
import static java.lang.invoke.LambdaForm.BasicType.V_TYPE_NUM;
import static java.lang.invoke.MethodHandles.Lookup.IMPL_LOOKUP;
import static java.lang.invoke.MethodHandleNatives.Constants.*;
import static java.lang.invoke.MethodHandleStatics.newInternalError;
import static java.lang.invoke.MethodHandleStatics.uncaughtException;

/**
 * The flavor of method handle which emulates an invoke instruction
 * on a predetermined argument.  The JVM dispatches to the correct method
 * when the handle is created, not when it is invoked.
 *
 * All bound arguments are encapsulated in dedicated species.
 */
/*non-public*/ abstract class BoundMethodHandle extends MethodHandle {

    /*non-public*/ BoundMethodHandle(MethodType type, LambdaForm form) {
        super(type, form);
        assert(speciesData() == speciesDataFor(form));
    }

    //
    // BMH API and internals
    //

    static BoundMethodHandle bindSingle(MethodType type, LambdaForm form, BasicType xtype, Object x) {
        // for some type signatures, there exist pre-defined concrete BMH classes
        try {
            switch (xtype) {
            case L_TYPE:
                return bindSingle(type, form, x);  // Use known fast path.
            case I_TYPE:
                return (BoundMethodHandle) SPECIALIZER.topSpecies().extendWith(I_TYPE_NUM).factory().invokeBasic(type, form, ValueConversions.widenSubword(x));
            case J_TYPE:
                return (BoundMethodHandle) SPECIALIZER.topSpecies().extendWith(J_TYPE_NUM).factory().invokeBasic(type, form, (long) x);
            case F_TYPE:
                return (BoundMethodHandle) SPECIALIZER.topSpecies().extendWith(F_TYPE_NUM).factory().invokeBasic(type, form, (float) x);
            case D_TYPE:
                return (BoundMethodHandle) SPECIALIZER.topSpecies().extendWith(D_TYPE_NUM).factory().invokeBasic(type, form, (double) x);
            default : throw newInternalError("unexpected xtype: " + xtype);
            }
        } catch (Throwable t) {
            throw uncaughtException(t);
        }
    }

    /*non-public*/
    LambdaFormEditor editor() {
        return form.editor();
    }

    static BoundMethodHandle bindSingle(MethodType type, LambdaForm form, Object x) {
        return Species_L.make(type, form, x);
    }

    @Override // there is a default binder in the super class, for 'L' types only
    /*non-public*/
    BoundMethodHandle bindArgumentL(int pos, Object value) {
        return editor().bindArgumentL(this, pos, value);
    }

    /*non-public*/
    BoundMethodHandle bindArgumentI(int pos, int value) {
        return editor().bindArgumentI(this, pos, value);
    }
    /*non-public*/
    BoundMethodHandle bindArgumentJ(int pos, long value) {
        return editor().bindArgumentJ(this, pos, value);
    }
    /*non-public*/
    BoundMethodHandle bindArgumentF(int pos, float value) {
        return editor().bindArgumentF(this, pos, value);
    }
    /*non-public*/
    BoundMethodHandle bindArgumentD(int pos, double value) {
        return editor().bindArgumentD(this, pos, value);
    }
<<<<<<< HEAD
    /*non-public*/
    BoundMethodHandle bindArgumentQ(int pos, Object value, MethodHandle unbox) {
        return editor().bindArgumentQ(this, pos, value, unbox);
    }
=======
>>>>>>> 5d1a0bf4
    @Override
    BoundMethodHandle rebind() {
        if (!tooComplex()) {
            return this;
        }
        return makeReinvoker(this);
    }

    private boolean tooComplex() {
        return (fieldCount() > FIELD_COUNT_THRESHOLD ||
                form.expressionCount() > FORM_EXPRESSION_THRESHOLD);
    }
    private static final int FIELD_COUNT_THRESHOLD = 12;      // largest convenient BMH field count
    private static final int FORM_EXPRESSION_THRESHOLD = 24;  // largest convenient BMH expression count

    /**
     * A reinvoker MH has this form:
     * {@code lambda (bmh, arg*) { thismh = bmh[0]; invokeBasic(thismh, arg*) }}
     */
    static BoundMethodHandle makeReinvoker(MethodHandle target) {
        LambdaForm form = DelegatingMethodHandle.makeReinvokerForm(
                target, MethodTypeForm.LF_REBIND,
                Species_L.BMH_SPECIES, Species_L.BMH_SPECIES.getterFunction(0));
        return Species_L.make(target.type(), form, target);
    }

    /**
     * Return the {@link BoundMethodHandle.SpeciesData} instance representing this BMH species. All subclasses must provide a
     * static field containing this value, and they must accordingly implement this method.
     */
    /*non-public*/ abstract BoundMethodHandle.SpeciesData speciesData();

    /*non-public*/ static BoundMethodHandle.SpeciesData speciesDataFor(LambdaForm form) {
        Object c = form.names[0].constraint;
        if (c instanceof SpeciesData) {
            return (SpeciesData) c;
        }
        // if there is no BMH constraint, then use the null constraint
        return SPECIALIZER.topSpecies();
    }

    /**
     * Return the number of fields in this BMH.  Equivalent to speciesData().fieldCount().
     */
    /*non-public*/ final int fieldCount() { return speciesData().fieldCount(); }

    @Override
    Object internalProperties() {
        return "\n& BMH="+internalValues();
    }

    @Override
    final String internalValues() {
        int count = fieldCount();
        if (count == 1) {
            return "[" + arg(0) + "]";
        }
        StringBuilder sb = new StringBuilder("[");
        for (int i = 0; i < count; ++i) {
            sb.append("\n  ").append(i).append(": ( ").append(arg(i)).append(" )");
        }
        return sb.append("\n]").toString();
    }

    /*non-public*/ final Object arg(int i) {
        try {
            Class<?> fieldType = speciesData().fieldTypes().get(i);
            switch (BasicType.basicType(fieldType)) {
                case L_TYPE: return          speciesData().getter(i).invokeBasic(this);
                case I_TYPE: return (int)    speciesData().getter(i).invokeBasic(this);
                case J_TYPE: return (long)   speciesData().getter(i).invokeBasic(this);
                case F_TYPE: return (float)  speciesData().getter(i).invokeBasic(this);
                case D_TYPE: return (double) speciesData().getter(i).invokeBasic(this);
            }
        } catch (Throwable ex) {
            throw uncaughtException(ex);
        }
        throw new InternalError("unexpected type: " + speciesData().key()+"."+i);
    }

    //
    // cloning API
    //

    /*non-public*/ abstract BoundMethodHandle copyWith(MethodType mt, LambdaForm lf);
    /*non-public*/ abstract BoundMethodHandle copyWithExtendL(MethodType mt, LambdaForm lf, Object narg);
    /*non-public*/ abstract BoundMethodHandle copyWithExtendI(MethodType mt, LambdaForm lf, int    narg);
    /*non-public*/ abstract BoundMethodHandle copyWithExtendJ(MethodType mt, LambdaForm lf, long   narg);
    /*non-public*/ abstract BoundMethodHandle copyWithExtendF(MethodType mt, LambdaForm lf, float  narg);
    /*non-public*/ abstract BoundMethodHandle copyWithExtendD(MethodType mt, LambdaForm lf, double narg);

    //
    // concrete BMH classes required to close bootstrap loops
    //

    private  // make it private to force users to access the enclosing class first
    static final class Species_L extends BoundMethodHandle {

        final Object argL0;

        private Species_L(MethodType mt, LambdaForm lf, Object argL0) {
            super(mt, lf);
            this.argL0 = argL0;
        }

        @Override
        /*non-public*/ SpeciesData speciesData() {
            return BMH_SPECIES;
        }

        /*non-public*/ static @Stable SpeciesData BMH_SPECIES;

        /*non-public*/ static BoundMethodHandle make(MethodType mt, LambdaForm lf, Object argL0) {
            return new Species_L(mt, lf, argL0);
        }
        @Override
        /*non-public*/ final BoundMethodHandle copyWith(MethodType mt, LambdaForm lf) {
            return new Species_L(mt, lf, argL0);
        }
        @Override
        /*non-public*/ final BoundMethodHandle copyWithExtendL(MethodType mt, LambdaForm lf, Object narg) {
            try {
                return (BoundMethodHandle) BMH_SPECIES.extendWith(L_TYPE_NUM).factory().invokeBasic(mt, lf, argL0, narg);
            } catch (Throwable ex) {
                throw uncaughtException(ex);
            }
        }
        @Override
        /*non-public*/ final BoundMethodHandle copyWithExtendI(MethodType mt, LambdaForm lf, int narg) {
            try {
                return (BoundMethodHandle) BMH_SPECIES.extendWith(I_TYPE_NUM).factory().invokeBasic(mt, lf, argL0, narg);
            } catch (Throwable ex) {
                throw uncaughtException(ex);
            }
        }
        @Override
        /*non-public*/ final BoundMethodHandle copyWithExtendJ(MethodType mt, LambdaForm lf, long narg) {
            try {
                return (BoundMethodHandle) BMH_SPECIES.extendWith(J_TYPE_NUM).factory().invokeBasic(mt, lf, argL0, narg);
            } catch (Throwable ex) {
                throw uncaughtException(ex);
            }
        }
        @Override
        /*non-public*/ final BoundMethodHandle copyWithExtendF(MethodType mt, LambdaForm lf, float narg) {
            try {
                return (BoundMethodHandle) BMH_SPECIES.extendWith(F_TYPE_NUM).factory().invokeBasic(mt, lf, argL0, narg);
            } catch (Throwable ex) {
                throw uncaughtException(ex);
            }
        }
        @Override
        /*non-public*/ final BoundMethodHandle copyWithExtendD(MethodType mt, LambdaForm lf, double narg) {
            try {
                return (BoundMethodHandle) BMH_SPECIES.extendWith(D_TYPE_NUM).factory().invokeBasic(mt, lf, argL0, narg);
            } catch (Throwable ex) {
                throw uncaughtException(ex);
            }
        }
    }

    //
    // BMH species meta-data
    //

    /*non-public*/
    static final class SpeciesData extends ClassSpecializer<BoundMethodHandle, String, SpeciesData>.SpeciesData {
        // This array is filled in lazily, as new species come into being over time.
        @Stable final private SpeciesData[] extensions = new SpeciesData[ARG_TYPE_LIMIT];

        public SpeciesData(Specializer outer, String key) {
            outer.super(key);
        }

        @Override
        protected String deriveClassName() {
            String typeString = deriveTypeString();
            if (typeString.isEmpty()) {
                return SimpleMethodHandle.class.getName();
            }
            return BoundMethodHandle.class.getName() + "$Species_" + typeString;
        }

        @Override
        protected List<Class<?>> deriveFieldTypes(String key) {
            ArrayList<Class<?>> types = new ArrayList<>(key.length());
            for (int i = 0; i < key.length(); i++) {
                types.add(basicType(key.charAt(i)).basicTypeClass());
            }
            return types;
        }

        @Override
        protected String deriveTypeString() {
            // (If/when we have to add nominal types, just inherit the more complex default.)
            return key();
        }

        @Override
        protected MethodHandle deriveTransformHelper(MemberName transform, int whichtm) {
            if (whichtm == Specializer.TN_COPY_NO_EXTEND) {
                return factory();
            } else if (whichtm < ARG_TYPE_LIMIT) {
                return extendWith((byte) whichtm).factory();
            } else {
                throw newInternalError("bad transform");
            }
        }

        @Override
        protected <X> List<X> deriveTransformHelperArguments(MemberName transform, int whichtm, List<X> args, List<X> fields) {
            assert(verifyTHAargs(transform, whichtm, args, fields));
            // The rule is really simple:  Keep the first two arguments
            // the same, then put in the fields, then put any other argument.
            args.addAll(2, fields);
            return args;
        }

        private boolean verifyTHAargs(MemberName transform, int whichtm, List<?> args, List<?> fields) {
            assert(transform == Specializer.BMH_TRANSFORMS.get(whichtm));
            assert(args.size() == transform.getMethodType().parameterCount());
            assert(fields.size() == this.fieldCount());
            final int MH_AND_LF = 2;
            if (whichtm == Specializer.TN_COPY_NO_EXTEND) {
                assert(transform.getMethodType().parameterCount() == MH_AND_LF);
            } else if (whichtm < ARG_TYPE_LIMIT) {
                assert(transform.getMethodType().parameterCount() == MH_AND_LF+1);
                final BasicType type = basicType((byte) whichtm);
                assert(transform.getParameterTypes()[MH_AND_LF] == type.basicTypeClass());
            } else {
                return false;
            }
            return true;
        }

        /*non-public*/ SpeciesData extendWith(byte typeNum) {
            SpeciesData sd = extensions[typeNum];
            if (sd != null)  return sd;
            sd = SPECIALIZER.findSpecies(key() + BasicType.basicType(typeNum).basicTypeChar());
            extensions[typeNum] = sd;
            return sd;
        }
    }

    /*non-public*/
    static final Specializer SPECIALIZER = new Specializer();
    static {
        SimpleMethodHandle.BMH_SPECIES = BoundMethodHandle.SPECIALIZER.findSpecies("");
        Species_L.BMH_SPECIES = BoundMethodHandle.SPECIALIZER.findSpecies("L");
    }

<<<<<<< HEAD
    /**
     * Generation of concrete BMH classes.
     *
     * A concrete BMH species is fit for binding a number of values adhering to a
     * given type pattern. Reference types are erased.
     *
     * BMH species are cached by type pattern.
     *
     * A BMH species has a number of fields with the concrete (possibly erased) types of
     * bound values. Setters are provided as an API in BMH. Getters are exposed as MHs,
     * which can be included as names in lambda forms.
     */
    static class Factory {

        private static final String JLO_SIG  = "Ljava/lang/Object;";
        private static final String MH       = "java/lang/invoke/MethodHandle";
        private static final String MH_SIG   = "L"+MH+";";
        private static final String BMH      = "java/lang/invoke/BoundMethodHandle";
        private static final String BMH_NAME = "java.lang.invoke.BoundMethodHandle";
        private static final String BMH_SIG  = "L"+BMH+";";
        private static final String SPECIES_DATA     = "java/lang/invoke/BoundMethodHandle$SpeciesData";
        private static final String SPECIES_DATA_SIG = "L"+SPECIES_DATA+";";
        private static final String STABLE_SIG       = "Ljdk/internal/vm/annotation/Stable;";

        private static final String SPECIES_PREFIX_NAME = "Species_";
        private static final String SPECIES_PREFIX_PATH = BMH + "$" + SPECIES_PREFIX_NAME;
        private static final String SPECIES_CLASS_PREFIX = BMH_NAME + "$" + SPECIES_PREFIX_NAME;

        private static final String BMHSPECIES_DATA_EWI_SIG = "(B)" + SPECIES_DATA_SIG;
        private static final String MYSPECIES_DATA_SIG = "()" + SPECIES_DATA_SIG;
        private static final String INT_SIG    = "()I";

        private static final String SIG_INCIPIT = "(Ljava/lang/invoke/MethodType;Ljava/lang/invoke/LambdaForm;";

        private static final String[] E_THROWABLE = new String[] { "java/lang/Throwable" };

        private static final ConcurrentMap<String, Class<? extends BoundMethodHandle>> CLASS_CACHE = new ConcurrentHashMap<>();

        /**
         * Get a concrete subclass of BMH for a given combination of bound types.
         *
         * @param types the type signature, wherein reference types are erased to 'L'
         * @return the concrete BMH class
         */
        static Class<? extends BoundMethodHandle> getConcreteBMHClass(String types) {
            // CHM.computeIfAbsent ensures generateConcreteBMHClass is called
            // only once per key.
            return CLASS_CACHE.computeIfAbsent(
                types, new Function<String, Class<? extends BoundMethodHandle>>() {
                    @Override
                    public Class<? extends BoundMethodHandle> apply(String types) {
                        String shortTypes = LambdaForm.shortenSignature(types);
                        String className = SPECIES_CLASS_PREFIX + shortTypes;
                        Class<?> c = BootLoader.loadClassOrNull(className);
                        if (TRACE_RESOLVE) {
                            System.out.println("[BMH_RESOLVE] " + shortTypes +
                                    (c != null ? " (success)" : " (fail)") );
                        }
                        if (c != null) {
                            return c.asSubclass(BoundMethodHandle.class);
                        } else {
                            // Not pregenerated, generate the class
                            return generateConcreteBMHClass(shortTypes, types);
                        }
                    }
                });
        }

        /**
         * Generate a concrete subclass of BMH for a given combination of bound types.
         *
         * A concrete BMH species adheres to the following schema:
         *
         * <pre>
         * class Species_[[types]] extends BoundMethodHandle {
         *     [[fields]]
         *     final SpeciesData speciesData() { return SpeciesData.get("[[types]]"); }
         * }
         * </pre>
         *
         * The {@code [[types]]} signature is precisely the string that is passed to this
         * method.
         *
         * The {@code [[fields]]} section consists of one field definition per character in
         * the type signature, adhering to the naming schema described in the definition of
         * {@link #makeFieldName}.
         *
         * For example, a concrete BMH species for two reference and one integral bound values
         * would have the following shape:
         *
         * <pre>
         * class BoundMethodHandle { ... private static
         * final class Species_LLI extends BoundMethodHandle {
         *     final Object argL0;
         *     final Object argL1;
         *     final int argI2;
         *     private Species_LLI(MethodType mt, LambdaForm lf, Object argL0, Object argL1, int argI2) {
         *         super(mt, lf);
         *         this.argL0 = argL0;
         *         this.argL1 = argL1;
         *         this.argI2 = argI2;
         *     }
         *     final SpeciesData speciesData() { return SPECIES_DATA; }
         *     final int fieldCount() { return 3; }
         *     &#64;Stable static SpeciesData SPECIES_DATA; // injected afterwards
         *     static BoundMethodHandle make(MethodType mt, LambdaForm lf, Object argL0, Object argL1, int argI2) {
         *         return new Species_LLI(mt, lf, argL0, argL1, argI2);
         *     }
         *     final BoundMethodHandle copyWith(MethodType mt, LambdaForm lf) {
         *         return new Species_LLI(mt, lf, argL0, argL1, argI2);
         *     }
         *     final BoundMethodHandle copyWithExtendL(MethodType mt, LambdaForm lf, Object narg) {
         *         return SPECIES_DATA.extendWith(L_TYPE).constructor().invokeBasic(mt, lf, argL0, argL1, argI2, narg);
         *     }
         *     final BoundMethodHandle copyWithExtendI(MethodType mt, LambdaForm lf, int narg) {
         *         return SPECIES_DATA.extendWith(I_TYPE).constructor().invokeBasic(mt, lf, argL0, argL1, argI2, narg);
         *     }
         *     final BoundMethodHandle copyWithExtendJ(MethodType mt, LambdaForm lf, long narg) {
         *         return SPECIES_DATA.extendWith(J_TYPE).constructor().invokeBasic(mt, lf, argL0, argL1, argI2, narg);
         *     }
         *     final BoundMethodHandle copyWithExtendF(MethodType mt, LambdaForm lf, float narg) {
         *         return SPECIES_DATA.extendWith(F_TYPE).constructor().invokeBasic(mt, lf, argL0, argL1, argI2, narg);
         *     }
         *     public final BoundMethodHandle copyWithExtendD(MethodType mt, LambdaForm lf, double narg) {
         *         return SPECIES_DATA.extendWith(D_TYPE).constructor().invokeBasic(mt, lf, argL0, argL1, argI2, narg);
         *     }
         * }
         * </pre>
         *
         * @param types the type signature, wherein reference types are erased to 'L'
         * @return the generated concrete BMH class
         */
        static Class<? extends BoundMethodHandle> generateConcreteBMHClass(String shortTypes,
                String types) {
            final String className  = speciesInternalClassName(shortTypes);
            byte[] classFile = generateConcreteBMHClassBytes(shortTypes, types, className);

            // load class
            InvokerBytecodeGenerator.maybeDump(className, classFile);
            Class<? extends BoundMethodHandle> bmhClass =
                UNSAFE.defineClass(className, classFile, 0, classFile.length,
                                   BoundMethodHandle.class.getClassLoader(), null)
                    .asSubclass(BoundMethodHandle.class);

            return bmhClass;
        }

        static String speciesInternalClassName(String shortTypes) {
            return SPECIES_PREFIX_PATH + shortTypes;
        }

        static byte[] generateConcreteBMHClassBytes(final String shortTypes,
                final String types, final String className) {
            final String sourceFile = SPECIES_PREFIX_NAME + shortTypes;

            final ClassWriter cw = new ClassWriter(ClassWriter.COMPUTE_MAXS + ClassWriter.COMPUTE_FRAMES);
            final int NOT_ACC_PUBLIC = 0;  // not ACC_PUBLIC
            cw.visit(V1_6, NOT_ACC_PUBLIC + ACC_FINAL + ACC_SUPER, className, null, BMH, null);
            cw.visitSource(sourceFile, null);

            // emit static types and SPECIES_DATA fields
            FieldVisitor fw = cw.visitField(NOT_ACC_PUBLIC + ACC_STATIC, "SPECIES_DATA", SPECIES_DATA_SIG, null, null);
            fw.visitAnnotation(STABLE_SIG, true);
            fw.visitEnd();

            // emit bound argument fields
            for (int i = 0; i < types.length(); ++i) {
                final char t = types.charAt(i);
                final String fieldName = makeFieldName(types, i);
                final String fieldDesc = t == 'L' ? JLO_SIG : String.valueOf(t);
                cw.visitField(ACC_FINAL, fieldName, fieldDesc, null, null).visitEnd();
            }

            MethodVisitor mv;

            // emit constructor
            mv = cw.visitMethod(ACC_PRIVATE, "<init>", makeSignature(types, true), null, null);
            mv.visitCode();
            mv.visitVarInsn(ALOAD, 0); // this
            mv.visitVarInsn(ALOAD, 1); // type
            mv.visitVarInsn(ALOAD, 2); // form

            mv.visitMethodInsn(INVOKESPECIAL, BMH, "<init>", makeSignature("", true), false);

            for (int i = 0, j = 0; i < types.length(); ++i, ++j) {
                // i counts the arguments, j counts corresponding argument slots
                char t = types.charAt(i);
                mv.visitVarInsn(ALOAD, 0);
                mv.visitVarInsn(typeLoadOp(t), j + 3); // parameters start at 3
                mv.visitFieldInsn(PUTFIELD, className, makeFieldName(types, i), typeSig(t));
                if (t == 'J' || t == 'D') {
                    ++j; // adjust argument register access
                }
            }

            mv.visitInsn(RETURN);
            mv.visitMaxs(0, 0);
            mv.visitEnd();

            // emit implementation of speciesData()
            mv = cw.visitMethod(NOT_ACC_PUBLIC + ACC_FINAL, "speciesData", MYSPECIES_DATA_SIG, null, null);
            mv.visitCode();
            mv.visitFieldInsn(GETSTATIC, className, "SPECIES_DATA", SPECIES_DATA_SIG);
            mv.visitInsn(ARETURN);
            mv.visitMaxs(0, 0);
            mv.visitEnd();

            // emit implementation of fieldCount()
            mv = cw.visitMethod(NOT_ACC_PUBLIC + ACC_FINAL, "fieldCount", INT_SIG, null, null);
            mv.visitCode();
            int fc = types.length();
            if (fc <= (ICONST_5 - ICONST_0)) {
                mv.visitInsn(ICONST_0 + fc);
            } else {
                mv.visitIntInsn(SIPUSH, fc);
            }
            mv.visitInsn(IRETURN);
            mv.visitMaxs(0, 0);
            mv.visitEnd();
            // emit make()  ...factory method wrapping constructor
            mv = cw.visitMethod(NOT_ACC_PUBLIC + ACC_STATIC, "make", makeSignature(types, false), null, null);
            mv.visitCode();
            // make instance
            mv.visitTypeInsn(NEW, className);
            mv.visitInsn(DUP);
            // load mt, lf
            mv.visitVarInsn(ALOAD, 0);  // type
            mv.visitVarInsn(ALOAD, 1);  // form
            // load factory method arguments
            for (int i = 0, j = 0; i < types.length(); ++i, ++j) {
                // i counts the arguments, j counts corresponding argument slots
                char t = types.charAt(i);
                mv.visitVarInsn(typeLoadOp(t), j + 2); // parameters start at 3
                if (t == 'J' || t == 'D') {
                    ++j; // adjust argument register access
                }
            }

            // finally, invoke the constructor and return
            mv.visitMethodInsn(INVOKESPECIAL, className, "<init>", makeSignature(types, true), false);
            mv.visitInsn(ARETURN);
            mv.visitMaxs(0, 0);
            mv.visitEnd();

            // emit copyWith()
            mv = cw.visitMethod(NOT_ACC_PUBLIC + ACC_FINAL, "copyWith", makeSignature("", false), null, null);
            mv.visitCode();
            // make instance
            mv.visitTypeInsn(NEW, className);
            mv.visitInsn(DUP);
            // load mt, lf
            mv.visitVarInsn(ALOAD, 1);
            mv.visitVarInsn(ALOAD, 2);
            // put fields on the stack
            emitPushFields(types, className, mv);
            // finally, invoke the constructor and return
            mv.visitMethodInsn(INVOKESPECIAL, className, "<init>", makeSignature(types, true), false);
            mv.visitInsn(ARETURN);
            mv.visitMaxs(0, 0);
            mv.visitEnd();

            // for each type, emit copyWithExtendT()
            for (BasicType type : BasicType.ARG_TYPES) {
                if (type == Q_TYPE) continue;
                int ord = type.ordinal();
                char btChar = type.basicTypeChar();
                mv = cw.visitMethod(NOT_ACC_PUBLIC + ACC_FINAL, "copyWithExtend" + btChar, makeSignature(String.valueOf(btChar), false), null, E_THROWABLE);
                mv.visitCode();
                // return SPECIES_DATA.extendWith(t).constructor().invokeBasic(mt, lf, argL0, ..., narg)
                // obtain constructor
                mv.visitFieldInsn(GETSTATIC, className, "SPECIES_DATA", SPECIES_DATA_SIG);
                int iconstInsn = ICONST_0 + ord;
                assert(iconstInsn <= ICONST_5);
                mv.visitInsn(iconstInsn);
                mv.visitMethodInsn(INVOKEVIRTUAL, SPECIES_DATA, "extendWith", BMHSPECIES_DATA_EWI_SIG, false);
                mv.visitMethodInsn(INVOKEVIRTUAL, SPECIES_DATA, "constructor", "()" + MH_SIG, false);
                // load mt, lf
                mv.visitVarInsn(ALOAD, 1);
                mv.visitVarInsn(ALOAD, 2);
                // put fields on the stack
                emitPushFields(types, className, mv);
                // put narg on stack
                mv.visitVarInsn(typeLoadOp(btChar), 3);
                // finally, invoke the constructor and return
                mv.visitMethodInsn(INVOKEVIRTUAL, MH, "invokeBasic", makeSignature(types + btChar, false), false);
                mv.visitInsn(ARETURN);
                mv.visitMaxs(0, 0);
                mv.visitEnd();
            }

            cw.visitEnd();

            return cw.toByteArray();
        }

        private static int typeLoadOp(char t) {
            switch (t) {
            case 'L': return ALOAD;
            case 'I': return ILOAD;
            case 'J': return LLOAD;
            case 'F': return FLOAD;
            case 'D': return DLOAD;
            default : throw newInternalError("unrecognized type " + t);
            }
        }

        private static void emitPushFields(String types, String className, MethodVisitor mv) {
            for (int i = 0; i < types.length(); ++i) {
                char tc = types.charAt(i);
                mv.visitVarInsn(ALOAD, 0);
                mv.visitFieldInsn(GETFIELD, className, makeFieldName(types, i), typeSig(tc));
            }
        }

        static String typeSig(char t) {
            return t == 'L' ? JLO_SIG : String.valueOf(t);
        }
=======
    /*non-public*/
    static final class Specializer extends ClassSpecializer<BoundMethodHandle, String, SpeciesData> {
>>>>>>> 5d1a0bf4

        private static final MemberName SPECIES_DATA_ACCESSOR;

        static {
            try {
                SPECIES_DATA_ACCESSOR = IMPL_LOOKUP.resolveOrFail(REF_invokeVirtual, BoundMethodHandle.class,
                        "speciesData", MethodType.methodType(BoundMethodHandle.SpeciesData.class));
            } catch (ReflectiveOperationException ex) {
                throw newInternalError("Bootstrap link error", ex);
            }
        }

        private Specializer() {
            super(  // Reified type parameters:
                    BoundMethodHandle.class, String.class, BoundMethodHandle.SpeciesData.class,
                    // Principal constructor type:
                    MethodType.methodType(void.class, MethodType.class, LambdaForm.class),
                    // Required linkage between class and species:
                    SPECIES_DATA_ACCESSOR,
                    "BMH_SPECIES",
                    BMH_TRANSFORMS);
        }

        @Override
        protected String topSpeciesKey() {
            return "";
        }

        @Override
        protected BoundMethodHandle.SpeciesData newSpeciesData(String key) {
            return new BoundMethodHandle.SpeciesData(this, key);
        }

        static final List<MemberName> BMH_TRANSFORMS;
        static final int TN_COPY_NO_EXTEND = V_TYPE_NUM;
        static {
            final Class<BoundMethodHandle> BMH = BoundMethodHandle.class;
            // copyWithExtendLIJFD + copyWith
            try {
                BMH_TRANSFORMS = List.of(
                        IMPL_LOOKUP.resolveOrFail(REF_invokeVirtual, BMH, "copyWithExtendL", MethodType.methodType(BMH, MethodType.class, LambdaForm.class, Object.class)),
                        IMPL_LOOKUP.resolveOrFail(REF_invokeVirtual, BMH, "copyWithExtendI", MethodType.methodType(BMH, MethodType.class, LambdaForm.class, int.class)),
                        IMPL_LOOKUP.resolveOrFail(REF_invokeVirtual, BMH, "copyWithExtendJ", MethodType.methodType(BMH, MethodType.class, LambdaForm.class, long.class)),
                        IMPL_LOOKUP.resolveOrFail(REF_invokeVirtual, BMH, "copyWithExtendF", MethodType.methodType(BMH, MethodType.class, LambdaForm.class, float.class)),
                        IMPL_LOOKUP.resolveOrFail(REF_invokeVirtual, BMH, "copyWithExtendD", MethodType.methodType(BMH, MethodType.class, LambdaForm.class, double.class)),
                        IMPL_LOOKUP.resolveOrFail(REF_invokeVirtual, BMH, "copyWith", MethodType.methodType(BMH, MethodType.class, LambdaForm.class))
                );
            } catch (ReflectiveOperationException ex) {
                throw newInternalError("Failed resolving copyWith methods", ex);
            }

            // as it happens, there is one transform per BasicType including V_TYPE
            assert(BMH_TRANSFORMS.size() == TYPE_LIMIT);
        }

        /**
         * Generation of concrete BMH classes.
         *
         * A concrete BMH species is fit for binding a number of values adhering to a
         * given type pattern. Reference types are erased.
         *
         * BMH species are cached by type pattern.
         *
         * A BMH species has a number of fields with the concrete (possibly erased) types of
         * bound values. Setters are provided as an API in BMH. Getters are exposed as MHs,
         * which can be included as names in lambda forms.
         */
        class Factory extends ClassSpecializer<BoundMethodHandle, String, BoundMethodHandle.SpeciesData>.Factory {
            @Override
            protected String chooseFieldName(Class<?> type, int index) {
                return "arg" + super.chooseFieldName(type, index);
            }
        }

        @Override
        protected Factory makeFactory() {
            return new Factory();
        }
      }

    static SpeciesData speciesData_L()      { return Species_L.BMH_SPECIES; }
    static SpeciesData speciesData_LL()     { return SPECIALIZER.findSpecies("LL"); }
    static SpeciesData speciesData_LLL()    { return SPECIALIZER.findSpecies("LLL"); }
    static SpeciesData speciesData_LLLL()   { return SPECIALIZER.findSpecies("LLLL"); }
    static SpeciesData speciesData_LLLLL()  { return SPECIALIZER.findSpecies("LLLLL"); }
}<|MERGE_RESOLUTION|>--- conflicted
+++ resolved
@@ -1,5 +1,5 @@
 /*
- * Copyright (c) 2008, 2016, Oracle and/or its affiliates. All rights reserved.
+ * Copyright (c) 2008, 2017, Oracle and/or its affiliates. All rights reserved.
  * DO NOT ALTER OR REMOVE COPYRIGHT NOTICES OR THIS FILE HEADER.
  *
  * This code is free software; you can redistribute it and/or modify it
@@ -27,6 +27,7 @@
 
 import jdk.internal.vm.annotation.Stable;
 import sun.invoke.util.ValueConversions;
+import valhalla.shady.MinimalValueTypes_1_0;
 
 import java.util.ArrayList;
 import java.util.List;
@@ -111,13 +112,10 @@
     BoundMethodHandle bindArgumentD(int pos, double value) {
         return editor().bindArgumentD(this, pos, value);
     }
-<<<<<<< HEAD
     /*non-public*/
     BoundMethodHandle bindArgumentQ(int pos, Object value, MethodHandle unbox) {
         return editor().bindArgumentQ(this, pos, value, unbox);
     }
-=======
->>>>>>> 5d1a0bf4
     @Override
     BoundMethodHandle rebind() {
         if (!tooComplex()) {
@@ -369,328 +367,8 @@
         Species_L.BMH_SPECIES = BoundMethodHandle.SPECIALIZER.findSpecies("L");
     }
 
-<<<<<<< HEAD
-    /**
-     * Generation of concrete BMH classes.
-     *
-     * A concrete BMH species is fit for binding a number of values adhering to a
-     * given type pattern. Reference types are erased.
-     *
-     * BMH species are cached by type pattern.
-     *
-     * A BMH species has a number of fields with the concrete (possibly erased) types of
-     * bound values. Setters are provided as an API in BMH. Getters are exposed as MHs,
-     * which can be included as names in lambda forms.
-     */
-    static class Factory {
-
-        private static final String JLO_SIG  = "Ljava/lang/Object;";
-        private static final String MH       = "java/lang/invoke/MethodHandle";
-        private static final String MH_SIG   = "L"+MH+";";
-        private static final String BMH      = "java/lang/invoke/BoundMethodHandle";
-        private static final String BMH_NAME = "java.lang.invoke.BoundMethodHandle";
-        private static final String BMH_SIG  = "L"+BMH+";";
-        private static final String SPECIES_DATA     = "java/lang/invoke/BoundMethodHandle$SpeciesData";
-        private static final String SPECIES_DATA_SIG = "L"+SPECIES_DATA+";";
-        private static final String STABLE_SIG       = "Ljdk/internal/vm/annotation/Stable;";
-
-        private static final String SPECIES_PREFIX_NAME = "Species_";
-        private static final String SPECIES_PREFIX_PATH = BMH + "$" + SPECIES_PREFIX_NAME;
-        private static final String SPECIES_CLASS_PREFIX = BMH_NAME + "$" + SPECIES_PREFIX_NAME;
-
-        private static final String BMHSPECIES_DATA_EWI_SIG = "(B)" + SPECIES_DATA_SIG;
-        private static final String MYSPECIES_DATA_SIG = "()" + SPECIES_DATA_SIG;
-        private static final String INT_SIG    = "()I";
-
-        private static final String SIG_INCIPIT = "(Ljava/lang/invoke/MethodType;Ljava/lang/invoke/LambdaForm;";
-
-        private static final String[] E_THROWABLE = new String[] { "java/lang/Throwable" };
-
-        private static final ConcurrentMap<String, Class<? extends BoundMethodHandle>> CLASS_CACHE = new ConcurrentHashMap<>();
-
-        /**
-         * Get a concrete subclass of BMH for a given combination of bound types.
-         *
-         * @param types the type signature, wherein reference types are erased to 'L'
-         * @return the concrete BMH class
-         */
-        static Class<? extends BoundMethodHandle> getConcreteBMHClass(String types) {
-            // CHM.computeIfAbsent ensures generateConcreteBMHClass is called
-            // only once per key.
-            return CLASS_CACHE.computeIfAbsent(
-                types, new Function<String, Class<? extends BoundMethodHandle>>() {
-                    @Override
-                    public Class<? extends BoundMethodHandle> apply(String types) {
-                        String shortTypes = LambdaForm.shortenSignature(types);
-                        String className = SPECIES_CLASS_PREFIX + shortTypes;
-                        Class<?> c = BootLoader.loadClassOrNull(className);
-                        if (TRACE_RESOLVE) {
-                            System.out.println("[BMH_RESOLVE] " + shortTypes +
-                                    (c != null ? " (success)" : " (fail)") );
-                        }
-                        if (c != null) {
-                            return c.asSubclass(BoundMethodHandle.class);
-                        } else {
-                            // Not pregenerated, generate the class
-                            return generateConcreteBMHClass(shortTypes, types);
-                        }
-                    }
-                });
-        }
-
-        /**
-         * Generate a concrete subclass of BMH for a given combination of bound types.
-         *
-         * A concrete BMH species adheres to the following schema:
-         *
-         * <pre>
-         * class Species_[[types]] extends BoundMethodHandle {
-         *     [[fields]]
-         *     final SpeciesData speciesData() { return SpeciesData.get("[[types]]"); }
-         * }
-         * </pre>
-         *
-         * The {@code [[types]]} signature is precisely the string that is passed to this
-         * method.
-         *
-         * The {@code [[fields]]} section consists of one field definition per character in
-         * the type signature, adhering to the naming schema described in the definition of
-         * {@link #makeFieldName}.
-         *
-         * For example, a concrete BMH species for two reference and one integral bound values
-         * would have the following shape:
-         *
-         * <pre>
-         * class BoundMethodHandle { ... private static
-         * final class Species_LLI extends BoundMethodHandle {
-         *     final Object argL0;
-         *     final Object argL1;
-         *     final int argI2;
-         *     private Species_LLI(MethodType mt, LambdaForm lf, Object argL0, Object argL1, int argI2) {
-         *         super(mt, lf);
-         *         this.argL0 = argL0;
-         *         this.argL1 = argL1;
-         *         this.argI2 = argI2;
-         *     }
-         *     final SpeciesData speciesData() { return SPECIES_DATA; }
-         *     final int fieldCount() { return 3; }
-         *     &#64;Stable static SpeciesData SPECIES_DATA; // injected afterwards
-         *     static BoundMethodHandle make(MethodType mt, LambdaForm lf, Object argL0, Object argL1, int argI2) {
-         *         return new Species_LLI(mt, lf, argL0, argL1, argI2);
-         *     }
-         *     final BoundMethodHandle copyWith(MethodType mt, LambdaForm lf) {
-         *         return new Species_LLI(mt, lf, argL0, argL1, argI2);
-         *     }
-         *     final BoundMethodHandle copyWithExtendL(MethodType mt, LambdaForm lf, Object narg) {
-         *         return SPECIES_DATA.extendWith(L_TYPE).constructor().invokeBasic(mt, lf, argL0, argL1, argI2, narg);
-         *     }
-         *     final BoundMethodHandle copyWithExtendI(MethodType mt, LambdaForm lf, int narg) {
-         *         return SPECIES_DATA.extendWith(I_TYPE).constructor().invokeBasic(mt, lf, argL0, argL1, argI2, narg);
-         *     }
-         *     final BoundMethodHandle copyWithExtendJ(MethodType mt, LambdaForm lf, long narg) {
-         *         return SPECIES_DATA.extendWith(J_TYPE).constructor().invokeBasic(mt, lf, argL0, argL1, argI2, narg);
-         *     }
-         *     final BoundMethodHandle copyWithExtendF(MethodType mt, LambdaForm lf, float narg) {
-         *         return SPECIES_DATA.extendWith(F_TYPE).constructor().invokeBasic(mt, lf, argL0, argL1, argI2, narg);
-         *     }
-         *     public final BoundMethodHandle copyWithExtendD(MethodType mt, LambdaForm lf, double narg) {
-         *         return SPECIES_DATA.extendWith(D_TYPE).constructor().invokeBasic(mt, lf, argL0, argL1, argI2, narg);
-         *     }
-         * }
-         * </pre>
-         *
-         * @param types the type signature, wherein reference types are erased to 'L'
-         * @return the generated concrete BMH class
-         */
-        static Class<? extends BoundMethodHandle> generateConcreteBMHClass(String shortTypes,
-                String types) {
-            final String className  = speciesInternalClassName(shortTypes);
-            byte[] classFile = generateConcreteBMHClassBytes(shortTypes, types, className);
-
-            // load class
-            InvokerBytecodeGenerator.maybeDump(className, classFile);
-            Class<? extends BoundMethodHandle> bmhClass =
-                UNSAFE.defineClass(className, classFile, 0, classFile.length,
-                                   BoundMethodHandle.class.getClassLoader(), null)
-                    .asSubclass(BoundMethodHandle.class);
-
-            return bmhClass;
-        }
-
-        static String speciesInternalClassName(String shortTypes) {
-            return SPECIES_PREFIX_PATH + shortTypes;
-        }
-
-        static byte[] generateConcreteBMHClassBytes(final String shortTypes,
-                final String types, final String className) {
-            final String sourceFile = SPECIES_PREFIX_NAME + shortTypes;
-
-            final ClassWriter cw = new ClassWriter(ClassWriter.COMPUTE_MAXS + ClassWriter.COMPUTE_FRAMES);
-            final int NOT_ACC_PUBLIC = 0;  // not ACC_PUBLIC
-            cw.visit(V1_6, NOT_ACC_PUBLIC + ACC_FINAL + ACC_SUPER, className, null, BMH, null);
-            cw.visitSource(sourceFile, null);
-
-            // emit static types and SPECIES_DATA fields
-            FieldVisitor fw = cw.visitField(NOT_ACC_PUBLIC + ACC_STATIC, "SPECIES_DATA", SPECIES_DATA_SIG, null, null);
-            fw.visitAnnotation(STABLE_SIG, true);
-            fw.visitEnd();
-
-            // emit bound argument fields
-            for (int i = 0; i < types.length(); ++i) {
-                final char t = types.charAt(i);
-                final String fieldName = makeFieldName(types, i);
-                final String fieldDesc = t == 'L' ? JLO_SIG : String.valueOf(t);
-                cw.visitField(ACC_FINAL, fieldName, fieldDesc, null, null).visitEnd();
-            }
-
-            MethodVisitor mv;
-
-            // emit constructor
-            mv = cw.visitMethod(ACC_PRIVATE, "<init>", makeSignature(types, true), null, null);
-            mv.visitCode();
-            mv.visitVarInsn(ALOAD, 0); // this
-            mv.visitVarInsn(ALOAD, 1); // type
-            mv.visitVarInsn(ALOAD, 2); // form
-
-            mv.visitMethodInsn(INVOKESPECIAL, BMH, "<init>", makeSignature("", true), false);
-
-            for (int i = 0, j = 0; i < types.length(); ++i, ++j) {
-                // i counts the arguments, j counts corresponding argument slots
-                char t = types.charAt(i);
-                mv.visitVarInsn(ALOAD, 0);
-                mv.visitVarInsn(typeLoadOp(t), j + 3); // parameters start at 3
-                mv.visitFieldInsn(PUTFIELD, className, makeFieldName(types, i), typeSig(t));
-                if (t == 'J' || t == 'D') {
-                    ++j; // adjust argument register access
-                }
-            }
-
-            mv.visitInsn(RETURN);
-            mv.visitMaxs(0, 0);
-            mv.visitEnd();
-
-            // emit implementation of speciesData()
-            mv = cw.visitMethod(NOT_ACC_PUBLIC + ACC_FINAL, "speciesData", MYSPECIES_DATA_SIG, null, null);
-            mv.visitCode();
-            mv.visitFieldInsn(GETSTATIC, className, "SPECIES_DATA", SPECIES_DATA_SIG);
-            mv.visitInsn(ARETURN);
-            mv.visitMaxs(0, 0);
-            mv.visitEnd();
-
-            // emit implementation of fieldCount()
-            mv = cw.visitMethod(NOT_ACC_PUBLIC + ACC_FINAL, "fieldCount", INT_SIG, null, null);
-            mv.visitCode();
-            int fc = types.length();
-            if (fc <= (ICONST_5 - ICONST_0)) {
-                mv.visitInsn(ICONST_0 + fc);
-            } else {
-                mv.visitIntInsn(SIPUSH, fc);
-            }
-            mv.visitInsn(IRETURN);
-            mv.visitMaxs(0, 0);
-            mv.visitEnd();
-            // emit make()  ...factory method wrapping constructor
-            mv = cw.visitMethod(NOT_ACC_PUBLIC + ACC_STATIC, "make", makeSignature(types, false), null, null);
-            mv.visitCode();
-            // make instance
-            mv.visitTypeInsn(NEW, className);
-            mv.visitInsn(DUP);
-            // load mt, lf
-            mv.visitVarInsn(ALOAD, 0);  // type
-            mv.visitVarInsn(ALOAD, 1);  // form
-            // load factory method arguments
-            for (int i = 0, j = 0; i < types.length(); ++i, ++j) {
-                // i counts the arguments, j counts corresponding argument slots
-                char t = types.charAt(i);
-                mv.visitVarInsn(typeLoadOp(t), j + 2); // parameters start at 3
-                if (t == 'J' || t == 'D') {
-                    ++j; // adjust argument register access
-                }
-            }
-
-            // finally, invoke the constructor and return
-            mv.visitMethodInsn(INVOKESPECIAL, className, "<init>", makeSignature(types, true), false);
-            mv.visitInsn(ARETURN);
-            mv.visitMaxs(0, 0);
-            mv.visitEnd();
-
-            // emit copyWith()
-            mv = cw.visitMethod(NOT_ACC_PUBLIC + ACC_FINAL, "copyWith", makeSignature("", false), null, null);
-            mv.visitCode();
-            // make instance
-            mv.visitTypeInsn(NEW, className);
-            mv.visitInsn(DUP);
-            // load mt, lf
-            mv.visitVarInsn(ALOAD, 1);
-            mv.visitVarInsn(ALOAD, 2);
-            // put fields on the stack
-            emitPushFields(types, className, mv);
-            // finally, invoke the constructor and return
-            mv.visitMethodInsn(INVOKESPECIAL, className, "<init>", makeSignature(types, true), false);
-            mv.visitInsn(ARETURN);
-            mv.visitMaxs(0, 0);
-            mv.visitEnd();
-
-            // for each type, emit copyWithExtendT()
-            for (BasicType type : BasicType.ARG_TYPES) {
-                if (type == Q_TYPE) continue;
-                int ord = type.ordinal();
-                char btChar = type.basicTypeChar();
-                mv = cw.visitMethod(NOT_ACC_PUBLIC + ACC_FINAL, "copyWithExtend" + btChar, makeSignature(String.valueOf(btChar), false), null, E_THROWABLE);
-                mv.visitCode();
-                // return SPECIES_DATA.extendWith(t).constructor().invokeBasic(mt, lf, argL0, ..., narg)
-                // obtain constructor
-                mv.visitFieldInsn(GETSTATIC, className, "SPECIES_DATA", SPECIES_DATA_SIG);
-                int iconstInsn = ICONST_0 + ord;
-                assert(iconstInsn <= ICONST_5);
-                mv.visitInsn(iconstInsn);
-                mv.visitMethodInsn(INVOKEVIRTUAL, SPECIES_DATA, "extendWith", BMHSPECIES_DATA_EWI_SIG, false);
-                mv.visitMethodInsn(INVOKEVIRTUAL, SPECIES_DATA, "constructor", "()" + MH_SIG, false);
-                // load mt, lf
-                mv.visitVarInsn(ALOAD, 1);
-                mv.visitVarInsn(ALOAD, 2);
-                // put fields on the stack
-                emitPushFields(types, className, mv);
-                // put narg on stack
-                mv.visitVarInsn(typeLoadOp(btChar), 3);
-                // finally, invoke the constructor and return
-                mv.visitMethodInsn(INVOKEVIRTUAL, MH, "invokeBasic", makeSignature(types + btChar, false), false);
-                mv.visitInsn(ARETURN);
-                mv.visitMaxs(0, 0);
-                mv.visitEnd();
-            }
-
-            cw.visitEnd();
-
-            return cw.toByteArray();
-        }
-
-        private static int typeLoadOp(char t) {
-            switch (t) {
-            case 'L': return ALOAD;
-            case 'I': return ILOAD;
-            case 'J': return LLOAD;
-            case 'F': return FLOAD;
-            case 'D': return DLOAD;
-            default : throw newInternalError("unrecognized type " + t);
-            }
-        }
-
-        private static void emitPushFields(String types, String className, MethodVisitor mv) {
-            for (int i = 0; i < types.length(); ++i) {
-                char tc = types.charAt(i);
-                mv.visitVarInsn(ALOAD, 0);
-                mv.visitFieldInsn(GETFIELD, className, makeFieldName(types, i), typeSig(tc));
-            }
-        }
-
-        static String typeSig(char t) {
-            return t == 'L' ? JLO_SIG : String.valueOf(t);
-        }
-=======
     /*non-public*/
     static final class Specializer extends ClassSpecializer<BoundMethodHandle, String, SpeciesData> {
->>>>>>> 5d1a0bf4
 
         private static final MemberName SPECIES_DATA_ACCESSOR;
 
@@ -725,7 +403,7 @@
         }
 
         static final List<MemberName> BMH_TRANSFORMS;
-        static final int TN_COPY_NO_EXTEND = V_TYPE_NUM;
+        static final int TN_COPY_NO_EXTEND = V_TYPE_NUM - 1;
         static {
             final Class<BoundMethodHandle> BMH = BoundMethodHandle.class;
             // copyWithExtendLIJFD + copyWith
@@ -743,7 +421,7 @@
             }
 
             // as it happens, there is one transform per BasicType including V_TYPE
-            assert(BMH_TRANSFORMS.size() == TYPE_LIMIT);
+            assert(BMH_TRANSFORMS.size() == TYPE_LIMIT - 1); // but exclude Q_TYPE
         }
 
         /**
