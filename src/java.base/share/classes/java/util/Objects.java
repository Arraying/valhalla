/*
 * Copyright (c) 2009, 2020, Oracle and/or its affiliates. All rights reserved.
 * DO NOT ALTER OR REMOVE COPYRIGHT NOTICES OR THIS FILE HEADER.
 *
 * This code is free software; you can redistribute it and/or modify it
 * under the terms of the GNU General Public License version 2 only, as
 * published by the Free Software Foundation.  Oracle designates this
 * particular file as subject to the "Classpath" exception as provided
 * by Oracle in the LICENSE file that accompanied this code.
 *
 * This code is distributed in the hope that it will be useful, but WITHOUT
 * ANY WARRANTY; without even the implied warranty of MERCHANTABILITY or
 * FITNESS FOR A PARTICULAR PURPOSE.  See the GNU General Public License
 * version 2 for more details (a copy is included in the LICENSE file that
 * accompanied this code).
 *
 * You should have received a copy of the GNU General Public License version
 * 2 along with this work; if not, write to the Free Software Foundation,
 * Inc., 51 Franklin St, Fifth Floor, Boston, MA 02110-1301 USA.
 *
 * Please contact Oracle, 500 Oracle Parkway, Redwood Shores, CA 94065 USA
 * or visit www.oracle.com if you need additional information or have any
 * questions.
 */

package java.util;

import jdk.internal.util.Preconditions;
import jdk.internal.vm.annotation.ForceInline;
import jdk.internal.misc.Unsafe;

import java.util.function.Supplier;

/**
 * This class consists of {@code static} utility methods for operating
 * on objects, or checking certain conditions before operation.  These utilities
 * include {@code null}-safe or {@code null}-tolerant methods for computing the
 * hash code of an object, returning a string for an object, comparing two
 * objects, and checking if indexes or sub-range values are out of bounds.
 *
 * @since 1.7
 */
public final class Objects {
    private Objects() {
        throw new AssertionError("No java.util.Objects instances for you!");
    }

    /**
     * Returns {@code true} if the arguments are equal to each other
     * and {@code false} otherwise.
     * Consequently, if both arguments are {@code null}, {@code true}
     * is returned.  Otherwise, if the first argument is not {@code
     * null}, equality is determined by calling the {@link
     * Object#equals equals} method of the first argument with the
     * second argument of this method. Otherwise, {@code false} is
     * returned.
     *
     * @param a an object
     * @param b an object to be compared with {@code a} for equality
     * @return {@code true} if the arguments are equal to each other
     * and {@code false} otherwise
     * @see Object#equals(Object)
     */
    public static boolean equals(Object a, Object b) {
        return (a == b) || (a != null && a.equals(b));
    }

   /**
    * Returns {@code true} if the arguments are deeply equal to each other
    * and {@code false} otherwise.
    *
    * Two {@code null} values are deeply equal.  If both arguments are
    * arrays, the algorithm in {@link Arrays#deepEquals(Object[],
    * Object[]) Arrays.deepEquals} is used to determine equality.
    * Otherwise, equality is determined by using the {@link
    * Object#equals equals} method of the first argument.
    *
    * @param a an object
    * @param b an object to be compared with {@code a} for deep equality
    * @return {@code true} if the arguments are deeply equal to each other
    * and {@code false} otherwise
    * @see Arrays#deepEquals(Object[], Object[])
    * @see Objects#equals(Object, Object)
    */
    public static boolean deepEquals(Object a, Object b) {
        if (a == b)
            return true;
        else if (a == null || b == null)
            return false;
        else
            return Arrays.deepEquals0(a, b);
    }

    /**
     * Returns the hash code of a non-{@code null} argument and 0 for
     * a {@code null} argument.
     *
     * @param o an object
     * @return the hash code of a non-{@code null} argument and 0 for
     * a {@code null} argument
     * @see Object#hashCode
     */
    public static int hashCode(Object o) {
        return o != null ? o.hashCode() : 0;
    }

   /**
    * Generates a hash code for a sequence of input values. The hash
    * code is generated as if all the input values were placed into an
    * array, and that array were hashed by calling {@link
    * Arrays#hashCode(Object[])}.
    *
    * <p>This method is useful for implementing {@link
    * Object#hashCode()} on objects containing multiple fields. For
    * example, if an object that has three fields, {@code x}, {@code
    * y}, and {@code z}, one could write:
    *
    * <blockquote><pre>
    * &#064;Override public int hashCode() {
    *     return Objects.hash(x, y, z);
    * }
    * </pre></blockquote>
    *
    * <b>Warning: When a single object reference is supplied, the returned
    * value does not equal the hash code of that object reference.</b> This
    * value can be computed by calling {@link #hashCode(Object)}.
    *
    * @param values the values to be hashed
    * @return a hash value of the sequence of input values
    * @see Arrays#hashCode(Object[])
    * @see List#hashCode
    */
    public static int hash(Object... values) {
        return Arrays.hashCode(values);
    }

    /**
     * Returns the result of calling {@code toString} for a non-{@code
     * null} argument and {@code "null"} for a {@code null} argument.
     *
     * @param o an object
     * @return the result of calling {@code toString} for a non-{@code
     * null} argument and {@code "null"} for a {@code null} argument
     * @see Object#toString
     * @see String#valueOf(Object)
     */
    public static String toString(Object o) {
        return String.valueOf(o);
    }

    /**
     * Returns the result of calling {@code toString} on the first
     * argument if the first argument is not {@code null} and returns
     * the second argument otherwise.
     *
     * @param o an object
     * @param nullDefault string to return if the first argument is
     *        {@code null}
     * @return the result of calling {@code toString} on the first
     * argument if it is not {@code null} and the second argument
     * otherwise.
     * @see Objects#toString(Object)
     */
    public static String toString(Object o, String nullDefault) {
        return (o != null) ? o.toString() : nullDefault;
    }

    /**
     * Returns 0 if the arguments are identical and {@code
     * c.compare(a, b)} otherwise.
     * Consequently, if both arguments are {@code null} 0
     * is returned.
     *
     * <p>Note that if one of the arguments is {@code null}, a {@code
     * NullPointerException} may or may not be thrown depending on
     * what ordering policy, if any, the {@link Comparator Comparator}
     * chooses to have for {@code null} values.
     *
     * @param <T> the type of the objects being compared
     * @param a an object
     * @param b an object to be compared with {@code a}
     * @param c the {@code Comparator} to compare the first two arguments
     * @return 0 if the arguments are identical and {@code
     * c.compare(a, b)} otherwise.
     * @see Comparable
     * @see Comparator
     */
    public static <T> int compare(T a, T b, Comparator<? super T> c) {
        return (a == b) ? 0 :  c.compare(a, b);
    }

    /**
     * Checks that the specified object reference is not {@code null}. This
     * method is designed primarily for doing parameter validation in methods
     * and constructors, as demonstrated below:
     * <blockquote><pre>
     * public Foo(Bar bar) {
     *     this.bar = Objects.requireNonNull(bar);
     * }
     * </pre></blockquote>
     *
     * @param obj the object reference to check for nullity
     * @param <T> the type of the reference
     * @return {@code obj} if not {@code null}
     * @throws NullPointerException if {@code obj} is {@code null}
     */
    public static <T> T requireNonNull(T obj) {
        if (obj == null)
            throw new NullPointerException();
        return obj;
    }

    /**
     * Checks that the specified object reference is not {@code null} and
     * throws a customized {@link NullPointerException} if it is. This method
     * is designed primarily for doing parameter validation in methods and
     * constructors with multiple parameters, as demonstrated below:
     * <blockquote><pre>
     * public Foo(Bar bar, Baz baz) {
     *     this.bar = Objects.requireNonNull(bar, "bar must not be null");
     *     this.baz = Objects.requireNonNull(baz, "baz must not be null");
     * }
     * </pre></blockquote>
     *
     * @param obj     the object reference to check for nullity
     * @param message detail message to be used in the event that a {@code
     *                NullPointerException} is thrown
     * @param <T> the type of the reference
     * @return {@code obj} if not {@code null}
     * @throws NullPointerException if {@code obj} is {@code null}
     */
    public static <T> T requireNonNull(T obj, String message) {
        if (obj == null)
            throw new NullPointerException(message);
        return obj;
    }

    /**
     * Returns {@code true} if the provided reference is {@code null} otherwise
     * returns {@code false}.
     *
     * @apiNote This method exists to be used as a
     * {@link java.util.function.Predicate}, {@code filter(Objects::isNull)}
     *
     * @param obj a reference to be checked against {@code null}
     * @return {@code true} if the provided reference is {@code null} otherwise
     * {@code false}
     *
     * @see java.util.function.Predicate
     * @since 1.8
     */
    public static boolean isNull(Object obj) {
        return obj == null;
    }

    /**
     * Returns {@code true} if the provided reference is non-{@code null}
     * otherwise returns {@code false}.
     *
     * @apiNote This method exists to be used as a
     * {@link java.util.function.Predicate}, {@code filter(Objects::nonNull)}
     *
     * @param obj a reference to be checked against {@code null}
     * @return {@code true} if the provided reference is non-{@code null}
     * otherwise {@code false}
     *
     * @see java.util.function.Predicate
     * @since 1.8
     */
    public static boolean nonNull(Object obj) {
        return obj != null;
    }

    /**
     * Returns the first argument if it is non-{@code null} and
     * otherwise returns the non-{@code null} second argument.
     *
     * @param obj an object
     * @param defaultObj a non-{@code null} object to return if the first argument
     *                   is {@code null}
     * @param <T> the type of the reference
     * @return the first argument if it is non-{@code null} and
     *        otherwise the second argument if it is non-{@code null}
     * @throws NullPointerException if both {@code obj} is null and
     *        {@code defaultObj} is {@code null}
     * @since 9
     */
    public static <T> T requireNonNullElse(T obj, T defaultObj) {
        return (obj != null) ? obj : requireNonNull(defaultObj, "defaultObj");
    }

    /**
     * Returns the first argument if it is non-{@code null} and otherwise
     * returns the non-{@code null} value of {@code supplier.get()}.
     *
     * @param obj an object
     * @param supplier of a non-{@code null} object to return if the first argument
     *                 is {@code null}
     * @param <T> the type of the first argument and return type
     * @return the first argument if it is non-{@code null} and otherwise
     *         the value from {@code supplier.get()} if it is non-{@code null}
     * @throws NullPointerException if both {@code obj} is null and
     *        either the {@code supplier} is {@code null} or
     *        the {@code supplier.get()} value is {@code null}
     * @since 9
     */
    public static <T> T requireNonNullElseGet(T obj, Supplier<? extends T> supplier) {
        return (obj != null) ? obj
                : requireNonNull(requireNonNull(supplier, "supplier").get(), "supplier.get()");
    }

    /**
     * Checks that the specified object reference is not {@code null} and
     * throws a customized {@link NullPointerException} if it is.
     *
     * <p>Unlike the method {@link #requireNonNull(Object, String)},
     * this method allows creation of the message to be deferred until
     * after the null check is made. While this may confer a
     * performance advantage in the non-null case, when deciding to
     * call this method care should be taken that the costs of
     * creating the message supplier are less than the cost of just
     * creating the string message directly.
     *
     * @param obj     the object reference to check for nullity
     * @param messageSupplier supplier of the detail message to be
     * used in the event that a {@code NullPointerException} is thrown
     * @param <T> the type of the reference
     * @return {@code obj} if not {@code null}
     * @throws NullPointerException if {@code obj} is {@code null}
     * @since 1.8
     */
    public static <T> T requireNonNull(T obj, Supplier<String> messageSupplier) {
        if (obj == null)
            throw new NullPointerException(messageSupplier == null ?
                                           null : messageSupplier.get());
        return obj;
    }

    /**
     * Checks if the {@code index} is within the bounds of the range from
     * {@code 0} (inclusive) to {@code length} (exclusive).
     *
     * <p>The {@code index} is defined to be out of bounds if any of the
     * following inequalities is true:
     * <ul>
     *  <li>{@code index < 0}</li>
     *  <li>{@code index >= length}</li>
     *  <li>{@code length < 0}, which is implied from the former inequalities</li>
     * </ul>
     *
     * @param index the index
     * @param length the upper-bound (exclusive) of the range
     * @return {@code index} if it is within bounds of the range
     * @throws IndexOutOfBoundsException if the {@code index} is out of bounds
     * @since 9
     */
    @ForceInline
    public static
    int checkIndex(int index, int length) {
        return Preconditions.checkIndex(index, length, null);
    }

    /**
     * Checks if the sub-range from {@code fromIndex} (inclusive) to
     * {@code toIndex} (exclusive) is within the bounds of range from {@code 0}
     * (inclusive) to {@code length} (exclusive).
     *
     * <p>The sub-range is defined to be out of bounds if any of the following
     * inequalities is true:
     * <ul>
     *  <li>{@code fromIndex < 0}</li>
     *  <li>{@code fromIndex > toIndex}</li>
     *  <li>{@code toIndex > length}</li>
     *  <li>{@code length < 0}, which is implied from the former inequalities</li>
     * </ul>
     *
     * @param fromIndex the lower-bound (inclusive) of the sub-range
     * @param toIndex the upper-bound (exclusive) of the sub-range
     * @param length the upper-bound (exclusive) the range
     * @return {@code fromIndex} if the sub-range within bounds of the range
     * @throws IndexOutOfBoundsException if the sub-range is out of bounds
     * @since 9
     */
    public static
    int checkFromToIndex(int fromIndex, int toIndex, int length) {
        return Preconditions.checkFromToIndex(fromIndex, toIndex, length, null);
    }

    /**
     * Checks if the sub-range from {@code fromIndex} (inclusive) to
     * {@code fromIndex + size} (exclusive) is within the bounds of range from
     * {@code 0} (inclusive) to {@code length} (exclusive).
     *
     * <p>The sub-range is defined to be out of bounds if any of the following
     * inequalities is true:
     * <ul>
     *  <li>{@code fromIndex < 0}</li>
     *  <li>{@code size < 0}</li>
     *  <li>{@code fromIndex + size > length}, taking into account integer overflow</li>
     *  <li>{@code length < 0}, which is implied from the former inequalities</li>
     * </ul>
     *
     * @param fromIndex the lower-bound (inclusive) of the sub-interval
     * @param size the size of the sub-range
     * @param length the upper-bound (exclusive) of the range
     * @return {@code fromIndex} if the sub-range within bounds of the range
     * @throws IndexOutOfBoundsException if the sub-range is out of bounds
     * @since 9
     */
    public static
    int checkFromIndexSize(int fromIndex, int size, int length) {
        return Preconditions.checkFromIndexSize(fromIndex, size, length, null);
    }

    /**
<<<<<<< HEAD
     * Return the size of the object in the heap.
     *
     * @param o an object
     * @return the objects's size
     * @since Valhalla
     */
    public static long getObjectSize(Object o) {
        return Unsafe.getUnsafe().getObjectSize(o);
    }

    /**
     * Returns a new Object implementing the {@code IdentityObject} interface.
     * The object is a unique {@link IdentityObject} suitable for all purposes
     * for which {@code new Object{}} was used including synchronization,
     * mutexes and unique placeholders.
     *
     * @return a new Object implementing the IdentityObject interface
     * @since Valhalla
     */
    public static IdentityObject newIdentity() {
        // Return a new instance of an anonymous inner class.
        return new IdentityObject() { };
=======
     * Checks if the {@code index} is within the bounds of the range from
     * {@code 0} (inclusive) to {@code length} (exclusive).
     *
     * <p>The {@code index} is defined to be out of bounds if any of the
     * following inequalities is true:
     * <ul>
     *  <li>{@code index < 0}</li>
     *  <li>{@code index >= length}</li>
     *  <li>{@code length < 0}, which is implied from the former inequalities</li>
     * </ul>
     *
     * @param index the index
     * @param length the upper-bound (exclusive) of the range
     * @return {@code index} if it is within bounds of the range
     * @throws IndexOutOfBoundsException if the {@code index} is out of bounds
     * @since 16
     */
    @ForceInline
    public static
    long checkIndex(long index, long length) {
        return Preconditions.checkIndex(index, length, null);
    }

    /**
     * Checks if the sub-range from {@code fromIndex} (inclusive) to
     * {@code toIndex} (exclusive) is within the bounds of range from {@code 0}
     * (inclusive) to {@code length} (exclusive).
     *
     * <p>The sub-range is defined to be out of bounds if any of the following
     * inequalities is true:
     * <ul>
     *  <li>{@code fromIndex < 0}</li>
     *  <li>{@code fromIndex > toIndex}</li>
     *  <li>{@code toIndex > length}</li>
     *  <li>{@code length < 0}, which is implied from the former inequalities</li>
     * </ul>
     *
     * @param fromIndex the lower-bound (inclusive) of the sub-range
     * @param toIndex the upper-bound (exclusive) of the sub-range
     * @param length the upper-bound (exclusive) the range
     * @return {@code fromIndex} if the sub-range within bounds of the range
     * @throws IndexOutOfBoundsException if the sub-range is out of bounds
     * @since 16
     */
    public static
    long checkFromToIndex(long fromIndex, long toIndex, long length) {
        return Preconditions.checkFromToIndex(fromIndex, toIndex, length, null);
    }

    /**
     * Checks if the sub-range from {@code fromIndex} (inclusive) to
     * {@code fromIndex + size} (exclusive) is within the bounds of range from
     * {@code 0} (inclusive) to {@code length} (exclusive).
     *
     * <p>The sub-range is defined to be out of bounds if any of the following
     * inequalities is true:
     * <ul>
     *  <li>{@code fromIndex < 0}</li>
     *  <li>{@code size < 0}</li>
     *  <li>{@code fromIndex + size > length}, taking into account integer overflow</li>
     *  <li>{@code length < 0}, which is implied from the former inequalities</li>
     * </ul>
     *
     * @param fromIndex the lower-bound (inclusive) of the sub-interval
     * @param size the size of the sub-range
     * @param length the upper-bound (exclusive) of the range
     * @return {@code fromIndex} if the sub-range within bounds of the range
     * @throws IndexOutOfBoundsException if the sub-range is out of bounds
     * @since 16
     */
    public static
    long checkFromIndexSize(long fromIndex, long size, long length) {
        return Preconditions.checkFromIndexSize(fromIndex, size, length, null);
>>>>>>> 655bb619
    }
}<|MERGE_RESOLUTION|>--- conflicted
+++ resolved
@@ -413,7 +413,6 @@
     }
 
     /**
-<<<<<<< HEAD
      * Return the size of the object in the heap.
      *
      * @param o an object
@@ -436,7 +435,9 @@
     public static IdentityObject newIdentity() {
         // Return a new instance of an anonymous inner class.
         return new IdentityObject() { };
-=======
+    }
+
+    /**
      * Checks if the {@code index} is within the bounds of the range from
      * {@code 0} (inclusive) to {@code length} (exclusive).
      *
@@ -510,6 +511,5 @@
     public static
     long checkFromIndexSize(long fromIndex, long size, long length) {
         return Preconditions.checkFromIndexSize(fromIndex, size, length, null);
->>>>>>> 655bb619
     }
 }