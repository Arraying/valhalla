/*
 * Copyright (c) 1996, 2024, Oracle and/or its affiliates. All rights reserved.
 * DO NOT ALTER OR REMOVE COPYRIGHT NOTICES OR THIS FILE HEADER.
 *
 * This code is free software; you can redistribute it and/or modify it
 * under the terms of the GNU General Public License version 2 only, as
 * published by the Free Software Foundation.  Oracle designates this
 * particular file as subject to the "Classpath" exception as provided
 * by Oracle in the LICENSE file that accompanied this code.
 *
 * This code is distributed in the hope that it will be useful, but WITHOUT
 * ANY WARRANTY; without even the implied warranty of MERCHANTABILITY or
 * FITNESS FOR A PARTICULAR PURPOSE.  See the GNU General Public License
 * version 2 for more details (a copy is included in the LICENSE file that
 * accompanied this code).
 *
 * You should have received a copy of the GNU General Public License version
 * 2 along with this work; if not, write to the Free Software Foundation,
 * Inc., 51 Franklin St, Fifth Floor, Boston, MA 02110-1301 USA.
 *
 * Please contact Oracle, 500 Oracle Parkway, Redwood Shores, CA 94065 USA
 * or visit www.oracle.com if you need additional information or have any
 * questions.
 */

package java.io;

import java.io.ObjectInputFilter.Config;
import java.io.ObjectStreamClass.ConstructorSupport;
import java.io.ObjectStreamClass.ClassDataSlot;
import java.lang.System.Logger;
import java.lang.invoke.MethodHandle;
import java.lang.reflect.Array;
import java.lang.reflect.InvocationHandler;
import java.lang.reflect.InvocationTargetException;
import java.lang.reflect.Modifier;
import java.lang.reflect.Proxy;
import java.nio.charset.StandardCharsets;
import java.security.AccessControlContext;
import java.security.AccessController;
import java.security.PrivilegedAction;
import java.security.PrivilegedActionException;
import java.security.PrivilegedExceptionAction;
import java.util.Arrays;
import java.util.List;
import java.util.Locale;
import java.util.Objects;

import jdk.internal.access.JavaLangAccess;
import jdk.internal.access.SharedSecrets;
import jdk.internal.event.DeserializationEvent;
import jdk.internal.misc.Unsafe;
import jdk.internal.util.ByteArray;
import sun.reflect.misc.ReflectUtil;
import sun.security.action.GetBooleanAction;
import sun.security.action.GetIntegerAction;
import sun.security.action.GetPropertyAction;

/**
 * An ObjectInputStream deserializes primitive data and objects previously
 * written using an ObjectOutputStream.
 *
 * <p><strong>Warning: Deserialization of untrusted data is inherently dangerous
 * and should be avoided. Untrusted data should be carefully validated according to the
 * "Serialization and Deserialization" section of the
 * {@extLink secure_coding_guidelines_javase Secure Coding Guidelines for Java SE}.
 * {@extLink serialization_filter_guide Serialization Filtering} describes best
 * practices for defensive use of serial filters.
 * </strong></p>
 *
 * <p>The key to disabling deserialization attacks is to prevent instances of
 * arbitrary classes from being deserialized, thereby preventing the direct or
 * indirect execution of their methods.
 * {@link ObjectInputFilter} describes how to use filters and
 * {@link ObjectInputFilter.Config} describes how to configure the filter and filter factory.
 * Each stream has an optional deserialization filter
 * to check the classes and resource limits during deserialization.
 * The JVM-wide filter factory ensures that a filter can be set on every {@link ObjectInputStream}
 * and every object read from the stream can be checked.
 * The {@linkplain #ObjectInputStream() ObjectInputStream constructors} invoke the filter factory
 * to select the initial filter which may be updated or replaced by {@link #setObjectInputFilter}.
 * <p>
 * If an ObjectInputStream has a filter, the {@link ObjectInputFilter} can check that
 * the classes, array lengths, number of references in the stream, depth, and
 * number of bytes consumed from the input stream are allowed and
 * if not, can terminate deserialization.
 *
 * <p>ObjectOutputStream and ObjectInputStream can provide an application with
 * persistent storage for graphs of objects when used with a FileOutputStream
 * and FileInputStream respectively.  ObjectInputStream is used to recover
 * those objects previously serialized. Other uses include passing objects
 * between hosts using a socket stream or for marshaling and unmarshaling
 * arguments and parameters in a remote communication system.
 *
 * <p>ObjectInputStream ensures that the types of all objects in the graph
 * created from the stream match the classes present in the Java Virtual
 * Machine.  Classes are loaded as required using the standard mechanisms.
 *
 * <p>Only objects that support the java.io.Serializable or
 * java.io.Externalizable interface can be read from streams.
 *
 * <p>The method {@code readObject} is used to read an object from the
 * stream.  Java's safe casting should be used to get the desired type.  In
 * Java, strings and arrays are objects and are treated as objects during
 * serialization. When read they need to be cast to the expected type.
 *
 * <p>Primitive data types can be read from the stream using the appropriate
 * method on DataInput.
 *
 * <p>The default deserialization mechanism for objects restores the contents
 * of each field to the value and type it had when it was written.  Fields
 * declared as transient or static are ignored by the deserialization process.
 * References to other objects cause those objects to be read from the stream
 * as necessary.  Graphs of objects are restored correctly using a reference
 * sharing mechanism.  New objects are always allocated when deserializing,
 * which prevents existing objects from being overwritten.
 *
 * <p>Reading an object is analogous to running the constructors of a new
 * object.  Memory is allocated for the object and initialized to zero (NULL).
 * No-arg constructors are invoked for the non-serializable classes and then
 * the fields of the serializable classes are restored from the stream starting
 * with the serializable class closest to java.lang.object and finishing with
 * the object's most specific class.
 *
 * <p>For example to read from a stream as written by the example in
 * {@link ObjectOutputStream}:
 * <br>
 * {@snippet lang="java" :
 *     try (FileInputStream fis = new FileInputStream("t.tmp");
 *          ObjectInputStream ois = new ObjectInputStream(fis)) {
 *         String label = (String) ois.readObject();
 *         LocalDateTime dateTime = (LocalDateTime) ois.readObject();
 *         // Use label and dateTime
 *     } catch (Exception ex) {
 *         // handle exception
 *     }
 * }
 *
 * <p>Classes control how they are serialized by implementing either the
 * java.io.Serializable or java.io.Externalizable interfaces.
 *
 * <p>Implementing the Serializable interface allows object serialization to
 * save and restore the entire state of the object and it allows classes to
 * evolve between the time the stream is written and the time it is read.  It
 * automatically traverses references between objects, saving and restoring
 * entire graphs.
 *
 * <p>Serializable classes that require special handling during the
 * serialization and deserialization process should implement methods
 * with the following signatures:
 *
 * {@snippet lang="java":
 *     private void writeObject(java.io.ObjectOutputStream stream)
 *         throws IOException;
 *     private void readObject(java.io.ObjectInputStream stream)
 *         throws IOException, ClassNotFoundException;
 *     private void readObjectNoData()
 *         throws ObjectStreamException;
 * }
 *
 * <p>The method name, modifiers, return type, and number and type of
 * parameters must match exactly for the method to be used by
 * serialization or deserialization. The methods should only be
 * declared to throw checked exceptions consistent with these
 * signatures.
 *
 * <p>The readObject method is responsible for reading and restoring the state
 * of the object for its particular class using data written to the stream by
 * the corresponding writeObject method.  The method does not need to concern
 * itself with the state belonging to its superclasses or subclasses.  State is
 * restored by reading data from the ObjectInputStream for the individual
 * fields and making assignments to the appropriate fields of the object.
 * Reading primitive data types is supported by DataInput.
 *
 * <p>Any attempt to read object data which exceeds the boundaries of the
 * custom data written by the corresponding writeObject method will cause an
 * OptionalDataException to be thrown with an eof field value of true.
 * Non-object reads which exceed the end of the allotted data will reflect the
 * end of data in the same way that they would indicate the end of the stream:
 * bytewise reads will return -1 as the byte read or number of bytes read, and
 * primitive reads will throw EOFExceptions.  If there is no corresponding
 * writeObject method, then the end of default serialized data marks the end of
 * the allotted data.
 *
 * <p>Primitive and object read calls issued from within a readExternal method
 * behave in the same manner--if the stream is already positioned at the end of
 * data written by the corresponding writeExternal method, object reads will
 * throw OptionalDataExceptions with eof set to true, bytewise reads will
 * return -1, and primitive reads will throw EOFExceptions.  Note that this
 * behavior does not hold for streams written with the old
 * {@code ObjectStreamConstants.PROTOCOL_VERSION_1} protocol, in which the
 * end of data written by writeExternal methods is not demarcated, and hence
 * cannot be detected.
 *
 * <p>The readObjectNoData method is responsible for initializing the state of
 * the object for its particular class in the event that the serialization
 * stream does not list the given class as a superclass of the object being
 * deserialized.  This may occur in cases where the receiving party uses a
 * different version of the deserialized instance's class than the sending
 * party, and the receiver's version extends classes that are not extended by
 * the sender's version.  This may also occur if the serialization stream has
 * been tampered; hence, readObjectNoData is useful for initializing
 * deserialized objects properly despite a "hostile" or incomplete source
 * stream.
 *
 * <p>Serialization does not read or assign values to the fields of any object
 * that does not implement the java.io.Serializable interface.  Subclasses of
 * Objects that are not serializable can be serializable. In this case the
 * non-serializable class must have a no-arg constructor to allow its fields to
 * be initialized.  In this case it is the responsibility of the subclass to
 * save and restore the state of the non-serializable class. It is frequently
 * the case that the fields of that class are accessible (public, package, or
 * protected) or that there are get and set methods that can be used to restore
 * the state.
 *
 * <p>Any exception that occurs while deserializing an object will be caught by
 * the ObjectInputStream and abort the reading process.
 *
 * <p>Implementing the Externalizable interface allows the object to assume
 * complete control over the contents and format of the object's serialized
 * form.  The methods of the Externalizable interface, writeExternal and
 * readExternal, are called to save and restore the objects state.  When
 * implemented by a class they can write and read their own state using all of
 * the methods of ObjectOutput and ObjectInput.  It is the responsibility of
 * the objects to handle any versioning that occurs.
 * Value objects cannot be `java.io.Externalizable` because value objects are
 * immutable and `Externalizable.readExternal` is unable to modify the fields of the value.
 *
 * <p>Enum constants are deserialized differently than ordinary serializable or
 * externalizable objects.  The serialized form of an enum constant consists
 * solely of its name; field values of the constant are not transmitted.  To
 * deserialize an enum constant, ObjectInputStream reads the constant name from
 * the stream; the deserialized constant is then obtained by calling the static
 * method {@code Enum.valueOf(Class, String)} with the enum constant's
 * base type and the received constant name as arguments.  Like other
 * serializable or externalizable objects, enum constants can function as the
 * targets of back references appearing subsequently in the serialization
 * stream.  The process by which enum constants are deserialized cannot be
 * customized: any class-specific readObject, readObjectNoData, and readResolve
 * methods defined by enum types are ignored during deserialization.
 * Similarly, any serialPersistentFields or serialVersionUID field declarations
 * are also ignored--all enum types have a fixed serialVersionUID of 0L.
 *
 * <a id="record-serialization"></a>
 * <p>Records are serialized differently than ordinary serializable or externalizable
 * objects. During deserialization the record's canonical constructor is invoked
 * to construct the record object. Certain serialization-related methods, such
 * as readObject and writeObject, are ignored for serializable records. See
 * <a href="{@docRoot}/../specs/serialization/serial-arch.html#serialization-of-records">
 * <cite>Java Object Serialization Specification,</cite> Section 1.13,
 * "Serialization of Records"</a> for additional information.
 *
 * <p>Value classes are {@linkplain Serializable} through the use of the serialization proxy pattern.
 * See {@linkplain ObjectOutputStream##valueclass-serialization value class serialization} for details.
 * When the proxy is deserialized it re-constructs and returns the value object.
 *
 * @spec serialization/index.html Java Object Serialization Specification
 * @author      Mike Warres
 * @author      Roger Riggs
 * @see java.io.DataInput
 * @see java.io.ObjectOutputStream
 * @see java.io.Serializable
 * @see <a href="{@docRoot}/../specs/serialization/input.html">
 *      <cite>Java Object Serialization Specification,</cite> Section 3, "Object Input Classes"</a>
 * @since   1.1
 */
public class ObjectInputStream
    extends InputStream implements ObjectInput, ObjectStreamConstants
{
    private static final String TRACE_DEST =
            GetPropertyAction.privilegedGetProperty("TRACE");

    static void TRACE(String format, Object... args) {
        if (TRACE_DEST != null) {
            var ps = "OUT".equals(TRACE_DEST.toUpperCase(Locale.ROOT)) ? System.out : System.err;
            ps.println(("TRACE " + format).formatted(args));
        }
    }

    /** handle value representing null */
    private static final int NULL_HANDLE = -1;

    /** marker for unshared objects in internal handle table */
    private static final Object unsharedMarker = new Object();

    private static class Caches {
        /** cache of subclass security audit results */
        static final ClassValue<Boolean> subclassAudits =
            new ClassValue<>() {
                @Override
                protected Boolean computeValue(Class<?> type) {
                    return auditSubclass(type);
                }
            };

        /**
         * Property to permit setting a filter after objects
         * have been read.
         * See {@link #setObjectInputFilter(ObjectInputFilter)}
         */
        static final boolean SET_FILTER_AFTER_READ = GetBooleanAction
                .privilegedGetProperty("jdk.serialSetFilterAfterRead");

        /**
         * Property to control {@link GetField#get(String, Object)} conversion of
         * {@link ClassNotFoundException} to {@code null}. If set to {@code true}
         * {@link GetField#get(String, Object)} returns null otherwise
         * throwing {@link ClassNotFoundException}.
         */
        private static final boolean GETFIELD_CNFE_RETURNS_NULL = GetBooleanAction
                .privilegedGetProperty("jdk.serialGetFieldCnfeReturnsNull");

        /**
         * Property to override the implementation limit on the number
         * of interfaces allowed for Proxies. The property value is clamped to 0..65535.
         * The maximum number of interfaces allowed for a proxy is limited to 65535 by
         * {@link java.lang.reflect.Proxy#newProxyInstance(ClassLoader, Class[], InvocationHandler)}.
         */
        static final int PROXY_INTERFACE_LIMIT = Math.clamp(GetIntegerAction
                .privilegedGetProperty("jdk.serialProxyInterfaceLimit", 65535), 0, 65535);
    }

    /*
     * Separate class to defer initialization of logging until needed.
     */
    private static class Logging {
        /*
         * Logger for ObjectInputFilter results.
         * Setup the filter logger if it is set to DEBUG or TRACE.
         * (Assuming it will not change).
         */
        static final System.Logger filterLogger;

        static {
            Logger filterLog = System.getLogger("java.io.serialization");
            filterLogger = (filterLog.isLoggable(Logger.Level.DEBUG)
                    || filterLog.isLoggable(Logger.Level.TRACE)) ? filterLog : null;
        }
    }

    /** filter stream for handling block data conversion */
    private final BlockDataInputStream bin;
    /** validation callback list */
    private final ValidationList vlist;
    /** recursion depth */
    private long depth;
    /** Total number of references to any type of object, class, enum, proxy, etc. */
    private long totalObjectRefs;
    /** whether stream is closed */
    private boolean closed;

    /** wire handle -> obj/exception map */
    private final HandleTable handles;
    /** scratch field for passing handle values up/down call stack */
    private int passHandle = NULL_HANDLE;
    /** flag set when at end of field value block with no TC_ENDBLOCKDATA */
    private boolean defaultDataEnd = false;

    /** if true, invoke readObjectOverride() instead of readObject() */
    private final boolean enableOverride;
    /** if true, invoke resolveObject() */
    private boolean enableResolve;

    /**
     * Context during upcalls to class-defined readObject methods; holds
     * object currently being deserialized and descriptor for current class.
     * Null when not during readObject upcall.
     */
    private SerialCallbackContext curContext;

    /**
     * Filter of class descriptors and classes read from the stream;
     * may be null.
     */
    private ObjectInputFilter serialFilter;

    /**
     * True if the stream-specific filter has been set; initially false.
     */
    private boolean streamFilterSet;

    /**
     * Creates an ObjectInputStream that reads from the specified InputStream.
     * A serialization stream header is read from the stream and verified.
     * This constructor will block until the corresponding ObjectOutputStream
     * has written and flushed the header.
     *
     * <p>The constructor initializes the deserialization filter to the filter returned
     * by invoking the serial filter factory returned from {@link Config#getSerialFilterFactory()}
     * with {@code null} for the current filter
     * and the {@linkplain Config#getSerialFilter() static JVM-wide filter} for the requested filter.
     * If the serial filter or serial filter factory properties are invalid
     * an {@link IllegalStateException} is thrown.
     * When the filter factory {@code apply} method is invoked it may throw a runtime exception
     * preventing the {@code ObjectInputStream} from being constructed.
     *
     * @param   in input stream to read from
     * @throws  StreamCorruptedException if the stream header is incorrect
     * @throws  IOException if an I/O error occurs while reading stream header
     * @throws  IllegalStateException if the initialization of {@link ObjectInputFilter.Config}
     *          fails due to invalid serial filter or serial filter factory properties.
     * @throws  NullPointerException if {@code in} is {@code null}
     * @see     ObjectInputStream#ObjectInputStream()
     * @see     ObjectInputStream#readFields()
     * @see     ObjectOutputStream#ObjectOutputStream(OutputStream)
     */
    @SuppressWarnings("this-escape")
    public ObjectInputStream(InputStream in) throws IOException {
        verifySubclass();
        bin = new BlockDataInputStream(in);
        handles = new HandleTable(10);
        vlist = new ValidationList();
        streamFilterSet = false;
        serialFilter = Config.getSerialFilterFactorySingleton().apply(null, Config.getSerialFilter());
        enableOverride = false;
        readStreamHeader();
        bin.setBlockDataMode(true);
    }

    /**
     * Provide a way for subclasses that are completely reimplementing
     * ObjectInputStream to not have to allocate private data just used by this
     * implementation of ObjectInputStream.
     *
     * <p>The constructor initializes the deserialization filter to the filter returned
     * by invoking the serial filter factory returned from {@link Config#getSerialFilterFactory()}
     * with {@code null} for the current filter
     * and the {@linkplain Config#getSerialFilter() static JVM-wide filter} for the requested filter.
     * If the serial filter or serial filter factory properties are invalid
     * an {@link IllegalStateException} is thrown.
     * When the filter factory {@code apply} method is invoked it may throw a runtime exception
     * preventing the {@code ObjectInputStream} from being constructed.
     *
     * @throws  IOException if an I/O error occurs while creating this stream
     * @throws  IllegalStateException if the initialization of {@link ObjectInputFilter.Config}
     *      fails due to invalid serial filter or serial filter factory properties.
     */
    protected ObjectInputStream() throws IOException {
        @SuppressWarnings("removal")
        SecurityManager sm = System.getSecurityManager();
        if (sm != null) {
            sm.checkPermission(SUBCLASS_IMPLEMENTATION_PERMISSION);
        }
        bin = null;
        handles = null;
        vlist = null;
        streamFilterSet = false;
        serialFilter = Config.getSerialFilterFactorySingleton().apply(null, Config.getSerialFilter());
        enableOverride = true;
    }

    /**
     * Read an object from the ObjectInputStream.  The class of the object, the
     * signature of the class, and the values of the non-transient and
     * non-static fields of the class and all of its supertypes are read.
     * Default deserializing for a class can be overridden using the writeObject
     * and readObject methods.  Objects referenced by this object are read
     * transitively so that a complete equivalent graph of objects is
     * reconstructed by readObject.
     *
     * <p>The root object is completely restored when all of its fields and the
     * objects it references are completely restored.  At this point the object
     * validation callbacks are executed in order based on their registered
     * priorities. The callbacks are registered by objects (in the readObject
     * special methods) as they are individually restored.
     *
     * <p>The deserialization filter, when not {@code null}, is invoked for
     * each object (regular or class) read to reconstruct the root object.
     * See {@link #setObjectInputFilter(ObjectInputFilter) setObjectInputFilter} for details.
     *
     * <p>Serialization and deserialization of value classes is described in
     * {@linkplain ObjectOutputStream##valueclass-serialization value class serialization}.
     *
     * @implSpec
     * When enabled with {@code --enable-preview}, serialization and deserialization of
     * Core Library value classes migrated from pre-JEP 401 identity classes is
     * implementation specific.
     *
     * <p>Exceptions are thrown for problems with the InputStream and for
     * classes that should not be deserialized.  All exceptions are fatal to
     * the InputStream and leave it in an indeterminate state; it is up to the
     * caller to ignore or recover the stream state.
     *
     * @throws  ClassNotFoundException Class of a serialized object cannot be
     *          found.
     * @throws  InvalidClassException Something is wrong with a class used by
     *          deserialization.
     * @throws  StreamCorruptedException Control information in the
     *          stream is inconsistent.
     * @throws  OptionalDataException Primitive data was found in the
     *          stream instead of objects.
     * @throws  IOException Any of the usual Input/Output related exceptions.
     */
    public final Object readObject()
        throws IOException, ClassNotFoundException {
        return readObject(Object.class);
    }

    /**
     * Reads a String and only a string.
     *
     * @return  the String read
     * @throws  EOFException If end of file is reached.
     * @throws  IOException If other I/O error has occurred.
     */
    private String readString() throws IOException {
        try {
            return (String) readObject(String.class);
        } catch (ClassNotFoundException cnf) {
            throw new IllegalStateException(cnf);
        }
    }

    /**
     * Internal method to read an object from the ObjectInputStream of the expected type.
     * Called only from {@code readObject()} and {@code readString()}.
     * Only {@code Object.class} and {@code String.class} are supported.
     *
     * @param type the type expected; either Object.class or String.class
     * @return an object of the type
     * @throws  IOException Any of the usual Input/Output related exceptions.
     * @throws  ClassNotFoundException Class of a serialized object cannot be
     *          found.
     */
    private final Object readObject(Class<?> type)
        throws IOException, ClassNotFoundException
    {
        if (enableOverride) {
            return readObjectOverride();
        }

        if (! (type == Object.class || type == String.class))
            throw new AssertionError("internal error");

        // if nested read, passHandle contains handle of enclosing object
        int outerHandle = passHandle;
        try {
            Object obj = readObject0(type, false);
            handles.markDependency(outerHandle, passHandle);
            ClassNotFoundException ex = handles.lookupException(passHandle);
            if (ex != null) {
                throw ex;
            }
            if (depth == 0) {
                vlist.doCallbacks();
                freeze();
            }
            return obj;
        } finally {
            passHandle = outerHandle;
            if (closed && depth == 0) {
                clear();
            }
        }
    }

    /**
     * This method is called by trusted subclasses of ObjectInputStream that
     * constructed ObjectInputStream using the protected no-arg constructor.
     * The subclass is expected to provide an override method with the modifier
     * "final".
     *
     * @return  the Object read from the stream.
     * @throws  ClassNotFoundException Class definition of a serialized object
     *          cannot be found.
     * @throws  OptionalDataException Primitive data was found in the stream
     *          instead of objects.
     * @throws  IOException if I/O errors occurred while reading from the
     *          underlying stream
     * @see #ObjectInputStream()
     * @see #readObject()
     * @since 1.2
     */
    protected Object readObjectOverride()
        throws IOException, ClassNotFoundException
    {
        return null;
    }

    /**
     * Reads an "unshared" object from the ObjectInputStream.  This method is
     * identical to readObject, except that it prevents subsequent calls to
     * readObject and readUnshared from returning additional references to the
     * deserialized instance obtained via this call.  Specifically:
     * <ul>
     *   <li>If readUnshared is called to deserialize a back-reference (the
     *       stream representation of an object which has been written
     *       previously to the stream), an ObjectStreamException will be
     *       thrown.
     *
     *   <li>If readUnshared returns successfully, then any subsequent attempts
     *       to deserialize back-references to the stream handle deserialized
     *       by readUnshared will cause an ObjectStreamException to be thrown.
     * </ul>
     * Deserializing an object via readUnshared invalidates the stream handle
     * associated with the returned object.  Note that this in itself does not
     * always guarantee that the reference returned by readUnshared is unique;
     * the deserialized object may define a readResolve method which returns an
     * object visible to other parties, or readUnshared may return a Class
     * object or enum constant obtainable elsewhere in the stream or through
     * external means. If the deserialized object defines a readResolve method
     * and the invocation of that method returns an array, then readUnshared
     * returns a shallow clone of that array; this guarantees that the returned
     * array object is unique and cannot be obtained a second time from an
     * invocation of readObject or readUnshared on the ObjectInputStream,
     * even if the underlying data stream has been manipulated.
     *
     * <p>The deserialization filter, when not {@code null}, is invoked for
     * each object (regular or class) read to reconstruct the root object.
     * See {@link #setObjectInputFilter(ObjectInputFilter) setObjectInputFilter} for details.
     *
<<<<<<< HEAD
     * <p>Serialization and deserialization of value classes is described in
     * {@linkplain ObjectOutputStream##valueclass-serialization value class serialization}.
     *
     * <p>ObjectInputStream subclasses which override this method can only be
     * constructed in security contexts possessing the
     * "enableSubclassImplementation" SerializablePermission; any attempt to
     * instantiate such a subclass without this permission will cause a
     * SecurityException to be thrown.
     *
=======
>>>>>>> 95a00f8a
     * @return  reference to deserialized object
     * @throws  ClassNotFoundException if class of an object to deserialize
     *          cannot be found
     * @throws  StreamCorruptedException if control information in the stream
     *          is inconsistent
     * @throws  ObjectStreamException if object to deserialize has already
     *          appeared in stream
     * @throws  OptionalDataException if primitive data is next in stream
     * @throws  IOException if an I/O error occurs during deserialization
     * @since   1.4
     */
    public Object readUnshared() throws IOException, ClassNotFoundException {
        // if nested read, passHandle contains handle of enclosing object
        int outerHandle = passHandle;
        try {
            Object obj = readObject0(Object.class, true);
            handles.markDependency(outerHandle, passHandle);
            ClassNotFoundException ex = handles.lookupException(passHandle);
            if (ex != null) {
                throw ex;
            }
            if (depth == 0) {
                vlist.doCallbacks();
                freeze();
            }
            return obj;
        } finally {
            passHandle = outerHandle;
            if (closed && depth == 0) {
                clear();
            }
        }
    }

    /**
     * Read the non-static and non-transient fields of the current class from
     * this stream.  This may only be called from the readObject method of the
     * class being deserialized. It will throw the NotActiveException if it is
     * called otherwise.
     *
     * @throws  ClassNotFoundException if the class of a serialized object
     *          could not be found.
     * @throws  IOException if an I/O error occurs.
     * @throws  NotActiveException if the stream is not currently reading
     *          objects.
     */
    public void defaultReadObject()
        throws IOException, ClassNotFoundException
    {
        SerialCallbackContext ctx = curContext;
        if (ctx == null) {
            throw new NotActiveException("not in call to readObject");
        }
        Object curObj = ctx.getObj();
        ObjectStreamClass curDesc = ctx.getDesc();
        bin.setBlockDataMode(false);

        // Read fields of the current descriptor into a new FieldValues
        FieldValues values = new FieldValues(curDesc, true);
        if (curObj != null) {
            values.defaultCheckFieldValues(curObj);
            values.defaultSetFieldValues(curObj);
        }
        bin.setBlockDataMode(true);
        if (!curDesc.hasWriteObjectData()) {
            /*
             * Fix for 4360508: since stream does not contain terminating
             * TC_ENDBLOCKDATA tag, set flag so that reading code elsewhere
             * knows to simulate end-of-custom-data behavior.
             */
            defaultDataEnd = true;
        }
        ClassNotFoundException ex = handles.lookupException(passHandle);
        if (ex != null) {
            throw ex;
        }
    }

    /**
     * Reads the persistent fields from the stream and makes them available by
     * name.
     *
     * @return  the {@code GetField} object representing the persistent
     *          fields of the object being deserialized
     * @throws  ClassNotFoundException if the class of a serialized object
     *          could not be found.
     * @throws  IOException if an I/O error occurs.
     * @throws  NotActiveException if the stream is not currently reading
     *          objects.
     * @since 1.2
     */
    public ObjectInputStream.GetField readFields()
        throws IOException, ClassNotFoundException
    {
        SerialCallbackContext ctx = curContext;
        if (ctx == null) {
            throw new NotActiveException("not in call to readObject");
        }
        ctx.checkAndSetUsed();
        ObjectStreamClass curDesc = ctx.getDesc();
        bin.setBlockDataMode(false);
        // Read fields of the current descriptor into a new FieldValues
        FieldValues values = new FieldValues(curDesc, false);
        bin.setBlockDataMode(true);
        if (!curDesc.hasWriteObjectData()) {
            /*
             * Fix for 4360508: since stream does not contain terminating
             * TC_ENDBLOCKDATA tag, set flag so that reading code elsewhere
             * knows to simulate end-of-custom-data behavior.
             */
            defaultDataEnd = true;
        }
        return values;
    }

    /**
     * Register an object to be validated before the graph is returned.  While
     * similar to resolveObject these validations are called after the entire
     * graph has been reconstituted.  Typically, a readObject method will
     * register the object with the stream so that when all of the objects are
     * restored a final set of validations can be performed.
     *
     * @param   obj the object to receive the validation callback.
     * @param   prio controls the order of callbacks; zero is a good default.
     *          Use higher numbers to be called back earlier, lower numbers for
     *          later callbacks. Within a priority, callbacks are processed in
     *          no particular order.
     * @throws  NotActiveException The stream is not currently reading objects
     *          so it is invalid to register a callback.
     * @throws  InvalidObjectException The validation object is null.
     */
    public void registerValidation(ObjectInputValidation obj, int prio)
        throws NotActiveException, InvalidObjectException
    {
        if (depth == 0) {
            throw new NotActiveException("stream inactive");
        }
        vlist.register(obj, prio);
    }

    /**
     * Load the local class equivalent of the specified stream class
     * description.  Subclasses may implement this method to allow classes to
     * be fetched from an alternate source.
     *
     * <p>The corresponding method in {@code ObjectOutputStream} is
     * {@code annotateClass}.  This method will be invoked only once for
     * each unique class in the stream.  This method can be implemented by
     * subclasses to use an alternate loading mechanism but must return a
     * {@code Class} object. Once returned, if the class is not an array
     * class, its serialVersionUID is compared to the serialVersionUID of the
     * serialized class, and if there is a mismatch, the deserialization fails
     * and an {@link InvalidClassException} is thrown.
     *
     * <p>The default implementation of this method in
     * {@code ObjectInputStream} returns the result of calling
     * {@snippet lang="java":
     *     Class.forName(desc.getName(), false, loader)
     * }
     * where {@code loader} is the first class loader on the current
     * thread's stack (starting from the currently executing method) that is
     * neither the {@linkplain ClassLoader#getPlatformClassLoader() platform
     * class loader} nor its ancestor; otherwise, {@code loader} is the
     * <em>platform class loader</em>. If this call results in a
     * {@code ClassNotFoundException} and the name of the passed
     * {@code ObjectStreamClass} instance is the Java language keyword
     * for a primitive type or void, then the {@code Class} object
     * representing that primitive type or void will be returned
     * (e.g., an {@code ObjectStreamClass} with the name
     * {@code "int"} will be resolved to {@code Integer.TYPE}).
     * Otherwise, the {@code ClassNotFoundException} will be thrown to
     * the caller of this method.
     *
     * @param   desc an instance of class {@code ObjectStreamClass}
     * @return  a {@code Class} object corresponding to {@code desc}
     * @throws  IOException any of the usual Input/Output exceptions.
     * @throws  ClassNotFoundException if class of a serialized object cannot
     *          be found.
     */
    protected Class<?> resolveClass(ObjectStreamClass desc)
        throws IOException, ClassNotFoundException
    {
        String name = desc.getName();
        try {
            return Class.forName(name, false, latestUserDefinedLoader());
        } catch (ClassNotFoundException ex) {
            Class<?> cl = Class.forPrimitiveName(name);
            if (cl != null) {
                return cl;
            } else {
                throw ex;
            }
        }
    }

    /**
     * Returns a proxy class that implements the interfaces named in a proxy
     * class descriptor; subclasses may implement this method to read custom
     * data from the stream along with the descriptors for dynamic proxy
     * classes, allowing them to use an alternate loading mechanism for the
     * interfaces and the proxy class.
     *
     * <p>This method is called exactly once for each unique proxy class
     * descriptor in the stream.
     *
     * <p>The corresponding method in {@code ObjectOutputStream} is
     * {@code annotateProxyClass}.  For a given subclass of
     * {@code ObjectInputStream} that overrides this method, the
     * {@code annotateProxyClass} method in the corresponding subclass of
     * {@code ObjectOutputStream} must write any data or objects read by
     * this method.
     *
     * <p>The default implementation of this method in
     * {@code ObjectInputStream} returns the result of calling
     * {@code Proxy.getProxyClass} with the list of {@code Class}
     * objects for the interfaces that are named in the {@code interfaces}
     * parameter.  The {@code Class} object for each interface name
     * {@code i} is the value returned by calling
     * {@snippet lang="java":
     *     Class.forName(i, false, loader)
     * }
     * where {@code loader} is the first class loader on the current
     * thread's stack (starting from the currently executing method) that is
     * neither the {@linkplain ClassLoader#getPlatformClassLoader() platform
     * class loader} nor its ancestor; otherwise, {@code loader} is the
     * <em>platform class loader</em>.
     * Unless any of the resolved interfaces are non-public, this same value
     * of {@code loader} is also the class loader passed to
     * {@code Proxy.getProxyClass}; if non-public interfaces are present,
     * their class loader is passed instead (if more than one non-public
     * interface class loader is encountered, an
     * {@code IllegalAccessError} is thrown).
     * If {@code Proxy.getProxyClass} throws an
     * {@code IllegalArgumentException}, {@code resolveProxyClass}
     * will throw a {@code ClassNotFoundException} containing the
     * {@code IllegalArgumentException}.
     *
     * @param interfaces the list of interface names that were
     *                deserialized in the proxy class descriptor
     * @return  a proxy class for the specified interfaces
     * @throws        IOException any exception thrown by the underlying
     *                {@code InputStream}
     * @throws        ClassNotFoundException if the proxy class or any of the
     *                named interfaces could not be found
     * @see ObjectOutputStream#annotateProxyClass(Class)
     * @since 1.3
     */
    protected Class<?> resolveProxyClass(String[] interfaces)
        throws IOException, ClassNotFoundException
    {
        ClassLoader latestLoader = latestUserDefinedLoader();
        ClassLoader nonPublicLoader = null;
        boolean hasNonPublicInterface = false;

        // define proxy in class loader of non-public interface(s), if any
        Class<?>[] classObjs = new Class<?>[interfaces.length];
        for (int i = 0; i < interfaces.length; i++) {
            Class<?> cl = Class.forName(interfaces[i], false, latestLoader);
            if ((cl.getModifiers() & Modifier.PUBLIC) == 0) {
                if (hasNonPublicInterface) {
                    if (nonPublicLoader != cl.getClassLoader()) {
                        throw new IllegalAccessError(
                            "conflicting non-public interface class loaders");
                    }
                } else {
                    nonPublicLoader = cl.getClassLoader();
                    hasNonPublicInterface = true;
                }
            }
            classObjs[i] = cl;
        }
        try {
            @SuppressWarnings("deprecation")
            Class<?> proxyClass = Proxy.getProxyClass(
                hasNonPublicInterface ? nonPublicLoader : latestLoader,
                classObjs);
            return proxyClass;
        } catch (IllegalArgumentException e) {
            throw new ClassNotFoundException(null, e);
        }
    }

    /**
     * This method will allow trusted subclasses of ObjectInputStream to
     * substitute one object for another during deserialization. Replacing
     * objects is disabled until enableResolveObject is called. The
     * enableResolveObject method checks that the stream requesting to resolve
     * object can be trusted. Every reference to serializable objects is passed
     * to resolveObject.  To ensure that the private state of objects is not
     * unintentionally exposed only trusted streams may use resolveObject.
     *
     * <p>This method is called after an object has been read but before it is
     * returned from readObject.  The default resolveObject method just returns
     * the same object.
     *
     * <p>When a subclass is replacing objects it must ensure that the
     * substituted object is compatible with every field where the reference
     * will be stored.  Objects whose type is not a subclass of the type of the
     * field or array element abort the deserialization by raising an exception
     * and the object is not be stored.
     *
     * <p>This method is called only once when each object is first
     * encountered.  All subsequent references to the object will be redirected
     * to the new object.
     *
     * @param   obj object to be substituted
     * @return  the substituted object
     * @throws  IOException Any of the usual Input/Output exceptions.
     */
    protected Object resolveObject(Object obj) throws IOException {
        return obj;
    }

    /**
     * Enables the stream to do replacement of objects read from the stream. When
     * enabled, the {@link #resolveObject} method is called for every object being
     * deserialized.
     *
     * @param   enable true for enabling use of {@code resolveObject} for
     *          every object being deserialized
     * @return  the previous setting before this method was invoked
     */
    protected boolean enableResolveObject(boolean enable) {
        if (enable == enableResolve) {
            return enable;
        }
        if (enable) {
            @SuppressWarnings("removal")
            SecurityManager sm = System.getSecurityManager();
            if (sm != null) {
                sm.checkPermission(SUBSTITUTION_PERMISSION);
            }
        }
        enableResolve = enable;
        return !enableResolve;
    }

    /**
     * The readStreamHeader method is provided to allow subclasses to read and
     * verify their own stream headers. It reads and verifies the magic number
     * and version number.
     *
     * @throws  IOException if there are I/O errors while reading from the
     *          underlying {@code InputStream}
     * @throws  StreamCorruptedException if control information in the stream
     *          is inconsistent
     */
    protected void readStreamHeader()
        throws IOException, StreamCorruptedException
    {
        short s0 = bin.readShort();
        short s1 = bin.readShort();
        if (s0 != STREAM_MAGIC || s1 != STREAM_VERSION) {
            throw new StreamCorruptedException(
                String.format("invalid stream header: %04X%04X", s0, s1));
        }
    }

    /**
     * Read a class descriptor from the serialization stream.  This method is
     * called when the ObjectInputStream expects a class descriptor as the next
     * item in the serialization stream.  Subclasses of ObjectInputStream may
     * override this method to read in class descriptors that have been written
     * in non-standard formats (by subclasses of ObjectOutputStream which have
     * overridden the {@code writeClassDescriptor} method).  By default,
     * this method reads class descriptors according to the format defined in
     * the Object Serialization specification.
     *
     * @return  the class descriptor read
     * @throws  IOException If an I/O error has occurred.
     * @throws  ClassNotFoundException If the Class of a serialized object used
     *          in the class descriptor representation cannot be found
     * @see java.io.ObjectOutputStream#writeClassDescriptor(java.io.ObjectStreamClass)
     * @since 1.3
     */
    protected ObjectStreamClass readClassDescriptor()
        throws IOException, ClassNotFoundException
    {
        ObjectStreamClass desc = new ObjectStreamClass();
        desc.readNonProxy(this);
        return desc;
    }

    /**
     * Reads a byte of data. This method will block if no input is available.
     *
     * @return  the byte read, or -1 if the end of the stream is reached.
     * @throws  IOException {@inheritDoc}
     */
    @Override
    public int read() throws IOException {
        return bin.read();
    }

    /**
     * Reads into an array of bytes.  This method will block until some input
     * is available. Consider using java.io.DataInputStream.readFully to read
     * exactly 'length' bytes.
     *
     * @param   buf the buffer into which the data is read
     * @param   off the start offset in the destination array {@code buf}
     * @param   len the maximum number of bytes read
     * @return  the total number of bytes read into the buffer, or
     *          {@code -1} if there is no more data because the end of
     *          the stream has been reached.
     * @throws  NullPointerException if {@code buf} is {@code null}.
     * @throws  IndexOutOfBoundsException if {@code off} is negative,
     *          {@code len} is negative, or {@code len} is greater than
     *          {@code buf.length - off}.
     * @throws  IOException If an I/O error has occurred.
     * @see java.io.DataInputStream#readFully(byte[],int,int)
     */
    @Override
    public int read(byte[] buf, int off, int len) throws IOException {
        if (buf == null) {
            throw new NullPointerException();
        }
        Objects.checkFromIndexSize(off, len, buf.length);
        return bin.read(buf, off, len, false);
    }

    /**
     * Returns the number of bytes that can be read without blocking.
     *
     * @return  the number of available bytes.
     * @throws  IOException if there are I/O errors while reading from the
     *          underlying {@code InputStream}
     */
    @Override
    public int available() throws IOException {
        return bin.available();
    }

    /**
     * {@inheritDoc}
     *
     * @throws  IOException {@inheritDoc}
     */
    @Override
    public void close() throws IOException {
        /*
         * Even if stream already closed, propagate redundant close to
         * underlying stream to stay consistent with previous implementations.
         */
        closed = true;
        if (depth == 0) {
            clear();
        }
        bin.close();
    }

    /**
     * Reads in a boolean.
     *
     * @return  the boolean read.
     * @throws  EOFException If end of file is reached.
     * @throws  IOException If other I/O error has occurred.
     */
    public boolean readBoolean() throws IOException {
        return bin.readBoolean();
    }

    /**
     * Reads an 8-bit byte.
     *
     * @return  the 8-bit byte read.
     * @throws  EOFException If end of file is reached.
     * @throws  IOException If other I/O error has occurred.
     */
    public byte readByte() throws IOException  {
        return bin.readByte();
    }

    /**
     * Reads an unsigned 8-bit byte.
     *
     * @return  the 8-bit byte read.
     * @throws  EOFException If end of file is reached.
     * @throws  IOException If other I/O error has occurred.
     */
    public int readUnsignedByte()  throws IOException {
        return bin.readUnsignedByte();
    }

    /**
     * Reads a 16-bit char.
     *
     * @return  the 16-bit char read.
     * @throws  EOFException If end of file is reached.
     * @throws  IOException If other I/O error has occurred.
     */
    public char readChar()  throws IOException {
        return bin.readChar();
    }

    /**
     * Reads a 16-bit short.
     *
     * @return  the 16-bit short read.
     * @throws  EOFException If end of file is reached.
     * @throws  IOException If other I/O error has occurred.
     */
    public short readShort()  throws IOException {
        return bin.readShort();
    }

    /**
     * Reads an unsigned 16-bit short.
     *
     * @return  the 16-bit short read.
     * @throws  EOFException If end of file is reached.
     * @throws  IOException If other I/O error has occurred.
     */
    public int readUnsignedShort() throws IOException {
        return bin.readUnsignedShort();
    }

    /**
     * Reads a 32-bit int.
     *
     * @return  the 32-bit integer read.
     * @throws  EOFException If end of file is reached.
     * @throws  IOException If other I/O error has occurred.
     */
    public int readInt()  throws IOException {
        return bin.readInt();
    }

    /**
     * Reads a 64-bit long.
     *
     * @return  the read 64-bit long.
     * @throws  EOFException If end of file is reached.
     * @throws  IOException If other I/O error has occurred.
     */
    public long readLong()  throws IOException {
        return bin.readLong();
    }

    /**
     * Reads a 32-bit float.
     *
     * @return  the 32-bit float read.
     * @throws  EOFException If end of file is reached.
     * @throws  IOException If other I/O error has occurred.
     */
    public float readFloat() throws IOException {
        return bin.readFloat();
    }

    /**
     * Reads a 64-bit double.
     *
     * @return  the 64-bit double read.
     * @throws  EOFException If end of file is reached.
     * @throws  IOException If other I/O error has occurred.
     */
    public double readDouble() throws IOException {
        return bin.readDouble();
    }

    /**
     * Reads bytes, blocking until all bytes are read.
     *
     * @param   buf the buffer into which the data is read
     * @throws  NullPointerException If {@code buf} is {@code null}.
     * @throws  EOFException If end of file is reached.
     * @throws  IOException If other I/O error has occurred.
     */
    public void readFully(byte[] buf) throws IOException {
        bin.readFully(buf, 0, buf.length, false);
    }

    /**
     * Reads bytes, blocking until all bytes are read.
     *
     * @param   buf the buffer into which the data is read
     * @param   off the start offset into the data array {@code buf}
     * @param   len the maximum number of bytes to read
     * @throws  NullPointerException If {@code buf} is {@code null}.
     * @throws  IndexOutOfBoundsException If {@code off} is negative,
     *          {@code len} is negative, or {@code len} is greater than
     *          {@code buf.length - off}.
     * @throws  EOFException If end of file is reached.
     * @throws  IOException If other I/O error has occurred.
     */
    public void readFully(byte[] buf, int off, int len) throws IOException {
        Objects.checkFromIndexSize(off, len, buf.length);
        bin.readFully(buf, off, len, false);
    }

    /**
     * Skips bytes.
     *
     * @param   len the number of bytes to be skipped
     * @return  the actual number of bytes skipped.
     * @throws  IOException If an I/O error has occurred.
     */
    @Override
    public int skipBytes(int len) throws IOException {
        return bin.skipBytes(len);
    }

    /**
     * Reads in a line that has been terminated by a \n, \r, \r\n or EOF.
     *
     * @return  a String copy of the line.
     * @throws  IOException if there are I/O errors while reading from the
     *          underlying {@code InputStream}
     * @deprecated This method does not properly convert bytes to characters.
     *          see DataInputStream for the details and alternatives.
     */
    @Deprecated
    public String readLine() throws IOException {
        return bin.readLine();
    }

    /**
     * Reads a String in
     * <a href="DataInput.html#modified-utf-8">modified UTF-8</a>
     * format.
     *
     * @return  the String.
     * @throws  IOException if there are I/O errors while reading from the
     *          underlying {@code InputStream}
     * @throws  UTFDataFormatException if read bytes do not represent a valid
     *          modified UTF-8 encoding of a string
     */
    public String readUTF() throws IOException {
        return bin.readUTF();
    }

    /**
     * Returns the deserialization filter for this stream.
     * The filter is the result of invoking the
     * {@link Config#getSerialFilterFactory() JVM-wide filter factory}
     * either by the {@linkplain #ObjectInputStream() constructor} or the most recent invocation of
     * {@link #setObjectInputFilter setObjectInputFilter}.
     *
     * @return the deserialization filter for the stream; may be null
     * @since 9
     */
    public final ObjectInputFilter getObjectInputFilter() {
        return serialFilter;
    }

    /**
     * Set the deserialization filter for the stream.
     *
     * The deserialization filter is set to the filter returned by invoking the
     * {@linkplain Config#getSerialFilterFactory() JVM-wide filter factory}
     * with the {@linkplain #getObjectInputFilter() current filter} and the {@code filter} parameter.
     * The current filter was set in the
     * {@linkplain #ObjectInputStream() ObjectInputStream constructors} by invoking the
     * {@linkplain Config#getSerialFilterFactory() JVM-wide filter factory} and may be {@code null}.
     * {@linkplain #setObjectInputFilter(ObjectInputFilter)} This method} can be called
     * once and only once before reading any objects from the stream;
     * for example, by calling {@link #readObject} or {@link #readUnshared}.
     *
     * <p>It is not permitted to replace a {@code non-null} filter with a {@code null} filter.
     * If the {@linkplain #getObjectInputFilter() current filter} is {@code non-null},
     * the value returned from the filter factory must be {@code non-null}.
     *
     * <p>The filter's {@link ObjectInputFilter#checkInput checkInput} method is called
     * for each class and reference in the stream.
     * The filter can check any or all of the class, the array length, the number
     * of references, the depth of the graph, and the size of the input stream.
     * The depth is the number of nested {@linkplain #readObject readObject}
     * calls starting with the reading of the root of the graph being deserialized
     * and the current object being deserialized.
     * The number of references is the cumulative number of objects and references
     * to objects already read from the stream including the current object being read.
     * The filter is invoked only when reading objects from the stream and not for
     * primitives.
     * <p>
     * If the filter returns {@link ObjectInputFilter.Status#REJECTED Status.REJECTED},
     * {@code null} or throws a {@link RuntimeException},
     * the active {@code readObject} or {@code readUnshared}
     * throws {@link InvalidClassException}, otherwise deserialization
     * continues uninterrupted.
     *
     * @implSpec
     * The filter, when not {@code null}, is invoked during {@link #readObject readObject}
     * and {@link #readUnshared readUnshared} for each object (regular or class) in the stream.
     * Strings are treated as primitives and do not invoke the filter.
     * The filter is called for:
     * <ul>
     *     <li>each object reference previously deserialized from the stream
     *     (class is {@code null}, arrayLength is -1),
     *     <li>each regular class (class is not {@code null}, arrayLength is -1),
     *     <li>each interface class explicitly referenced in the stream
     *         (it is not called for interfaces implemented by classes in the stream),
     *     <li>each interface of a dynamic proxy and the dynamic proxy class itself
     *     (class is not {@code null}, arrayLength is -1),
     *     <li>each array is filtered using the array type and length of the array
     *     (class is the array type, arrayLength is the requested length),
     *     <li>each object replaced by its class' {@code readResolve} method
     *         is filtered using the replacement object's class, if not {@code null},
     *         and if it is an array, the arrayLength, otherwise -1,
     *     <li>and each object replaced by {@link #resolveObject resolveObject}
     *         is filtered using the replacement object's class, if not {@code null},
     *         and if it is an array, the arrayLength, otherwise -1.
     * </ul>
     *
     * When the {@link ObjectInputFilter#checkInput checkInput} method is invoked
     * it is given access to the current class, the array length,
     * the current number of references already read from the stream,
     * the depth of nested calls to {@link #readObject readObject} or
     * {@link #readUnshared readUnshared},
     * and the implementation dependent number of bytes consumed from the input stream.
     * <p>
     * Each call to {@link #readObject readObject} or
     * {@link #readUnshared readUnshared} increases the depth by 1
     * before reading an object and decreases by 1 before returning
     * normally or exceptionally.
     * The depth starts at {@code 1} and increases for each nested object and
     * decrements when each nested call returns.
     * The count of references in the stream starts at {@code 1} and
     * is increased before reading an object.
     *
     * @param filter the filter, may be null
     * @throws IllegalStateException if an object has been read,
     *       if the filter factory returns {@code null} when the
     *       {@linkplain #getObjectInputFilter() current filter} is non-null, or
     *       if the filter has already been set.
     * @since 9
     */
    public final void setObjectInputFilter(ObjectInputFilter filter) {
        @SuppressWarnings("removal")
        SecurityManager sm = System.getSecurityManager();
        if (sm != null) {
            sm.checkPermission(ObjectStreamConstants.SERIAL_FILTER_PERMISSION);
        }
        if (totalObjectRefs > 0 && !Caches.SET_FILTER_AFTER_READ) {
            throw new IllegalStateException(
                    "filter can not be set after an object has been read");
        }
        if (streamFilterSet) {
            throw new IllegalStateException("filter can not be set more than once");
        }
        streamFilterSet = true;
        // Delegate to serialFilterFactory to compute stream filter
        ObjectInputFilter next = Config.getSerialFilterFactory()
                .apply(serialFilter, filter);
        if (serialFilter != null && next == null) {
            throw new IllegalStateException("filter can not be replaced with null filter");
        }
        serialFilter = next;
    }

    /**
     * Invokes the deserialization filter if non-null.
     *
     * If the filter rejects or an exception is thrown, throws InvalidClassException.
     *
     * Logs and/or commits a {@code DeserializationEvent}, if configured.
     *
     * @param clazz the class; may be null
     * @param arrayLength the array length requested; use {@code -1} if not creating an array
     * @throws InvalidClassException if it rejected by the filter or
     *        a {@link RuntimeException} is thrown
     */
    private void filterCheck(Class<?> clazz, int arrayLength)
            throws InvalidClassException {
        // Info about the stream is not available if overridden by subclass, return 0
        long bytesRead = (bin == null) ? 0 : bin.getBytesRead();
        RuntimeException ex = null;
        ObjectInputFilter.Status status = null;

        if (serialFilter != null) {
            try {
                status = serialFilter.checkInput(new FilterValues(clazz, arrayLength,
                        totalObjectRefs, depth, bytesRead));
            } catch (RuntimeException e) {
                // Preventive interception of an exception to log
                status = ObjectInputFilter.Status.REJECTED;
                ex = e;
            }
            if (Logging.filterLogger != null) {
                // Debug logging of filter checks that fail; Tracing for those that succeed
                Logging.filterLogger.log(status == null || status == ObjectInputFilter.Status.REJECTED
                                ? Logger.Level.DEBUG
                                : Logger.Level.TRACE,
                        "ObjectInputFilter {0}: {1}, array length: {2}, nRefs: {3}, depth: {4}, bytes: {5}, ex: {6}",
                        status, clazz, arrayLength, totalObjectRefs, depth, bytesRead,
                        Objects.toString(ex, "n/a"));
            }
        }
        DeserializationEvent event = new DeserializationEvent();
        if (event.shouldCommit()) {
            event.filterConfigured = serialFilter != null;
            event.filterStatus = status != null ? status.name() : null;
            event.type = clazz;
            event.arrayLength = arrayLength;
            event.objectReferences = totalObjectRefs;
            event.depth = depth;
            event.bytesRead = bytesRead;
            event.exceptionType = ex != null ? ex.getClass() : null;
            event.exceptionMessage = ex != null ? ex.getMessage() : null;
            event.commit();
        }
        if (serialFilter != null && (status == null || status == ObjectInputFilter.Status.REJECTED)) {
            throw new InvalidClassException("filter status: " + status, ex);
        }
    }

    /**
     * Checks the given array type and length to ensure that creation of such
     * an array is permitted by this ObjectInputStream. The arrayType argument
     * must represent an actual array type.
     *
     * This private method is called via SharedSecrets.
     *
     * @param arrayType the array type
     * @param arrayLength the array length
     * @throws NullPointerException if arrayType is null
     * @throws IllegalArgumentException if arrayType isn't actually an array type
     * @throws StreamCorruptedException if arrayLength is negative
     * @throws InvalidClassException if the filter rejects creation
     */
    private void checkArray(Class<?> arrayType, int arrayLength) throws ObjectStreamException {
        if (! arrayType.isArray()) {
            throw new IllegalArgumentException("not an array type");
        }

        if (arrayLength < 0) {
            throw new StreamCorruptedException("Array length is negative");
        }

        filterCheck(arrayType, arrayLength);
    }

    /**
     * Provide access to the persistent fields read from the input stream.
     */
    public abstract static class GetField {
        /**
         * Constructor for subclasses to call.
         */
        public GetField() {}

        /**
         * Get the ObjectStreamClass that describes the fields in the stream.
         *
         * @return  the descriptor class that describes the serializable fields
         */
        public abstract ObjectStreamClass getObjectStreamClass();

        /**
         * Return true if the named field is defaulted and has no value in this
         * stream.
         *
         * @param  name the name of the field
         * @return true, if and only if the named field is defaulted
         * @throws IOException if there are I/O errors while reading from
         *         the underlying {@code InputStream}
         * @throws IllegalArgumentException if {@code name} does not
         *         correspond to a serializable field
         */
        public abstract boolean defaulted(String name) throws IOException;

        /**
         * Get the value of the named boolean field from the persistent field.
         *
         * @param  name the name of the field
         * @param  val the default value to use if {@code name} does not
         *         have a value
         * @return the value of the named {@code boolean} field
         * @throws IOException if there are I/O errors while reading from the
         *         underlying {@code InputStream}
         * @throws IllegalArgumentException if type of {@code name} is
         *         not serializable or if the field type is incorrect
         */
        public abstract boolean get(String name, boolean val)
            throws IOException;

        /**
         * Get the value of the named byte field from the persistent field.
         *
         * @param  name the name of the field
         * @param  val the default value to use if {@code name} does not
         *         have a value
         * @return the value of the named {@code byte} field
         * @throws IOException if there are I/O errors while reading from the
         *         underlying {@code InputStream}
         * @throws IllegalArgumentException if type of {@code name} is
         *         not serializable or if the field type is incorrect
         */
        public abstract byte get(String name, byte val) throws IOException;

        /**
         * Get the value of the named char field from the persistent field.
         *
         * @param  name the name of the field
         * @param  val the default value to use if {@code name} does not
         *         have a value
         * @return the value of the named {@code char} field
         * @throws IOException if there are I/O errors while reading from the
         *         underlying {@code InputStream}
         * @throws IllegalArgumentException if type of {@code name} is
         *         not serializable or if the field type is incorrect
         */
        public abstract char get(String name, char val) throws IOException;

        /**
         * Get the value of the named short field from the persistent field.
         *
         * @param  name the name of the field
         * @param  val the default value to use if {@code name} does not
         *         have a value
         * @return the value of the named {@code short} field
         * @throws IOException if there are I/O errors while reading from the
         *         underlying {@code InputStream}
         * @throws IllegalArgumentException if type of {@code name} is
         *         not serializable or if the field type is incorrect
         */
        public abstract short get(String name, short val) throws IOException;

        /**
         * Get the value of the named int field from the persistent field.
         *
         * @param  name the name of the field
         * @param  val the default value to use if {@code name} does not
         *         have a value
         * @return the value of the named {@code int} field
         * @throws IOException if there are I/O errors while reading from the
         *         underlying {@code InputStream}
         * @throws IllegalArgumentException if type of {@code name} is
         *         not serializable or if the field type is incorrect
         */
        public abstract int get(String name, int val) throws IOException;

        /**
         * Get the value of the named long field from the persistent field.
         *
         * @param  name the name of the field
         * @param  val the default value to use if {@code name} does not
         *         have a value
         * @return the value of the named {@code long} field
         * @throws IOException if there are I/O errors while reading from the
         *         underlying {@code InputStream}
         * @throws IllegalArgumentException if type of {@code name} is
         *         not serializable or if the field type is incorrect
         */
        public abstract long get(String name, long val) throws IOException;

        /**
         * Get the value of the named float field from the persistent field.
         *
         * @param  name the name of the field
         * @param  val the default value to use if {@code name} does not
         *         have a value
         * @return the value of the named {@code float} field
         * @throws IOException if there are I/O errors while reading from the
         *         underlying {@code InputStream}
         * @throws IllegalArgumentException if type of {@code name} is
         *         not serializable or if the field type is incorrect
         */
        public abstract float get(String name, float val) throws IOException;

        /**
         * Get the value of the named double field from the persistent field.
         *
         * @param  name the name of the field
         * @param  val the default value to use if {@code name} does not
         *         have a value
         * @return the value of the named {@code double} field
         * @throws IOException if there are I/O errors while reading from the
         *         underlying {@code InputStream}
         * @throws IllegalArgumentException if type of {@code name} is
         *         not serializable or if the field type is incorrect
         */
        public abstract double get(String name, double val) throws IOException;

        /**
         * Get the value of the named Object field from the persistent field.
         *
         * @param  name the name of the field
         * @param  val the default value to use if {@code name} does not
         *         have a value
         * @return the value of the named {@code Object} field
         * @throws ClassNotFoundException Class of a serialized object cannot be found.
         * @throws IOException if there are I/O errors while reading from the
         *         underlying {@code InputStream}
         * @throws IllegalArgumentException if type of {@code name} is
         *         not serializable or if the field type is incorrect
         */
        public abstract Object get(String name, Object val) throws IOException, ClassNotFoundException;
    }

    /**
     * Verifies that this (possibly subclass) instance can be constructed
     * without violating security constraints: the subclass must not override
     * security-sensitive non-final methods, or else the
     * "enableSubclassImplementation" SerializablePermission is checked.
     */
    private void verifySubclass() {
        Class<?> cl = getClass();
        if (cl == ObjectInputStream.class) {
            return;
        }
        @SuppressWarnings("removal")
        SecurityManager sm = System.getSecurityManager();
        if (sm == null) {
            return;
        }
        boolean result = Caches.subclassAudits.get(cl);
        if (!result) {
            sm.checkPermission(SUBCLASS_IMPLEMENTATION_PERMISSION);
        }
    }

    /**
     * Performs reflective checks on given subclass to verify that it doesn't
     * override security-sensitive non-final methods.  Returns TRUE if subclass
     * is "safe", FALSE otherwise.
     */
    @SuppressWarnings("removal")
    private static Boolean auditSubclass(Class<?> subcl) {
        return AccessController.doPrivileged(
            new PrivilegedAction<Boolean>() {
                public Boolean run() {
                    for (Class<?> cl = subcl;
                         cl != ObjectInputStream.class;
                         cl = cl.getSuperclass())
                    {
                        try {
                            cl.getDeclaredMethod(
                                "readUnshared", (Class[]) null);
                            return Boolean.FALSE;
                        } catch (NoSuchMethodException ex) {
                        }
                        try {
                            cl.getDeclaredMethod("readFields", (Class[]) null);
                            return Boolean.FALSE;
                        } catch (NoSuchMethodException ex) {
                        }
                    }
                    return Boolean.TRUE;
                }
            }
        );
    }

    /**
     * Clears internal data structures.
     */
    private void clear() {
        handles.clear();
        vlist.clear();
    }

    /**
     * Underlying readObject implementation.
     * @param type a type expected to be deserialized; non-null
     * @param unshared true if the object can not be a reference to a shared object, otherwise false
     */
    private Object readObject0(Class<?> type, boolean unshared) throws IOException {
        boolean oldMode = bin.getBlockDataMode();
        if (oldMode) {
            int remain = bin.currentBlockRemaining();
            if (remain > 0) {
                throw new OptionalDataException(remain);
            } else if (defaultDataEnd) {
                /*
                 * Fix for 4360508: stream is currently at the end of a field
                 * value block written via default serialization; since there
                 * is no terminating TC_ENDBLOCKDATA tag, simulate
                 * end-of-custom-data behavior explicitly.
                 */
                throw new OptionalDataException(true);
            }
            bin.setBlockDataMode(false);
        }

        byte tc;
        while ((tc = bin.peekByte()) == TC_RESET) {
            bin.readByte();
            handleReset();
        }

        depth++;
        totalObjectRefs++;
        try {
            switch (tc) {
                case TC_NULL:
                    return readNull();

                case TC_REFERENCE:
                    // check the type of the existing object
                    return type.cast(readHandle(unshared));

                case TC_CLASS:
                    if (type == String.class) {
                        throw new ClassCastException("Cannot cast a class to java.lang.String");
                    }
                    return readClass(unshared);

                case TC_CLASSDESC:
                case TC_PROXYCLASSDESC:
                    if (type == String.class) {
                        throw new ClassCastException("Cannot cast a class to java.lang.String");
                    }
                    return readClassDesc(unshared);

                case TC_STRING:
                case TC_LONGSTRING:
                    return checkResolve(readString(unshared));

                case TC_ARRAY:
                    if (type == String.class) {
                        throw new ClassCastException("Cannot cast an array to java.lang.String");
                    }
                    return checkResolve(readArray(unshared));

                case TC_ENUM:
                    if (type == String.class) {
                        throw new ClassCastException("Cannot cast an enum to java.lang.String");
                    }
                    return checkResolve(readEnum(unshared));

                case TC_OBJECT:
                    if (type == String.class) {
                        throw new ClassCastException("Cannot cast an object to java.lang.String");
                    }
                    return checkResolve(readOrdinaryObject(unshared));

                case TC_EXCEPTION:
                    if (type == String.class) {
                        throw new ClassCastException("Cannot cast an exception to java.lang.String");
                    }
                    IOException ex = readFatalException();
                    throw new WriteAbortedException("writing aborted", ex);

                case TC_BLOCKDATA:
                case TC_BLOCKDATALONG:
                    if (oldMode) {
                        bin.setBlockDataMode(true);
                        bin.peek();             // force header read
                        throw new OptionalDataException(
                            bin.currentBlockRemaining());
                    } else {
                        throw new StreamCorruptedException(
                            "unexpected block data");
                    }

                case TC_ENDBLOCKDATA:
                    if (oldMode) {
                        throw new OptionalDataException(true);
                    } else {
                        throw new StreamCorruptedException(
                            "unexpected end of block data");
                    }

                default:
                    throw new StreamCorruptedException(
                        String.format("invalid type code: %02X", tc));
            }
        } finally {
            depth--;
            bin.setBlockDataMode(oldMode);
        }
    }

    /**
     * If resolveObject has been enabled and given object does not have an
     * exception associated with it, calls resolveObject to determine
     * replacement for object, and updates handle table accordingly.  Returns
     * replacement object, or echoes provided object if no replacement
     * occurred.  Expects that passHandle is set to given object's handle prior
     * to calling this method.
     */
    private Object checkResolve(Object obj) throws IOException {
        if (!enableResolve || handles.lookupException(passHandle) != null) {
            return obj;
        }
        Object rep = resolveObject(obj);
        if (rep != obj) {
            // The type of the original object has been filtered but resolveObject
            // may have replaced it;  filter the replacement's type
            if (rep != null) {
                if (rep.getClass().isArray()) {
                    filterCheck(rep.getClass(), Array.getLength(rep));
                } else {
                    filterCheck(rep.getClass(), -1);
                }
            }
            handles.setObject(passHandle, rep);
        }
        return rep;
    }

    /**
     * Reads string without allowing it to be replaced in stream.  Called from
     * within ObjectStreamClass.read().
     */
    String readTypeString() throws IOException {
        int oldHandle = passHandle;
        try {
            byte tc = bin.peekByte();
            return switch (tc) {
                case TC_NULL                  -> (String) readNull();
                case TC_REFERENCE             -> (String) readHandle(false);
                case TC_STRING, TC_LONGSTRING -> readString(false);
                default                       -> throw new StreamCorruptedException(
                        String.format("invalid type code: %02X", tc));
            };
        } finally {
            passHandle = oldHandle;
        }
    }

    /**
     * Reads in null code, sets passHandle to NULL_HANDLE and returns null.
     */
    private Object readNull() throws IOException {
        if (bin.readByte() != TC_NULL) {
            throw new InternalError();
        }
        passHandle = NULL_HANDLE;
        return null;
    }

    /**
     * Reads in object handle, sets passHandle to the read handle, and returns
     * object associated with the handle.
     */
    private Object readHandle(boolean unshared) throws IOException {
        if (bin.readByte() != TC_REFERENCE) {
            throw new InternalError();
        }
        passHandle = bin.readInt() - baseWireHandle;
        if (passHandle < 0 || passHandle >= handles.size()) {
            throw new StreamCorruptedException(
                String.format("invalid handle value: %08X", passHandle +
                baseWireHandle));
        }
        if (unshared) {
            // REMIND: what type of exception to throw here?
            throw new InvalidObjectException(
                "cannot read back reference as unshared");
        }

        Object obj = handles.lookupObject(passHandle);
        if (obj == unsharedMarker) {
            // REMIND: what type of exception to throw here?
            throw new InvalidObjectException(
                "cannot read back reference to unshared object");
        }
        filterCheck(null, -1);       // just a check for number of references, depth, no class
        return obj;
    }

    /**
     * Reads in and returns class object.  Sets passHandle to class object's
     * assigned handle.  Returns null if class is unresolvable (in which case a
     * ClassNotFoundException will be associated with the class' handle in the
     * handle table).
     */
    private Class<?> readClass(boolean unshared) throws IOException {
        if (bin.readByte() != TC_CLASS) {
            throw new InternalError();
        }
        ObjectStreamClass desc = readClassDesc(false);
        Class<?> cl = desc.forClass();
        passHandle = handles.assign(unshared ? unsharedMarker : cl);

        ClassNotFoundException resolveEx = desc.getResolveException();
        if (resolveEx != null) {
            handles.markException(passHandle, resolveEx);
        }

        handles.finish(passHandle);
        return cl;
    }

    /**
     * Reads in and returns (possibly null) class descriptor.  Sets passHandle
     * to class descriptor's assigned handle.  If class descriptor cannot be
     * resolved to a class in the local VM, a ClassNotFoundException is
     * associated with the class descriptor's handle.
     */
    private ObjectStreamClass readClassDesc(boolean unshared)
        throws IOException
    {
        byte tc = bin.peekByte();

        return switch (tc) {
            case TC_NULL            -> (ObjectStreamClass) readNull();
            case TC_PROXYCLASSDESC  -> readProxyDesc(unshared);
            case TC_CLASSDESC       -> readNonProxyDesc(unshared);
            case TC_REFERENCE       -> {
                var d = (ObjectStreamClass) readHandle(unshared);
                // Should only reference initialized class descriptors
                d.checkInitialized();
                yield d;
            }
            default                 -> throw new StreamCorruptedException(
                    String.format("invalid type code: %02X", tc));
        };
    }

    private boolean isCustomSubclass() {
        // Return true if this class is a custom subclass of ObjectInputStream
        return getClass().getClassLoader()
                    != ObjectInputStream.class.getClassLoader();
    }

    /**
     * Reads in and returns class descriptor for a dynamic proxy class.  Sets
     * passHandle to proxy class descriptor's assigned handle.  If proxy class
     * descriptor cannot be resolved to a class in the local VM, a
     * ClassNotFoundException is associated with the descriptor's handle.
     */
    private ObjectStreamClass readProxyDesc(boolean unshared)
        throws IOException
    {
        if (bin.readByte() != TC_PROXYCLASSDESC) {
            throw new InternalError();
        }

        ObjectStreamClass desc = new ObjectStreamClass();
        int descHandle = handles.assign(unshared ? unsharedMarker : desc);
        passHandle = NULL_HANDLE;

        int numIfaces = bin.readInt();
        if (numIfaces > 65535) {
            // Report specification limit exceeded
            throw new InvalidObjectException("interface limit exceeded: " +
                    numIfaces +
                    ", limit: " + Caches.PROXY_INTERFACE_LIMIT);
        }
        String[] ifaces = new String[numIfaces];
        for (int i = 0; i < numIfaces; i++) {
            ifaces[i] = bin.readUTF();
        }

        // Recheck against implementation limit and throw with interface names
        if (numIfaces > Caches.PROXY_INTERFACE_LIMIT) {
            throw new InvalidObjectException("interface limit exceeded: " +
                    numIfaces +
                    ", limit: " + Caches.PROXY_INTERFACE_LIMIT +
                    "; " + Arrays.toString(ifaces));
        }
        Class<?> cl = null;
        ClassNotFoundException resolveEx = null;
        bin.setBlockDataMode(true);
        try {
            if ((cl = resolveProxyClass(ifaces)) == null) {
                resolveEx = new ClassNotFoundException("null class");
            } else if (!Proxy.isProxyClass(cl)) {
                throw new InvalidClassException("Not a proxy");
            } else {
                // ReflectUtil.checkProxyPackageAccess makes a test
                // equivalent to isCustomSubclass so there's no need
                // to condition this call to isCustomSubclass == true here.
                ReflectUtil.checkProxyPackageAccess(
                        getClass().getClassLoader(),
                        cl.getInterfaces());
                // Filter the interfaces
                for (Class<?> clazz : cl.getInterfaces()) {
                    filterCheck(clazz, -1);
                }
            }
        } catch (ClassNotFoundException ex) {
            resolveEx = ex;
        } catch (IllegalAccessError aie) {
            throw new InvalidClassException(aie.getMessage(), aie);
        } catch (OutOfMemoryError oome) {
            throw genInvalidObjectException(oome, ifaces);
        }

        // Call filterCheck on the class before reading anything else
        filterCheck(cl, -1);

        skipCustomData();

        try {
            totalObjectRefs++;
            depth++;
            desc.initProxy(cl, resolveEx, readClassDesc(false));
        } catch (OutOfMemoryError oome) {
            throw genInvalidObjectException(oome, ifaces);
        } finally {
            depth--;
        }

        handles.finish(descHandle);
        passHandle = descHandle;
        return desc;
    }

    // Generate an InvalidObjectException for an OutOfMemoryError
    // Use String.concat() to avoid string formatting invoke dynamic
    private static InvalidObjectException genInvalidObjectException(OutOfMemoryError oome,
                                                                    String[] ifaces) {
        return new InvalidObjectException("Proxy interface limit exceeded: "
                .concat(Arrays.toString(ifaces)), oome);
    }

    /**
     * Reads in and returns class descriptor for a class that is not a dynamic
     * proxy class.  Sets passHandle to class descriptor's assigned handle.  If
     * class descriptor cannot be resolved to a class in the local VM, a
     * ClassNotFoundException is associated with the descriptor's handle.
     */
    private ObjectStreamClass readNonProxyDesc(boolean unshared)
        throws IOException
    {
        if (bin.readByte() != TC_CLASSDESC) {
            throw new InternalError();
        }

        ObjectStreamClass desc = new ObjectStreamClass();
        int descHandle = handles.assign(unshared ? unsharedMarker : desc);
        passHandle = NULL_HANDLE;

        ObjectStreamClass readDesc;
        try {
            readDesc = readClassDescriptor();
        } catch (ClassNotFoundException ex) {
            throw new InvalidClassException("failed to read class descriptor",
                                            ex);
        }

        Class<?> cl = null;
        ClassNotFoundException resolveEx = null;
        bin.setBlockDataMode(true);
        final boolean checksRequired = isCustomSubclass();
        try {
            if ((cl = resolveClass(readDesc)) == null) {
                resolveEx = new ClassNotFoundException("null class");
            } else if (checksRequired) {
                ReflectUtil.checkPackageAccess(cl);
            }
        } catch (ClassNotFoundException ex) {
            resolveEx = ex;
        }

        // Call filterCheck on the class before reading anything else
        filterCheck(cl, -1);

        skipCustomData();

        try {
            totalObjectRefs++;
            depth++;
            desc.initNonProxy(readDesc, cl, resolveEx, readClassDesc(false));

            if (cl != null) {
                // Check that serial filtering has been done on the local class descriptor's superclass,
                // in case it does not appear in the stream.

                // Find the next super descriptor that has a local class descriptor.
                // Descriptors for which there is no local class are ignored.
                ObjectStreamClass superLocal = null;
                for (ObjectStreamClass sDesc = desc.getSuperDesc(); sDesc != null; sDesc = sDesc.getSuperDesc()) {
                    if ((superLocal = sDesc.getLocalDesc()) != null) {
                        break;
                    }
                }

                // Scan local descriptor superclasses for a match with the local descriptor of the super found above.
                // For each super descriptor before the match, invoke the serial filter on the class.
                // The filter is invoked for each class that has not already been filtered
                // but would be filtered if the instance had been serialized by this Java runtime.
                for (ObjectStreamClass lDesc = desc.getLocalDesc().getSuperDesc();
                     lDesc != null && lDesc != superLocal;
                     lDesc = lDesc.getSuperDesc()) {
                    filterCheck(lDesc.forClass(), -1);
                }
            }
        } finally {
            depth--;
        }

        handles.finish(descHandle);
        passHandle = descHandle;

        return desc;
    }

    /**
     * Reads in and returns new string.  Sets passHandle to new string's
     * assigned handle.
     */
    private String readString(boolean unshared) throws IOException {
        byte tc = bin.readByte();
        String str = switch (tc) {
            case TC_STRING      -> bin.readUTF();
            case TC_LONGSTRING  -> bin.readLongUTF();
            default             -> throw new StreamCorruptedException(
                    String.format("invalid type code: %02X", tc));
        };
        passHandle = handles.assign(unshared ? unsharedMarker : str);
        handles.finish(passHandle);
        return str;
    }

    /**
     * Reads in and returns array object, or null if array class is
     * unresolvable.  Sets passHandle to array's assigned handle.
     */
    private Object readArray(boolean unshared) throws IOException {
        if (bin.readByte() != TC_ARRAY) {
            throw new InternalError();
        }

        ObjectStreamClass desc = readClassDesc(false);
        int len = bin.readInt();
        if (len < 0) {
            throw new StreamCorruptedException("Array length is negative");
        }
        filterCheck(desc.forClass(), len);

        Object array = null;
        Class<?> cl, ccl = null;
        if ((cl = desc.forClass()) != null) {
            ccl = cl.getComponentType();
            array = Array.newInstance(ccl, len);
        }

        int arrayHandle = handles.assign(unshared ? unsharedMarker : array);
        ClassNotFoundException resolveEx = desc.getResolveException();
        if (resolveEx != null) {
            handles.markException(arrayHandle, resolveEx);
        }

        if (ccl == null) {
            for (int i = 0; i < len; i++) {
                readObject0(Object.class, false);
            }
        } else if (ccl.isPrimitive()) {
            if (ccl == Integer.TYPE) {
                bin.readInts((int[]) array, 0, len);
            } else if (ccl == Byte.TYPE) {
                bin.readFully((byte[]) array, 0, len, true);
            } else if (ccl == Long.TYPE) {
                bin.readLongs((long[]) array, 0, len);
            } else if (ccl == Float.TYPE) {
                bin.readFloats((float[]) array, 0, len);
            } else if (ccl == Double.TYPE) {
                bin.readDoubles((double[]) array, 0, len);
            } else if (ccl == Short.TYPE) {
                bin.readShorts((short[]) array, 0, len);
            } else if (ccl == Character.TYPE) {
                bin.readChars((char[]) array, 0, len);
            } else if (ccl == Boolean.TYPE) {
                bin.readBooleans((boolean[]) array, 0, len);
            } else {
                throw new InternalError();
            }
        } else {
            Object[] oa = (Object[]) array;
            for (int i = 0; i < len; i++) {
                oa[i] = readObject0(Object.class, false);
                handles.markDependency(arrayHandle, passHandle);
            }
        }

        handles.finish(arrayHandle);
        passHandle = arrayHandle;
        return array;
    }

    /**
     * Reads in and returns enum constant, or null if enum type is
     * unresolvable.  Sets passHandle to enum constant's assigned handle.
     */
    private Enum<?> readEnum(boolean unshared) throws IOException {
        if (bin.readByte() != TC_ENUM) {
            throw new InternalError();
        }

        ObjectStreamClass desc = readClassDesc(false);
        if (!desc.isEnum()) {
            throw new InvalidClassException("non-enum class: " + desc);
        }

        int enumHandle = handles.assign(unshared ? unsharedMarker : null);
        ClassNotFoundException resolveEx = desc.getResolveException();
        if (resolveEx != null) {
            handles.markException(enumHandle, resolveEx);
        }

        String name = readString(false);
        Enum<?> result = null;
        Class<?> cl = desc.forClass();
        if (cl != null) {
            try {
                @SuppressWarnings("unchecked")
                Enum<?> en = Enum.valueOf((Class)cl, name);
                result = en;
            } catch (IllegalArgumentException ex) {
                throw new InvalidObjectException("enum constant " +
                                                 name + " does not exist in " + cl, ex);
            }
            if (!unshared) {
                handles.setObject(enumHandle, result);
            }
        }

        handles.finish(enumHandle);
        passHandle = enumHandle;
        return result;
    }

    /**
     * Reads and returns "ordinary" (i.e., not a String, Class,
     * ObjectStreamClass, array, or enum constant) object, or null if object's
     * class is unresolvable (in which case a ClassNotFoundException will be
     * associated with object's handle).  Sets passHandle to object's assigned
     * handle.
     */
    private Object readOrdinaryObject(boolean unshared)
        throws IOException
    {
        if (bin.readByte() != TC_OBJECT) {
            throw new InternalError();
        }

        ObjectStreamClass desc = readClassDesc(false);
        desc.checkDeserialize();

        Class<?> cl = desc.forClass();
        if (cl == String.class || cl == Class.class
                || cl == ObjectStreamClass.class) {
            throw new InvalidClassException("invalid class descriptor");
        }

        // Assign the handle and initially set to null or the unsharedMarker
        passHandle = handles.assign(unshared ? unsharedMarker : null);
        ClassNotFoundException resolveEx = desc.getResolveException();
        if (resolveEx != null) {
            handles.markException(passHandle, resolveEx);
        }

        try {
            // Dispatch on the factory mode to read an object from the stream.
            Object obj = switch (desc.factoryMode()) {
                case READ_OBJECT_DEFAULT -> readSerialDefaultObject(desc, unshared);
                case READ_OBJECT_CUSTOM -> readSerialCustomData(desc, unshared);
                case READ_RECORD -> readRecord(desc, unshared);
                case READ_EXTERNALIZABLE -> readExternalObject(desc, unshared);
                case READ_OBJECT_VALUE -> readObjectValue(desc, unshared);
                case READ_NO_LOCAL_CLASS -> readAbsentLocalClass(desc, unshared);
                case null -> throw new AssertionError("Unknown factoryMode for: " + desc.getName(),
                        resolveEx);
            };

            handles.finish(passHandle);

            if (obj != null &&
                handles.lookupException(passHandle) == null &&
                desc.hasReadResolveMethod())
            {
                Object rep = desc.invokeReadResolve(obj);
                if (unshared && rep.getClass().isArray()) {
                    rep = cloneArray(rep);
                }
                if (rep != obj) {
                    // Filter the replacement object
                    if (rep != null) {
                        if (rep.getClass().isArray()) {
                            filterCheck(rep.getClass(), Array.getLength(rep));
                        } else {
                            filterCheck(rep.getClass(), -1);
                        }
                    }
                    handles.setObject(passHandle, obj = rep);
                }
            }

            return obj;
        } catch (UncheckedIOException uioe) {
            // Consistent re-throw for nested UncheckedIOExceptions
            throw uioe.getCause();
        }
    }

    /**
     * {@return a value class instance by invoking its constructor with field values read from the stream.
     * The fields of the class in the stream are matched to the local fields and applied to
     * the constructor.
     * If the stream contains superclasses with serializable fields,
     * an InvalidClassException is thrown with an incompatible class change message.
     *
     * @param desc the class descriptor read from the stream, the local class is a value class
     * @param unshared if the object is not to be shared
     * @throws InvalidClassException if the stream contains a superclass with serializable fields.
     * @throws IOException if there are I/O errors while reading from the
     *         underlying {@code InputStream}
     */
    private Object readObjectValue(ObjectStreamClass desc, boolean unshared) throws IOException {
        final ObjectStreamClass localDesc = desc.getLocalDesc();
        TRACE("readObjectValue: %s, local class: %s", desc.getName(), localDesc.getName());
        // Check for un-expected fields in superclasses
        List<ClassDataSlot> slots = desc.getClassDataLayout();
        for (int i = 0; i < slots.size()-1; i++) {
            ClassDataSlot slot = slots.get(i);
            if (slot.hasData && slot.desc.getFields(false).length > 0) {
                throw new InvalidClassException("incompatible class change to value class: " +
                        "stream class has non-empty super type: " + desc.getName());
            }
        }
        // Read values for the value class fields
        FieldValues fieldValues = new FieldValues(desc, true);

        // Get value object constructor adapted to take primitive value buffer and object array.
        MethodHandle consMH = ConstructorSupport.deserializationValueCons(desc);
        try {
            Object obj = (Object) consMH.invokeExact(fieldValues.primValues, fieldValues.objValues);
            if (!unshared)
                handles.setObject(passHandle, obj);
            return obj;
        } catch (Exception e) {
            throw new InvalidObjectException(e.getMessage(), e);
        } catch (Error e) {
            throw e;
        } catch (Throwable t) {
            throw new InvalidObjectException("ReflectiveOperationException " +
                    "during deserialization", t);
        }
    }

    /**
     * Creates a new object and invokes its readExternal method to read its contents.
     *
     * If the class is instantiable, read externalizable data by invoking readExternal()
     * method of obj; otherwise, attempts to skip over externalizable data.
     * Expects that passHandle is set to obj's handle before this method is
     * called.  The new object is entered in the handle table immediately,
     * allowing it to leak before it is completely read.
     */
    private Object readExternalObject(ObjectStreamClass desc, boolean unshared)
        throws IOException
    {
        TRACE("readExternalObject: %s", desc.getName());

        // For Externalizable objects,
        // create the instance, publish the ref, and read the data
        Externalizable obj = null;
        try {
            if (desc.isInstantiable()) {
                obj = (Externalizable) desc.newInstance();
            }
        } catch (Exception ex) {
            throw new InvalidClassException(desc.getName(),
                    "unable to create instance", ex);
        }

        if (!unshared)
            handles.setObject(passHandle, obj);

        SerialCallbackContext oldContext = curContext;
        if (oldContext != null)
            oldContext.check();
        curContext = null;
        try {
            boolean blocked = desc.hasBlockExternalData();
            if (blocked) {
                bin.setBlockDataMode(true);
            }
            if (obj != null) {
                try {
                    obj.readExternal(this);
                } catch (ClassNotFoundException ex) {
                    /*
                     * In most cases, the handle table has already propagated
                     * a CNFException to passHandle at this point; this mark
                     * call is included to address cases where the readExternal
                     * method has cons'ed and thrown a new CNFException of its
                     * own.
                     */
                     handles.markException(passHandle, ex);
                }
            }
            if (blocked) {
                skipCustomData();
            }
        } finally {
            if (oldContext != null)
                oldContext.check();
            curContext = oldContext;
        }
        /*
         * At this point, if the externalizable data was not written in
         * block-data form and either the externalizable class doesn't exist
         * locally (i.e., obj == null) or readExternal() just threw a
         * CNFException, then the stream is probably in an inconsistent state,
         * since some (or all) of the externalizable data may not have been
         * consumed.  Since there's no "correct" action to take in this case,
         * we mimic the behavior of past serialization implementations and
         * blindly hope that the stream is in sync; if it isn't and additional
         * externalizable data remains in the stream, a subsequent read will
         * most likely throw a StreamCorruptedException.
         */
        return obj;
    }

    /**
     * Reads and returns a record.
     * If an exception is marked for any of the fields, the dependency
     * mechanism marks the record as having an exception.
     * Null is returned from readRecord and later the exception is thrown at
     * the exit of {@link #readObject(Class)}.
     */
    private Object readRecord(ObjectStreamClass desc, boolean unshared) throws IOException {
        TRACE("invoking readRecord: %s", desc.getName());
        List<ClassDataSlot> slots = desc.getClassDataLayout();
        if (slots.size() != 1) {
            // skip any superclass stream field values
            for (int i = 0; i < slots.size()-1; i++) {
                if (slots.get(i).hasData) {
                    new FieldValues(slots.get(i).desc, true);
                }
            }
        }

        FieldValues fieldValues = new FieldValues(desc, true);
        if (handles.lookupException(passHandle) != null) {
            return null;     // slot marked with exception, don't create record
        }

        // get canonical record constructor adapted to take two arguments:
        // - byte[] primValues
        // - Object[] objValues
        // and return Object
        MethodHandle ctrMH = ConstructorSupport.deserializationCtr(desc);

        try {
            Object obj = (Object) ctrMH.invokeExact(fieldValues.primValues, fieldValues.objValues);
            if (!unshared)
                handles.setObject(passHandle, obj);
            return obj;
        } catch (Exception e) {
            throw new InvalidObjectException(e.getMessage(), e);
        } catch (Error e) {
            throw e;
        } catch (Throwable t) {
            throw new InvalidObjectException("ReflectiveOperationException " +
                                             "during deserialization", t);
        }
    }

    /**
     * Construct an object from the stream for a class that has only default read object behaviors.
     * For each object, the fields are read before any are assigned.
     * The new instance is entered in the handle table if it is unshared,
     * allowing it to escape before it is initialized.
     * The `readObject` and `readObjectNoData` methods are not present and are not called.
     *
     * @param desc the class descriptor
     * @param unshared true if the object should be shared
     * @return the object constructed from the stream data
     * @throws IOException if there are I/O errors while reading from the
     *         underlying {@code InputStream}
     * @throws InvalidClassException if the instance creation fails
     */
    private Object readSerialDefaultObject(ObjectStreamClass desc, boolean unshared)
            throws IOException, InvalidClassException {
        if (!desc.isInstantiable()) {
            // No local class to create, read and discard
            return readAbsentLocalClass(desc, unshared);
        }
        TRACE("readSerialDefaultObject: %s", desc.getName());
        try {
            final Object obj = desc.newInstance();
            if (!unshared)
                handles.setObject(passHandle, obj);

            // Best effort Failure Atomicity; slotValues will be non-null if field
            // values can be set after reading all field data in the hierarchy.
            List<FieldValues> slotValues = desc.getClassDataLayout().stream()
                    .filter(s -> s.hasData)
                    .map(s1 -> {
                        var values = new FieldValues(s1.desc, true);
                        finishBlockData(s1.desc);
                        return values;
                    })
                    .toList();

            if (handles.lookupException(passHandle) != null) {
                return null;    // some exception for a class, do not return the object
            }

            // Check that the types are assignable for all slots before assigning.
            slotValues.forEach(v -> v.defaultCheckFieldValues(obj));
            slotValues.forEach(v -> v.defaultSetFieldValues(obj));
            return obj;
        } catch (InstantiationException | InvocationTargetException ex) {
            throw new InvalidClassException(desc.forClass().getName(),
                    "unable to create instance", ex);
        }
    }


    /**
     * Reads (or attempts to skip, if not instantiatable or is tagged with a
     * ClassNotFoundException) instance data for each serializable class of
     * object in stream, from superclass to subclass.
     * Expects that passHandle is set to current handle before this method is called.
     */
    private Object readSerialCustomData(ObjectStreamClass desc, boolean unshared)
        throws IOException
    {
        if (!desc.isInstantiable()) {
            // No local class to create, read and discard
            return readAbsentLocalClass(desc, unshared);
        }

        TRACE("readSerialCustomData: %s, ex: %s", desc.getName(), handles.lookupException(passHandle));
        try {
            Object obj = desc.newInstance();
            if (!unshared)
                handles.setObject(passHandle, obj);
            // Read data into each of the slots for the class
            return readSerialCustomSlots(obj, desc.getClassDataLayout());
        } catch (InstantiationException | InvocationTargetException ex) {
            throw new InvalidClassException(desc.forClass().getName(),
                    "unable to create instance", ex);
        }
    }

    /**
     * Reads from the stream using custom or default readObject methods appropriate.
     * For each slot, either the custom readObject method or the default reader of fields
     * is invoked. Unused slot specific custom data is discarded.
     * This function is used by {@link #readSerialCustomData}.
     *
     * @param obj the object to assign the values to
     * @param slots a list of slots to read from the stream
     * @return the object being initialized
     * @throws IOException if there are I/O errors while reading from the
     *         underlying {@code InputStream}
     */
    private Object readSerialCustomSlots(Object obj, List<ClassDataSlot> slots) throws IOException {
        TRACE("    readSerialCustomSlots: %s", slots);

        for (ClassDataSlot slot : slots) {
            ObjectStreamClass slotDesc = slot.desc;
            if (slot.hasData) {
                if (slotDesc.hasReadObjectMethod() &&
                        handles.lookupException(passHandle) == null) {
                    // Invoke slot custom readObject method
                    readSlotViaReadObject(obj, slotDesc);
                } else {
                    // Read fields of the current descriptor into a new FieldValues
                    FieldValues values = new FieldValues(slotDesc, true);
                    if (handles.lookupException(passHandle) == null) {
                        // Set the instance fields if no previous exception
                        values.defaultCheckFieldValues(obj);
                        values.defaultSetFieldValues(obj);
                    }
                    finishBlockData(slotDesc);
                }
            } else {
                if (slotDesc.hasReadObjectNoDataMethod() &&
                        handles.lookupException(passHandle) == null) {
                    slotDesc.invokeReadObjectNoData(obj);
                }
            }
        }
        return obj;
    }

    /**
     * Invoke the readObject method of the class to read and store the state from the stream.
     *
     * @param obj an instance of the class being created, only partially initialized.
     * @param slotDesc the ObjectStreamDescriptor for the current class
     * @throws IOException if there are I/O errors while reading from the
     *         underlying {@code InputStream}
     */
    private void readSlotViaReadObject(Object obj, ObjectStreamClass slotDesc) throws IOException {
        TRACE("readSlotViaReadObject: %s", slotDesc.getName());
        assert obj != null : "readSlotViaReadObject called when obj == null";

        SerialCallbackContext oldContext = curContext;
        if (oldContext != null)
            oldContext.check();
        try {
            curContext = new SerialCallbackContext(obj, slotDesc);

            bin.setBlockDataMode(true);
            slotDesc.invokeReadObject(obj, this);
        } catch (ClassNotFoundException ex) {
            /*
             * In most cases, the handle table has already
             * propagated a CNFException to passHandle at this
             * point; this mark call is included to address cases
             * where the custom readObject method has cons'ed and
             * thrown a new CNFException of its own.
             */
            handles.markException(passHandle, ex);
        } finally {
            curContext.setUsed();
            if (oldContext!= null)
                oldContext.check();
            curContext = oldContext;
        }

        /*
         * defaultDataEnd may have been set indirectly by custom
         * readObject() method when calling defaultReadObject() or
         * readFields(); clear it to restore normal read behavior.
         */
        defaultDataEnd = false;

        finishBlockData(slotDesc);
    }


    /**
     * Read and discard an entire object, leaving a null reference in the HandleTable.
     * The descriptor of the class in the stream is used to read the fields from the stream.
     * There is no instance in which to store the field values.
     * Custom data following the fields of any slot is read and discarded.
     * References to nested objects are read and retained in the
     * handle table using the regular mechanism.
     * Handles later in the stream may refer to the nested objects.
     *
     * @param desc the stream class descriptor
     * @param unshared the unshared flag, ignored since no object is created
     * @return null, no object is created
     * @throws IOException if there are I/O errors while reading from the
     *         underlying {@code InputStream}
     */
    private Object readAbsentLocalClass(ObjectStreamClass desc, boolean unshared)
            throws IOException {
        TRACE("readAbsentLocalClass: %s", desc.getName());
        desc.getClassDataLayout().stream()
                .filter(s -> s.hasData)
                .forEach(s2 -> {new FieldValues(s2.desc, true); finishBlockData(s2.desc);});
        return null;
    }

    // Finish handling of block data by skipping any remaining and setting BlockDataMode = false
    private void finishBlockData(ObjectStreamClass slotDesc) throws UncheckedIOException {
        try {
            if (slotDesc.hasWriteObjectData()) {
                skipCustomData();
            } else {
                bin.setBlockDataMode(false);
            }
        } catch (IOException ioe) {
            throw new UncheckedIOException(ioe);
        }
    }

    /**
     * Skips over all block data and objects until TC_ENDBLOCKDATA is
     * encountered.
     */
    private void skipCustomData() throws IOException {
        int oldHandle = passHandle;
        for (;;) {
            if (bin.getBlockDataMode()) {
                bin.skipBlockData();
                bin.setBlockDataMode(false);
            }
            switch (bin.peekByte()) {
                case TC_BLOCKDATA:
                case TC_BLOCKDATALONG:
                    bin.setBlockDataMode(true);
                    break;

                case TC_ENDBLOCKDATA:
                    bin.readByte();
                    passHandle = oldHandle;
                    return;

                default:
                    readObject0(Object.class, false);
                    break;
            }
        }
    }

    /**
     * Reads in and returns IOException that caused serialization to abort.
     * All stream state is discarded prior to reading in fatal exception.  Sets
     * passHandle to fatal exception's handle.
     */
    private IOException readFatalException() throws IOException {
        if (bin.readByte() != TC_EXCEPTION) {
            throw new InternalError();
        }
        clear();
        // Check that an object follows the TC_EXCEPTION typecode
        byte tc = bin.peekByte();
        if (tc != TC_OBJECT &&
            tc != TC_REFERENCE) {
            throw new StreamCorruptedException(
                    String.format("invalid type code: %02X", tc));
        }
        return (IOException) readObject0(Object.class, false);
    }

    /**
     * If recursion depth is 0, clears internal data structures; otherwise,
     * throws a StreamCorruptedException.  This method is called when a
     * TC_RESET typecode is encountered.
     */
    private void handleReset() throws StreamCorruptedException {
        if (depth > 0) {
            throw new StreamCorruptedException(
                "unexpected reset; recursion depth: " + depth);
        }
        clear();
    }

    /**
     * Returns the first non-null and non-platform class loader (not counting
     * class loaders of generated reflection implementation classes) up the
     * execution stack, or the platform class loader if only code from the
     * bootstrap and platform class loader is on the stack.
     */
    private static ClassLoader latestUserDefinedLoader() {
        return jdk.internal.misc.VM.latestUserDefinedLoader();
    }

    /**
     * Default GetField implementation.
     */
    private final class FieldValues extends GetField {

        /** class descriptor describing serializable fields */
        private final ObjectStreamClass desc;
        /** primitive field values */
        final byte[] primValues;
        /** object field values */
        final Object[] objValues;
        /** object field value handles */
        private final int[] objHandles;

        /**
         * Creates FieldValues object for reading fields defined in given
         * class descriptor.
         * @param desc the ObjectStreamClass to read
         * @param recordDependencies if true, record the dependencies
         *                           from current PassHandle and the object's read.
         * @throws UncheckedIOException if any IOException occurs
         */
        FieldValues(ObjectStreamClass desc, boolean recordDependencies) throws UncheckedIOException {
            try {
                this.desc = desc;
                TRACE("    reading FieldValues: %s", desc.getName());
                int primDataSize = desc.getPrimDataSize();
                primValues = (primDataSize > 0) ? new byte[primDataSize] : null;
                if (primDataSize > 0) {
                    bin.readFully(primValues, 0, primDataSize, false);
                }


                int numObjFields = desc.getNumObjFields();
                objValues = (numObjFields > 0) ? new Object[numObjFields] : null;
                objHandles = (numObjFields > 0) ? new int[numObjFields] : null;
                if (numObjFields > 0) {
                    int objHandle = passHandle;
                    ObjectStreamField[] fields = desc.getFields(false);
                    int numPrimFields = fields.length - objValues.length;
                    for (int i = 0; i < objValues.length; i++) {
                        ObjectStreamField f = fields[numPrimFields + i];
                        objValues[i] = readObject0(Object.class, f.isUnshared());
                        objHandles[i] = passHandle;
                        if (recordDependencies && f.getField() != null) {
                            handles.markDependency(objHandle, passHandle);
                        }
                    }
                    passHandle = objHandle;
                }
            } catch (IOException ioe) {
                throw new UncheckedIOException(ioe);
            }
        }

        public ObjectStreamClass getObjectStreamClass() {
            return desc;
        }

        public boolean defaulted(String name) {
            return (getFieldOffset(name, null) < 0);
        }

        public boolean get(String name, boolean val) {
            int off = getFieldOffset(name, Boolean.TYPE);
            return (off >= 0) ? ByteArray.getBoolean(primValues, off) : val;
        }

        public byte get(String name, byte val) {
            int off = getFieldOffset(name, Byte.TYPE);
            return (off >= 0) ? primValues[off] : val;
        }

        public char get(String name, char val) {
            int off = getFieldOffset(name, Character.TYPE);
            return (off >= 0) ? ByteArray.getChar(primValues, off) : val;
        }

        public short get(String name, short val) {
            int off = getFieldOffset(name, Short.TYPE);
            return (off >= 0) ? ByteArray.getShort(primValues, off) : val;
        }

        public int get(String name, int val) {
            int off = getFieldOffset(name, Integer.TYPE);
            return (off >= 0) ? ByteArray.getInt(primValues, off) : val;
        }

        public float get(String name, float val) {
            int off = getFieldOffset(name, Float.TYPE);
            return (off >= 0) ? ByteArray.getFloat(primValues, off) : val;
        }

        public long get(String name, long val) {
            int off = getFieldOffset(name, Long.TYPE);
            return (off >= 0) ? ByteArray.getLong(primValues, off) : val;
        }

        public double get(String name, double val) {
            int off = getFieldOffset(name, Double.TYPE);
            return (off >= 0) ? ByteArray.getDouble(primValues, off) : val;
        }

        public Object get(String name, Object val) throws ClassNotFoundException {
            int off = getFieldOffset(name, Object.class);
            if (off >= 0) {
                int objHandle = objHandles[off];
                handles.markDependency(passHandle, objHandle);
                ClassNotFoundException ex = handles.lookupException(objHandle);
                if (ex == null)
                    return objValues[off];
                if (Caches.GETFIELD_CNFE_RETURNS_NULL) {
                    // Revert to the prior behavior; return null instead of CNFE
                    return null;
                }
                throw ex;
            } else {
                return val;
            }
        }

        /** Throws ClassCastException if any value is not assignable. */
        void defaultCheckFieldValues(Object obj) {
            if (objValues != null)
                desc.checkObjFieldValueTypes(obj, objValues);
        }

        private void defaultSetFieldValues(Object obj) {
            if (primValues != null)
                desc.setPrimFieldValues(obj, primValues);
            if (objValues != null)
                desc.setObjFieldValues(obj, objValues);
        }

        /**
         * Returns offset of field with given name and type.  A specified type
         * of null matches all types, Object.class matches all non-primitive
         * types, and any other non-null type matches assignable types only.
         * If no matching field is found in the (incoming) class
         * descriptor but a matching field is present in the associated local
         * class descriptor, returns -1.  Throws IllegalArgumentException if
         * neither incoming nor local class descriptor contains a match.
         */
        private int getFieldOffset(String name, Class<?> type) {
            ObjectStreamField field = desc.getField(name, type);
            if (field != null) {
                return field.getOffset();
            } else if (desc.getLocalDesc().getField(name, type) != null) {
                return -1;
            } else {
                throw new IllegalArgumentException("no such field " + name +
                                                   " with type " + type);
            }
        }
    }

    /**
     * Prioritized list of callbacks to be performed once object graph has been
     * completely deserialized.
     */
    private static class ValidationList {

        private static class Callback {
            final ObjectInputValidation obj;
            final int priority;
            Callback next;
            @SuppressWarnings("removal")
            final AccessControlContext acc;

            Callback(ObjectInputValidation obj, int priority, Callback next,
                @SuppressWarnings("removal") AccessControlContext acc)
            {
                this.obj = obj;
                this.priority = priority;
                this.next = next;
                this.acc = acc;
            }
        }

        /** linked list of callbacks */
        private Callback list;

        /**
         * Creates new (empty) ValidationList.
         */
        ValidationList() {
        }

        /**
         * Registers callback.  Throws InvalidObjectException if callback
         * object is null.
         */
        void register(ObjectInputValidation obj, int priority)
            throws InvalidObjectException
        {
            if (obj == null) {
                throw new InvalidObjectException("null callback");
            }

            Callback prev = null, cur = list;
            while (cur != null && priority < cur.priority) {
                prev = cur;
                cur = cur.next;
            }
            @SuppressWarnings("removal")
            AccessControlContext acc = AccessController.getContext();
            if (prev != null) {
                prev.next = new Callback(obj, priority, cur, acc);
            } else {
                list = new Callback(obj, priority, list, acc);
            }
        }

        /**
         * Invokes all registered callbacks and clears the callback list.
         * Callbacks with higher priorities are called first; those with equal
         * priorities may be called in any order.  If any of the callbacks
         * throws an InvalidObjectException, the callback process is terminated
         * and the exception propagated upwards.
         */
        @SuppressWarnings("removal")
        void doCallbacks() throws InvalidObjectException {
            try {
                while (list != null) {
                    AccessController.doPrivileged(
                        new PrivilegedExceptionAction<Void>()
                    {
                        public Void run() throws InvalidObjectException {
                            list.obj.validateObject();
                            return null;
                        }
                    }, list.acc);
                    list = list.next;
                }
            } catch (PrivilegedActionException ex) {
                list = null;
                throw (InvalidObjectException) ex.getException();
            }
        }

        /**
         * Resets the callback list to its initial (empty) state.
         */
        public void clear() {
            list = null;
        }
    }

    /**
     * Hold a snapshot of values to be passed to an ObjectInputFilter.
     */
    static class FilterValues implements ObjectInputFilter.FilterInfo {
        final Class<?> clazz;
        final long arrayLength;
        final long totalObjectRefs;
        final long depth;
        final long streamBytes;

        public FilterValues(Class<?> clazz, long arrayLength, long totalObjectRefs,
                            long depth, long streamBytes) {
            this.clazz = clazz;
            this.arrayLength = arrayLength;
            this.totalObjectRefs = totalObjectRefs;
            this.depth = depth;
            this.streamBytes = streamBytes;
        }

        @Override
        public Class<?> serialClass() {
            return clazz;
        }

        @Override
        public long arrayLength() {
            return arrayLength;
        }

        @Override
        public long references() {
            return totalObjectRefs;
        }

        @Override
        public long depth() {
            return depth;
        }

        @Override
        public long streamBytes() {
            return streamBytes;
        }
    }

    /**
     * Input stream supporting single-byte peek operations.
     */
    private static class PeekInputStream extends InputStream {

        /** underlying stream */
        private final InputStream in;
        /** peeked byte */
        private int peekb = -1;
        /** total bytes read from the stream */
        private long totalBytesRead = 0;

        /**
         * Creates new PeekInputStream on top of given underlying stream.
         */
        PeekInputStream(InputStream in) {
            this.in = in;
        }

        /**
         * Peeks at next byte value in stream.  Similar to read(), except
         * that it does not consume the read value.
         */
        int peek() throws IOException {
            if (peekb >= 0) {
                return peekb;
            }
            peekb = in.read();
            totalBytesRead += peekb >= 0 ? 1 : 0;
            return peekb;
        }

        public int read() throws IOException {
            if (peekb >= 0) {
                int v = peekb;
                peekb = -1;
                return v;
            } else {
                int nbytes = in.read();
                totalBytesRead += nbytes >= 0 ? 1 : 0;
                return nbytes;
            }
        }

        public int read(byte[] b, int off, int len) throws IOException {
            int nbytes;
            if (len == 0) {
                return 0;
            } else if (peekb < 0) {
                nbytes = in.read(b, off, len);
                totalBytesRead += nbytes >= 0 ? nbytes : 0;
                return nbytes;
            } else {
                b[off++] = (byte) peekb;
                len--;
                peekb = -1;
                nbytes = in.read(b, off, len);
                totalBytesRead += nbytes >= 0 ? nbytes : 0;
                return (nbytes >= 0) ? (nbytes + 1) : 1;
            }
        }

        void readFully(byte[] b, int off, int len) throws IOException {
            int n = 0;
            while (n < len) {
                int count = read(b, off + n, len - n);
                if (count < 0) {
                    throw new EOFException();
                }
                n += count;
            }
        }

        public long skip(long n) throws IOException {
            if (n <= 0) {
                return 0;
            }
            int skipped = 0;
            if (peekb >= 0) {
                peekb = -1;
                skipped++;
                n--;
            }
            n = skipped + in.skip(n);
            totalBytesRead += n;
            return n;
        }

        public int available() throws IOException {
            return in.available() + ((peekb >= 0) ? 1 : 0);
        }

        public void close() throws IOException {
            in.close();
        }

        public long getBytesRead() {
            return totalBytesRead;
        }
    }

    private static final Unsafe UNSAFE = Unsafe.getUnsafe();

    /**
     * Performs a "freeze" action, required to adhere to final field semantics.
     *
     * <p> This method can be called unconditionally before returning the graph,
     * from the topmost readObject call, since it is expected that the
     * additional cost of the freeze action is negligible compared to
     * reconstituting even the most simple graph.
     *
     * <p> Nested calls to readObject do not issue freeze actions because the
     * sub-graph returned from a nested call is not guaranteed to be fully
     * initialized yet (possible cycles).
     */
    private void freeze() {
        // Issue a StoreStore|StoreLoad fence, which is at least sufficient
        // to provide final-freeze semantics.
        UNSAFE.storeFence();
    }

    /**
     * Input stream with two modes: in default mode, inputs data written in the
     * same format as DataOutputStream; in "block data" mode, inputs data
     * bracketed by block data markers (see object serialization specification
     * for details).  Buffering depends on block data mode: when in default
     * mode, no data is buffered in advance; when in block data mode, all data
     * for the current data block is read in at once (and buffered).
     */
    private class BlockDataInputStream
        extends InputStream implements DataInput
    {
        /** maximum data block length */
        private static final int MAX_BLOCK_SIZE = 1024;
        /** maximum data block header length */
        private static final int MAX_HEADER_SIZE = 5;
        /** (tunable) length of char buffer (for reading strings) */
        private static final int CHAR_BUF_SIZE = 256;
        /** readBlockHeader() return value indicating header read may block */
        private static final int HEADER_BLOCKED = -2;
        /** access to internal methods to count ASCII and inflate latin1/ASCII bytes to char */
        private static final JavaLangAccess JLA = SharedSecrets.getJavaLangAccess();

        /** buffer for reading general/block data */
        private final byte[] buf = new byte[MAX_BLOCK_SIZE];
        /** buffer for reading block data headers */
        private final byte[] hbuf = new byte[MAX_HEADER_SIZE];
        /** char buffer for fast string reads */
        private final char[] cbuf = new char[CHAR_BUF_SIZE];

        /** block data mode */
        private boolean blkmode = false;

        // block data state fields; values meaningful only when blkmode true
        /** current offset into buf */
        private int pos = 0;
        /** end offset of valid data in buf, or -1 if no more block data */
        private int end = -1;
        /** number of bytes in current block yet to be read from stream */
        private int unread = 0;

        /** underlying stream (wrapped in peekable filter stream) */
        private final PeekInputStream in;
        /** loopback stream (for data reads that span data blocks) */
        private final DataInputStream din;

        /**
         * Creates new BlockDataInputStream on top of given underlying stream.
         * Block data mode is turned off by default.
         */
        BlockDataInputStream(InputStream in) {
            this.in = new PeekInputStream(in);
            din = new DataInputStream(this);
        }

        /**
         * Sets block data mode to the given mode (true == on, false == off)
         * and returns the previous mode value.  If the new mode is the same as
         * the old mode, no action is taken.  Throws IllegalStateException if
         * block data mode is being switched from on to off while unconsumed
         * block data is still present in the stream.
         */
        boolean setBlockDataMode(boolean newmode) throws IOException {
            if (blkmode == newmode) {
                return blkmode;
            }
            if (newmode) {
                pos = 0;
                end = 0;
                unread = 0;
            } else if (pos < end) {
                throw new IllegalStateException("unread block data");
            }
            blkmode = newmode;
            return !blkmode;
        }

        /**
         * Returns true if the stream is currently in block data mode, false
         * otherwise.
         */
        boolean getBlockDataMode() {
            return blkmode;
        }

        /**
         * If in block data mode, skips to the end of the current group of data
         * blocks (but does not unset block data mode).  If not in block data
         * mode, throws an IllegalStateException.
         */
        void skipBlockData() throws IOException {
            if (!blkmode) {
                throw new IllegalStateException("not in block data mode");
            }
            while (end >= 0) {
                refill();
            }
        }

        /**
         * Attempts to read in the next block data header (if any).  If
         * canBlock is false and a full header cannot be read without possibly
         * blocking, returns HEADER_BLOCKED, else if the next element in the
         * stream is a block data header, returns the block data length
         * specified by the header, else returns -1.
         */
        private int readBlockHeader(boolean canBlock) throws IOException {
            if (defaultDataEnd) {
                /*
                 * Fix for 4360508: stream is currently at the end of a field
                 * value block written via default serialization; since there
                 * is no terminating TC_ENDBLOCKDATA tag, simulate
                 * end-of-custom-data behavior explicitly.
                 */
                return -1;
            }
            try {
                for (;;) {
                    int avail = canBlock ? Integer.MAX_VALUE : in.available();
                    if (avail == 0) {
                        return HEADER_BLOCKED;
                    }

                    int tc = in.peek();
                    switch (tc) {
                        case TC_BLOCKDATA:
                            if (avail < 2) {
                                return HEADER_BLOCKED;
                            }
                            in.readFully(hbuf, 0, 2);
                            return hbuf[1] & 0xFF;

                        case TC_BLOCKDATALONG:
                            if (avail < 5) {
                                return HEADER_BLOCKED;
                            }
                            in.readFully(hbuf, 0, 5);
                            int len = ByteArray.getInt(hbuf, 1);
                            if (len < 0) {
                                throw new StreamCorruptedException(
                                    "illegal block data header length: " +
                                    len);
                            }
                            return len;

                        /*
                         * TC_RESETs may occur in between data blocks.
                         * Unfortunately, this case must be parsed at a lower
                         * level than other typecodes, since primitive data
                         * reads may span data blocks separated by a TC_RESET.
                         */
                        case TC_RESET:
                            in.read();
                            handleReset();
                            break;

                        default:
                            if (tc >= 0 && (tc < TC_BASE || tc > TC_MAX)) {
                                throw new StreamCorruptedException(
                                    String.format("invalid type code: %02X",
                                    tc));
                            }
                            return -1;
                    }
                }
            } catch (EOFException ex) {
                throw new StreamCorruptedException(
                    "unexpected EOF while reading block data header");
            }
        }

        /**
         * Refills internal buffer buf with block data.  Any data in buf at the
         * time of the call is considered consumed.  Sets the pos, end, and
         * unread fields to reflect the new amount of available block data; if
         * the next element in the stream is not a data block, sets pos and
         * unread to 0 and end to -1.
         */
        private void refill() throws IOException {
            try {
                do {
                    pos = 0;
                    if (unread > 0) {
                        int n =
                            in.read(buf, 0, Math.min(unread, MAX_BLOCK_SIZE));
                        if (n >= 0) {
                            end = n;
                            unread -= n;
                        } else {
                            throw new StreamCorruptedException(
                                "unexpected EOF in middle of data block");
                        }
                    } else {
                        int n = readBlockHeader(true);
                        if (n >= 0) {
                            end = 0;
                            unread = n;
                        } else {
                            end = -1;
                            unread = 0;
                        }
                    }
                } while (pos == end);
            } catch (IOException ex) {
                pos = 0;
                end = -1;
                unread = 0;
                throw ex;
            }
        }

        /**
         * If in block data mode, returns the number of unconsumed bytes
         * remaining in the current data block.  If not in block data mode,
         * throws an IllegalStateException.
         */
        int currentBlockRemaining() {
            if (blkmode) {
                return (end >= 0) ? (end - pos) + unread : 0;
            } else {
                throw new IllegalStateException();
            }
        }

        /**
         * Peeks at (but does not consume) and returns the next byte value in
         * the stream, or -1 if the end of the stream/block data (if in block
         * data mode) has been reached.
         */
        int peek() throws IOException {
            if (blkmode) {
                if (pos == end) {
                    refill();
                }
                return (end >= 0) ? (buf[pos] & 0xFF) : -1;
            } else {
                return in.peek();
            }
        }

        /**
         * Peeks at (but does not consume) and returns the next byte value in
         * the stream, or throws EOFException if end of stream/block data has
         * been reached.
         */
        byte peekByte() throws IOException {
            int val = peek();
            if (val < 0) {
                throw new EOFException();
            }
            return (byte) val;
        }


        /* ----------------- generic input stream methods ------------------ */
        /*
         * The following methods are equivalent to their counterparts in
         * InputStream, except that they interpret data block boundaries and
         * read the requested data from within data blocks when in block data
         * mode.
         */

        public int read() throws IOException {
            if (blkmode) {
                if (pos == end) {
                    refill();
                }
                return (end >= 0) ? (buf[pos++] & 0xFF) : -1;
            } else {
                return in.read();
            }
        }

        public int read(byte[] b, int off, int len) throws IOException {
            return read(b, off, len, false);
        }

        public long skip(long len) throws IOException {
            long remain = len;
            while (remain > 0) {
                if (blkmode) {
                    if (pos == end) {
                        refill();
                    }
                    if (end < 0) {
                        break;
                    }
                    int nread = (int) Math.min(remain, end - pos);
                    remain -= nread;
                    pos += nread;
                } else {
                    int nread = (int) Math.min(remain, MAX_BLOCK_SIZE);
                    if ((nread = in.read(buf, 0, nread)) < 0) {
                        break;
                    }
                    remain -= nread;
                }
            }
            return len - remain;
        }

        public int available() throws IOException {
            if (blkmode) {
                if ((pos == end) && (unread == 0)) {
                    int n;
                    while ((n = readBlockHeader(false)) == 0) ;
                    switch (n) {
                        case HEADER_BLOCKED:
                            break;

                        case -1:
                            pos = 0;
                            end = -1;
                            break;

                        default:
                            pos = 0;
                            end = 0;
                            unread = n;
                            break;
                    }
                }
                // avoid unnecessary call to in.available() if possible
                int unreadAvail = (unread > 0) ?
                    Math.min(in.available(), unread) : 0;
                return (end >= 0) ? (end - pos) + unreadAvail : 0;
            } else {
                return in.available();
            }
        }

        public void close() throws IOException {
            if (blkmode) {
                pos = 0;
                end = -1;
                unread = 0;
            }
            in.close();
        }

        /**
         * Attempts to read len bytes into byte array b at offset off.  Returns
         * the number of bytes read, or -1 if the end of stream/block data has
         * been reached.  If copy is true, reads values into an intermediate
         * buffer before copying them to b (to avoid exposing a reference to
         * b).
         */
        int read(byte[] b, int off, int len, boolean copy) throws IOException {
            if (len == 0) {
                return 0;
            } else if (blkmode) {
                if (pos == end) {
                    refill();
                }
                if (end < 0) {
                    return -1;
                }
                int nread = Math.min(len, end - pos);
                System.arraycopy(buf, pos, b, off, nread);
                pos += nread;
                return nread;
            } else if (copy) {
                int nread = in.read(buf, 0, Math.min(len, MAX_BLOCK_SIZE));
                if (nread > 0) {
                    System.arraycopy(buf, 0, b, off, nread);
                }
                return nread;
            } else {
                return in.read(b, off, len);
            }
        }

        /* ----------------- primitive data input methods ------------------ */
        /*
         * The following methods are equivalent to their counterparts in
         * DataInputStream, except that they interpret data block boundaries
         * and read the requested data from within data blocks when in block
         * data mode.
         */

        public void readFully(byte[] b) throws IOException {
            readFully(b, 0, b.length, false);
        }

        public void readFully(byte[] b, int off, int len) throws IOException {
            readFully(b, off, len, false);
        }

        public void readFully(byte[] b, int off, int len, boolean copy)
            throws IOException
        {
            while (len > 0) {
                int n = read(b, off, len, copy);
                if (n < 0) {
                    throw new EOFException();
                }
                off += n;
                len -= n;
            }
        }

        public int skipBytes(int n) throws IOException {
            return din.skipBytes(n);
        }

        public boolean readBoolean() throws IOException {
            int v = read();
            if (v < 0) {
                throw new EOFException();
            }
            return (v != 0);
        }

        public byte readByte() throws IOException {
            int v = read();
            if (v < 0) {
                throw new EOFException();
            }
            return (byte) v;
        }

        public int readUnsignedByte() throws IOException {
            int v = read();
            if (v < 0) {
                throw new EOFException();
            }
            return v;
        }

        public char readChar() throws IOException {
            if (!blkmode) {
                pos = 0;
                in.readFully(buf, 0, 2);
            } else if (end - pos < 2) {
                return din.readChar();
            }
            char v = ByteArray.getChar(buf, pos);
            pos += 2;
            return v;
        }

        public short readShort() throws IOException {
            if (!blkmode) {
                pos = 0;
                in.readFully(buf, 0, 2);
            } else if (end - pos < 2) {
                return din.readShort();
            }
            short v = ByteArray.getShort(buf, pos);
            pos += 2;
            return v;
        }

        public int readUnsignedShort() throws IOException {
            if (!blkmode) {
                pos = 0;
                in.readFully(buf, 0, 2);
            } else if (end - pos < 2) {
                return din.readUnsignedShort();
            }
            int v = ByteArray.getShort(buf, pos) & 0xFFFF;
            pos += 2;
            return v;
        }

        public int readInt() throws IOException {
            if (!blkmode) {
                pos = 0;
                in.readFully(buf, 0, 4);
            } else if (end - pos < 4) {
                return din.readInt();
            }
            int v = ByteArray.getInt(buf, pos);
            pos += 4;
            return v;
        }

        public float readFloat() throws IOException {
            if (!blkmode) {
                pos = 0;
                in.readFully(buf, 0, 4);
            } else if (end - pos < 4) {
                return din.readFloat();
            }
            float v = ByteArray.getFloat(buf, pos);
            pos += 4;
            return v;
        }

        public long readLong() throws IOException {
            if (!blkmode) {
                pos = 0;
                in.readFully(buf, 0, 8);
            } else if (end - pos < 8) {
                return din.readLong();
            }
            long v = ByteArray.getLong(buf, pos);
            pos += 8;
            return v;
        }

        public double readDouble() throws IOException {
            if (!blkmode) {
                pos = 0;
                in.readFully(buf, 0, 8);
            } else if (end - pos < 8) {
                return din.readDouble();
            }
            double v = ByteArray.getDouble(buf, pos);
            pos += 8;
            return v;
        }

        public String readUTF() throws IOException {
            return readUTFBody(readUnsignedShort());
        }

        @SuppressWarnings("deprecation")
        public String readLine() throws IOException {
            return din.readLine();      // deprecated, not worth optimizing
        }

        /* -------------- primitive data array input methods --------------- */
        /*
         * The following methods read in spans of primitive data values.
         * Though equivalent to calling the corresponding primitive read
         * methods repeatedly, these methods are optimized for reading groups
         * of primitive data values more efficiently.
         */

        void readBooleans(boolean[] v, int off, int len) throws IOException {
            int stop, endoff = off + len;
            while (off < endoff) {
                if (!blkmode) {
                    int span = Math.min(endoff - off, MAX_BLOCK_SIZE);
                    in.readFully(buf, 0, span);
                    stop = off + span;
                    pos = 0;
                } else if (end - pos < 1) {
                    v[off++] = din.readBoolean();
                    continue;
                } else {
                    stop = Math.min(endoff, off + end - pos);
                }

                while (off < stop) {
                    v[off++] = ByteArray.getBoolean(buf, pos++);
                }
            }
        }

        void readChars(char[] v, int off, int len) throws IOException {
            int stop, endoff = off + len;
            while (off < endoff) {
                if (!blkmode) {
                    int span = Math.min(endoff - off, MAX_BLOCK_SIZE >> 1);
                    in.readFully(buf, 0, span << 1);
                    stop = off + span;
                    pos = 0;
                } else if (end - pos < 2) {
                    v[off++] = din.readChar();
                    continue;
                } else {
                    stop = Math.min(endoff, off + ((end - pos) >> 1));
                }

                while (off < stop) {
                    v[off++] = ByteArray.getChar(buf, pos);
                    pos += 2;
                }
            }
        }

        void readShorts(short[] v, int off, int len) throws IOException {
            int stop, endoff = off + len;
            while (off < endoff) {
                if (!blkmode) {
                    int span = Math.min(endoff - off, MAX_BLOCK_SIZE >> 1);
                    in.readFully(buf, 0, span << 1);
                    stop = off + span;
                    pos = 0;
                } else if (end - pos < 2) {
                    v[off++] = din.readShort();
                    continue;
                } else {
                    stop = Math.min(endoff, off + ((end - pos) >> 1));
                }

                while (off < stop) {
                    v[off++] = ByteArray.getShort(buf, pos);
                    pos += 2;
                }
            }
        }

        void readInts(int[] v, int off, int len) throws IOException {
            int stop, endoff = off + len;
            while (off < endoff) {
                if (!blkmode) {
                    int span = Math.min(endoff - off, MAX_BLOCK_SIZE >> 2);
                    in.readFully(buf, 0, span << 2);
                    stop = off + span;
                    pos = 0;
                } else if (end - pos < 4) {
                    v[off++] = din.readInt();
                    continue;
                } else {
                    stop = Math.min(endoff, off + ((end - pos) >> 2));
                }

                while (off < stop) {
                    v[off++] = ByteArray.getInt(buf, pos);
                    pos += 4;
                }
            }
        }

        void readFloats(float[] v, int off, int len) throws IOException {
            int stop, endoff = off + len;
            while (off < endoff) {
                if (!blkmode) {
                    int span = Math.min(endoff - off, MAX_BLOCK_SIZE >> 2);
                    in.readFully(buf, 0, span << 2);
                    stop = off + span;
                    pos = 0;
                } else if (end - pos < 4) {
                    v[off++] = din.readFloat();
                    continue;
                } else {
                    stop = Math.min(endoff, ((end - pos) >> 2));
                }

                while (off < stop) {
                    v[off++] = ByteArray.getFloat(buf, pos);
                    pos += 4;
                }
            }
        }

        void readLongs(long[] v, int off, int len) throws IOException {
            int stop, endoff = off + len;
            while (off < endoff) {
                if (!blkmode) {
                    int span = Math.min(endoff - off, MAX_BLOCK_SIZE >> 3);
                    in.readFully(buf, 0, span << 3);
                    stop = off + span;
                    pos = 0;
                } else if (end - pos < 8) {
                    v[off++] = din.readLong();
                    continue;
                } else {
                    stop = Math.min(endoff, off + ((end - pos) >> 3));
                }

                while (off < stop) {
                    v[off++] = ByteArray.getLong(buf, pos);
                    pos += 8;
                }
            }
        }

        void readDoubles(double[] v, int off, int len) throws IOException {
            int stop, endoff = off + len;
            while (off < endoff) {
                if (!blkmode) {
                    int span = Math.min(endoff - off, MAX_BLOCK_SIZE >> 3);
                    in.readFully(buf, 0, span << 3);
                    stop = off + span;
                    pos = 0;
                } else if (end - pos < 8) {
                    v[off++] = din.readDouble();
                    continue;
                } else {
                    stop = Math.min(endoff - off, ((end - pos) >> 3));
                }

                while (off < stop) {
                    v[off++] = ByteArray.getDouble(buf, pos);
                    pos += 8;
                }
            }
        }

        /**
         * Reads in string written in "long" UTF format.  "Long" UTF format is
         * identical to standard UTF, except that it uses an 8 byte header
         * (instead of the standard 2 bytes) to convey the UTF encoding length.
         */
        String readLongUTF() throws IOException {
            return readUTFBody(readLong());
        }

        /**
         * Reads in the "body" (i.e., the UTF representation minus the 2-byte
         * or 8-byte length header) of a UTF encoding, which occupies the next
         * utflen bytes.
         */
        private String readUTFBody(long utflen) throws IOException {
            if (!blkmode) {
                end = pos = 0;
            }

            StringBuilder sbuf;
            if (utflen > 0 && utflen < Integer.MAX_VALUE) {
                // Scan for leading ASCII chars
                int avail = end - pos;
                int ascii = JLA.countPositives(buf, pos, Math.min(avail, (int)utflen));
                if (ascii == utflen) {
                    // Complete match, consume the buf[pos ... pos + ascii] range and return.
                    // Modified UTF-8 and ISO-8859-1 are both ASCII-compatible encodings bytes
                    // thus we can treat the range as ISO-8859-1 and avoid a redundant scan
                    // in the String constructor
                    String utf = new String(buf, pos, ascii, StandardCharsets.ISO_8859_1);
                    pos += ascii;
                    return utf;
                }
                // Avoid allocating a StringBuilder if there's enough data in buf and
                // cbuf is large enough
                if (avail >= utflen && utflen <= CHAR_BUF_SIZE) {
                    JLA.inflateBytesToChars(buf, pos, cbuf, 0, ascii);
                    pos += ascii;
                    int cbufPos = readUTFSpan(ascii, utflen - ascii);
                    return new String(cbuf, 0, cbufPos);
                }
                // a reasonable initial capacity based on the UTF length
                int initialCapacity = Math.min((int)utflen, 0xFFFF);
                sbuf = new StringBuilder(initialCapacity);
            } else {
                sbuf = new StringBuilder();
            }

            while (utflen > 0) {
                int avail = end - pos;
                if (avail >= 3 || (long) avail == utflen) {
                    int cbufPos = readUTFSpan(0, utflen);
                    // pos has advanced: adjust utflen by the difference in
                    // available bytes
                    utflen -= avail - (end - pos);
                    sbuf.append(cbuf, 0, cbufPos);
                } else {
                    if (blkmode) {
                        // near block boundary, read one byte at a time
                        utflen -= readUTFChar(sbuf, utflen);
                    } else {
                        // shift and refill buffer manually
                        if (avail > 0) {
                            System.arraycopy(buf, pos, buf, 0, avail);
                        }
                        pos = 0;
                        end = (int) Math.min(MAX_BLOCK_SIZE, utflen);
                        in.readFully(buf, avail, end - avail);
                    }
                }
            }

            return sbuf.toString();
        }

        /**
         * Reads span of UTF-encoded characters out of internal buffer
         * (starting at offset pos), consuming no more than utflen bytes.
         * Appends read characters to cbuf. Returns the current position
         * in cbuf.
         */
        private int readUTFSpan(int cpos, long utflen)
            throws IOException
        {
            int start = pos;
            int avail = Math.min(end - pos, CHAR_BUF_SIZE);
            // stop short of last char unless all of utf bytes in buffer
            int stop = start + ((utflen > avail) ? avail - 2 : (int) utflen);
            boolean outOfBounds = false;

            try {
                while (pos < stop) {
                    int b1, b2, b3;
                    b1 = buf[pos++] & 0xFF;
                    switch (b1 >> 4) {
                        case 0, 1, 2, 3, 4, 5, 6, 7 -> // 1 byte format: 0xxxxxxx
                            cbuf[cpos++] = (char) b1;
                        case 12, 13 -> {  // 2 byte format: 110xxxxx 10xxxxxx
                            b2 = buf[pos++];
                            if ((b2 & 0xC0) != 0x80) {
                                throw new UTFDataFormatException();
                            }
                            cbuf[cpos++] = (char) (((b1 & 0x1F) << 6) |
                                                   ((b2 & 0x3F) << 0));
                        }
                        case 14 -> {  // 3 byte format: 1110xxxx 10xxxxxx 10xxxxxx
                            b3 = buf[pos + 1];
                            b2 = buf[pos + 0];
                            pos += 2;
                            if ((b2 & 0xC0) != 0x80 || (b3 & 0xC0) != 0x80) {
                                throw new UTFDataFormatException();
                            }
                            cbuf[cpos++] = (char) (((b1 & 0x0F) << 12) |
                                                   ((b2 & 0x3F) << 6) |
                                                   ((b3 & 0x3F) << 0));
                        }
                        default ->  throw new UTFDataFormatException(); // 10xx xxxx, 1111 xxxx
                    }
                }
            } catch (ArrayIndexOutOfBoundsException ex) {
                outOfBounds = true;
            } finally {
                if (outOfBounds || (pos - start) > utflen) {
                    /*
                     * Fix for 4450867: if a malformed utf char causes the
                     * conversion loop to scan past the expected end of the utf
                     * string, only consume the expected number of utf bytes.
                     */
                    pos = start + (int) utflen;
                    throw new UTFDataFormatException();
                }
            }
            return cpos;
        }

        /**
         * Reads in single UTF-encoded character one byte at a time, appends
         * the character to sbuf, and returns the number of bytes consumed.
         * This method is used when reading in UTF strings written in block
         * data mode to handle UTF-encoded characters which (potentially)
         * straddle block-data boundaries.
         */
        private int readUTFChar(StringBuilder sbuf, long utflen)
            throws IOException
        {
            int b1, b2, b3;
            b1 = readByte() & 0xFF;
            switch (b1 >> 4) {
                case 0, 1, 2, 3, 4, 5, 6, 7 -> {     // 1 byte format: 0xxxxxxx
                    sbuf.append((char) b1);
                    return 1;
                }
                case 12, 13 -> {    // 2 byte format: 110xxxxx 10xxxxxx
                    if (utflen < 2) {
                        throw new UTFDataFormatException();
                    }
                    b2 = readByte();
                    if ((b2 & 0xC0) != 0x80) {
                        throw new UTFDataFormatException();
                    }
                    sbuf.append((char) (((b1 & 0x1F) << 6) |
                                        ((b2 & 0x3F) << 0)));
                    return 2;
                }
                case 14 -> {    // 3 byte format: 1110xxxx 10xxxxxx 10xxxxxx
                    if (utflen < 3) {
                        if (utflen == 2) {
                            readByte();         // consume remaining byte
                        }
                        throw new UTFDataFormatException();
                    }
                    b2 = readByte();
                    b3 = readByte();
                    if ((b2 & 0xC0) != 0x80 || (b3 & 0xC0) != 0x80) {
                        throw new UTFDataFormatException();
                    }
                    sbuf.append((char) (((b1 & 0x0F) << 12) |
                                        ((b2 & 0x3F) << 6)  |
                                        ((b3 & 0x3F) << 0)));
                    return 3;
                }
                default -> throw new UTFDataFormatException(); // 10xx xxxx, 1111 xxxx
            }
        }

        /**
         * {@return the number of bytes read from the input stream}
         */
        long getBytesRead() {
            return in.getBytesRead();
        }
    }

    /**
     * Unsynchronized table which tracks wire handle to object mappings, as
     * well as ClassNotFoundExceptions associated with deserialized objects.
     * This class implements an exception-propagation algorithm for
     * determining which objects should have ClassNotFoundExceptions associated
     * with them, taking into account cycles and discontinuities (e.g., skipped
     * fields) in the object graph.
     *
     * <p>General use of the table is as follows: during deserialization, a
     * given object is first assigned a handle by calling the assign method.
     * This method leaves the assigned handle in an "open" state, wherein
     * dependencies on the exception status of other handles can be registered
     * by calling the markDependency method, or an exception can be directly
     * associated with the handle by calling markException.  When a handle is
     * tagged with an exception, the HandleTable assumes responsibility for
     * propagating the exception to any other objects which depend
     * (transitively) on the exception-tagged object.
     *
     * <p>Once all exception information/dependencies for the handle have been
     * registered, the handle should be "closed" by calling the finish method
     * on it.  The act of finishing a handle allows the exception propagation
     * algorithm to aggressively prune dependency links, lessening the
     * performance/memory impact of exception tracking.
     *
     * <p>Note that the exception propagation algorithm used depends on handles
     * being assigned/finished in LIFO order; however, for simplicity as well
     * as memory conservation, it does not enforce this constraint.
     */
    // REMIND: add full description of exception propagation algorithm?
    private static final class HandleTable {

        /* status codes indicating whether object has associated exception */
        private static final byte STATUS_OK = 1;
        private static final byte STATUS_UNKNOWN = 2;
        private static final byte STATUS_EXCEPTION = 3;

        /** array mapping handle -> object status */
        byte[] status;
        /** array mapping handle -> object/exception (depending on status) */
        Object[] entries;
        /** array mapping handle -> list of dependent handles (if any) */
        HandleList[] deps;
        /** lowest unresolved dependency */
        int lowDep = -1;
        /** number of handles in table */
        int size = 0;

        /**
         * Creates handle table with the given initial capacity.
         */
        HandleTable(int initialCapacity) {
            status = new byte[initialCapacity];
            entries = new Object[initialCapacity];
            deps = new HandleList[initialCapacity];
        }

        /**
         * Assigns next available handle to given object, and returns assigned
         * handle.  Once object has been completely deserialized (and all
         * dependencies on other objects identified), the handle should be
         * "closed" by passing it to finish().
         */
        int assign(Object obj) {
            if (size >= entries.length) {
                grow();
            }
            status[size] = STATUS_UNKNOWN;
            entries[size] = obj;
            return size++;
        }

        /**
         * Registers a dependency (in exception status) of one handle on
         * another.  The dependent handle must be "open" (i.e., assigned, but
         * not finished yet).  No action is taken if either dependent or target
         * handle is NULL_HANDLE. Additionally, no action is taken if the
         * dependent and target are the same.
         */
        void markDependency(int dependent, int target) {
            if (dependent == target || dependent == NULL_HANDLE || target == NULL_HANDLE) {
                return;
            }
            switch (status[dependent]) {

                case STATUS_UNKNOWN:
                    switch (status[target]) {
                        case STATUS_OK:
                            // ignore dependencies on objs with no exception
                            break;

                        case STATUS_EXCEPTION:
                            // eagerly propagate exception
                            markException(dependent,
                                (ClassNotFoundException) entries[target]);
                            break;

                        case STATUS_UNKNOWN:
                            // add to dependency list of target
                            if (deps[target] == null) {
                                deps[target] = new HandleList();
                            }
                            deps[target].add(dependent);

                            // remember lowest unresolved target seen
                            if (lowDep < 0 || lowDep > target) {
                                lowDep = target;
                            }
                            break;

                        default:
                            throw new InternalError();
                    }
                    break;

                case STATUS_EXCEPTION:
                    break;

                default:
                    throw new InternalError();
            }
        }

        /**
         * Associates a ClassNotFoundException (if one not already associated)
         * with the currently active handle and propagates it to other
         * referencing objects as appropriate.  The specified handle must be
         * "open" (i.e., assigned, but not finished yet).
         */
        void markException(int handle, ClassNotFoundException ex) {
            switch (status[handle]) {
                case STATUS_UNKNOWN:
                    status[handle] = STATUS_EXCEPTION;
                    entries[handle] = ex;

                    // propagate exception to dependents
                    HandleList dlist = deps[handle];
                    if (dlist != null) {
                        int ndeps = dlist.size();
                        for (int i = 0; i < ndeps; i++) {
                            markException(dlist.get(i), ex);
                        }
                        deps[handle] = null;
                    }
                    break;

                case STATUS_EXCEPTION:
                    break;

                default:
                    throw new InternalError();
            }
        }

        /**
         * Marks given handle as finished, meaning that no new dependencies
         * will be marked for handle.  Calls to the assign and finish methods
         * must occur in LIFO order.
         */
        void finish(int handle) {
            int end;
            if (lowDep < 0) {
                // no pending unknowns, only resolve current handle
                end = handle + 1;
            } else if (lowDep >= handle) {
                // pending unknowns now clearable, resolve all upward handles
                end = size;
                lowDep = -1;
            } else {
                // unresolved backrefs present, can't resolve anything yet
                return;
            }

            // change STATUS_UNKNOWN -> STATUS_OK in selected span of handles
            for (int i = handle; i < end; i++) {
                switch (status[i]) {
                    case STATUS_UNKNOWN:
                        status[i] = STATUS_OK;
                        deps[i] = null;
                        break;

                    case STATUS_OK:
                    case STATUS_EXCEPTION:
                        break;

                    default:
                        throw new InternalError();
                }
            }
        }

        /**
         * Assigns a new object to the given handle.  The object previously
         * associated with the handle is forgotten.  This method has no effect
         * if the given handle already has an exception associated with it.
         * This method may be called at any time after the handle is assigned.
         */
        void setObject(int handle, Object obj) {
            switch (status[handle]) {
                case STATUS_UNKNOWN:
                case STATUS_OK:
                    entries[handle] = obj;
                    break;

                case STATUS_EXCEPTION:
                    break;

                default:
                    throw new InternalError();
            }
        }

        /**
         * Looks up and returns object associated with the given handle.
         * Returns null if the given handle is NULL_HANDLE, or if it has an
         * associated ClassNotFoundException.
         */
        Object lookupObject(int handle) {
            return (handle != NULL_HANDLE &&
                    status[handle] != STATUS_EXCEPTION) ?
                entries[handle] : null;
        }

        /**
         * Looks up and returns ClassNotFoundException associated with the
         * given handle.  Returns null if the given handle is NULL_HANDLE, or
         * if there is no ClassNotFoundException associated with the handle.
         */
        ClassNotFoundException lookupException(int handle) {
            return (handle != NULL_HANDLE &&
                    status[handle] == STATUS_EXCEPTION) ?
                (ClassNotFoundException) entries[handle] : null;
        }

        /**
         * Resets table to its initial state.
         */
        void clear() {
            Arrays.fill(status, 0, size, (byte) 0);
            Arrays.fill(entries, 0, size, null);
            Arrays.fill(deps, 0, size, null);
            lowDep = -1;
            size = 0;
        }

        /**
         * Returns number of handles registered in table.
         */
        int size() {
            return size;
        }

        /**
         * Expands capacity of internal arrays.
         */
        private void grow() {
            int newCapacity = (entries.length << 1) + 1;

            byte[] newStatus = new byte[newCapacity];
            Object[] newEntries = new Object[newCapacity];
            HandleList[] newDeps = new HandleList[newCapacity];

            System.arraycopy(status, 0, newStatus, 0, size);
            System.arraycopy(entries, 0, newEntries, 0, size);
            System.arraycopy(deps, 0, newDeps, 0, size);

            status = newStatus;
            entries = newEntries;
            deps = newDeps;
        }

        /**
         * Simple growable list of (integer) handles.
         */
        private static class HandleList {
            private int[] list = new int[4];
            private int size = 0;

            public HandleList() {
            }

            public void add(int handle) {
                if (size >= list.length) {
                    int[] newList = new int[list.length << 1];
                    System.arraycopy(list, 0, newList, 0, list.length);
                    list = newList;
                }
                list[size++] = handle;
            }

            public int get(int index) {
                if (index >= size) {
                    throw new ArrayIndexOutOfBoundsException();
                }
                return list[index];
            }

            public int size() {
                return size;
            }
        }
    }

    /**
     * Method for cloning arrays in case of using unsharing reading
     */
    private static Object cloneArray(Object array) {
        if (array instanceof Object[]) {
            return ((Object[]) array).clone();
        } else if (array instanceof boolean[]) {
            return ((boolean[]) array).clone();
        } else if (array instanceof byte[]) {
            return ((byte[]) array).clone();
        } else if (array instanceof char[]) {
            return ((char[]) array).clone();
        } else if (array instanceof double[]) {
            return ((double[]) array).clone();
        } else if (array instanceof float[]) {
            return ((float[]) array).clone();
        } else if (array instanceof int[]) {
            return ((int[]) array).clone();
        } else if (array instanceof long[]) {
            return ((long[]) array).clone();
        } else if (array instanceof short[]) {
            return ((short[]) array).clone();
        } else {
            throw new AssertionError();
        }
    }

    static {
        SharedSecrets.setJavaObjectInputStreamAccess(ObjectInputStream::checkArray);
        SharedSecrets.setJavaObjectInputStreamReadString(ObjectInputStream::readString);
    }

}<|MERGE_RESOLUTION|>--- conflicted
+++ resolved
@@ -609,18 +609,6 @@
      * each object (regular or class) read to reconstruct the root object.
      * See {@link #setObjectInputFilter(ObjectInputFilter) setObjectInputFilter} for details.
      *
-<<<<<<< HEAD
-     * <p>Serialization and deserialization of value classes is described in
-     * {@linkplain ObjectOutputStream##valueclass-serialization value class serialization}.
-     *
-     * <p>ObjectInputStream subclasses which override this method can only be
-     * constructed in security contexts possessing the
-     * "enableSubclassImplementation" SerializablePermission; any attempt to
-     * instantiate such a subclass without this permission will cause a
-     * SecurityException to be thrown.
-     *
-=======
->>>>>>> 95a00f8a
      * @return  reference to deserialized object
      * @throws  ClassNotFoundException if class of an object to deserialize
      *          cannot be found
