/*
 * Copyright (c) 1996, 2024, Oracle and/or its affiliates. All rights reserved.
 * DO NOT ALTER OR REMOVE COPYRIGHT NOTICES OR THIS FILE HEADER.
 *
 * This code is free software; you can redistribute it and/or modify it
 * under the terms of the GNU General Public License version 2 only, as
 * published by the Free Software Foundation.  Oracle designates this
 * particular file as subject to the "Classpath" exception as provided
 * by Oracle in the LICENSE file that accompanied this code.
 *
 * This code is distributed in the hope that it will be useful, but WITHOUT
 * ANY WARRANTY; without even the implied warranty of MERCHANTABILITY or
 * FITNESS FOR A PARTICULAR PURPOSE.  See the GNU General Public License
 * version 2 for more details (a copy is included in the LICENSE file that
 * accompanied this code).
 *
 * You should have received a copy of the GNU General Public License version
 * 2 along with this work; if not, write to the Free Software Foundation,
 * Inc., 51 Franklin St, Fifth Floor, Boston, MA 02110-1301 USA.
 *
 * Please contact Oracle, 500 Oracle Parkway, Redwood Shores, CA 94065 USA
 * or visit www.oracle.com if you need additional information or have any
 * questions.
 */

package java.io;

import java.io.ObjectInputFilter.Config;
import java.io.ObjectStreamClass.ConstructorSupport;
import java.io.ObjectStreamClass.ClassDataSlot;
import java.lang.System.Logger;
import java.lang.invoke.MethodHandle;
import java.lang.reflect.Array;
import java.lang.reflect.InvocationHandler;
import java.lang.reflect.InvocationTargetException;
import java.lang.reflect.Modifier;
import java.lang.reflect.Proxy;
import java.nio.charset.StandardCharsets;
import java.util.Arrays;
import java.util.List;
import java.util.Locale;
import java.util.Objects;

import jdk.internal.access.JavaLangAccess;
import jdk.internal.access.SharedSecrets;
import jdk.internal.event.DeserializationEvent;
import jdk.internal.misc.Unsafe;
import jdk.internal.util.ByteArray;
<<<<<<< HEAD
import sun.reflect.misc.ReflectUtil;
import sun.security.action.GetPropertyAction;
=======
>>>>>>> 85fedbf6

/**
 * An ObjectInputStream deserializes primitive data and objects previously
 * written using an ObjectOutputStream.
 *
 * <p><strong>Warning: Deserialization of untrusted data is inherently dangerous
 * and should be avoided. Untrusted data should be carefully validated according to the
 * "Serialization and Deserialization" section of the
 * {@extLink secure_coding_guidelines_javase Secure Coding Guidelines for Java SE}.
 * {@extLink serialization_filter_guide Serialization Filtering} describes best
 * practices for defensive use of serial filters.
 * </strong></p>
 *
 * <p>The key to disabling deserialization attacks is to prevent instances of
 * arbitrary classes from being deserialized, thereby preventing the direct or
 * indirect execution of their methods.
 * {@link ObjectInputFilter} describes how to use filters and
 * {@link ObjectInputFilter.Config} describes how to configure the filter and filter factory.
 * Each stream has an optional deserialization filter
 * to check the classes and resource limits during deserialization.
 * The JVM-wide filter factory ensures that a filter can be set on every {@link ObjectInputStream}
 * and every object read from the stream can be checked.
 * The {@linkplain #ObjectInputStream() ObjectInputStream constructors} invoke the filter factory
 * to select the initial filter which may be updated or replaced by {@link #setObjectInputFilter}.
 * <p>
 * If an ObjectInputStream has a filter, the {@link ObjectInputFilter} can check that
 * the classes, array lengths, number of references in the stream, depth, and
 * number of bytes consumed from the input stream are allowed and
 * if not, can terminate deserialization.
 *
 * <p>ObjectOutputStream and ObjectInputStream can provide an application with
 * persistent storage for graphs of objects when used with a FileOutputStream
 * and FileInputStream respectively.  ObjectInputStream is used to recover
 * those objects previously serialized. Other uses include passing objects
 * between hosts using a socket stream or for marshaling and unmarshaling
 * arguments and parameters in a remote communication system.
 *
 * <p>ObjectInputStream ensures that the types of all objects in the graph
 * created from the stream match the classes present in the Java Virtual
 * Machine.  Classes are loaded as required using the standard mechanisms.
 *
 * <p>Only objects that support the java.io.Serializable or
 * java.io.Externalizable interface can be read from streams.
 *
 * <p>The method {@code readObject} is used to read an object from the
 * stream.  Java's safe casting should be used to get the desired type.  In
 * Java, strings and arrays are objects and are treated as objects during
 * serialization. When read they need to be cast to the expected type.
 *
 * <p>Primitive data types can be read from the stream using the appropriate
 * method on DataInput.
 *
 * <p>The default deserialization mechanism for objects restores the contents
 * of each field to the value and type it had when it was written.  Fields
 * declared as transient or static are ignored by the deserialization process.
 * References to other objects cause those objects to be read from the stream
 * as necessary.  Graphs of objects are restored correctly using a reference
 * sharing mechanism.  New objects are always allocated when deserializing,
 * which prevents existing objects from being overwritten.
 *
 * <p>Reading an object is analogous to running the constructors of a new
 * object.  Memory is allocated for the object and initialized to zero (NULL).
 * No-arg constructors are invoked for the non-serializable classes and then
 * the fields of the serializable classes are restored from the stream starting
 * with the serializable class closest to java.lang.object and finishing with
 * the object's most specific class.
 *
 * <p>For example to read from a stream as written by the example in
 * {@link ObjectOutputStream}:
 * <br>
 * {@snippet lang="java" :
 *     try (FileInputStream fis = new FileInputStream("t.tmp");
 *          ObjectInputStream ois = new ObjectInputStream(fis)) {
 *         String label = (String) ois.readObject();
 *         LocalDateTime dateTime = (LocalDateTime) ois.readObject();
 *         // Use label and dateTime
 *     } catch (Exception ex) {
 *         // handle exception
 *     }
 * }
 *
 * <p>Classes control how they are serialized by implementing either the
 * java.io.Serializable or java.io.Externalizable interfaces.
 *
 * <p>Implementing the Serializable interface allows object serialization to
 * save and restore the entire state of the object and it allows classes to
 * evolve between the time the stream is written and the time it is read.  It
 * automatically traverses references between objects, saving and restoring
 * entire graphs.
 *
 * <p>Serializable classes that require special handling during the
 * serialization and deserialization process should implement methods
 * with the following signatures:
 *
 * {@snippet lang="java":
 *     private void writeObject(java.io.ObjectOutputStream stream)
 *         throws IOException;
 *     private void readObject(java.io.ObjectInputStream stream)
 *         throws IOException, ClassNotFoundException;
 *     private void readObjectNoData()
 *         throws ObjectStreamException;
 * }
 *
 * <p>The method name, modifiers, return type, and number and type of
 * parameters must match exactly for the method to be used by
 * serialization or deserialization. The methods should only be
 * declared to throw checked exceptions consistent with these
 * signatures.
 *
 * <p>The readObject method is responsible for reading and restoring the state
 * of the object for its particular class using data written to the stream by
 * the corresponding writeObject method.  The method does not need to concern
 * itself with the state belonging to its superclasses or subclasses.  State is
 * restored by reading data from the ObjectInputStream for the individual
 * fields and making assignments to the appropriate fields of the object.
 * Reading primitive data types is supported by DataInput.
 *
 * <p>Any attempt to read object data which exceeds the boundaries of the
 * custom data written by the corresponding writeObject method will cause an
 * OptionalDataException to be thrown with an eof field value of true.
 * Non-object reads which exceed the end of the allotted data will reflect the
 * end of data in the same way that they would indicate the end of the stream:
 * bytewise reads will return -1 as the byte read or number of bytes read, and
 * primitive reads will throw EOFExceptions.  If there is no corresponding
 * writeObject method, then the end of default serialized data marks the end of
 * the allotted data.
 *
 * <p>Primitive and object read calls issued from within a readExternal method
 * behave in the same manner--if the stream is already positioned at the end of
 * data written by the corresponding writeExternal method, object reads will
 * throw OptionalDataExceptions with eof set to true, bytewise reads will
 * return -1, and primitive reads will throw EOFExceptions.  Note that this
 * behavior does not hold for streams written with the old
 * {@code ObjectStreamConstants.PROTOCOL_VERSION_1} protocol, in which the
 * end of data written by writeExternal methods is not demarcated, and hence
 * cannot be detected.
 *
 * <p>The readObjectNoData method is responsible for initializing the state of
 * the object for its particular class in the event that the serialization
 * stream does not list the given class as a superclass of the object being
 * deserialized.  This may occur in cases where the receiving party uses a
 * different version of the deserialized instance's class than the sending
 * party, and the receiver's version extends classes that are not extended by
 * the sender's version.  This may also occur if the serialization stream has
 * been tampered; hence, readObjectNoData is useful for initializing
 * deserialized objects properly despite a "hostile" or incomplete source
 * stream.
 *
 * <p>Serialization does not read or assign values to the fields of any object
 * that does not implement the java.io.Serializable interface.  Subclasses of
 * Objects that are not serializable can be serializable. In this case the
 * non-serializable class must have a no-arg constructor to allow its fields to
 * be initialized.  In this case it is the responsibility of the subclass to
 * save and restore the state of the non-serializable class. It is frequently
 * the case that the fields of that class are accessible (public, package, or
 * protected) or that there are get and set methods that can be used to restore
 * the state.
 *
 * <p>Any exception that occurs while deserializing an object will be caught by
 * the ObjectInputStream and abort the reading process.
 *
 * <p>Implementing the Externalizable interface allows the object to assume
 * complete control over the contents and format of the object's serialized
 * form.  The methods of the Externalizable interface, writeExternal and
 * readExternal, are called to save and restore the objects state.  When
 * implemented by a class they can write and read their own state using all of
 * the methods of ObjectOutput and ObjectInput.  It is the responsibility of
 * the objects to handle any versioning that occurs.
 * Value objects cannot be `java.io.Externalizable` because value objects are
 * immutable and `Externalizable.readExternal` is unable to modify the fields of the value.
 *
 * <p>Enum constants are deserialized differently than ordinary serializable or
 * externalizable objects.  The serialized form of an enum constant consists
 * solely of its name; field values of the constant are not transmitted.  To
 * deserialize an enum constant, ObjectInputStream reads the constant name from
 * the stream; the deserialized constant is then obtained by calling the static
 * method {@code Enum.valueOf(Class, String)} with the enum constant's
 * base type and the received constant name as arguments.  Like other
 * serializable or externalizable objects, enum constants can function as the
 * targets of back references appearing subsequently in the serialization
 * stream.  The process by which enum constants are deserialized cannot be
 * customized: any class-specific readObject, readObjectNoData, and readResolve
 * methods defined by enum types are ignored during deserialization.
 * Similarly, any serialPersistentFields or serialVersionUID field declarations
 * are also ignored--all enum types have a fixed serialVersionUID of 0L.
 *
 * <a id="record-serialization"></a>
 * <p>Records are serialized differently than ordinary serializable or externalizable
 * objects. During deserialization the record's canonical constructor is invoked
 * to construct the record object. Certain serialization-related methods, such
 * as readObject and writeObject, are ignored for serializable records. See
 * <a href="{@docRoot}/../specs/serialization/serial-arch.html#serialization-of-records">
 * <cite>Java Object Serialization Specification,</cite> Section 1.13,
 * "Serialization of Records"</a> for additional information.
 *
 * <p>Value classes are {@linkplain Serializable} through the use of the serialization proxy pattern.
 * See {@linkplain ObjectOutputStream##valueclass-serialization value class serialization} for details.
 * When the proxy is deserialized it re-constructs and returns the value object.
 *
 * @spec serialization/index.html Java Object Serialization Specification
 * @author      Mike Warres
 * @author      Roger Riggs
 * @see java.io.DataInput
 * @see java.io.ObjectOutputStream
 * @see java.io.Serializable
 * @see <a href="{@docRoot}/../specs/serialization/input.html">
 *      <cite>Java Object Serialization Specification,</cite> Section 3, "Object Input Classes"</a>
 * @since   1.1
 */
public class ObjectInputStream
    extends InputStream implements ObjectInput, ObjectStreamConstants
{
    private static final String TRACE_DEST =
            GetPropertyAction.privilegedGetProperty("TRACE");

    static void TRACE(String format, Object... args) {
        if (TRACE_DEST != null) {
            var ps = "OUT".equals(TRACE_DEST.toUpperCase(Locale.ROOT)) ? System.out : System.err;
            ps.println(("TRACE " + format).formatted(args));
        }
    }

    /** handle value representing null */
    private static final int NULL_HANDLE = -1;

    /** marker for unshared objects in internal handle table */
    private static final Object unsharedMarker = new Object();

    private static class Caches {
        /** cache of subclass security audit results */
        static final ClassValue<Boolean> subclassAudits =
            new ClassValue<>() {
                @Override
                protected Boolean computeValue(Class<?> type) {
                    return auditSubclass(type);
                }
            };

        /**
         * Property to permit setting a filter after objects
         * have been read.
         * See {@link #setObjectInputFilter(ObjectInputFilter)}
         */
        static final boolean SET_FILTER_AFTER_READ =
                Boolean.getBoolean("jdk.serialSetFilterAfterRead");

        /**
         * Property to control {@link GetField#get(String, Object)} conversion of
         * {@link ClassNotFoundException} to {@code null}. If set to {@code true}
         * {@link GetField#get(String, Object)} returns null otherwise
         * throwing {@link ClassNotFoundException}.
         */
        private static final boolean GETFIELD_CNFE_RETURNS_NULL =
                Boolean.getBoolean("jdk.serialGetFieldCnfeReturnsNull");

        /**
         * Property to override the implementation limit on the number
         * of interfaces allowed for Proxies. The property value is clamped to 0..65535.
         * The maximum number of interfaces allowed for a proxy is limited to 65535 by
         * {@link java.lang.reflect.Proxy#newProxyInstance(ClassLoader, Class[], InvocationHandler)}.
         */
        static final int PROXY_INTERFACE_LIMIT =
                Math.clamp(Integer.getInteger("jdk.serialProxyInterfaceLimit", 65535), 0, 65535);
    }

    /*
     * Separate class to defer initialization of logging until needed.
     */
    private static class Logging {
        /*
         * Logger for ObjectInputFilter results.
         * Setup the filter logger if it is set to DEBUG or TRACE.
         * (Assuming it will not change).
         */
        static final System.Logger filterLogger;

        static {
            Logger filterLog = System.getLogger("java.io.serialization");
            filterLogger = (filterLog.isLoggable(Logger.Level.DEBUG)
                    || filterLog.isLoggable(Logger.Level.TRACE)) ? filterLog : null;
        }
    }

    /** filter stream for handling block data conversion */
    private final BlockDataInputStream bin;
    /** validation callback list */
    private final ValidationList vlist;
    /** recursion depth */
    private long depth;
    /** Total number of references to any type of object, class, enum, proxy, etc. */
    private long totalObjectRefs;
    /** whether stream is closed */
    private boolean closed;

    /** wire handle -> obj/exception map */
    private final HandleTable handles;
    /** scratch field for passing handle values up/down call stack */
    private int passHandle = NULL_HANDLE;
    /** flag set when at end of field value block with no TC_ENDBLOCKDATA */
    private boolean defaultDataEnd = false;

    /** if true, invoke readObjectOverride() instead of readObject() */
    private final boolean enableOverride;
    /** if true, invoke resolveObject() */
    private boolean enableResolve;

    /**
     * Context during upcalls to class-defined readObject methods; holds
     * object currently being deserialized and descriptor for current class.
     * Null when not during readObject upcall.
     */
    private SerialCallbackContext curContext;

    /**
     * Filter of class descriptors and classes read from the stream;
     * may be null.
     */
    private ObjectInputFilter serialFilter;

    /**
     * True if the stream-specific filter has been set; initially false.
     */
    private boolean streamFilterSet;

    /**
     * Creates an ObjectInputStream that reads from the specified InputStream.
     * A serialization stream header is read from the stream and verified.
     * This constructor will block until the corresponding ObjectOutputStream
     * has written and flushed the header.
     *
     * <p>The constructor initializes the deserialization filter to the filter returned
     * by invoking the serial filter factory returned from {@link Config#getSerialFilterFactory()}
     * with {@code null} for the current filter
     * and the {@linkplain Config#getSerialFilter() static JVM-wide filter} for the requested filter.
     * If the serial filter or serial filter factory properties are invalid
     * an {@link IllegalStateException} is thrown.
     * When the filter factory {@code apply} method is invoked it may throw a runtime exception
     * preventing the {@code ObjectInputStream} from being constructed.
     *
     * @param   in input stream to read from
     * @throws  StreamCorruptedException if the stream header is incorrect
     * @throws  IOException if an I/O error occurs while reading stream header
     * @throws  IllegalStateException if the initialization of {@link ObjectInputFilter.Config}
     *          fails due to invalid serial filter or serial filter factory properties.
     * @throws  NullPointerException if {@code in} is {@code null}
     * @see     ObjectInputStream#ObjectInputStream()
     * @see     ObjectInputStream#readFields()
     * @see     ObjectOutputStream#ObjectOutputStream(OutputStream)
     */
    @SuppressWarnings("this-escape")
    public ObjectInputStream(InputStream in) throws IOException {
        bin = new BlockDataInputStream(in);
        handles = new HandleTable(10);
        vlist = new ValidationList();
        streamFilterSet = false;
        serialFilter = Config.getSerialFilterFactorySingleton().apply(null, Config.getSerialFilter());
        enableOverride = false;
        readStreamHeader();
        bin.setBlockDataMode(true);
    }

    /**
     * Provide a way for subclasses that are completely reimplementing
     * ObjectInputStream to not have to allocate private data just used by this
     * implementation of ObjectInputStream.
     *
     * <p>The constructor initializes the deserialization filter to the filter returned
     * by invoking the serial filter factory returned from {@link Config#getSerialFilterFactory()}
     * with {@code null} for the current filter
     * and the {@linkplain Config#getSerialFilter() static JVM-wide filter} for the requested filter.
     * If the serial filter or serial filter factory properties are invalid
     * an {@link IllegalStateException} is thrown.
     * When the filter factory {@code apply} method is invoked it may throw a runtime exception
     * preventing the {@code ObjectInputStream} from being constructed.
     *
     * @throws  IOException if an I/O error occurs while creating this stream
     * @throws  IllegalStateException if the initialization of {@link ObjectInputFilter.Config}
     *      fails due to invalid serial filter or serial filter factory properties.
     */
    protected ObjectInputStream() throws IOException {
        bin = null;
        handles = null;
        vlist = null;
        streamFilterSet = false;
        serialFilter = Config.getSerialFilterFactorySingleton().apply(null, Config.getSerialFilter());
        enableOverride = true;
    }

    /**
     * Read an object from the ObjectInputStream.  The class of the object, the
     * signature of the class, and the values of the non-transient and
     * non-static fields of the class and all of its supertypes are read.
     * Default deserializing for a class can be overridden using the writeObject
     * and readObject methods.  Objects referenced by this object are read
     * transitively so that a complete equivalent graph of objects is
     * reconstructed by readObject.
     *
     * <p>The root object is completely restored when all of its fields and the
     * objects it references are completely restored.  At this point the object
     * validation callbacks are executed in order based on their registered
     * priorities. The callbacks are registered by objects (in the readObject
     * special methods) as they are individually restored.
     *
     * <p>The deserialization filter, when not {@code null}, is invoked for
     * each object (regular or class) read to reconstruct the root object.
     * See {@link #setObjectInputFilter(ObjectInputFilter) setObjectInputFilter} for details.
     *
     * <p>Serialization and deserialization of value classes is described in
     * {@linkplain ObjectOutputStream##valueclass-serialization value class serialization}.
     *
     * @implSpec
     * When enabled with {@code --enable-preview}, serialization and deserialization of
     * Core Library value classes migrated from pre-JEP 401 identity classes is
     * implementation specific.
     *
     * <p>Exceptions are thrown for problems with the InputStream and for
     * classes that should not be deserialized.  All exceptions are fatal to
     * the InputStream and leave it in an indeterminate state; it is up to the
     * caller to ignore or recover the stream state.
     *
     * @throws  ClassNotFoundException Class of a serialized object cannot be
     *          found.
     * @throws  InvalidClassException Something is wrong with a class used by
     *          deserialization.
     * @throws  StreamCorruptedException Control information in the
     *          stream is inconsistent.
     * @throws  OptionalDataException Primitive data was found in the
     *          stream instead of objects.
     * @throws  IOException Any of the usual Input/Output related exceptions.
     */
    public final Object readObject()
        throws IOException, ClassNotFoundException {
        return readObject(Object.class);
    }

    /**
     * Reads a String and only a string.
     *
     * @return  the String read
     * @throws  EOFException If end of file is reached.
     * @throws  IOException If other I/O error has occurred.
     */
    private String readString() throws IOException {
        try {
            return (String) readObject(String.class);
        } catch (ClassNotFoundException cnf) {
            throw new IllegalStateException(cnf);
        }
    }

    /**
     * Internal method to read an object from the ObjectInputStream of the expected type.
     * Called only from {@code readObject()} and {@code readString()}.
     * Only {@code Object.class} and {@code String.class} are supported.
     *
     * @param type the type expected; either Object.class or String.class
     * @return an object of the type
     * @throws  IOException Any of the usual Input/Output related exceptions.
     * @throws  ClassNotFoundException Class of a serialized object cannot be
     *          found.
     */
    private final Object readObject(Class<?> type)
        throws IOException, ClassNotFoundException
    {
        if (enableOverride) {
            return readObjectOverride();
        }

        if (! (type == Object.class || type == String.class))
            throw new AssertionError("internal error");

        // if nested read, passHandle contains handle of enclosing object
        int outerHandle = passHandle;
        try {
            Object obj = readObject0(type, false);
            handles.markDependency(outerHandle, passHandle);
            ClassNotFoundException ex = handles.lookupException(passHandle);
            if (ex != null) {
                throw ex;
            }
            if (depth == 0) {
                vlist.doCallbacks();
                freeze();
            }
            return obj;
        } finally {
            passHandle = outerHandle;
            if (closed && depth == 0) {
                clear();
            }
        }
    }

    /**
     * This method is called by trusted subclasses of ObjectInputStream that
     * constructed ObjectInputStream using the protected no-arg constructor.
     * The subclass is expected to provide an override method with the modifier
     * "final".
     *
     * @return  the Object read from the stream.
     * @throws  ClassNotFoundException Class definition of a serialized object
     *          cannot be found.
     * @throws  OptionalDataException Primitive data was found in the stream
     *          instead of objects.
     * @throws  IOException if I/O errors occurred while reading from the
     *          underlying stream
     * @see #ObjectInputStream()
     * @see #readObject()
     * @since 1.2
     */
    protected Object readObjectOverride()
        throws IOException, ClassNotFoundException
    {
        return null;
    }

    /**
     * Reads an "unshared" object from the ObjectInputStream.  This method is
     * identical to readObject, except that it prevents subsequent calls to
     * readObject and readUnshared from returning additional references to the
     * deserialized instance obtained via this call.  Specifically:
     * <ul>
     *   <li>If readUnshared is called to deserialize a back-reference (the
     *       stream representation of an object which has been written
     *       previously to the stream), an ObjectStreamException will be
     *       thrown.
     *
     *   <li>If readUnshared returns successfully, then any subsequent attempts
     *       to deserialize back-references to the stream handle deserialized
     *       by readUnshared will cause an ObjectStreamException to be thrown.
     * </ul>
     * Deserializing an object via readUnshared invalidates the stream handle
     * associated with the returned object.  Note that this in itself does not
     * always guarantee that the reference returned by readUnshared is unique;
     * the deserialized object may define a readResolve method which returns an
     * object visible to other parties, or readUnshared may return a Class
     * object or enum constant obtainable elsewhere in the stream or through
     * external means. If the deserialized object defines a readResolve method
     * and the invocation of that method returns an array, then readUnshared
     * returns a shallow clone of that array; this guarantees that the returned
     * array object is unique and cannot be obtained a second time from an
     * invocation of readObject or readUnshared on the ObjectInputStream,
     * even if the underlying data stream has been manipulated.
     *
     * <p>The deserialization filter, when not {@code null}, is invoked for
     * each object (regular or class) read to reconstruct the root object.
     * See {@link #setObjectInputFilter(ObjectInputFilter) setObjectInputFilter} for details.
     *
     * @return  reference to deserialized object
     * @throws  ClassNotFoundException if class of an object to deserialize
     *          cannot be found
     * @throws  StreamCorruptedException if control information in the stream
     *          is inconsistent
     * @throws  ObjectStreamException if object to deserialize has already
     *          appeared in stream
     * @throws  OptionalDataException if primitive data is next in stream
     * @throws  IOException if an I/O error occurs during deserialization
     * @since   1.4
     */
    public Object readUnshared() throws IOException, ClassNotFoundException {
        // if nested read, passHandle contains handle of enclosing object
        int outerHandle = passHandle;
        try {
            Object obj = readObject0(Object.class, true);
            handles.markDependency(outerHandle, passHandle);
            ClassNotFoundException ex = handles.lookupException(passHandle);
            if (ex != null) {
                throw ex;
            }
            if (depth == 0) {
                vlist.doCallbacks();
                freeze();
            }
            return obj;
        } finally {
            passHandle = outerHandle;
            if (closed && depth == 0) {
                clear();
            }
        }
    }

    /**
     * Read the non-static and non-transient fields of the current class from
     * this stream.  This may only be called from the readObject method of the
     * class being deserialized. It will throw the NotActiveException if it is
     * called otherwise.
     *
     * @throws  ClassNotFoundException if the class of a serialized object
     *          could not be found.
     * @throws  IOException if an I/O error occurs.
     * @throws  NotActiveException if the stream is not currently reading
     *          objects.
     */
    public void defaultReadObject()
        throws IOException, ClassNotFoundException
    {
        SerialCallbackContext ctx = curContext;
        if (ctx == null) {
            throw new NotActiveException("not in call to readObject");
        }
        Object curObj = ctx.getObj();
        ObjectStreamClass curDesc = ctx.getDesc();
        bin.setBlockDataMode(false);

        // Read fields of the current descriptor into a new FieldValues
        FieldValues values = new FieldValues(curDesc, true);
        if (curObj != null) {
            values.defaultCheckFieldValues(curObj);
            values.defaultSetFieldValues(curObj);
        }
        bin.setBlockDataMode(true);
        if (!curDesc.hasWriteObjectData()) {
            /*
             * Fix for 4360508: since stream does not contain terminating
             * TC_ENDBLOCKDATA tag, set flag so that reading code elsewhere
             * knows to simulate end-of-custom-data behavior.
             */
            defaultDataEnd = true;
        }
        ClassNotFoundException ex = handles.lookupException(passHandle);
        if (ex != null) {
            throw ex;
        }
    }

    /**
     * Reads the persistent fields from the stream and makes them available by
     * name.
     *
     * @return  the {@code GetField} object representing the persistent
     *          fields of the object being deserialized
     * @throws  ClassNotFoundException if the class of a serialized object
     *          could not be found.
     * @throws  IOException if an I/O error occurs.
     * @throws  NotActiveException if the stream is not currently reading
     *          objects.
     * @since 1.2
     */
    public ObjectInputStream.GetField readFields()
        throws IOException, ClassNotFoundException
    {
        SerialCallbackContext ctx = curContext;
        if (ctx == null) {
            throw new NotActiveException("not in call to readObject");
        }
        ctx.checkAndSetUsed();
        ObjectStreamClass curDesc = ctx.getDesc();
        bin.setBlockDataMode(false);
        // Read fields of the current descriptor into a new FieldValues
        FieldValues values = new FieldValues(curDesc, false);
        bin.setBlockDataMode(true);
        if (!curDesc.hasWriteObjectData()) {
            /*
             * Fix for 4360508: since stream does not contain terminating
             * TC_ENDBLOCKDATA tag, set flag so that reading code elsewhere
             * knows to simulate end-of-custom-data behavior.
             */
            defaultDataEnd = true;
        }
        return values;
    }

    /**
     * Register an object to be validated before the graph is returned.  While
     * similar to resolveObject these validations are called after the entire
     * graph has been reconstituted.  Typically, a readObject method will
     * register the object with the stream so that when all of the objects are
     * restored a final set of validations can be performed.
     *
     * @param   obj the object to receive the validation callback.
     * @param   prio controls the order of callbacks; zero is a good default.
     *          Use higher numbers to be called back earlier, lower numbers for
     *          later callbacks. Within a priority, callbacks are processed in
     *          no particular order.
     * @throws  NotActiveException The stream is not currently reading objects
     *          so it is invalid to register a callback.
     * @throws  InvalidObjectException The validation object is null.
     */
    public void registerValidation(ObjectInputValidation obj, int prio)
        throws NotActiveException, InvalidObjectException
    {
        if (depth == 0) {
            throw new NotActiveException("stream inactive");
        }
        vlist.register(obj, prio);
    }

    /**
     * Load the local class equivalent of the specified stream class
     * description.  Subclasses may implement this method to allow classes to
     * be fetched from an alternate source.
     *
     * <p>The corresponding method in {@code ObjectOutputStream} is
     * {@code annotateClass}.  This method will be invoked only once for
     * each unique class in the stream.  This method can be implemented by
     * subclasses to use an alternate loading mechanism but must return a
     * {@code Class} object. Once returned, if the class is not an array
     * class, its serialVersionUID is compared to the serialVersionUID of the
     * serialized class, and if there is a mismatch, the deserialization fails
     * and an {@link InvalidClassException} is thrown.
     *
     * <p>The default implementation of this method in
     * {@code ObjectInputStream} returns the result of calling
     * {@snippet lang="java":
     *     Class.forName(desc.getName(), false, loader)
     * }
     * where {@code loader} is the first class loader on the current
     * thread's stack (starting from the currently executing method) that is
     * neither the {@linkplain ClassLoader#getPlatformClassLoader() platform
     * class loader} nor its ancestor; otherwise, {@code loader} is the
     * <em>platform class loader</em>. If this call results in a
     * {@code ClassNotFoundException} and the name of the passed
     * {@code ObjectStreamClass} instance is the Java language keyword
     * for a primitive type or void, then the {@code Class} object
     * representing that primitive type or void will be returned
     * (e.g., an {@code ObjectStreamClass} with the name
     * {@code "int"} will be resolved to {@code Integer.TYPE}).
     * Otherwise, the {@code ClassNotFoundException} will be thrown to
     * the caller of this method.
     *
     * @param   desc an instance of class {@code ObjectStreamClass}
     * @return  a {@code Class} object corresponding to {@code desc}
     * @throws  IOException any of the usual Input/Output exceptions.
     * @throws  ClassNotFoundException if class of a serialized object cannot
     *          be found.
     */
    protected Class<?> resolveClass(ObjectStreamClass desc)
        throws IOException, ClassNotFoundException
    {
        String name = desc.getName();
        try {
            return Class.forName(name, false, latestUserDefinedLoader());
        } catch (ClassNotFoundException ex) {
            Class<?> cl = Class.forPrimitiveName(name);
            if (cl != null) {
                return cl;
            } else {
                throw ex;
            }
        }
    }

    /**
     * Returns a proxy class that implements the interfaces named in a proxy
     * class descriptor; subclasses may implement this method to read custom
     * data from the stream along with the descriptors for dynamic proxy
     * classes, allowing them to use an alternate loading mechanism for the
     * interfaces and the proxy class.
     *
     * <p>This method is called exactly once for each unique proxy class
     * descriptor in the stream.
     *
     * <p>The corresponding method in {@code ObjectOutputStream} is
     * {@code annotateProxyClass}.  For a given subclass of
     * {@code ObjectInputStream} that overrides this method, the
     * {@code annotateProxyClass} method in the corresponding subclass of
     * {@code ObjectOutputStream} must write any data or objects read by
     * this method.
     *
     * <p>The default implementation of this method in
     * {@code ObjectInputStream} returns the result of calling
     * {@code Proxy.getProxyClass} with the list of {@code Class}
     * objects for the interfaces that are named in the {@code interfaces}
     * parameter.  The {@code Class} object for each interface name
     * {@code i} is the value returned by calling
     * {@snippet lang="java":
     *     Class.forName(i, false, loader)
     * }
     * where {@code loader} is the first class loader on the current
     * thread's stack (starting from the currently executing method) that is
     * neither the {@linkplain ClassLoader#getPlatformClassLoader() platform
     * class loader} nor its ancestor; otherwise, {@code loader} is the
     * <em>platform class loader</em>.
     * Unless any of the resolved interfaces are non-public, this same value
     * of {@code loader} is also the class loader passed to
     * {@code Proxy.getProxyClass}; if non-public interfaces are present,
     * their class loader is passed instead (if more than one non-public
     * interface class loader is encountered, an
     * {@code IllegalAccessError} is thrown).
     * If {@code Proxy.getProxyClass} throws an
     * {@code IllegalArgumentException}, {@code resolveProxyClass}
     * will throw a {@code ClassNotFoundException} containing the
     * {@code IllegalArgumentException}.
     *
     * @param interfaces the list of interface names that were
     *                deserialized in the proxy class descriptor
     * @return  a proxy class for the specified interfaces
     * @throws        IOException any exception thrown by the underlying
     *                {@code InputStream}
     * @throws        ClassNotFoundException if the proxy class or any of the
     *                named interfaces could not be found
     * @see ObjectOutputStream#annotateProxyClass(Class)
     * @since 1.3
     */
    protected Class<?> resolveProxyClass(String[] interfaces)
        throws IOException, ClassNotFoundException
    {
        ClassLoader latestLoader = latestUserDefinedLoader();
        ClassLoader nonPublicLoader = null;
        boolean hasNonPublicInterface = false;

        // define proxy in class loader of non-public interface(s), if any
        Class<?>[] classObjs = new Class<?>[interfaces.length];
        for (int i = 0; i < interfaces.length; i++) {
            Class<?> cl = Class.forName(interfaces[i], false, latestLoader);
            if ((cl.getModifiers() & Modifier.PUBLIC) == 0) {
                if (hasNonPublicInterface) {
                    if (nonPublicLoader != cl.getClassLoader()) {
                        throw new IllegalAccessError(
                            "conflicting non-public interface class loaders");
                    }
                } else {
                    nonPublicLoader = cl.getClassLoader();
                    hasNonPublicInterface = true;
                }
            }
            classObjs[i] = cl;
        }
        try {
            @SuppressWarnings("deprecation")
            Class<?> proxyClass = Proxy.getProxyClass(
                hasNonPublicInterface ? nonPublicLoader : latestLoader,
                classObjs);
            return proxyClass;
        } catch (IllegalArgumentException e) {
            throw new ClassNotFoundException(null, e);
        }
    }

    /**
     * This method will allow trusted subclasses of ObjectInputStream to
     * substitute one object for another during deserialization. Replacing
     * objects is disabled until enableResolveObject is called. The
     * enableResolveObject method checks that the stream requesting to resolve
     * object can be trusted. Every reference to serializable objects is passed
     * to resolveObject.  To ensure that the private state of objects is not
     * unintentionally exposed only trusted streams may use resolveObject.
     *
     * <p>This method is called after an object has been read but before it is
     * returned from readObject.  The default resolveObject method just returns
     * the same object.
     *
     * <p>When a subclass is replacing objects it must ensure that the
     * substituted object is compatible with every field where the reference
     * will be stored.  Objects whose type is not a subclass of the type of the
     * field or array element abort the deserialization by raising an exception
     * and the object is not be stored.
     *
     * <p>This method is called only once when each object is first
     * encountered.  All subsequent references to the object will be redirected
     * to the new object.
     *
     * @param   obj object to be substituted
     * @return  the substituted object
     * @throws  IOException Any of the usual Input/Output exceptions.
     */
    protected Object resolveObject(Object obj) throws IOException {
        return obj;
    }

    /**
     * Enables the stream to do replacement of objects read from the stream. When
     * enabled, the {@link #resolveObject} method is called for every object being
     * deserialized.
     *
     * @param   enable true for enabling use of {@code resolveObject} for
     *          every object being deserialized
     * @return  the previous setting before this method was invoked
     */
    protected boolean enableResolveObject(boolean enable) {
        if (enable == enableResolve) {
            return enable;
        }
        enableResolve = enable;
        return !enableResolve;
    }

    /**
     * The readStreamHeader method is provided to allow subclasses to read and
     * verify their own stream headers. It reads and verifies the magic number
     * and version number.
     *
     * @throws  IOException if there are I/O errors while reading from the
     *          underlying {@code InputStream}
     * @throws  StreamCorruptedException if control information in the stream
     *          is inconsistent
     */
    protected void readStreamHeader()
        throws IOException, StreamCorruptedException
    {
        short s0 = bin.readShort();
        short s1 = bin.readShort();
        if (s0 != STREAM_MAGIC || s1 != STREAM_VERSION) {
            throw new StreamCorruptedException(
                String.format("invalid stream header: %04X%04X", s0, s1));
        }
    }

    /**
     * Read a class descriptor from the serialization stream.  This method is
     * called when the ObjectInputStream expects a class descriptor as the next
     * item in the serialization stream.  Subclasses of ObjectInputStream may
     * override this method to read in class descriptors that have been written
     * in non-standard formats (by subclasses of ObjectOutputStream which have
     * overridden the {@code writeClassDescriptor} method).  By default,
     * this method reads class descriptors according to the format defined in
     * the Object Serialization specification.
     *
     * @return  the class descriptor read
     * @throws  IOException If an I/O error has occurred.
     * @throws  ClassNotFoundException If the Class of a serialized object used
     *          in the class descriptor representation cannot be found
     * @see java.io.ObjectOutputStream#writeClassDescriptor(java.io.ObjectStreamClass)
     * @since 1.3
     */
    protected ObjectStreamClass readClassDescriptor()
        throws IOException, ClassNotFoundException
    {
        ObjectStreamClass desc = new ObjectStreamClass();
        desc.readNonProxy(this);
        return desc;
    }

    /**
     * Reads a byte of data. This method will block if no input is available.
     *
     * @return  the byte read, or -1 if the end of the stream is reached.
     * @throws  IOException {@inheritDoc}
     */
    @Override
    public int read() throws IOException {
        return bin.read();
    }

    /**
     * Reads into an array of bytes.  This method will block until some input
     * is available. Consider using java.io.DataInputStream.readFully to read
     * exactly 'length' bytes.
     *
     * @param   buf the buffer into which the data is read
     * @param   off the start offset in the destination array {@code buf}
     * @param   len the maximum number of bytes read
     * @return  the total number of bytes read into the buffer, or
     *          {@code -1} if there is no more data because the end of
     *          the stream has been reached.
     * @throws  NullPointerException if {@code buf} is {@code null}.
     * @throws  IndexOutOfBoundsException if {@code off} is negative,
     *          {@code len} is negative, or {@code len} is greater than
     *          {@code buf.length - off}.
     * @throws  IOException If an I/O error has occurred.
     * @see java.io.DataInputStream#readFully(byte[],int,int)
     */
    @Override
    public int read(byte[] buf, int off, int len) throws IOException {
        if (buf == null) {
            throw new NullPointerException();
        }
        Objects.checkFromIndexSize(off, len, buf.length);
        return bin.read(buf, off, len, false);
    }

    /**
     * Returns the number of bytes that can be read without blocking.
     *
     * @return  the number of available bytes.
     * @throws  IOException if there are I/O errors while reading from the
     *          underlying {@code InputStream}
     */
    @Override
    public int available() throws IOException {
        return bin.available();
    }

    /**
     * {@inheritDoc}
     *
     * @throws  IOException {@inheritDoc}
     */
    @Override
    public void close() throws IOException {
        /*
         * Even if stream already closed, propagate redundant close to
         * underlying stream to stay consistent with previous implementations.
         */
        closed = true;
        if (depth == 0) {
            clear();
        }
        bin.close();
    }

    /**
     * Reads in a boolean.
     *
     * @return  the boolean read.
     * @throws  EOFException If end of file is reached.
     * @throws  IOException If other I/O error has occurred.
     */
    public boolean readBoolean() throws IOException {
        return bin.readBoolean();
    }

    /**
     * Reads an 8-bit byte.
     *
     * @return  the 8-bit byte read.
     * @throws  EOFException If end of file is reached.
     * @throws  IOException If other I/O error has occurred.
     */
    public byte readByte() throws IOException  {
        return bin.readByte();
    }

    /**
     * Reads an unsigned 8-bit byte.
     *
     * @return  the 8-bit byte read.
     * @throws  EOFException If end of file is reached.
     * @throws  IOException If other I/O error has occurred.
     */
    public int readUnsignedByte()  throws IOException {
        return bin.readUnsignedByte();
    }

    /**
     * Reads a 16-bit char.
     *
     * @return  the 16-bit char read.
     * @throws  EOFException If end of file is reached.
     * @throws  IOException If other I/O error has occurred.
     */
    public char readChar()  throws IOException {
        return bin.readChar();
    }

    /**
     * Reads a 16-bit short.
     *
     * @return  the 16-bit short read.
     * @throws  EOFException If end of file is reached.
     * @throws  IOException If other I/O error has occurred.
     */
    public short readShort()  throws IOException {
        return bin.readShort();
    }

    /**
     * Reads an unsigned 16-bit short.
     *
     * @return  the 16-bit short read.
     * @throws  EOFException If end of file is reached.
     * @throws  IOException If other I/O error has occurred.
     */
    public int readUnsignedShort() throws IOException {
        return bin.readUnsignedShort();
    }

    /**
     * Reads a 32-bit int.
     *
     * @return  the 32-bit integer read.
     * @throws  EOFException If end of file is reached.
     * @throws  IOException If other I/O error has occurred.
     */
    public int readInt()  throws IOException {
        return bin.readInt();
    }

    /**
     * Reads a 64-bit long.
     *
     * @return  the read 64-bit long.
     * @throws  EOFException If end of file is reached.
     * @throws  IOException If other I/O error has occurred.
     */
    public long readLong()  throws IOException {
        return bin.readLong();
    }

    /**
     * Reads a 32-bit float.
     *
     * @return  the 32-bit float read.
     * @throws  EOFException If end of file is reached.
     * @throws  IOException If other I/O error has occurred.
     */
    public float readFloat() throws IOException {
        return bin.readFloat();
    }

    /**
     * Reads a 64-bit double.
     *
     * @return  the 64-bit double read.
     * @throws  EOFException If end of file is reached.
     * @throws  IOException If other I/O error has occurred.
     */
    public double readDouble() throws IOException {
        return bin.readDouble();
    }

    /**
     * Reads bytes, blocking until all bytes are read.
     *
     * @param   buf the buffer into which the data is read
     * @throws  NullPointerException If {@code buf} is {@code null}.
     * @throws  EOFException If end of file is reached.
     * @throws  IOException If other I/O error has occurred.
     */
    public void readFully(byte[] buf) throws IOException {
        bin.readFully(buf, 0, buf.length, false);
    }

    /**
     * Reads bytes, blocking until all bytes are read.
     *
     * @param   buf the buffer into which the data is read
     * @param   off the start offset into the data array {@code buf}
     * @param   len the maximum number of bytes to read
     * @throws  NullPointerException If {@code buf} is {@code null}.
     * @throws  IndexOutOfBoundsException If {@code off} is negative,
     *          {@code len} is negative, or {@code len} is greater than
     *          {@code buf.length - off}.
     * @throws  EOFException If end of file is reached.
     * @throws  IOException If other I/O error has occurred.
     */
    public void readFully(byte[] buf, int off, int len) throws IOException {
        Objects.checkFromIndexSize(off, len, buf.length);
        bin.readFully(buf, off, len, false);
    }

    /**
     * Skips bytes.
     *
     * @param   len the number of bytes to be skipped
     * @return  the actual number of bytes skipped.
     * @throws  IOException If an I/O error has occurred.
     */
    @Override
    public int skipBytes(int len) throws IOException {
        return bin.skipBytes(len);
    }

    /**
     * Reads in a line that has been terminated by a \n, \r, \r\n or EOF.
     *
     * @return  a String copy of the line.
     * @throws  IOException if there are I/O errors while reading from the
     *          underlying {@code InputStream}
     * @deprecated This method does not properly convert bytes to characters.
     *          see DataInputStream for the details and alternatives.
     */
    @Deprecated
    public String readLine() throws IOException {
        return bin.readLine();
    }

    /**
     * Reads a String in
     * <a href="DataInput.html#modified-utf-8">modified UTF-8</a>
     * format.
     *
     * @return  the String.
     * @throws  IOException if there are I/O errors while reading from the
     *          underlying {@code InputStream}
     * @throws  UTFDataFormatException if read bytes do not represent a valid
     *          modified UTF-8 encoding of a string
     */
    public String readUTF() throws IOException {
        return bin.readUTF();
    }

    /**
     * Returns the deserialization filter for this stream.
     * The filter is the result of invoking the
     * {@link Config#getSerialFilterFactory() JVM-wide filter factory}
     * either by the {@linkplain #ObjectInputStream() constructor} or the most recent invocation of
     * {@link #setObjectInputFilter setObjectInputFilter}.
     *
     * @return the deserialization filter for the stream; may be null
     * @since 9
     */
    public final ObjectInputFilter getObjectInputFilter() {
        return serialFilter;
    }

    /**
     * Set the deserialization filter for the stream.
     *
     * The deserialization filter is set to the filter returned by invoking the
     * {@linkplain Config#getSerialFilterFactory() JVM-wide filter factory}
     * with the {@linkplain #getObjectInputFilter() current filter} and the {@code filter} parameter.
     * The current filter was set in the
     * {@linkplain #ObjectInputStream() ObjectInputStream constructors} by invoking the
     * {@linkplain Config#getSerialFilterFactory() JVM-wide filter factory} and may be {@code null}.
     * {@linkplain #setObjectInputFilter(ObjectInputFilter)} This method} can be called
     * once and only once before reading any objects from the stream;
     * for example, by calling {@link #readObject} or {@link #readUnshared}.
     *
     * <p>It is not permitted to replace a {@code non-null} filter with a {@code null} filter.
     * If the {@linkplain #getObjectInputFilter() current filter} is {@code non-null},
     * the value returned from the filter factory must be {@code non-null}.
     *
     * <p>The filter's {@link ObjectInputFilter#checkInput checkInput} method is called
     * for each class and reference in the stream.
     * The filter can check any or all of the class, the array length, the number
     * of references, the depth of the graph, and the size of the input stream.
     * The depth is the number of nested {@linkplain #readObject readObject}
     * calls starting with the reading of the root of the graph being deserialized
     * and the current object being deserialized.
     * The number of references is the cumulative number of objects and references
     * to objects already read from the stream including the current object being read.
     * The filter is invoked only when reading objects from the stream and not for
     * primitives.
     * <p>
     * If the filter returns {@link ObjectInputFilter.Status#REJECTED Status.REJECTED},
     * {@code null} or throws a {@link RuntimeException},
     * the active {@code readObject} or {@code readUnshared}
     * throws {@link InvalidClassException}, otherwise deserialization
     * continues uninterrupted.
     *
     * @implSpec
     * The filter, when not {@code null}, is invoked during {@link #readObject readObject}
     * and {@link #readUnshared readUnshared} for each object (regular or class) in the stream.
     * Strings are treated as primitives and do not invoke the filter.
     * The filter is called for:
     * <ul>
     *     <li>each object reference previously deserialized from the stream
     *     (class is {@code null}, arrayLength is -1),
     *     <li>each regular class (class is not {@code null}, arrayLength is -1),
     *     <li>each interface class explicitly referenced in the stream
     *         (it is not called for interfaces implemented by classes in the stream),
     *     <li>each interface of a dynamic proxy and the dynamic proxy class itself
     *     (class is not {@code null}, arrayLength is -1),
     *     <li>each array is filtered using the array type and length of the array
     *     (class is the array type, arrayLength is the requested length),
     *     <li>each object replaced by its class' {@code readResolve} method
     *         is filtered using the replacement object's class, if not {@code null},
     *         and if it is an array, the arrayLength, otherwise -1,
     *     <li>and each object replaced by {@link #resolveObject resolveObject}
     *         is filtered using the replacement object's class, if not {@code null},
     *         and if it is an array, the arrayLength, otherwise -1.
     * </ul>
     *
     * When the {@link ObjectInputFilter#checkInput checkInput} method is invoked
     * it is given access to the current class, the array length,
     * the current number of references already read from the stream,
     * the depth of nested calls to {@link #readObject readObject} or
     * {@link #readUnshared readUnshared},
     * and the implementation dependent number of bytes consumed from the input stream.
     * <p>
     * Each call to {@link #readObject readObject} or
     * {@link #readUnshared readUnshared} increases the depth by 1
     * before reading an object and decreases by 1 before returning
     * normally or exceptionally.
     * The depth starts at {@code 1} and increases for each nested object and
     * decrements when each nested call returns.
     * The count of references in the stream starts at {@code 1} and
     * is increased before reading an object.
     *
     * @param filter the filter, may be null
     * @throws IllegalStateException if an object has been read,
     *       if the filter factory returns {@code null} when the
     *       {@linkplain #getObjectInputFilter() current filter} is non-null, or
     *       if the filter has already been set.
     * @since 9
     */
    public final void setObjectInputFilter(ObjectInputFilter filter) {
        if (totalObjectRefs > 0 && !Caches.SET_FILTER_AFTER_READ) {
            throw new IllegalStateException(
                    "filter can not be set after an object has been read");
        }
        if (streamFilterSet) {
            throw new IllegalStateException("filter can not be set more than once");
        }
        streamFilterSet = true;
        // Delegate to serialFilterFactory to compute stream filter
        ObjectInputFilter next = Config.getSerialFilterFactory()
                .apply(serialFilter, filter);
        if (serialFilter != null && next == null) {
            throw new IllegalStateException("filter can not be replaced with null filter");
        }
        serialFilter = next;
    }

    /**
     * Invokes the deserialization filter if non-null.
     *
     * If the filter rejects or an exception is thrown, throws InvalidClassException.
     *
     * Logs and/or commits a {@code DeserializationEvent}, if configured.
     *
     * @param clazz the class; may be null
     * @param arrayLength the array length requested; use {@code -1} if not creating an array
     * @throws InvalidClassException if it rejected by the filter or
     *        a {@link RuntimeException} is thrown
     */
    private void filterCheck(Class<?> clazz, int arrayLength)
            throws InvalidClassException {
        // Info about the stream is not available if overridden by subclass, return 0
        long bytesRead = (bin == null) ? 0 : bin.getBytesRead();
        RuntimeException ex = null;
        ObjectInputFilter.Status status = null;

        if (serialFilter != null) {
            try {
                status = serialFilter.checkInput(new FilterValues(clazz, arrayLength,
                        totalObjectRefs, depth, bytesRead));
            } catch (RuntimeException e) {
                // Preventive interception of an exception to log
                status = ObjectInputFilter.Status.REJECTED;
                ex = e;
            }
            if (Logging.filterLogger != null) {
                // Debug logging of filter checks that fail; Tracing for those that succeed
                Logging.filterLogger.log(status == null || status == ObjectInputFilter.Status.REJECTED
                                ? Logger.Level.DEBUG
                                : Logger.Level.TRACE,
                        "ObjectInputFilter {0}: {1}, array length: {2}, nRefs: {3}, depth: {4}, bytes: {5}, ex: {6}",
                        status, clazz, arrayLength, totalObjectRefs, depth, bytesRead,
                        Objects.toString(ex, "n/a"));
            }
        }
        DeserializationEvent event = new DeserializationEvent();
        if (event.shouldCommit()) {
            event.filterConfigured = serialFilter != null;
            event.filterStatus = status != null ? status.name() : null;
            event.type = clazz;
            event.arrayLength = arrayLength;
            event.objectReferences = totalObjectRefs;
            event.depth = depth;
            event.bytesRead = bytesRead;
            event.exceptionType = ex != null ? ex.getClass() : null;
            event.exceptionMessage = ex != null ? ex.getMessage() : null;
            event.commit();
        }
        if (serialFilter != null && (status == null || status == ObjectInputFilter.Status.REJECTED)) {
            throw new InvalidClassException("filter status: " + status, ex);
        }
    }

    /**
     * Checks the given array type and length to ensure that creation of such
     * an array is permitted by this ObjectInputStream. The arrayType argument
     * must represent an actual array type.
     *
     * This private method is called via SharedSecrets.
     *
     * @param arrayType the array type
     * @param arrayLength the array length
     * @throws NullPointerException if arrayType is null
     * @throws IllegalArgumentException if arrayType isn't actually an array type
     * @throws StreamCorruptedException if arrayLength is negative
     * @throws InvalidClassException if the filter rejects creation
     */
    private void checkArray(Class<?> arrayType, int arrayLength) throws ObjectStreamException {
        if (! arrayType.isArray()) {
            throw new IllegalArgumentException("not an array type");
        }

        if (arrayLength < 0) {
            throw new StreamCorruptedException("Array length is negative");
        }

        filterCheck(arrayType, arrayLength);
    }

    /**
     * Provide access to the persistent fields read from the input stream.
     */
    public abstract static class GetField {
        /**
         * Constructor for subclasses to call.
         */
        public GetField() {}

        /**
         * Get the ObjectStreamClass that describes the fields in the stream.
         *
         * @return  the descriptor class that describes the serializable fields
         */
        public abstract ObjectStreamClass getObjectStreamClass();

        /**
         * Return true if the named field is defaulted and has no value in this
         * stream.
         *
         * @param  name the name of the field
         * @return true, if and only if the named field is defaulted
         * @throws IOException if there are I/O errors while reading from
         *         the underlying {@code InputStream}
         * @throws IllegalArgumentException if {@code name} does not
         *         correspond to a serializable field
         */
        public abstract boolean defaulted(String name) throws IOException;

        /**
         * Get the value of the named boolean field from the persistent field.
         *
         * @param  name the name of the field
         * @param  val the default value to use if {@code name} does not
         *         have a value
         * @return the value of the named {@code boolean} field
         * @throws IOException if there are I/O errors while reading from the
         *         underlying {@code InputStream}
         * @throws IllegalArgumentException if type of {@code name} is
         *         not serializable or if the field type is incorrect
         */
        public abstract boolean get(String name, boolean val)
            throws IOException;

        /**
         * Get the value of the named byte field from the persistent field.
         *
         * @param  name the name of the field
         * @param  val the default value to use if {@code name} does not
         *         have a value
         * @return the value of the named {@code byte} field
         * @throws IOException if there are I/O errors while reading from the
         *         underlying {@code InputStream}
         * @throws IllegalArgumentException if type of {@code name} is
         *         not serializable or if the field type is incorrect
         */
        public abstract byte get(String name, byte val) throws IOException;

        /**
         * Get the value of the named char field from the persistent field.
         *
         * @param  name the name of the field
         * @param  val the default value to use if {@code name} does not
         *         have a value
         * @return the value of the named {@code char} field
         * @throws IOException if there are I/O errors while reading from the
         *         underlying {@code InputStream}
         * @throws IllegalArgumentException if type of {@code name} is
         *         not serializable or if the field type is incorrect
         */
        public abstract char get(String name, char val) throws IOException;

        /**
         * Get the value of the named short field from the persistent field.
         *
         * @param  name the name of the field
         * @param  val the default value to use if {@code name} does not
         *         have a value
         * @return the value of the named {@code short} field
         * @throws IOException if there are I/O errors while reading from the
         *         underlying {@code InputStream}
         * @throws IllegalArgumentException if type of {@code name} is
         *         not serializable or if the field type is incorrect
         */
        public abstract short get(String name, short val) throws IOException;

        /**
         * Get the value of the named int field from the persistent field.
         *
         * @param  name the name of the field
         * @param  val the default value to use if {@code name} does not
         *         have a value
         * @return the value of the named {@code int} field
         * @throws IOException if there are I/O errors while reading from the
         *         underlying {@code InputStream}
         * @throws IllegalArgumentException if type of {@code name} is
         *         not serializable or if the field type is incorrect
         */
        public abstract int get(String name, int val) throws IOException;

        /**
         * Get the value of the named long field from the persistent field.
         *
         * @param  name the name of the field
         * @param  val the default value to use if {@code name} does not
         *         have a value
         * @return the value of the named {@code long} field
         * @throws IOException if there are I/O errors while reading from the
         *         underlying {@code InputStream}
         * @throws IllegalArgumentException if type of {@code name} is
         *         not serializable or if the field type is incorrect
         */
        public abstract long get(String name, long val) throws IOException;

        /**
         * Get the value of the named float field from the persistent field.
         *
         * @param  name the name of the field
         * @param  val the default value to use if {@code name} does not
         *         have a value
         * @return the value of the named {@code float} field
         * @throws IOException if there are I/O errors while reading from the
         *         underlying {@code InputStream}
         * @throws IllegalArgumentException if type of {@code name} is
         *         not serializable or if the field type is incorrect
         */
        public abstract float get(String name, float val) throws IOException;

        /**
         * Get the value of the named double field from the persistent field.
         *
         * @param  name the name of the field
         * @param  val the default value to use if {@code name} does not
         *         have a value
         * @return the value of the named {@code double} field
         * @throws IOException if there are I/O errors while reading from the
         *         underlying {@code InputStream}
         * @throws IllegalArgumentException if type of {@code name} is
         *         not serializable or if the field type is incorrect
         */
        public abstract double get(String name, double val) throws IOException;

        /**
         * Get the value of the named Object field from the persistent field.
         *
         * @param  name the name of the field
         * @param  val the default value to use if {@code name} does not
         *         have a value
         * @return the value of the named {@code Object} field
         * @throws ClassNotFoundException Class of a serialized object cannot be found.
         * @throws IOException if there are I/O errors while reading from the
         *         underlying {@code InputStream}
         * @throws IllegalArgumentException if type of {@code name} is
         *         not serializable or if the field type is incorrect
         */
        public abstract Object get(String name, Object val) throws IOException, ClassNotFoundException;
    }

    /**
     * Performs reflective checks on given subclass to verify that it doesn't
     * override security-sensitive non-final methods.  Returns TRUE if subclass
     * is "safe", FALSE otherwise.
     */
    private static Boolean auditSubclass(Class<?> subcl) {
        for (Class<?> cl = subcl;
             cl != ObjectInputStream.class;
             cl = cl.getSuperclass())
        {
            try {
                cl.getDeclaredMethod(
                    "readUnshared", (Class[]) null);
                return Boolean.FALSE;
            } catch (NoSuchMethodException ex) {
            }
            try {
                cl.getDeclaredMethod("readFields", (Class[]) null);
                return Boolean.FALSE;
            } catch (NoSuchMethodException ex) {
            }
        }
        return Boolean.TRUE;
    }

    /**
     * Clears internal data structures.
     */
    private void clear() {
        handles.clear();
        vlist.clear();
    }

    /**
     * Underlying readObject implementation.
     * @param type a type expected to be deserialized; non-null
     * @param unshared true if the object can not be a reference to a shared object, otherwise false
     */
    private Object readObject0(Class<?> type, boolean unshared) throws IOException {
        boolean oldMode = bin.getBlockDataMode();
        if (oldMode) {
            int remain = bin.currentBlockRemaining();
            if (remain > 0) {
                throw new OptionalDataException(remain);
            } else if (defaultDataEnd) {
                /*
                 * Fix for 4360508: stream is currently at the end of a field
                 * value block written via default serialization; since there
                 * is no terminating TC_ENDBLOCKDATA tag, simulate
                 * end-of-custom-data behavior explicitly.
                 */
                throw new OptionalDataException(true);
            }
            bin.setBlockDataMode(false);
        }

        byte tc;
        while ((tc = bin.peekByte()) == TC_RESET) {
            bin.readByte();
            handleReset();
        }

        depth++;
        totalObjectRefs++;
        try {
            switch (tc) {
                case TC_NULL:
                    return readNull();

                case TC_REFERENCE:
                    // check the type of the existing object
                    return type.cast(readHandle(unshared));

                case TC_CLASS:
                    if (type == String.class) {
                        throw new ClassCastException("Cannot cast a class to java.lang.String");
                    }
                    return readClass(unshared);

                case TC_CLASSDESC:
                case TC_PROXYCLASSDESC:
                    if (type == String.class) {
                        throw new ClassCastException("Cannot cast a class to java.lang.String");
                    }
                    return readClassDesc(unshared);

                case TC_STRING:
                case TC_LONGSTRING:
                    return checkResolve(readString(unshared));

                case TC_ARRAY:
                    if (type == String.class) {
                        throw new ClassCastException("Cannot cast an array to java.lang.String");
                    }
                    return checkResolve(readArray(unshared));

                case TC_ENUM:
                    if (type == String.class) {
                        throw new ClassCastException("Cannot cast an enum to java.lang.String");
                    }
                    return checkResolve(readEnum(unshared));

                case TC_OBJECT:
                    if (type == String.class) {
                        throw new ClassCastException("Cannot cast an object to java.lang.String");
                    }
                    return checkResolve(readOrdinaryObject(unshared));

                case TC_EXCEPTION:
                    if (type == String.class) {
                        throw new ClassCastException("Cannot cast an exception to java.lang.String");
                    }
                    IOException ex = readFatalException();
                    throw new WriteAbortedException("writing aborted", ex);

                case TC_BLOCKDATA:
                case TC_BLOCKDATALONG:
                    if (oldMode) {
                        bin.setBlockDataMode(true);
                        bin.peek();             // force header read
                        throw new OptionalDataException(
                            bin.currentBlockRemaining());
                    } else {
                        throw new StreamCorruptedException(
                            "unexpected block data");
                    }

                case TC_ENDBLOCKDATA:
                    if (oldMode) {
                        throw new OptionalDataException(true);
                    } else {
                        throw new StreamCorruptedException(
                            "unexpected end of block data");
                    }

                default:
                    throw new StreamCorruptedException(
                        String.format("invalid type code: %02X", tc));
            }
        } finally {
            depth--;
            bin.setBlockDataMode(oldMode);
        }
    }

    /**
     * If resolveObject has been enabled and given object does not have an
     * exception associated with it, calls resolveObject to determine
     * replacement for object, and updates handle table accordingly.  Returns
     * replacement object, or echoes provided object if no replacement
     * occurred.  Expects that passHandle is set to given object's handle prior
     * to calling this method.
     */
    private Object checkResolve(Object obj) throws IOException {
        if (!enableResolve || handles.lookupException(passHandle) != null) {
            return obj;
        }
        Object rep = resolveObject(obj);
        if (rep != obj) {
            // The type of the original object has been filtered but resolveObject
            // may have replaced it;  filter the replacement's type
            if (rep != null) {
                if (rep.getClass().isArray()) {
                    filterCheck(rep.getClass(), Array.getLength(rep));
                } else {
                    filterCheck(rep.getClass(), -1);
                }
            }
            handles.setObject(passHandle, rep);
        }
        return rep;
    }

    /**
     * Reads string without allowing it to be replaced in stream.  Called from
     * within ObjectStreamClass.read().
     */
    String readTypeString() throws IOException {
        int oldHandle = passHandle;
        try {
            byte tc = bin.peekByte();
            return switch (tc) {
                case TC_NULL                  -> (String) readNull();
                case TC_REFERENCE             -> (String) readHandle(false);
                case TC_STRING, TC_LONGSTRING -> readString(false);
                default                       -> throw new StreamCorruptedException(
                        String.format("invalid type code: %02X", tc));
            };
        } finally {
            passHandle = oldHandle;
        }
    }

    /**
     * Reads in null code, sets passHandle to NULL_HANDLE and returns null.
     */
    private Object readNull() throws IOException {
        if (bin.readByte() != TC_NULL) {
            throw new InternalError();
        }
        passHandle = NULL_HANDLE;
        return null;
    }

    /**
     * Reads in object handle, sets passHandle to the read handle, and returns
     * object associated with the handle.
     */
    private Object readHandle(boolean unshared) throws IOException {
        if (bin.readByte() != TC_REFERENCE) {
            throw new InternalError();
        }
        passHandle = bin.readInt() - baseWireHandle;
        if (passHandle < 0 || passHandle >= handles.size()) {
            throw new StreamCorruptedException(
                String.format("invalid handle value: %08X", passHandle +
                baseWireHandle));
        }
        if (unshared) {
            // REMIND: what type of exception to throw here?
            throw new InvalidObjectException(
                "cannot read back reference as unshared");
        }

        Object obj = handles.lookupObject(passHandle);
        if (obj == unsharedMarker) {
            // REMIND: what type of exception to throw here?
            throw new InvalidObjectException(
                "cannot read back reference to unshared object");
        }
        filterCheck(null, -1);       // just a check for number of references, depth, no class
        return obj;
    }

    /**
     * Reads in and returns class object.  Sets passHandle to class object's
     * assigned handle.  Returns null if class is unresolvable (in which case a
     * ClassNotFoundException will be associated with the class' handle in the
     * handle table).
     */
    private Class<?> readClass(boolean unshared) throws IOException {
        if (bin.readByte() != TC_CLASS) {
            throw new InternalError();
        }
        ObjectStreamClass desc = readClassDesc(false);
        Class<?> cl = desc.forClass();
        passHandle = handles.assign(unshared ? unsharedMarker : cl);

        ClassNotFoundException resolveEx = desc.getResolveException();
        if (resolveEx != null) {
            handles.markException(passHandle, resolveEx);
        }

        handles.finish(passHandle);
        return cl;
    }

    /**
     * Reads in and returns (possibly null) class descriptor.  Sets passHandle
     * to class descriptor's assigned handle.  If class descriptor cannot be
     * resolved to a class in the local VM, a ClassNotFoundException is
     * associated with the class descriptor's handle.
     */
    private ObjectStreamClass readClassDesc(boolean unshared)
        throws IOException
    {
        byte tc = bin.peekByte();

        return switch (tc) {
            case TC_NULL            -> (ObjectStreamClass) readNull();
            case TC_PROXYCLASSDESC  -> readProxyDesc(unshared);
            case TC_CLASSDESC       -> readNonProxyDesc(unshared);
            case TC_REFERENCE       -> {
                var d = (ObjectStreamClass) readHandle(unshared);
                // Should only reference initialized class descriptors
                d.checkInitialized();
                yield d;
            }
            default                 -> throw new StreamCorruptedException(
                    String.format("invalid type code: %02X", tc));
        };
    }

    /**
     * Reads in and returns class descriptor for a dynamic proxy class.  Sets
     * passHandle to proxy class descriptor's assigned handle.  If proxy class
     * descriptor cannot be resolved to a class in the local VM, a
     * ClassNotFoundException is associated with the descriptor's handle.
     */
    private ObjectStreamClass readProxyDesc(boolean unshared)
        throws IOException
    {
        if (bin.readByte() != TC_PROXYCLASSDESC) {
            throw new InternalError();
        }

        ObjectStreamClass desc = new ObjectStreamClass();
        int descHandle = handles.assign(unshared ? unsharedMarker : desc);
        passHandle = NULL_HANDLE;

        int numIfaces = bin.readInt();
        if (numIfaces > 65535) {
            // Report specification limit exceeded
            throw new InvalidObjectException("interface limit exceeded: " +
                    numIfaces +
                    ", limit: " + Caches.PROXY_INTERFACE_LIMIT);
        }
        String[] ifaces = new String[numIfaces];
        for (int i = 0; i < numIfaces; i++) {
            ifaces[i] = bin.readUTF();
        }

        // Recheck against implementation limit and throw with interface names
        if (numIfaces > Caches.PROXY_INTERFACE_LIMIT) {
            throw new InvalidObjectException("interface limit exceeded: " +
                    numIfaces +
                    ", limit: " + Caches.PROXY_INTERFACE_LIMIT +
                    "; " + Arrays.toString(ifaces));
        }
        Class<?> cl = null;
        ClassNotFoundException resolveEx = null;
        bin.setBlockDataMode(true);
        try {
            if ((cl = resolveProxyClass(ifaces)) == null) {
                resolveEx = new ClassNotFoundException("null class");
            } else if (!Proxy.isProxyClass(cl)) {
                throw new InvalidClassException("Not a proxy");
            } else {
                // Filter the interfaces
                for (Class<?> clazz : cl.getInterfaces()) {
                    filterCheck(clazz, -1);
                }
            }
        } catch (ClassNotFoundException ex) {
            resolveEx = ex;
        } catch (IllegalAccessError aie) {
            throw new InvalidClassException(aie.getMessage(), aie);
        } catch (OutOfMemoryError oome) {
            throw genInvalidObjectException(oome, ifaces);
        }

        // Call filterCheck on the class before reading anything else
        filterCheck(cl, -1);

        skipCustomData();

        try {
            totalObjectRefs++;
            depth++;
            desc.initProxy(cl, resolveEx, readClassDesc(false));
        } catch (OutOfMemoryError oome) {
            throw genInvalidObjectException(oome, ifaces);
        } finally {
            depth--;
        }

        handles.finish(descHandle);
        passHandle = descHandle;
        return desc;
    }

    // Generate an InvalidObjectException for an OutOfMemoryError
    // Use String.concat() to avoid string formatting invoke dynamic
    private static InvalidObjectException genInvalidObjectException(OutOfMemoryError oome,
                                                                    String[] ifaces) {
        return new InvalidObjectException("Proxy interface limit exceeded: "
                .concat(Arrays.toString(ifaces)), oome);
    }

    /**
     * Reads in and returns class descriptor for a class that is not a dynamic
     * proxy class.  Sets passHandle to class descriptor's assigned handle.  If
     * class descriptor cannot be resolved to a class in the local VM, a
     * ClassNotFoundException is associated with the descriptor's handle.
     */
    private ObjectStreamClass readNonProxyDesc(boolean unshared)
        throws IOException
    {
        if (bin.readByte() != TC_CLASSDESC) {
            throw new InternalError();
        }

        ObjectStreamClass desc = new ObjectStreamClass();
        int descHandle = handles.assign(unshared ? unsharedMarker : desc);
        passHandle = NULL_HANDLE;

        ObjectStreamClass readDesc;
        try {
            readDesc = readClassDescriptor();
        } catch (ClassNotFoundException ex) {
            throw new InvalidClassException("failed to read class descriptor",
                                            ex);
        }

        Class<?> cl = null;
        ClassNotFoundException resolveEx = null;
        bin.setBlockDataMode(true);
        try {
            if ((cl = resolveClass(readDesc)) == null) {
                resolveEx = new ClassNotFoundException("null class");
            }
        } catch (ClassNotFoundException ex) {
            resolveEx = ex;
        }

        // Call filterCheck on the class before reading anything else
        filterCheck(cl, -1);

        skipCustomData();

        try {
            totalObjectRefs++;
            depth++;
            desc.initNonProxy(readDesc, cl, resolveEx, readClassDesc(false));

            if (cl != null) {
                // Check that serial filtering has been done on the local class descriptor's superclass,
                // in case it does not appear in the stream.

                // Find the next super descriptor that has a local class descriptor.
                // Descriptors for which there is no local class are ignored.
                ObjectStreamClass superLocal = null;
                for (ObjectStreamClass sDesc = desc.getSuperDesc(); sDesc != null; sDesc = sDesc.getSuperDesc()) {
                    if ((superLocal = sDesc.getLocalDesc()) != null) {
                        break;
                    }
                }

                // Scan local descriptor superclasses for a match with the local descriptor of the super found above.
                // For each super descriptor before the match, invoke the serial filter on the class.
                // The filter is invoked for each class that has not already been filtered
                // but would be filtered if the instance had been serialized by this Java runtime.
                for (ObjectStreamClass lDesc = desc.getLocalDesc().getSuperDesc();
                     lDesc != null && lDesc != superLocal;
                     lDesc = lDesc.getSuperDesc()) {
                    filterCheck(lDesc.forClass(), -1);
                }
            }
        } finally {
            depth--;
        }

        handles.finish(descHandle);
        passHandle = descHandle;

        return desc;
    }

    /**
     * Reads in and returns new string.  Sets passHandle to new string's
     * assigned handle.
     */
    private String readString(boolean unshared) throws IOException {
        byte tc = bin.readByte();
        String str = switch (tc) {
            case TC_STRING      -> bin.readUTF();
            case TC_LONGSTRING  -> bin.readLongUTF();
            default             -> throw new StreamCorruptedException(
                    String.format("invalid type code: %02X", tc));
        };
        passHandle = handles.assign(unshared ? unsharedMarker : str);
        handles.finish(passHandle);
        return str;
    }

    /**
     * Reads in and returns array object, or null if array class is
     * unresolvable.  Sets passHandle to array's assigned handle.
     */
    private Object readArray(boolean unshared) throws IOException {
        if (bin.readByte() != TC_ARRAY) {
            throw new InternalError();
        }

        ObjectStreamClass desc = readClassDesc(false);
        int len = bin.readInt();
        if (len < 0) {
            throw new StreamCorruptedException("Array length is negative");
        }
        filterCheck(desc.forClass(), len);

        Object array = null;
        Class<?> cl, ccl = null;
        if ((cl = desc.forClass()) != null) {
            ccl = cl.getComponentType();
            array = Array.newInstance(ccl, len);
        }

        int arrayHandle = handles.assign(unshared ? unsharedMarker : array);
        ClassNotFoundException resolveEx = desc.getResolveException();
        if (resolveEx != null) {
            handles.markException(arrayHandle, resolveEx);
        }

        if (ccl == null) {
            for (int i = 0; i < len; i++) {
                readObject0(Object.class, false);
            }
        } else if (ccl.isPrimitive()) {
            if (ccl == Integer.TYPE) {
                bin.readInts((int[]) array, 0, len);
            } else if (ccl == Byte.TYPE) {
                bin.readFully((byte[]) array, 0, len, true);
            } else if (ccl == Long.TYPE) {
                bin.readLongs((long[]) array, 0, len);
            } else if (ccl == Float.TYPE) {
                bin.readFloats((float[]) array, 0, len);
            } else if (ccl == Double.TYPE) {
                bin.readDoubles((double[]) array, 0, len);
            } else if (ccl == Short.TYPE) {
                bin.readShorts((short[]) array, 0, len);
            } else if (ccl == Character.TYPE) {
                bin.readChars((char[]) array, 0, len);
            } else if (ccl == Boolean.TYPE) {
                bin.readBooleans((boolean[]) array, 0, len);
            } else {
                throw new InternalError();
            }
        } else {
            Object[] oa = (Object[]) array;
            for (int i = 0; i < len; i++) {
                oa[i] = readObject0(Object.class, false);
                handles.markDependency(arrayHandle, passHandle);
            }
        }

        handles.finish(arrayHandle);
        passHandle = arrayHandle;
        return array;
    }

    /**
     * Reads in and returns enum constant, or null if enum type is
     * unresolvable.  Sets passHandle to enum constant's assigned handle.
     */
    private Enum<?> readEnum(boolean unshared) throws IOException {
        if (bin.readByte() != TC_ENUM) {
            throw new InternalError();
        }

        ObjectStreamClass desc = readClassDesc(false);
        if (!desc.isEnum()) {
            throw new InvalidClassException("non-enum class: " + desc);
        }

        int enumHandle = handles.assign(unshared ? unsharedMarker : null);
        ClassNotFoundException resolveEx = desc.getResolveException();
        if (resolveEx != null) {
            handles.markException(enumHandle, resolveEx);
        }

        String name = readString(false);
        Enum<?> result = null;
        Class<?> cl = desc.forClass();
        if (cl != null) {
            try {
                @SuppressWarnings("unchecked")
                Enum<?> en = Enum.valueOf((Class)cl, name);
                result = en;
            } catch (IllegalArgumentException ex) {
                throw new InvalidObjectException("enum constant " +
                                                 name + " does not exist in " + cl, ex);
            }
            if (!unshared) {
                handles.setObject(enumHandle, result);
            }
        }

        handles.finish(enumHandle);
        passHandle = enumHandle;
        return result;
    }

    /**
     * Reads and returns "ordinary" (i.e., not a String, Class,
     * ObjectStreamClass, array, or enum constant) object, or null if object's
     * class is unresolvable (in which case a ClassNotFoundException will be
     * associated with object's handle).  Sets passHandle to object's assigned
     * handle.
     */
    private Object readOrdinaryObject(boolean unshared)
        throws IOException
    {
        if (bin.readByte() != TC_OBJECT) {
            throw new InternalError();
        }

        ObjectStreamClass desc = readClassDesc(false);
        desc.checkDeserialize();

        Class<?> cl = desc.forClass();
        if (cl == String.class || cl == Class.class
                || cl == ObjectStreamClass.class) {
            throw new InvalidClassException("invalid class descriptor");
        }

        // Assign the handle and initially set to null or the unsharedMarker
        passHandle = handles.assign(unshared ? unsharedMarker : null);
        ClassNotFoundException resolveEx = desc.getResolveException();
        if (resolveEx != null) {
            handles.markException(passHandle, resolveEx);
        }

        try {
            // Dispatch on the factory mode to read an object from the stream.
            Object obj = switch (desc.factoryMode()) {
                case READ_OBJECT_DEFAULT -> readSerialDefaultObject(desc, unshared);
                case READ_OBJECT_CUSTOM -> readSerialCustomData(desc, unshared);
                case READ_RECORD -> readRecord(desc, unshared);
                case READ_EXTERNALIZABLE -> readExternalObject(desc, unshared);
                case READ_OBJECT_VALUE -> readObjectValue(desc, unshared);
                case READ_NO_LOCAL_CLASS -> readAbsentLocalClass(desc, unshared);
                case null -> throw new AssertionError("Unknown factoryMode for: " + desc.getName(),
                        resolveEx);
            };

            handles.finish(passHandle);

            if (obj != null &&
                handles.lookupException(passHandle) == null &&
                desc.hasReadResolveMethod())
            {
                Object rep = desc.invokeReadResolve(obj);
                if (unshared && rep.getClass().isArray()) {
                    rep = cloneArray(rep);
                }
                if (rep != obj) {
                    // Filter the replacement object
                    if (rep != null) {
                        if (rep.getClass().isArray()) {
                            filterCheck(rep.getClass(), Array.getLength(rep));
                        } else {
                            filterCheck(rep.getClass(), -1);
                        }
                    }
                    handles.setObject(passHandle, obj = rep);
                }
            }

            return obj;
        } catch (UncheckedIOException uioe) {
            // Consistent re-throw for nested UncheckedIOExceptions
            throw uioe.getCause();
        }
    }

    /**
     * {@return a value class instance by invoking its constructor with field values read from the stream.
     * The fields of the class in the stream are matched to the local fields and applied to
     * the constructor.
     * If the stream contains superclasses with serializable fields,
     * an InvalidClassException is thrown with an incompatible class change message.
     *
     * @param desc the class descriptor read from the stream, the local class is a value class
     * @param unshared if the object is not to be shared
     * @throws InvalidClassException if the stream contains a superclass with serializable fields.
     * @throws IOException if there are I/O errors while reading from the
     *         underlying {@code InputStream}
     */
    private Object readObjectValue(ObjectStreamClass desc, boolean unshared) throws IOException {
        final ObjectStreamClass localDesc = desc.getLocalDesc();
        TRACE("readObjectValue: %s, local class: %s", desc.getName(), localDesc.getName());
        // Check for un-expected fields in superclasses
        List<ClassDataSlot> slots = desc.getClassDataLayout();
        for (int i = 0; i < slots.size()-1; i++) {
            ClassDataSlot slot = slots.get(i);
            if (slot.hasData && slot.desc.getFields(false).length > 0) {
                throw new InvalidClassException("incompatible class change to value class: " +
                        "stream class has non-empty super type: " + desc.getName());
            }
        }
        // Read values for the value class fields
        FieldValues fieldValues = new FieldValues(desc, true);

        // Get value object constructor adapted to take primitive value buffer and object array.
        MethodHandle consMH = ConstructorSupport.deserializationValueCons(desc);
        try {
            Object obj = (Object) consMH.invokeExact(fieldValues.primValues, fieldValues.objValues);
            if (!unshared)
                handles.setObject(passHandle, obj);
            return obj;
        } catch (Exception e) {
            throw new InvalidObjectException(e.getMessage(), e);
        } catch (Error e) {
            throw e;
        } catch (Throwable t) {
            throw new InvalidObjectException("ReflectiveOperationException " +
                    "during deserialization", t);
        }
    }

    /**
     * Creates a new object and invokes its readExternal method to read its contents.
     *
     * If the class is instantiable, read externalizable data by invoking readExternal()
     * method of obj; otherwise, attempts to skip over externalizable data.
     * Expects that passHandle is set to obj's handle before this method is
     * called.  The new object is entered in the handle table immediately,
     * allowing it to leak before it is completely read.
     */
    private Object readExternalObject(ObjectStreamClass desc, boolean unshared)
        throws IOException
    {
        TRACE("readExternalObject: %s", desc.getName());

        // For Externalizable objects,
        // create the instance, publish the ref, and read the data
        Externalizable obj = null;
        try {
            if (desc.isInstantiable()) {
                obj = (Externalizable) desc.newInstance();
            }
        } catch (Exception ex) {
            throw new InvalidClassException(desc.getName(),
                    "unable to create instance", ex);
        }

        if (!unshared)
            handles.setObject(passHandle, obj);

        SerialCallbackContext oldContext = curContext;
        if (oldContext != null)
            oldContext.check();
        curContext = null;
        try {
            boolean blocked = desc.hasBlockExternalData();
            if (blocked) {
                bin.setBlockDataMode(true);
            }
            if (obj != null) {
                try {
                    obj.readExternal(this);
                } catch (ClassNotFoundException ex) {
                    /*
                     * In most cases, the handle table has already propagated
                     * a CNFException to passHandle at this point; this mark
                     * call is included to address cases where the readExternal
                     * method has cons'ed and thrown a new CNFException of its
                     * own.
                     */
                     handles.markException(passHandle, ex);
                }
            }
            if (blocked) {
                skipCustomData();
            }
        } finally {
            if (oldContext != null)
                oldContext.check();
            curContext = oldContext;
        }
        /*
         * At this point, if the externalizable data was not written in
         * block-data form and either the externalizable class doesn't exist
         * locally (i.e., obj == null) or readExternal() just threw a
         * CNFException, then the stream is probably in an inconsistent state,
         * since some (or all) of the externalizable data may not have been
         * consumed.  Since there's no "correct" action to take in this case,
         * we mimic the behavior of past serialization implementations and
         * blindly hope that the stream is in sync; if it isn't and additional
         * externalizable data remains in the stream, a subsequent read will
         * most likely throw a StreamCorruptedException.
         */
        return obj;
    }

    /**
     * Reads and returns a record.
     * If an exception is marked for any of the fields, the dependency
     * mechanism marks the record as having an exception.
     * Null is returned from readRecord and later the exception is thrown at
     * the exit of {@link #readObject(Class)}.
     */
    private Object readRecord(ObjectStreamClass desc, boolean unshared) throws IOException {
        TRACE("invoking readRecord: %s", desc.getName());
        List<ClassDataSlot> slots = desc.getClassDataLayout();
        if (slots.size() != 1) {
            // skip any superclass stream field values
            for (int i = 0; i < slots.size()-1; i++) {
                if (slots.get(i).hasData) {
                    new FieldValues(slots.get(i).desc, true);
                }
            }
        }

        FieldValues fieldValues = new FieldValues(desc, true);
        if (handles.lookupException(passHandle) != null) {
            return null;     // slot marked with exception, don't create record
        }

        // get canonical record constructor adapted to take two arguments:
        // - byte[] primValues
        // - Object[] objValues
        // and return Object
        MethodHandle ctrMH = ConstructorSupport.deserializationCtr(desc);

        try {
            Object obj = (Object) ctrMH.invokeExact(fieldValues.primValues, fieldValues.objValues);
            if (!unshared)
                handles.setObject(passHandle, obj);
            return obj;
        } catch (Exception e) {
            throw new InvalidObjectException(e.getMessage(), e);
        } catch (Error e) {
            throw e;
        } catch (Throwable t) {
            throw new InvalidObjectException("ReflectiveOperationException " +
                                             "during deserialization", t);
        }
    }

    /**
     * Construct an object from the stream for a class that has only default read object behaviors.
     * For each object, the fields are read before any are assigned.
     * The new instance is entered in the handle table if it is unshared,
     * allowing it to escape before it is initialized.
     * The `readObject` and `readObjectNoData` methods are not present and are not called.
     *
     * @param desc the class descriptor
     * @param unshared true if the object should be shared
     * @return the object constructed from the stream data
     * @throws IOException if there are I/O errors while reading from the
     *         underlying {@code InputStream}
     * @throws InvalidClassException if the instance creation fails
     */
    private Object readSerialDefaultObject(ObjectStreamClass desc, boolean unshared)
            throws IOException, InvalidClassException {
        if (!desc.isInstantiable()) {
            // No local class to create, read and discard
            return readAbsentLocalClass(desc, unshared);
        }
        TRACE("readSerialDefaultObject: %s", desc.getName());
        try {
            final Object obj = desc.newInstance();
            if (!unshared)
                handles.setObject(passHandle, obj);

            // Best effort Failure Atomicity; slotValues will be non-null if field
            // values can be set after reading all field data in the hierarchy.
            List<FieldValues> slotValues = desc.getClassDataLayout().stream()
                    .filter(s -> s.hasData)
                    .map(s1 -> {
                        var values = new FieldValues(s1.desc, true);
                        finishBlockData(s1.desc);
                        return values;
                    })
                    .toList();

            if (handles.lookupException(passHandle) != null) {
                return null;    // some exception for a class, do not return the object
            }

            // Check that the types are assignable for all slots before assigning.
            slotValues.forEach(v -> v.defaultCheckFieldValues(obj));
            slotValues.forEach(v -> v.defaultSetFieldValues(obj));
            return obj;
        } catch (InstantiationException | InvocationTargetException ex) {
            throw new InvalidClassException(desc.forClass().getName(),
                    "unable to create instance", ex);
        }
    }


    /**
     * Reads (or attempts to skip, if not instantiatable or is tagged with a
     * ClassNotFoundException) instance data for each serializable class of
     * object in stream, from superclass to subclass.
     * Expects that passHandle is set to current handle before this method is called.
     */
    private Object readSerialCustomData(ObjectStreamClass desc, boolean unshared)
        throws IOException
    {
        if (!desc.isInstantiable()) {
            // No local class to create, read and discard
            return readAbsentLocalClass(desc, unshared);
        }

        TRACE("readSerialCustomData: %s, ex: %s", desc.getName(), handles.lookupException(passHandle));
        try {
            Object obj = desc.newInstance();
            if (!unshared)
                handles.setObject(passHandle, obj);
            // Read data into each of the slots for the class
            return readSerialCustomSlots(obj, desc.getClassDataLayout());
        } catch (InstantiationException | InvocationTargetException ex) {
            throw new InvalidClassException(desc.forClass().getName(),
                    "unable to create instance", ex);
        }
    }

    /**
     * Reads from the stream using custom or default readObject methods appropriate.
     * For each slot, either the custom readObject method or the default reader of fields
     * is invoked. Unused slot specific custom data is discarded.
     * This function is used by {@link #readSerialCustomData}.
     *
     * @param obj the object to assign the values to
     * @param slots a list of slots to read from the stream
     * @return the object being initialized
     * @throws IOException if there are I/O errors while reading from the
     *         underlying {@code InputStream}
     */
    private Object readSerialCustomSlots(Object obj, List<ClassDataSlot> slots) throws IOException {
        TRACE("    readSerialCustomSlots: %s", slots);

        for (ClassDataSlot slot : slots) {
            ObjectStreamClass slotDesc = slot.desc;
            if (slot.hasData) {
                if (slotDesc.hasReadObjectMethod() &&
                        handles.lookupException(passHandle) == null) {
                    // Invoke slot custom readObject method
                    readSlotViaReadObject(obj, slotDesc);
                } else {
                    // Read fields of the current descriptor into a new FieldValues
                    FieldValues values = new FieldValues(slotDesc, true);
                    if (handles.lookupException(passHandle) == null) {
                        // Set the instance fields if no previous exception
                        values.defaultCheckFieldValues(obj);
                        values.defaultSetFieldValues(obj);
                    }
                    finishBlockData(slotDesc);
                }
            } else {
                if (slotDesc.hasReadObjectNoDataMethod() &&
                        handles.lookupException(passHandle) == null) {
                    slotDesc.invokeReadObjectNoData(obj);
                }
            }
        }
        return obj;
    }

    /**
     * Invoke the readObject method of the class to read and store the state from the stream.
     *
     * @param obj an instance of the class being created, only partially initialized.
     * @param slotDesc the ObjectStreamDescriptor for the current class
     * @throws IOException if there are I/O errors while reading from the
     *         underlying {@code InputStream}
     */
    private void readSlotViaReadObject(Object obj, ObjectStreamClass slotDesc) throws IOException {
        TRACE("readSlotViaReadObject: %s", slotDesc.getName());
        assert obj != null : "readSlotViaReadObject called when obj == null";

        SerialCallbackContext oldContext = curContext;
        if (oldContext != null)
            oldContext.check();
        try {
            curContext = new SerialCallbackContext(obj, slotDesc);

            bin.setBlockDataMode(true);
            slotDesc.invokeReadObject(obj, this);
        } catch (ClassNotFoundException ex) {
            /*
             * In most cases, the handle table has already
             * propagated a CNFException to passHandle at this
             * point; this mark call is included to address cases
             * where the custom readObject method has cons'ed and
             * thrown a new CNFException of its own.
             */
            handles.markException(passHandle, ex);
        } finally {
            curContext.setUsed();
            if (oldContext!= null)
                oldContext.check();
            curContext = oldContext;
        }

        /*
         * defaultDataEnd may have been set indirectly by custom
         * readObject() method when calling defaultReadObject() or
         * readFields(); clear it to restore normal read behavior.
         */
        defaultDataEnd = false;

        finishBlockData(slotDesc);
    }


    /**
     * Read and discard an entire object, leaving a null reference in the HandleTable.
     * The descriptor of the class in the stream is used to read the fields from the stream.
     * There is no instance in which to store the field values.
     * Custom data following the fields of any slot is read and discarded.
     * References to nested objects are read and retained in the
     * handle table using the regular mechanism.
     * Handles later in the stream may refer to the nested objects.
     *
     * @param desc the stream class descriptor
     * @param unshared the unshared flag, ignored since no object is created
     * @return null, no object is created
     * @throws IOException if there are I/O errors while reading from the
     *         underlying {@code InputStream}
     */
    private Object readAbsentLocalClass(ObjectStreamClass desc, boolean unshared)
            throws IOException {
        TRACE("readAbsentLocalClass: %s", desc.getName());
        desc.getClassDataLayout().stream()
                .filter(s -> s.hasData)
                .forEach(s2 -> {new FieldValues(s2.desc, true); finishBlockData(s2.desc);});
        return null;
    }

    // Finish handling of block data by skipping any remaining and setting BlockDataMode = false
    private void finishBlockData(ObjectStreamClass slotDesc) throws UncheckedIOException {
        try {
            if (slotDesc.hasWriteObjectData()) {
                skipCustomData();
            } else {
                bin.setBlockDataMode(false);
            }
        } catch (IOException ioe) {
            throw new UncheckedIOException(ioe);
        }
    }

    /**
     * Skips over all block data and objects until TC_ENDBLOCKDATA is
     * encountered.
     */
    private void skipCustomData() throws IOException {
        int oldHandle = passHandle;
        for (;;) {
            if (bin.getBlockDataMode()) {
                bin.skipBlockData();
                bin.setBlockDataMode(false);
            }
            switch (bin.peekByte()) {
                case TC_BLOCKDATA:
                case TC_BLOCKDATALONG:
                    bin.setBlockDataMode(true);
                    break;

                case TC_ENDBLOCKDATA:
                    bin.readByte();
                    passHandle = oldHandle;
                    return;

                default:
                    readObject0(Object.class, false);
                    break;
            }
        }
    }

    /**
     * Reads in and returns IOException that caused serialization to abort.
     * All stream state is discarded prior to reading in fatal exception.  Sets
     * passHandle to fatal exception's handle.
     */
    private IOException readFatalException() throws IOException {
        if (bin.readByte() != TC_EXCEPTION) {
            throw new InternalError();
        }
        clear();
        // Check that an object follows the TC_EXCEPTION typecode
        byte tc = bin.peekByte();
        if (tc != TC_OBJECT &&
            tc != TC_REFERENCE) {
            throw new StreamCorruptedException(
                    String.format("invalid type code: %02X", tc));
        }
        return (IOException) readObject0(Object.class, false);
    }

    /**
     * If recursion depth is 0, clears internal data structures; otherwise,
     * throws a StreamCorruptedException.  This method is called when a
     * TC_RESET typecode is encountered.
     */
    private void handleReset() throws StreamCorruptedException {
        if (depth > 0) {
            throw new StreamCorruptedException(
                "unexpected reset; recursion depth: " + depth);
        }
        clear();
    }

    /**
     * Returns the first non-null and non-platform class loader (not counting
     * class loaders of generated reflection implementation classes) up the
     * execution stack, or the platform class loader if only code from the
     * bootstrap and platform class loader is on the stack.
     */
    private static ClassLoader latestUserDefinedLoader() {
        return jdk.internal.misc.VM.latestUserDefinedLoader();
    }

    /**
     * Default GetField implementation.
     */
    private final class FieldValues extends GetField {

        /** class descriptor describing serializable fields */
        private final ObjectStreamClass desc;
        /** primitive field values */
        final byte[] primValues;
        /** object field values */
        final Object[] objValues;
        /** object field value handles */
        private final int[] objHandles;

        /**
         * Creates FieldValues object for reading fields defined in given
         * class descriptor.
         * @param desc the ObjectStreamClass to read
         * @param recordDependencies if true, record the dependencies
         *                           from current PassHandle and the object's read.
         * @throws UncheckedIOException if any IOException occurs
         */
        FieldValues(ObjectStreamClass desc, boolean recordDependencies) throws UncheckedIOException {
            try {
                this.desc = desc;
                TRACE("    reading FieldValues: %s", desc.getName());
                int primDataSize = desc.getPrimDataSize();
                primValues = (primDataSize > 0) ? new byte[primDataSize] : null;
                if (primDataSize > 0) {
                    bin.readFully(primValues, 0, primDataSize, false);
                }


                int numObjFields = desc.getNumObjFields();
                objValues = (numObjFields > 0) ? new Object[numObjFields] : null;
                objHandles = (numObjFields > 0) ? new int[numObjFields] : null;
                if (numObjFields > 0) {
                    int objHandle = passHandle;
                    ObjectStreamField[] fields = desc.getFields(false);
                    int numPrimFields = fields.length - objValues.length;
                    for (int i = 0; i < objValues.length; i++) {
                        ObjectStreamField f = fields[numPrimFields + i];
                        objValues[i] = readObject0(Object.class, f.isUnshared());
                        objHandles[i] = passHandle;
                        if (recordDependencies && f.getField() != null) {
                            handles.markDependency(objHandle, passHandle);
                        }
                    }
                    passHandle = objHandle;
                }
            } catch (IOException ioe) {
                throw new UncheckedIOException(ioe);
            }
        }

        public ObjectStreamClass getObjectStreamClass() {
            return desc;
        }

        public boolean defaulted(String name) {
            return (getFieldOffset(name, null) < 0);
        }

        public boolean get(String name, boolean val) {
            int off = getFieldOffset(name, Boolean.TYPE);
            return (off >= 0) ? ByteArray.getBoolean(primValues, off) : val;
        }

        public byte get(String name, byte val) {
            int off = getFieldOffset(name, Byte.TYPE);
            return (off >= 0) ? primValues[off] : val;
        }

        public char get(String name, char val) {
            int off = getFieldOffset(name, Character.TYPE);
            return (off >= 0) ? ByteArray.getChar(primValues, off) : val;
        }

        public short get(String name, short val) {
            int off = getFieldOffset(name, Short.TYPE);
            return (off >= 0) ? ByteArray.getShort(primValues, off) : val;
        }

        public int get(String name, int val) {
            int off = getFieldOffset(name, Integer.TYPE);
            return (off >= 0) ? ByteArray.getInt(primValues, off) : val;
        }

        public float get(String name, float val) {
            int off = getFieldOffset(name, Float.TYPE);
            return (off >= 0) ? ByteArray.getFloat(primValues, off) : val;
        }

        public long get(String name, long val) {
            int off = getFieldOffset(name, Long.TYPE);
            return (off >= 0) ? ByteArray.getLong(primValues, off) : val;
        }

        public double get(String name, double val) {
            int off = getFieldOffset(name, Double.TYPE);
            return (off >= 0) ? ByteArray.getDouble(primValues, off) : val;
        }

        public Object get(String name, Object val) throws ClassNotFoundException {
            int off = getFieldOffset(name, Object.class);
            if (off >= 0) {
                int objHandle = objHandles[off];
                handles.markDependency(passHandle, objHandle);
                ClassNotFoundException ex = handles.lookupException(objHandle);
                if (ex == null)
                    return objValues[off];
                if (Caches.GETFIELD_CNFE_RETURNS_NULL) {
                    // Revert to the prior behavior; return null instead of CNFE
                    return null;
                }
                throw ex;
            } else {
                return val;
            }
        }

        /** Throws ClassCastException if any value is not assignable. */
        void defaultCheckFieldValues(Object obj) {
            if (objValues != null)
                desc.checkObjFieldValueTypes(obj, objValues);
        }

        private void defaultSetFieldValues(Object obj) {
            if (primValues != null)
                desc.setPrimFieldValues(obj, primValues);
            if (objValues != null)
                desc.setObjFieldValues(obj, objValues);
        }

        /**
         * Returns offset of field with given name and type.  A specified type
         * of null matches all types, Object.class matches all non-primitive
         * types, and any other non-null type matches assignable types only.
         * If no matching field is found in the (incoming) class
         * descriptor but a matching field is present in the associated local
         * class descriptor, returns -1.  Throws IllegalArgumentException if
         * neither incoming nor local class descriptor contains a match.
         */
        private int getFieldOffset(String name, Class<?> type) {
            ObjectStreamField field = desc.getField(name, type);
            if (field != null) {
                return field.getOffset();
            } else if (desc.getLocalDesc().getField(name, type) != null) {
                return -1;
            } else {
                throw new IllegalArgumentException("no such field " + name +
                                                   " with type " + type);
            }
        }
    }

    /**
     * Prioritized list of callbacks to be performed once object graph has been
     * completely deserialized.
     */
    private static class ValidationList {

        private static class Callback {
            final ObjectInputValidation obj;
            final int priority;
            Callback next;

            Callback(ObjectInputValidation obj, int priority, Callback next) {
                this.obj = obj;
                this.priority = priority;
                this.next = next;
            }
        }

        /** linked list of callbacks */
        private Callback list;

        /**
         * Creates new (empty) ValidationList.
         */
        ValidationList() {
        }

        /**
         * Registers callback.  Throws InvalidObjectException if callback
         * object is null.
         */
        void register(ObjectInputValidation obj, int priority)
            throws InvalidObjectException
        {
            if (obj == null) {
                throw new InvalidObjectException("null callback");
            }

            Callback prev = null, cur = list;
            while (cur != null && priority < cur.priority) {
                prev = cur;
                cur = cur.next;
            }
            if (prev != null) {
                prev.next = new Callback(obj, priority, cur);
            } else {
                list = new Callback(obj, priority, list);
            }
        }

        /**
         * Invokes all registered callbacks and clears the callback list.
         * Callbacks with higher priorities are called first; those with equal
         * priorities may be called in any order.  If any of the callbacks
         * throws an InvalidObjectException, the callback process is terminated
         * and the exception propagated upwards.
         */
        void doCallbacks() throws InvalidObjectException {
            try {
                while (list != null) {
                    list.obj.validateObject();
                    list = list.next;
                }
            } catch (InvalidObjectException ex) {
                list = null;
                throw ex;
            }
        }

        /**
         * Resets the callback list to its initial (empty) state.
         */
        public void clear() {
            list = null;
        }
    }

    /**
     * Hold a snapshot of values to be passed to an ObjectInputFilter.
     */
    static class FilterValues implements ObjectInputFilter.FilterInfo {
        final Class<?> clazz;
        final long arrayLength;
        final long totalObjectRefs;
        final long depth;
        final long streamBytes;

        public FilterValues(Class<?> clazz, long arrayLength, long totalObjectRefs,
                            long depth, long streamBytes) {
            this.clazz = clazz;
            this.arrayLength = arrayLength;
            this.totalObjectRefs = totalObjectRefs;
            this.depth = depth;
            this.streamBytes = streamBytes;
        }

        @Override
        public Class<?> serialClass() {
            return clazz;
        }

        @Override
        public long arrayLength() {
            return arrayLength;
        }

        @Override
        public long references() {
            return totalObjectRefs;
        }

        @Override
        public long depth() {
            return depth;
        }

        @Override
        public long streamBytes() {
            return streamBytes;
        }
    }

    /**
     * Input stream supporting single-byte peek operations.
     */
    private static class PeekInputStream extends InputStream {

        /** underlying stream */
        private final InputStream in;
        /** peeked byte */
        private int peekb = -1;
        /** total bytes read from the stream */
        private long totalBytesRead = 0;

        /**
         * Creates new PeekInputStream on top of given underlying stream.
         */
        PeekInputStream(InputStream in) {
            this.in = in;
        }

        /**
         * Peeks at next byte value in stream.  Similar to read(), except
         * that it does not consume the read value.
         */
        int peek() throws IOException {
            if (peekb >= 0) {
                return peekb;
            }
            peekb = in.read();
            totalBytesRead += peekb >= 0 ? 1 : 0;
            return peekb;
        }

        public int read() throws IOException {
            if (peekb >= 0) {
                int v = peekb;
                peekb = -1;
                return v;
            } else {
                int nbytes = in.read();
                totalBytesRead += nbytes >= 0 ? 1 : 0;
                return nbytes;
            }
        }

        public int read(byte[] b, int off, int len) throws IOException {
            int nbytes;
            if (len == 0) {
                return 0;
            } else if (peekb < 0) {
                nbytes = in.read(b, off, len);
                totalBytesRead += nbytes >= 0 ? nbytes : 0;
                return nbytes;
            } else {
                b[off++] = (byte) peekb;
                len--;
                peekb = -1;
                nbytes = in.read(b, off, len);
                totalBytesRead += nbytes >= 0 ? nbytes : 0;
                return (nbytes >= 0) ? (nbytes + 1) : 1;
            }
        }

        void readFully(byte[] b, int off, int len) throws IOException {
            int n = 0;
            while (n < len) {
                int count = read(b, off + n, len - n);
                if (count < 0) {
                    throw new EOFException();
                }
                n += count;
            }
        }

        public long skip(long n) throws IOException {
            if (n <= 0) {
                return 0;
            }
            int skipped = 0;
            if (peekb >= 0) {
                peekb = -1;
                skipped++;
                n--;
            }
            n = skipped + in.skip(n);
            totalBytesRead += n;
            return n;
        }

        public int available() throws IOException {
            return in.available() + ((peekb >= 0) ? 1 : 0);
        }

        public void close() throws IOException {
            in.close();
        }

        public long getBytesRead() {
            return totalBytesRead;
        }
    }

    private static final Unsafe UNSAFE = Unsafe.getUnsafe();

    /**
     * Performs a "freeze" action, required to adhere to final field semantics.
     *
     * <p> This method can be called unconditionally before returning the graph,
     * from the topmost readObject call, since it is expected that the
     * additional cost of the freeze action is negligible compared to
     * reconstituting even the most simple graph.
     *
     * <p> Nested calls to readObject do not issue freeze actions because the
     * sub-graph returned from a nested call is not guaranteed to be fully
     * initialized yet (possible cycles).
     */
    private void freeze() {
        // Issue a StoreStore|StoreLoad fence, which is at least sufficient
        // to provide final-freeze semantics.
        UNSAFE.storeFence();
    }

    /**
     * Input stream with two modes: in default mode, inputs data written in the
     * same format as DataOutputStream; in "block data" mode, inputs data
     * bracketed by block data markers (see object serialization specification
     * for details).  Buffering depends on block data mode: when in default
     * mode, no data is buffered in advance; when in block data mode, all data
     * for the current data block is read in at once (and buffered).
     */
    private class BlockDataInputStream
        extends InputStream implements DataInput
    {
        /** maximum data block length */
        private static final int MAX_BLOCK_SIZE = 1024;
        /** maximum data block header length */
        private static final int MAX_HEADER_SIZE = 5;
        /** (tunable) length of char buffer (for reading strings) */
        private static final int CHAR_BUF_SIZE = 256;
        /** readBlockHeader() return value indicating header read may block */
        private static final int HEADER_BLOCKED = -2;
        /** access to internal methods to count ASCII and inflate latin1/ASCII bytes to char */
        private static final JavaLangAccess JLA = SharedSecrets.getJavaLangAccess();

        /** buffer for reading general/block data */
        private final byte[] buf = new byte[MAX_BLOCK_SIZE];
        /** buffer for reading block data headers */
        private final byte[] hbuf = new byte[MAX_HEADER_SIZE];
        /** char buffer for fast string reads */
        private final char[] cbuf = new char[CHAR_BUF_SIZE];

        /** block data mode */
        private boolean blkmode = false;

        // block data state fields; values meaningful only when blkmode true
        /** current offset into buf */
        private int pos = 0;
        /** end offset of valid data in buf, or -1 if no more block data */
        private int end = -1;
        /** number of bytes in current block yet to be read from stream */
        private int unread = 0;

        /** underlying stream (wrapped in peekable filter stream) */
        private final PeekInputStream in;
        /** loopback stream (for data reads that span data blocks) */
        private final DataInputStream din;

        /**
         * Creates new BlockDataInputStream on top of given underlying stream.
         * Block data mode is turned off by default.
         */
        BlockDataInputStream(InputStream in) {
            this.in = new PeekInputStream(in);
            din = new DataInputStream(this);
        }

        /**
         * Sets block data mode to the given mode (true == on, false == off)
         * and returns the previous mode value.  If the new mode is the same as
         * the old mode, no action is taken.  Throws IllegalStateException if
         * block data mode is being switched from on to off while unconsumed
         * block data is still present in the stream.
         */
        boolean setBlockDataMode(boolean newmode) throws IOException {
            if (blkmode == newmode) {
                return blkmode;
            }
            if (newmode) {
                pos = 0;
                end = 0;
                unread = 0;
            } else if (pos < end) {
                throw new IllegalStateException("unread block data");
            }
            blkmode = newmode;
            return !blkmode;
        }

        /**
         * Returns true if the stream is currently in block data mode, false
         * otherwise.
         */
        boolean getBlockDataMode() {
            return blkmode;
        }

        /**
         * If in block data mode, skips to the end of the current group of data
         * blocks (but does not unset block data mode).  If not in block data
         * mode, throws an IllegalStateException.
         */
        void skipBlockData() throws IOException {
            if (!blkmode) {
                throw new IllegalStateException("not in block data mode");
            }
            while (end >= 0) {
                refill();
            }
        }

        /**
         * Attempts to read in the next block data header (if any).  If
         * canBlock is false and a full header cannot be read without possibly
         * blocking, returns HEADER_BLOCKED, else if the next element in the
         * stream is a block data header, returns the block data length
         * specified by the header, else returns -1.
         */
        private int readBlockHeader(boolean canBlock) throws IOException {
            if (defaultDataEnd) {
                /*
                 * Fix for 4360508: stream is currently at the end of a field
                 * value block written via default serialization; since there
                 * is no terminating TC_ENDBLOCKDATA tag, simulate
                 * end-of-custom-data behavior explicitly.
                 */
                return -1;
            }
            try {
                for (;;) {
                    int avail = canBlock ? Integer.MAX_VALUE : in.available();
                    if (avail == 0) {
                        return HEADER_BLOCKED;
                    }

                    int tc = in.peek();
                    switch (tc) {
                        case TC_BLOCKDATA:
                            if (avail < 2) {
                                return HEADER_BLOCKED;
                            }
                            in.readFully(hbuf, 0, 2);
                            return hbuf[1] & 0xFF;

                        case TC_BLOCKDATALONG:
                            if (avail < 5) {
                                return HEADER_BLOCKED;
                            }
                            in.readFully(hbuf, 0, 5);
                            int len = ByteArray.getInt(hbuf, 1);
                            if (len < 0) {
                                throw new StreamCorruptedException(
                                    "illegal block data header length: " +
                                    len);
                            }
                            return len;

                        /*
                         * TC_RESETs may occur in between data blocks.
                         * Unfortunately, this case must be parsed at a lower
                         * level than other typecodes, since primitive data
                         * reads may span data blocks separated by a TC_RESET.
                         */
                        case TC_RESET:
                            in.read();
                            handleReset();
                            break;

                        default:
                            if (tc >= 0 && (tc < TC_BASE || tc > TC_MAX)) {
                                throw new StreamCorruptedException(
                                    String.format("invalid type code: %02X",
                                    tc));
                            }
                            return -1;
                    }
                }
            } catch (EOFException ex) {
                throw new StreamCorruptedException(
                    "unexpected EOF while reading block data header");
            }
        }

        /**
         * Refills internal buffer buf with block data.  Any data in buf at the
         * time of the call is considered consumed.  Sets the pos, end, and
         * unread fields to reflect the new amount of available block data; if
         * the next element in the stream is not a data block, sets pos and
         * unread to 0 and end to -1.
         */
        private void refill() throws IOException {
            try {
                do {
                    pos = 0;
                    if (unread > 0) {
                        int n =
                            in.read(buf, 0, Math.min(unread, MAX_BLOCK_SIZE));
                        if (n >= 0) {
                            end = n;
                            unread -= n;
                        } else {
                            throw new StreamCorruptedException(
                                "unexpected EOF in middle of data block");
                        }
                    } else {
                        int n = readBlockHeader(true);
                        if (n >= 0) {
                            end = 0;
                            unread = n;
                        } else {
                            end = -1;
                            unread = 0;
                        }
                    }
                } while (pos == end);
            } catch (IOException ex) {
                pos = 0;
                end = -1;
                unread = 0;
                throw ex;
            }
        }

        /**
         * If in block data mode, returns the number of unconsumed bytes
         * remaining in the current data block.  If not in block data mode,
         * throws an IllegalStateException.
         */
        int currentBlockRemaining() {
            if (blkmode) {
                return (end >= 0) ? (end - pos) + unread : 0;
            } else {
                throw new IllegalStateException();
            }
        }

        /**
         * Peeks at (but does not consume) and returns the next byte value in
         * the stream, or -1 if the end of the stream/block data (if in block
         * data mode) has been reached.
         */
        int peek() throws IOException {
            if (blkmode) {
                if (pos == end) {
                    refill();
                }
                return (end >= 0) ? (buf[pos] & 0xFF) : -1;
            } else {
                return in.peek();
            }
        }

        /**
         * Peeks at (but does not consume) and returns the next byte value in
         * the stream, or throws EOFException if end of stream/block data has
         * been reached.
         */
        byte peekByte() throws IOException {
            int val = peek();
            if (val < 0) {
                throw new EOFException();
            }
            return (byte) val;
        }


        /* ----------------- generic input stream methods ------------------ */
        /*
         * The following methods are equivalent to their counterparts in
         * InputStream, except that they interpret data block boundaries and
         * read the requested data from within data blocks when in block data
         * mode.
         */

        public int read() throws IOException {
            if (blkmode) {
                if (pos == end) {
                    refill();
                }
                return (end >= 0) ? (buf[pos++] & 0xFF) : -1;
            } else {
                return in.read();
            }
        }

        public int read(byte[] b, int off, int len) throws IOException {
            return read(b, off, len, false);
        }

        public long skip(long len) throws IOException {
            long remain = len;
            while (remain > 0) {
                if (blkmode) {
                    if (pos == end) {
                        refill();
                    }
                    if (end < 0) {
                        break;
                    }
                    int nread = (int) Math.min(remain, end - pos);
                    remain -= nread;
                    pos += nread;
                } else {
                    int nread = (int) Math.min(remain, MAX_BLOCK_SIZE);
                    if ((nread = in.read(buf, 0, nread)) < 0) {
                        break;
                    }
                    remain -= nread;
                }
            }
            return len - remain;
        }

        public int available() throws IOException {
            if (blkmode) {
                if ((pos == end) && (unread == 0)) {
                    int n;
                    while ((n = readBlockHeader(false)) == 0) ;
                    switch (n) {
                        case HEADER_BLOCKED:
                            break;

                        case -1:
                            pos = 0;
                            end = -1;
                            break;

                        default:
                            pos = 0;
                            end = 0;
                            unread = n;
                            break;
                    }
                }
                // avoid unnecessary call to in.available() if possible
                int unreadAvail = (unread > 0) ?
                    Math.min(in.available(), unread) : 0;
                return (end >= 0) ? (end - pos) + unreadAvail : 0;
            } else {
                return in.available();
            }
        }

        public void close() throws IOException {
            if (blkmode) {
                pos = 0;
                end = -1;
                unread = 0;
            }
            in.close();
        }

        /**
         * Attempts to read len bytes into byte array b at offset off.  Returns
         * the number of bytes read, or -1 if the end of stream/block data has
         * been reached.  If copy is true, reads values into an intermediate
         * buffer before copying them to b (to avoid exposing a reference to
         * b).
         */
        int read(byte[] b, int off, int len, boolean copy) throws IOException {
            if (len == 0) {
                return 0;
            } else if (blkmode) {
                if (pos == end) {
                    refill();
                }
                if (end < 0) {
                    return -1;
                }
                int nread = Math.min(len, end - pos);
                System.arraycopy(buf, pos, b, off, nread);
                pos += nread;
                return nread;
            } else if (copy) {
                int nread = in.read(buf, 0, Math.min(len, MAX_BLOCK_SIZE));
                if (nread > 0) {
                    System.arraycopy(buf, 0, b, off, nread);
                }
                return nread;
            } else {
                return in.read(b, off, len);
            }
        }

        /* ----------------- primitive data input methods ------------------ */
        /*
         * The following methods are equivalent to their counterparts in
         * DataInputStream, except that they interpret data block boundaries
         * and read the requested data from within data blocks when in block
         * data mode.
         */

        public void readFully(byte[] b) throws IOException {
            readFully(b, 0, b.length, false);
        }

        public void readFully(byte[] b, int off, int len) throws IOException {
            readFully(b, off, len, false);
        }

        public void readFully(byte[] b, int off, int len, boolean copy)
            throws IOException
        {
            while (len > 0) {
                int n = read(b, off, len, copy);
                if (n < 0) {
                    throw new EOFException();
                }
                off += n;
                len -= n;
            }
        }

        public int skipBytes(int n) throws IOException {
            return din.skipBytes(n);
        }

        public boolean readBoolean() throws IOException {
            int v = read();
            if (v < 0) {
                throw new EOFException();
            }
            return (v != 0);
        }

        public byte readByte() throws IOException {
            int v = read();
            if (v < 0) {
                throw new EOFException();
            }
            return (byte) v;
        }

        public int readUnsignedByte() throws IOException {
            int v = read();
            if (v < 0) {
                throw new EOFException();
            }
            return v;
        }

        public char readChar() throws IOException {
            if (!blkmode) {
                pos = 0;
                in.readFully(buf, 0, 2);
            } else if (end - pos < 2) {
                return din.readChar();
            }
            char v = ByteArray.getChar(buf, pos);
            pos += 2;
            return v;
        }

        public short readShort() throws IOException {
            if (!blkmode) {
                pos = 0;
                in.readFully(buf, 0, 2);
            } else if (end - pos < 2) {
                return din.readShort();
            }
            short v = ByteArray.getShort(buf, pos);
            pos += 2;
            return v;
        }

        public int readUnsignedShort() throws IOException {
            if (!blkmode) {
                pos = 0;
                in.readFully(buf, 0, 2);
            } else if (end - pos < 2) {
                return din.readUnsignedShort();
            }
            int v = ByteArray.getShort(buf, pos) & 0xFFFF;
            pos += 2;
            return v;
        }

        public int readInt() throws IOException {
            if (!blkmode) {
                pos = 0;
                in.readFully(buf, 0, 4);
            } else if (end - pos < 4) {
                return din.readInt();
            }
            int v = ByteArray.getInt(buf, pos);
            pos += 4;
            return v;
        }

        public float readFloat() throws IOException {
            if (!blkmode) {
                pos = 0;
                in.readFully(buf, 0, 4);
            } else if (end - pos < 4) {
                return din.readFloat();
            }
            float v = ByteArray.getFloat(buf, pos);
            pos += 4;
            return v;
        }

        public long readLong() throws IOException {
            if (!blkmode) {
                pos = 0;
                in.readFully(buf, 0, 8);
            } else if (end - pos < 8) {
                return din.readLong();
            }
            long v = ByteArray.getLong(buf, pos);
            pos += 8;
            return v;
        }

        public double readDouble() throws IOException {
            if (!blkmode) {
                pos = 0;
                in.readFully(buf, 0, 8);
            } else if (end - pos < 8) {
                return din.readDouble();
            }
            double v = ByteArray.getDouble(buf, pos);
            pos += 8;
            return v;
        }

        public String readUTF() throws IOException {
            return readUTFBody(readUnsignedShort());
        }

        @SuppressWarnings("deprecation")
        public String readLine() throws IOException {
            return din.readLine();      // deprecated, not worth optimizing
        }

        /* -------------- primitive data array input methods --------------- */
        /*
         * The following methods read in spans of primitive data values.
         * Though equivalent to calling the corresponding primitive read
         * methods repeatedly, these methods are optimized for reading groups
         * of primitive data values more efficiently.
         */

        void readBooleans(boolean[] v, int off, int len) throws IOException {
            int stop, endoff = off + len;
            while (off < endoff) {
                if (!blkmode) {
                    int span = Math.min(endoff - off, MAX_BLOCK_SIZE);
                    in.readFully(buf, 0, span);
                    stop = off + span;
                    pos = 0;
                } else if (end - pos < 1) {
                    v[off++] = din.readBoolean();
                    continue;
                } else {
                    stop = Math.min(endoff, off + end - pos);
                }

                while (off < stop) {
                    v[off++] = ByteArray.getBoolean(buf, pos++);
                }
            }
        }

        void readChars(char[] v, int off, int len) throws IOException {
            int stop, endoff = off + len;
            while (off < endoff) {
                if (!blkmode) {
                    int span = Math.min(endoff - off, MAX_BLOCK_SIZE >> 1);
                    in.readFully(buf, 0, span << 1);
                    stop = off + span;
                    pos = 0;
                } else if (end - pos < 2) {
                    v[off++] = din.readChar();
                    continue;
                } else {
                    stop = Math.min(endoff, off + ((end - pos) >> 1));
                }

                while (off < stop) {
                    v[off++] = ByteArray.getChar(buf, pos);
                    pos += 2;
                }
            }
        }

        void readShorts(short[] v, int off, int len) throws IOException {
            int stop, endoff = off + len;
            while (off < endoff) {
                if (!blkmode) {
                    int span = Math.min(endoff - off, MAX_BLOCK_SIZE >> 1);
                    in.readFully(buf, 0, span << 1);
                    stop = off + span;
                    pos = 0;
                } else if (end - pos < 2) {
                    v[off++] = din.readShort();
                    continue;
                } else {
                    stop = Math.min(endoff, off + ((end - pos) >> 1));
                }

                while (off < stop) {
                    v[off++] = ByteArray.getShort(buf, pos);
                    pos += 2;
                }
            }
        }

        void readInts(int[] v, int off, int len) throws IOException {
            int stop, endoff = off + len;
            while (off < endoff) {
                if (!blkmode) {
                    int span = Math.min(endoff - off, MAX_BLOCK_SIZE >> 2);
                    in.readFully(buf, 0, span << 2);
                    stop = off + span;
                    pos = 0;
                } else if (end - pos < 4) {
                    v[off++] = din.readInt();
                    continue;
                } else {
                    stop = Math.min(endoff, off + ((end - pos) >> 2));
                }

                while (off < stop) {
                    v[off++] = ByteArray.getInt(buf, pos);
                    pos += 4;
                }
            }
        }

        void readFloats(float[] v, int off, int len) throws IOException {
            int stop, endoff = off + len;
            while (off < endoff) {
                if (!blkmode) {
                    int span = Math.min(endoff - off, MAX_BLOCK_SIZE >> 2);
                    in.readFully(buf, 0, span << 2);
                    stop = off + span;
                    pos = 0;
                } else if (end - pos < 4) {
                    v[off++] = din.readFloat();
                    continue;
                } else {
                    stop = Math.min(endoff, ((end - pos) >> 2));
                }

                while (off < stop) {
                    v[off++] = ByteArray.getFloat(buf, pos);
                    pos += 4;
                }
            }
        }

        void readLongs(long[] v, int off, int len) throws IOException {
            int stop, endoff = off + len;
            while (off < endoff) {
                if (!blkmode) {
                    int span = Math.min(endoff - off, MAX_BLOCK_SIZE >> 3);
                    in.readFully(buf, 0, span << 3);
                    stop = off + span;
                    pos = 0;
                } else if (end - pos < 8) {
                    v[off++] = din.readLong();
                    continue;
                } else {
                    stop = Math.min(endoff, off + ((end - pos) >> 3));
                }

                while (off < stop) {
                    v[off++] = ByteArray.getLong(buf, pos);
                    pos += 8;
                }
            }
        }

        void readDoubles(double[] v, int off, int len) throws IOException {
            int stop, endoff = off + len;
            while (off < endoff) {
                if (!blkmode) {
                    int span = Math.min(endoff - off, MAX_BLOCK_SIZE >> 3);
                    in.readFully(buf, 0, span << 3);
                    stop = off + span;
                    pos = 0;
                } else if (end - pos < 8) {
                    v[off++] = din.readDouble();
                    continue;
                } else {
                    stop = Math.min(endoff - off, ((end - pos) >> 3));
                }

                while (off < stop) {
                    v[off++] = ByteArray.getDouble(buf, pos);
                    pos += 8;
                }
            }
        }

        /**
         * Reads in string written in "long" UTF format.  "Long" UTF format is
         * identical to standard UTF, except that it uses an 8 byte header
         * (instead of the standard 2 bytes) to convey the UTF encoding length.
         */
        String readLongUTF() throws IOException {
            return readUTFBody(readLong());
        }

        /**
         * Reads in the "body" (i.e., the UTF representation minus the 2-byte
         * or 8-byte length header) of a UTF encoding, which occupies the next
         * utflen bytes.
         */
        private String readUTFBody(long utflen) throws IOException {
            if (!blkmode) {
                end = pos = 0;
            }

            StringBuilder sbuf;
            if (utflen > 0 && utflen < Integer.MAX_VALUE) {
                // Scan for leading ASCII chars
                int avail = end - pos;
                int ascii = JLA.countPositives(buf, pos, Math.min(avail, (int)utflen));
                if (ascii == utflen) {
                    // Complete match, consume the buf[pos ... pos + ascii] range and return.
                    // Modified UTF-8 and ISO-8859-1 are both ASCII-compatible encodings bytes
                    // thus we can treat the range as ISO-8859-1 and avoid a redundant scan
                    // in the String constructor
                    String utf = new String(buf, pos, ascii, StandardCharsets.ISO_8859_1);
                    pos += ascii;
                    return utf;
                }
                // Avoid allocating a StringBuilder if there's enough data in buf and
                // cbuf is large enough
                if (avail >= utflen && utflen <= CHAR_BUF_SIZE) {
                    JLA.inflateBytesToChars(buf, pos, cbuf, 0, ascii);
                    pos += ascii;
                    int cbufPos = readUTFSpan(ascii, utflen - ascii);
                    return new String(cbuf, 0, cbufPos);
                }
                // a reasonable initial capacity based on the UTF length
                int initialCapacity = Math.min((int)utflen, 0xFFFF);
                sbuf = new StringBuilder(initialCapacity);
            } else {
                sbuf = new StringBuilder();
            }

            while (utflen > 0) {
                int avail = end - pos;
                if (avail >= 3 || (long) avail == utflen) {
                    int cbufPos = readUTFSpan(0, utflen);
                    // pos has advanced: adjust utflen by the difference in
                    // available bytes
                    utflen -= avail - (end - pos);
                    sbuf.append(cbuf, 0, cbufPos);
                } else {
                    if (blkmode) {
                        // near block boundary, read one byte at a time
                        utflen -= readUTFChar(sbuf, utflen);
                    } else {
                        // shift and refill buffer manually
                        if (avail > 0) {
                            System.arraycopy(buf, pos, buf, 0, avail);
                        }
                        pos = 0;
                        end = (int) Math.min(MAX_BLOCK_SIZE, utflen);
                        in.readFully(buf, avail, end - avail);
                    }
                }
            }

            return sbuf.toString();
        }

        /**
         * Reads span of UTF-encoded characters out of internal buffer
         * (starting at offset pos), consuming no more than utflen bytes.
         * Appends read characters to cbuf. Returns the current position
         * in cbuf.
         */
        private int readUTFSpan(int cpos, long utflen)
            throws IOException
        {
            int start = pos;
            int avail = Math.min(end - pos, CHAR_BUF_SIZE);
            // stop short of last char unless all of utf bytes in buffer
            int stop = start + ((utflen > avail) ? avail - 2 : (int) utflen);
            boolean outOfBounds = false;

            try {
                while (pos < stop) {
                    int b1, b2, b3;
                    b1 = buf[pos++] & 0xFF;
                    switch (b1 >> 4) {
                        case 0, 1, 2, 3, 4, 5, 6, 7 -> // 1 byte format: 0xxxxxxx
                            cbuf[cpos++] = (char) b1;
                        case 12, 13 -> {  // 2 byte format: 110xxxxx 10xxxxxx
                            b2 = buf[pos++];
                            if ((b2 & 0xC0) != 0x80) {
                                throw new UTFDataFormatException();
                            }
                            cbuf[cpos++] = (char) (((b1 & 0x1F) << 6) |
                                                   ((b2 & 0x3F) << 0));
                        }
                        case 14 -> {  // 3 byte format: 1110xxxx 10xxxxxx 10xxxxxx
                            b3 = buf[pos + 1];
                            b2 = buf[pos + 0];
                            pos += 2;
                            if ((b2 & 0xC0) != 0x80 || (b3 & 0xC0) != 0x80) {
                                throw new UTFDataFormatException();
                            }
                            cbuf[cpos++] = (char) (((b1 & 0x0F) << 12) |
                                                   ((b2 & 0x3F) << 6) |
                                                   ((b3 & 0x3F) << 0));
                        }
                        default ->  throw new UTFDataFormatException(); // 10xx xxxx, 1111 xxxx
                    }
                }
            } catch (ArrayIndexOutOfBoundsException ex) {
                outOfBounds = true;
            } finally {
                if (outOfBounds || (pos - start) > utflen) {
                    /*
                     * Fix for 4450867: if a malformed utf char causes the
                     * conversion loop to scan past the expected end of the utf
                     * string, only consume the expected number of utf bytes.
                     */
                    pos = start + (int) utflen;
                    throw new UTFDataFormatException();
                }
            }
            return cpos;
        }

        /**
         * Reads in single UTF-encoded character one byte at a time, appends
         * the character to sbuf, and returns the number of bytes consumed.
         * This method is used when reading in UTF strings written in block
         * data mode to handle UTF-encoded characters which (potentially)
         * straddle block-data boundaries.
         */
        private int readUTFChar(StringBuilder sbuf, long utflen)
            throws IOException
        {
            int b1, b2, b3;
            b1 = readByte() & 0xFF;
            switch (b1 >> 4) {
                case 0, 1, 2, 3, 4, 5, 6, 7 -> {     // 1 byte format: 0xxxxxxx
                    sbuf.append((char) b1);
                    return 1;
                }
                case 12, 13 -> {    // 2 byte format: 110xxxxx 10xxxxxx
                    if (utflen < 2) {
                        throw new UTFDataFormatException();
                    }
                    b2 = readByte();
                    if ((b2 & 0xC0) != 0x80) {
                        throw new UTFDataFormatException();
                    }
                    sbuf.append((char) (((b1 & 0x1F) << 6) |
                                        ((b2 & 0x3F) << 0)));
                    return 2;
                }
                case 14 -> {    // 3 byte format: 1110xxxx 10xxxxxx 10xxxxxx
                    if (utflen < 3) {
                        if (utflen == 2) {
                            readByte();         // consume remaining byte
                        }
                        throw new UTFDataFormatException();
                    }
                    b2 = readByte();
                    b3 = readByte();
                    if ((b2 & 0xC0) != 0x80 || (b3 & 0xC0) != 0x80) {
                        throw new UTFDataFormatException();
                    }
                    sbuf.append((char) (((b1 & 0x0F) << 12) |
                                        ((b2 & 0x3F) << 6)  |
                                        ((b3 & 0x3F) << 0)));
                    return 3;
                }
                default -> throw new UTFDataFormatException(); // 10xx xxxx, 1111 xxxx
            }
        }

        /**
         * {@return the number of bytes read from the input stream}
         */
        long getBytesRead() {
            return in.getBytesRead();
        }
    }

    /**
     * Unsynchronized table which tracks wire handle to object mappings, as
     * well as ClassNotFoundExceptions associated with deserialized objects.
     * This class implements an exception-propagation algorithm for
     * determining which objects should have ClassNotFoundExceptions associated
     * with them, taking into account cycles and discontinuities (e.g., skipped
     * fields) in the object graph.
     *
     * <p>General use of the table is as follows: during deserialization, a
     * given object is first assigned a handle by calling the assign method.
     * This method leaves the assigned handle in an "open" state, wherein
     * dependencies on the exception status of other handles can be registered
     * by calling the markDependency method, or an exception can be directly
     * associated with the handle by calling markException.  When a handle is
     * tagged with an exception, the HandleTable assumes responsibility for
     * propagating the exception to any other objects which depend
     * (transitively) on the exception-tagged object.
     *
     * <p>Once all exception information/dependencies for the handle have been
     * registered, the handle should be "closed" by calling the finish method
     * on it.  The act of finishing a handle allows the exception propagation
     * algorithm to aggressively prune dependency links, lessening the
     * performance/memory impact of exception tracking.
     *
     * <p>Note that the exception propagation algorithm used depends on handles
     * being assigned/finished in LIFO order; however, for simplicity as well
     * as memory conservation, it does not enforce this constraint.
     */
    // REMIND: add full description of exception propagation algorithm?
    private static final class HandleTable {

        /* status codes indicating whether object has associated exception */
        private static final byte STATUS_OK = 1;
        private static final byte STATUS_UNKNOWN = 2;
        private static final byte STATUS_EXCEPTION = 3;

        /** array mapping handle -> object status */
        byte[] status;
        /** array mapping handle -> object/exception (depending on status) */
        Object[] entries;
        /** array mapping handle -> list of dependent handles (if any) */
        HandleList[] deps;
        /** lowest unresolved dependency */
        int lowDep = -1;
        /** number of handles in table */
        int size = 0;

        /**
         * Creates handle table with the given initial capacity.
         */
        HandleTable(int initialCapacity) {
            status = new byte[initialCapacity];
            entries = new Object[initialCapacity];
            deps = new HandleList[initialCapacity];
        }

        /**
         * Assigns next available handle to given object, and returns assigned
         * handle.  Once object has been completely deserialized (and all
         * dependencies on other objects identified), the handle should be
         * "closed" by passing it to finish().
         */
        int assign(Object obj) {
            if (size >= entries.length) {
                grow();
            }
            status[size] = STATUS_UNKNOWN;
            entries[size] = obj;
            return size++;
        }

        /**
         * Registers a dependency (in exception status) of one handle on
         * another.  The dependent handle must be "open" (i.e., assigned, but
         * not finished yet).  No action is taken if either dependent or target
         * handle is NULL_HANDLE. Additionally, no action is taken if the
         * dependent and target are the same.
         */
        void markDependency(int dependent, int target) {
            if (dependent == target || dependent == NULL_HANDLE || target == NULL_HANDLE) {
                return;
            }
            switch (status[dependent]) {

                case STATUS_UNKNOWN:
                    switch (status[target]) {
                        case STATUS_OK:
                            // ignore dependencies on objs with no exception
                            break;

                        case STATUS_EXCEPTION:
                            // eagerly propagate exception
                            markException(dependent,
                                (ClassNotFoundException) entries[target]);
                            break;

                        case STATUS_UNKNOWN:
                            // add to dependency list of target
                            if (deps[target] == null) {
                                deps[target] = new HandleList();
                            }
                            deps[target].add(dependent);

                            // remember lowest unresolved target seen
                            if (lowDep < 0 || lowDep > target) {
                                lowDep = target;
                            }
                            break;

                        default:
                            throw new InternalError();
                    }
                    break;

                case STATUS_EXCEPTION:
                    break;

                default:
                    throw new InternalError();
            }
        }

        /**
         * Associates a ClassNotFoundException (if one not already associated)
         * with the currently active handle and propagates it to other
         * referencing objects as appropriate.  The specified handle must be
         * "open" (i.e., assigned, but not finished yet).
         */
        void markException(int handle, ClassNotFoundException ex) {
            switch (status[handle]) {
                case STATUS_UNKNOWN:
                    status[handle] = STATUS_EXCEPTION;
                    entries[handle] = ex;

                    // propagate exception to dependents
                    HandleList dlist = deps[handle];
                    if (dlist != null) {
                        int ndeps = dlist.size();
                        for (int i = 0; i < ndeps; i++) {
                            markException(dlist.get(i), ex);
                        }
                        deps[handle] = null;
                    }
                    break;

                case STATUS_EXCEPTION:
                    break;

                default:
                    throw new InternalError();
            }
        }

        /**
         * Marks given handle as finished, meaning that no new dependencies
         * will be marked for handle.  Calls to the assign and finish methods
         * must occur in LIFO order.
         */
        void finish(int handle) {
            int end;
            if (lowDep < 0) {
                // no pending unknowns, only resolve current handle
                end = handle + 1;
            } else if (lowDep >= handle) {
                // pending unknowns now clearable, resolve all upward handles
                end = size;
                lowDep = -1;
            } else {
                // unresolved backrefs present, can't resolve anything yet
                return;
            }

            // change STATUS_UNKNOWN -> STATUS_OK in selected span of handles
            for (int i = handle; i < end; i++) {
                switch (status[i]) {
                    case STATUS_UNKNOWN:
                        status[i] = STATUS_OK;
                        deps[i] = null;
                        break;

                    case STATUS_OK:
                    case STATUS_EXCEPTION:
                        break;

                    default:
                        throw new InternalError();
                }
            }
        }

        /**
         * Assigns a new object to the given handle.  The object previously
         * associated with the handle is forgotten.  This method has no effect
         * if the given handle already has an exception associated with it.
         * This method may be called at any time after the handle is assigned.
         */
        void setObject(int handle, Object obj) {
            switch (status[handle]) {
                case STATUS_UNKNOWN:
                case STATUS_OK:
                    entries[handle] = obj;
                    break;

                case STATUS_EXCEPTION:
                    break;

                default:
                    throw new InternalError();
            }
        }

        /**
         * Looks up and returns object associated with the given handle.
         * Returns null if the given handle is NULL_HANDLE, or if it has an
         * associated ClassNotFoundException.
         */
        Object lookupObject(int handle) {
            return (handle != NULL_HANDLE &&
                    status[handle] != STATUS_EXCEPTION) ?
                entries[handle] : null;
        }

        /**
         * Looks up and returns ClassNotFoundException associated with the
         * given handle.  Returns null if the given handle is NULL_HANDLE, or
         * if there is no ClassNotFoundException associated with the handle.
         */
        ClassNotFoundException lookupException(int handle) {
            return (handle != NULL_HANDLE &&
                    status[handle] == STATUS_EXCEPTION) ?
                (ClassNotFoundException) entries[handle] : null;
        }

        /**
         * Resets table to its initial state.
         */
        void clear() {
            Arrays.fill(status, 0, size, (byte) 0);
            Arrays.fill(entries, 0, size, null);
            Arrays.fill(deps, 0, size, null);
            lowDep = -1;
            size = 0;
        }

        /**
         * Returns number of handles registered in table.
         */
        int size() {
            return size;
        }

        /**
         * Expands capacity of internal arrays.
         */
        private void grow() {
            int newCapacity = (entries.length << 1) + 1;

            byte[] newStatus = new byte[newCapacity];
            Object[] newEntries = new Object[newCapacity];
            HandleList[] newDeps = new HandleList[newCapacity];

            System.arraycopy(status, 0, newStatus, 0, size);
            System.arraycopy(entries, 0, newEntries, 0, size);
            System.arraycopy(deps, 0, newDeps, 0, size);

            status = newStatus;
            entries = newEntries;
            deps = newDeps;
        }

        /**
         * Simple growable list of (integer) handles.
         */
        private static class HandleList {
            private int[] list = new int[4];
            private int size = 0;

            public HandleList() {
            }

            public void add(int handle) {
                if (size >= list.length) {
                    int[] newList = new int[list.length << 1];
                    System.arraycopy(list, 0, newList, 0, list.length);
                    list = newList;
                }
                list[size++] = handle;
            }

            public int get(int index) {
                if (index >= size) {
                    throw new ArrayIndexOutOfBoundsException();
                }
                return list[index];
            }

            public int size() {
                return size;
            }
        }
    }

    /**
     * Method for cloning arrays in case of using unsharing reading
     */
    private static Object cloneArray(Object array) {
        if (array instanceof Object[]) {
            return ((Object[]) array).clone();
        } else if (array instanceof boolean[]) {
            return ((boolean[]) array).clone();
        } else if (array instanceof byte[]) {
            return ((byte[]) array).clone();
        } else if (array instanceof char[]) {
            return ((char[]) array).clone();
        } else if (array instanceof double[]) {
            return ((double[]) array).clone();
        } else if (array instanceof float[]) {
            return ((float[]) array).clone();
        } else if (array instanceof int[]) {
            return ((int[]) array).clone();
        } else if (array instanceof long[]) {
            return ((long[]) array).clone();
        } else if (array instanceof short[]) {
            return ((short[]) array).clone();
        } else {
            throw new AssertionError();
        }
    }

    static {
        SharedSecrets.setJavaObjectInputStreamAccess(ObjectInputStream::checkArray);
        SharedSecrets.setJavaObjectInputStreamReadString(ObjectInputStream::readString);
    }

}<|MERGE_RESOLUTION|>--- conflicted
+++ resolved
@@ -46,11 +46,6 @@
 import jdk.internal.event.DeserializationEvent;
 import jdk.internal.misc.Unsafe;
 import jdk.internal.util.ByteArray;
-<<<<<<< HEAD
-import sun.reflect.misc.ReflectUtil;
-import sun.security.action.GetPropertyAction;
-=======
->>>>>>> 85fedbf6
 
 /**
  * An ObjectInputStream deserializes primitive data and objects previously
@@ -264,7 +259,7 @@
     extends InputStream implements ObjectInput, ObjectStreamConstants
 {
     private static final String TRACE_DEST =
-            GetPropertyAction.privilegedGetProperty("TRACE");
+            System.getProperty("TRACE");
 
     static void TRACE(String format, Object... args) {
         if (TRACE_DEST != null) {
