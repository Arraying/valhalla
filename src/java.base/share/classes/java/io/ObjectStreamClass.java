/*
 * Copyright (c) 1996, 2023, Oracle and/or its affiliates. All rights reserved.
 * DO NOT ALTER OR REMOVE COPYRIGHT NOTICES OR THIS FILE HEADER.
 *
 * This code is free software; you can redistribute it and/or modify it
 * under the terms of the GNU General Public License version 2 only, as
 * published by the Free Software Foundation.  Oracle designates this
 * particular file as subject to the "Classpath" exception as provided
 * by Oracle in the LICENSE file that accompanied this code.
 *
 * This code is distributed in the hope that it will be useful, but WITHOUT
 * ANY WARRANTY; without even the implied warranty of MERCHANTABILITY or
 * FITNESS FOR A PARTICULAR PURPOSE.  See the GNU General Public License
 * version 2 for more details (a copy is included in the LICENSE file that
 * accompanied this code).
 *
 * You should have received a copy of the GNU General Public License version
 * 2 along with this work; if not, write to the Free Software Foundation,
 * Inc., 51 Franklin St, Fifth Floor, Boston, MA 02110-1301 USA.
 *
 * Please contact Oracle, 500 Oracle Parkway, Redwood Shores, CA 94065 USA
 * or visit www.oracle.com if you need additional information or have any
 * questions.
 */

package java.io;

import java.lang.invoke.MethodHandle;
import java.lang.invoke.MethodHandles;
import java.lang.invoke.MethodType;
import java.lang.reflect.Constructor;
import java.lang.reflect.Field;
import java.lang.reflect.InaccessibleObjectException;
import java.lang.reflect.InvocationTargetException;
import java.lang.reflect.RecordComponent;
import java.lang.reflect.UndeclaredThrowableException;
import java.lang.reflect.Member;
import java.lang.reflect.Method;
import java.lang.reflect.Modifier;
import java.lang.reflect.Proxy;
import java.security.AccessControlContext;
import java.security.AccessController;
import java.security.MessageDigest;
import java.security.NoSuchAlgorithmException;
import java.security.PermissionCollection;
import java.security.Permissions;
import java.security.PrivilegedAction;
import java.security.PrivilegedActionException;
import java.security.PrivilegedExceptionAction;
import java.security.ProtectionDomain;
import java.util.ArrayList;
import java.util.Arrays;
import java.util.Collections;
import java.util.Comparator;
import java.util.HashSet;
import java.util.Map;
import java.util.Set;
import java.util.concurrent.ConcurrentHashMap;
import jdk.internal.misc.Unsafe;
import jdk.internal.reflect.CallerSensitive;
import jdk.internal.reflect.Reflection;
import jdk.internal.reflect.ReflectionFactory;
import jdk.internal.access.SharedSecrets;
import jdk.internal.access.JavaSecurityAccess;
import jdk.internal.util.ByteArray;
import sun.reflect.misc.ReflectUtil;

/**
 * Serialization's descriptor for classes.  It contains the name and
 * serialVersionUID of the class.  The ObjectStreamClass for a specific class
 * loaded in this Java VM can be found/created using the lookup method.
 *
 * <p>The algorithm to compute the SerialVersionUID is described in
 * <a href="{@docRoot}/../specs/serialization/class.html#stream-unique-identifiers">
 *    <cite>Java Object Serialization Specification</cite>, Section 4.6, "Stream Unique Identifiers"</a>.
 *
 * @author      Mike Warres
 * @author      Roger Riggs
 * @see ObjectStreamField
 * @see <a href="{@docRoot}/../specs/serialization/class.html">
 *      <cite>Java Object Serialization Specification,</cite> Section 4, "Class Descriptors"</a>
 * @since   1.1
 */
public final class ObjectStreamClass implements Serializable {

    /** serialPersistentFields value indicating no serializable fields */
    public static final ObjectStreamField[] NO_FIELDS =
        new ObjectStreamField[0];

    @java.io.Serial
    private static final long serialVersionUID = -6120832682080437368L;
    /**
     * {@code ObjectStreamClass} has no fields for default serialization.
     */
    @java.io.Serial
    private static final ObjectStreamField[] serialPersistentFields =
        NO_FIELDS;

    /** reflection factory for obtaining serialization constructors */
    @SuppressWarnings("removal")
    private static final ReflectionFactory reflFactory =
        AccessController.doPrivileged(
            new ReflectionFactory.GetReflectionFactoryAction());

    private static class Caches {
        /** cache mapping local classes -> descriptors */
        static final ClassCache<ObjectStreamClass> localDescs =
            new ClassCache<>() {
                @Override
                protected ObjectStreamClass computeValue(Class<?> type) {
                    return new ObjectStreamClass(type);
                }
            };

        /** cache mapping field group/local desc pairs -> field reflectors */
        static final ClassCache<Map<FieldReflectorKey, FieldReflector>> reflectors =
            new ClassCache<>() {
                @Override
                protected Map<FieldReflectorKey, FieldReflector> computeValue(Class<?> type) {
                    return new ConcurrentHashMap<>();
                }
            };
    }

    /** class associated with this descriptor (if any) */
    private Class<?> cl;
    /** name of class represented by this descriptor */
    private String name;
    /** serialVersionUID of represented class (null if not computed yet) */
    private volatile Long suid;

    /** true if represents dynamic proxy class */
    private boolean isProxy;
    /** true if represents enum type */
    private boolean isEnum;
    /** true if represents record type */
    private boolean isRecord;
    /** true if represents a value class */
    private boolean isValue;
    /** true if represented class implements Serializable */
    private boolean serializable;
    /** true if represented class implements Externalizable */
    private boolean externalizable;
    /** true if desc has data written by class-defined writeObject method */
    private boolean hasWriteObjectData;
    /**
     * true if desc has externalizable data written in block data format; this
     * must be true by default to accommodate ObjectInputStream subclasses which
     * override readClassDescriptor() to return class descriptors obtained from
     * ObjectStreamClass.lookup() (see 4461737)
     */
    private boolean hasBlockExternalData = true;

    /**
     * Contains information about InvalidClassException instances to be thrown
     * when attempting operations on an invalid class. Note that instances of
     * this class are immutable and are potentially shared among
     * ObjectStreamClass instances.
     */
    private static class ExceptionInfo {
        private final String className;
        private final String message;

        ExceptionInfo(String cn, String msg) {
            className = cn;
            message = msg;
        }

        /**
         * Returns (does not throw) an InvalidClassException instance created
         * from the information in this object, suitable for being thrown by
         * the caller.
         */
        InvalidClassException newInvalidClassException() {
            return new InvalidClassException(className, message);
        }
    }

    /** exception (if any) thrown while attempting to resolve class */
    private ClassNotFoundException resolveEx;
    /** exception (if any) to throw if non-enum deserialization attempted */
    private ExceptionInfo deserializeEx;
    /** exception (if any) to throw if non-enum serialization attempted */
    private ExceptionInfo serializeEx;
    /** exception (if any) to throw if default serialization attempted */
    private ExceptionInfo defaultSerializeEx;

    /** serializable fields */
    private ObjectStreamField[] fields;
    /** aggregate marshalled size of primitive fields */
    private int primDataSize;
    /** number of non-primitive fields */
    private int numObjFields;
    /** reflector for setting/getting serializable field values */
    private FieldReflector fieldRefl;
    /** data layout of serialized objects described by this class desc */
    private volatile ClassDataSlot[] dataLayout;

    /** serialization-appropriate constructor, or null if none */
    private Constructor<?> cons;
    /** record canonical constructor (shared among OSCs for same class), or null */
    private MethodHandle canonicalCtr;
    /** cache of record deserialization constructors per unique set of stream fields
     * (shared among OSCs for same class), or null */
    private DeserializationConstructorsCache deserializationCtrs;
    /** session-cache of record deserialization constructor
     * (in de-serialized OSC only), or null */
    private MethodHandle deserializationCtr;
    /** protection domains that need to be checked when calling the constructor */
    private ProtectionDomain[] domains;

    /** class-defined writeObject method, or null if none */
    private Method writeObjectMethod;
    /** class-defined readObject method, or null if none */
    private Method readObjectMethod;
    /** class-defined readObjectNoData method, or null if none */
    private Method readObjectNoDataMethod;
    /** class-defined writeReplace method, or null if none */
    private Method writeReplaceMethod;
    /** class-defined readResolve method, or null if none */
    private Method readResolveMethod;

    /** local class descriptor for represented class (may point to self) */
    private ObjectStreamClass localDesc;
    /** superclass descriptor appearing in stream */
    private ObjectStreamClass superDesc;

    /** true if, and only if, the object has been correctly initialized */
    private boolean initialized;

    /**
     * Initializes native code.
     */
    private static native void initNative();
    static {
        initNative();
    }

    /**
     * Find the descriptor for a class that can be serialized.  Creates an
     * ObjectStreamClass instance if one does not exist yet for class. Null is
     * returned if the specified class does not implement java.io.Serializable
     * or java.io.Externalizable.
     *
     * @param   cl class for which to get the descriptor
     * @return  the class descriptor for the specified class
     */
    public static ObjectStreamClass lookup(Class<?> cl) {
        return lookup(cl, false);
    }

    /**
     * Returns the descriptor for any class, regardless of whether it
     * implements {@link Serializable}.
     *
     * @param        cl class for which to get the descriptor
     * @return       the class descriptor for the specified class
     * @since 1.6
     */
    public static ObjectStreamClass lookupAny(Class<?> cl) {
        return lookup(cl, true);
    }

    /**
     * Returns the name of the class described by this descriptor.
     * This method returns the name of the class in the format that
     * is used by the {@link Class#getName} method.
     *
     * @return a string representing the name of the class
     */
    public String getName() {
        return name;
    }

    /**
     * Return the serialVersionUID for this class.  The serialVersionUID
     * defines a set of classes all with the same name that have evolved from a
     * common root class and agree to be serialized and deserialized using a
     * common format.  NonSerializable classes have a serialVersionUID of 0L.
     *
     * @return  the SUID of the class described by this descriptor
     */
    @SuppressWarnings("removal")
    public long getSerialVersionUID() {
        // REMIND: synchronize instead of relying on volatile?
        if (suid == null) {
            if (isRecord)
                return 0L;

            suid = AccessController.doPrivileged(
                new PrivilegedAction<Long>() {
                    public Long run() {
                        return computeDefaultSUID(cl);
                    }
                }
            );
        }
        return suid.longValue();
    }

    /**
     * Return the class in the local VM that this version is mapped to.  Null
     * is returned if there is no corresponding local class.
     *
     * @return  the {@code Class} instance that this descriptor represents
     */
    @SuppressWarnings("removal")
    @CallerSensitive
    public Class<?> forClass() {
        if (cl == null) {
            return null;
        }
        requireInitialized();
        if (System.getSecurityManager() != null) {
            Class<?> caller = Reflection.getCallerClass();
            if (ReflectUtil.needsPackageAccessCheck(caller.getClassLoader(), cl.getClassLoader())) {
                ReflectUtil.checkPackageAccess(cl);
            }
        }
        return cl;
    }

    /**
     * Return an array of the fields of this serializable class.
     *
     * @return  an array containing an element for each persistent field of
     *          this class. Returns an array of length zero if there are no
     *          fields.
     * @since 1.2
     */
    public ObjectStreamField[] getFields() {
        return getFields(true);
    }

    /**
     * Get the field of this class by name.
     *
     * @param   name the name of the data field to look for
     * @return  The ObjectStreamField object of the named field or null if
     *          there is no such named field.
     */
    public ObjectStreamField getField(String name) {
        return getField(name, null);
    }

    /**
     * Return a string describing this ObjectStreamClass.
     */
    public String toString() {
        return name + ": static final long serialVersionUID = " +
            getSerialVersionUID() + "L;";
    }

    /**
     * Looks up and returns class descriptor for given class, or null if class
     * is non-serializable and "all" is set to false.
     *
     * @param   cl class to look up
     * @param   all if true, return descriptors for all classes; if false, only
     *          return descriptors for serializable classes
     */
    static ObjectStreamClass lookup(Class<?> cl, boolean all) {
        if (!(all || Serializable.class.isAssignableFrom(cl))) {
            return null;
        }
        return Caches.localDescs.get(cl);
    }

    /**
     * Creates local class descriptor representing given class.
     */
    @SuppressWarnings("removal")
    private ObjectStreamClass(final Class<?> cl) {
        this.cl = cl;
        name = cl.getName();
        isProxy = Proxy.isProxyClass(cl);
        isEnum = Enum.class.isAssignableFrom(cl);
        isRecord = cl.isRecord();
        isValue = cl.isValue();
        serializable = Serializable.class.isAssignableFrom(cl);
        externalizable = Externalizable.class.isAssignableFrom(cl);

        Class<?> superCl = cl.getSuperclass();
        superDesc = (superCl != null) ? lookup(superCl, false) : null;
        localDesc = this;

        if (serializable) {
            AccessController.doPrivileged(new PrivilegedAction<>() {
                public Void run() {
                    if (isEnum) {
                        suid = 0L;
                        fields = NO_FIELDS;
                        return null;
                    }
                    if (cl.isArray()) {
                        fields = NO_FIELDS;
                        return null;
                    }

                    suid = getDeclaredSUID(cl);
                    try {
                        fields = getSerialFields(cl);
                        computeFieldOffsets();
                    } catch (InvalidClassException e) {
                        serializeEx = deserializeEx =
                            new ExceptionInfo(e.classname, e.getMessage());
                        fields = NO_FIELDS;
                    }

                    if (isRecord) {
                        canonicalCtr = canonicalRecordCtr(cl);
                        deserializationCtrs = new DeserializationConstructorsCache();
                    } else if (isValue) {
                        // Value objects are created using Unsafe.
                        cons = null;
                    } else if (externalizable) {
                        cons = getExternalizableConstructor(cl);
                    } else {
                        cons = getSerializableConstructor(cl);
                        writeObjectMethod = getPrivateMethod(cl, "writeObject",
                            new Class<?>[] { ObjectOutputStream.class },
                            Void.TYPE);
                        readObjectMethod = getPrivateMethod(cl, "readObject",
                            new Class<?>[] { ObjectInputStream.class },
                            Void.TYPE);
                        readObjectNoDataMethod = getPrivateMethod(
                            cl, "readObjectNoData", null, Void.TYPE);
                        hasWriteObjectData = (writeObjectMethod != null);
                    }
                    domains = getProtectionDomains(cons, cl);
                    writeReplaceMethod = getInheritableMethod(
                        cl, "writeReplace", null, Object.class);
                    readResolveMethod = getInheritableMethod(
                        cl, "readResolve", null, Object.class);
                    return null;
                }
            });
        } else {
            suid = 0L;
            fields = NO_FIELDS;
        }

        try {
            fieldRefl = getReflector(fields, this);
        } catch (InvalidClassException ex) {
            // field mismatches impossible when matching local fields vs. self
            throw new InternalError(ex);
        }

        if (deserializeEx == null) {
            if (isEnum) {
                deserializeEx = new ExceptionInfo(name, "enum type");
            } else if (cons == null && !(isRecord | isValue)) {
                deserializeEx = new ExceptionInfo(name, "no valid constructor");
            }
        }
        if (isRecord && canonicalCtr == null) {
            deserializeEx = new ExceptionInfo(name, "record canonical constructor not found");
        } else {
            for (int i = 0; i < fields.length; i++) {
                if (fields[i].getField() == null) {
                    defaultSerializeEx = new ExceptionInfo(
                        name, "unmatched serializable field(s) declared");
                }
            }
        }
        initialized = true;
    }

    /**
     * Creates blank class descriptor which should be initialized via a
     * subsequent call to initProxy(), initNonProxy() or readNonProxy().
     */
    ObjectStreamClass() {
    }

    /**
     * Creates a PermissionDomain that grants no permission.
     */
    private ProtectionDomain noPermissionsDomain() {
        PermissionCollection perms = new Permissions();
        perms.setReadOnly();
        return new ProtectionDomain(null, perms);
    }

    /**
     * Aggregate the ProtectionDomains of all the classes that separate
     * a concrete class {@code cl} from its ancestor's class declaring
     * a constructor {@code cons}.
     *
     * If {@code cl} is defined by the boot loader, or the constructor
     * {@code cons} is declared by {@code cl}, or if there is no security
     * manager, then this method does nothing and {@code null} is returned.
     *
     * @param cons A constructor declared by {@code cl} or one of its
     *             ancestors.
     * @param cl A concrete class, which is either the class declaring
     *           the constructor {@code cons}, or a serializable subclass
     *           of that class.
     * @return An array of ProtectionDomain representing the set of
     *         ProtectionDomain that separate the concrete class {@code cl}
     *         from its ancestor's declaring {@code cons}, or {@code null}.
     */
    @SuppressWarnings("removal")
    private ProtectionDomain[] getProtectionDomains(Constructor<?> cons,
                                                    Class<?> cl) {
        ProtectionDomain[] domains = null;
        if (cons != null && cl.getClassLoader() != null
                && System.getSecurityManager() != null) {
            Class<?> cls = cl;
            Class<?> fnscl = cons.getDeclaringClass();
            Set<ProtectionDomain> pds = null;
            while (cls != fnscl) {
                ProtectionDomain pd = cls.getProtectionDomain();
                if (pd != null) {
                    if (pds == null) pds = new HashSet<>();
                    pds.add(pd);
                }
                cls = cls.getSuperclass();
                if (cls == null) {
                    // that's not supposed to happen
                    // make a ProtectionDomain with no permission.
                    // should we throw instead?
                    if (pds == null) pds = new HashSet<>();
                    else pds.clear();
                    pds.add(noPermissionsDomain());
                    break;
                }
            }
            if (pds != null) {
                domains = pds.toArray(new ProtectionDomain[0]);
            }
        }
        return domains;
    }

    /**
     * Initializes class descriptor representing a proxy class.
     */
    void initProxy(Class<?> cl,
                   ClassNotFoundException resolveEx,
                   ObjectStreamClass superDesc)
        throws InvalidClassException
    {
        ObjectStreamClass osc = null;
        if (cl != null) {
            osc = lookup(cl, true);
            if (!osc.isProxy) {
                throw new InvalidClassException(
                    "cannot bind proxy descriptor to a non-proxy class");
            }
        }
        this.cl = cl;
        this.resolveEx = resolveEx;
        this.superDesc = superDesc;
        isProxy = true;
        serializable = true;
        suid = 0L;
        fields = NO_FIELDS;
        if (osc != null) {
            localDesc = osc;
            name = localDesc.name;
            externalizable = localDesc.externalizable;
            writeReplaceMethod = localDesc.writeReplaceMethod;
            readResolveMethod = localDesc.readResolveMethod;
            deserializeEx = localDesc.deserializeEx;
            domains = localDesc.domains;
            cons = localDesc.cons;
        }
        fieldRefl = getReflector(fields, localDesc);
        initialized = true;
    }

    /**
     * Initializes class descriptor representing a non-proxy class.
     */
    void initNonProxy(ObjectStreamClass model,
                      Class<?> cl,
                      ClassNotFoundException resolveEx,
                      ObjectStreamClass superDesc)
        throws InvalidClassException
    {
        long suid = model.getSerialVersionUID();
        ObjectStreamClass osc = null;
        if (cl != null) {
            osc = lookup(cl, true);
            if (osc.isProxy) {
                throw new InvalidClassException(
                        "cannot bind non-proxy descriptor to a proxy class");
            }
            if (model.isEnum != osc.isEnum) {
                throw new InvalidClassException(model.isEnum ?
                        "cannot bind enum descriptor to a non-enum class" :
                        "cannot bind non-enum descriptor to an enum class");
            }

            if (model.serializable == osc.serializable &&
                    !cl.isArray() && !cl.isRecord() &&
                    suid != osc.getSerialVersionUID()) {
                throw new InvalidClassException(osc.name,
                        "local class incompatible: " +
                                "stream classdesc serialVersionUID = " + suid +
                                ", local class serialVersionUID = " +
                                osc.getSerialVersionUID());
            }

            if (!classNamesEqual(model.name, osc.name)) {
                throw new InvalidClassException(osc.name,
                        "local class name incompatible with stream class " +
                                "name \"" + model.name + "\"");
            }

            if (!model.isEnum) {
                if ((model.serializable == osc.serializable) &&
                        (model.externalizable != osc.externalizable)) {
                    throw new InvalidClassException(osc.name,
                            "Serializable incompatible with Externalizable");
                }

                if ((model.serializable != osc.serializable) ||
                        (model.externalizable != osc.externalizable) ||
                        !(model.serializable || model.externalizable)) {
                    deserializeEx = new ExceptionInfo(
                            osc.name, "class invalid for deserialization");
                }
            }
        }

        this.cl = cl;
        this.resolveEx = resolveEx;
        this.superDesc = superDesc;
        name = model.name;
        this.suid = suid;
        isProxy = false;
        isEnum = model.isEnum;
        serializable = model.serializable;
        externalizable = model.externalizable;
        hasBlockExternalData = model.hasBlockExternalData;
        hasWriteObjectData = model.hasWriteObjectData;
        fields = model.fields;
        primDataSize = model.primDataSize;
        numObjFields = model.numObjFields;

        if (osc != null) {
            localDesc = osc;
            isRecord = localDesc.isRecord;
            isValue = localDesc.isValue;
            // canonical record constructor is shared
            canonicalCtr = localDesc.canonicalCtr;
            // cache of deserialization constructors is shared
            deserializationCtrs = localDesc.deserializationCtrs;
            writeObjectMethod = localDesc.writeObjectMethod;
            readObjectMethod = localDesc.readObjectMethod;
            readObjectNoDataMethod = localDesc.readObjectNoDataMethod;
            writeReplaceMethod = localDesc.writeReplaceMethod;
            readResolveMethod = localDesc.readResolveMethod;
            if (deserializeEx == null) {
                deserializeEx = localDesc.deserializeEx;
            }
            domains = localDesc.domains;
            assert cl.isRecord() ? localDesc.cons == null : true;
            cons = localDesc.cons;
        }

        fieldRefl = getReflector(fields, localDesc);
        // reassign to matched fields so as to reflect local unshared settings
        fields = fieldRefl.getFields();

        initialized = true;
    }

    /**
     * Reads non-proxy class descriptor information from given input stream.
     * The resulting class descriptor is not fully functional; it can only be
     * used as input to the ObjectInputStream.resolveClass() and
     * ObjectStreamClass.initNonProxy() methods.
     */
    void readNonProxy(ObjectInputStream in)
        throws IOException, ClassNotFoundException
    {
        name = in.readUTF();
        suid = in.readLong();
        isProxy = false;

        byte flags = in.readByte();
        hasWriteObjectData =
            ((flags & ObjectStreamConstants.SC_WRITE_METHOD) != 0);
        hasBlockExternalData =
            ((flags & ObjectStreamConstants.SC_BLOCK_DATA) != 0);
        externalizable =
            ((flags & ObjectStreamConstants.SC_EXTERNALIZABLE) != 0);
        boolean sflag =
            ((flags & ObjectStreamConstants.SC_SERIALIZABLE) != 0);
        if (externalizable && sflag) {
            throw new InvalidClassException(
                name, "serializable and externalizable flags conflict");
        }
        serializable = externalizable || sflag;
        isEnum = ((flags & ObjectStreamConstants.SC_ENUM) != 0);
        if (isEnum && suid.longValue() != 0L) {
            throw new InvalidClassException(name,
                "enum descriptor has non-zero serialVersionUID: " + suid);
        }

        int numFields = in.readShort();
        if (isEnum && numFields != 0) {
            throw new InvalidClassException(name,
                "enum descriptor has non-zero field count: " + numFields);
        }
        fields = (numFields > 0) ?
            new ObjectStreamField[numFields] : NO_FIELDS;
        for (int i = 0; i < numFields; i++) {
            char tcode = (char) in.readByte();
            String fname = in.readUTF();
            String signature = ((tcode == 'L') || (tcode == '[')) ?
                in.readTypeString() : String.valueOf(tcode);
            try {
                fields[i] = new ObjectStreamField(fname, signature, false);
            } catch (RuntimeException e) {
                throw new InvalidClassException(name,
                                                "invalid descriptor for field " +
                                                fname, e);
            }
        }
        computeFieldOffsets();
    }

    /**
     * Writes non-proxy class descriptor information to given output stream.
     */
    void writeNonProxy(ObjectOutputStream out) throws IOException {
        out.writeUTF(name);
        out.writeLong(getSerialVersionUID());

        byte flags = 0;
        if (externalizable) {
            flags |= ObjectStreamConstants.SC_EXTERNALIZABLE;
            int protocol = out.getProtocolVersion();
            if (protocol != ObjectStreamConstants.PROTOCOL_VERSION_1) {
                flags |= ObjectStreamConstants.SC_BLOCK_DATA;
            }
        } else if (serializable) {
            flags |= ObjectStreamConstants.SC_SERIALIZABLE;
        }
        if (hasWriteObjectData) {
            flags |= ObjectStreamConstants.SC_WRITE_METHOD;
        }
        if (isEnum) {
            flags |= ObjectStreamConstants.SC_ENUM;
        }
        out.writeByte(flags);

        out.writeShort(fields.length);
        for (int i = 0; i < fields.length; i++) {
            ObjectStreamField f = fields[i];
            out.writeByte(f.getTypeCode());
            out.writeUTF(f.getName());
            if (!f.isPrimitive()) {
                out.writeTypeString(f.getTypeString());
            }
        }
    }

    /**
     * Returns ClassNotFoundException (if any) thrown while attempting to
     * resolve local class corresponding to this class descriptor.
     */
    ClassNotFoundException getResolveException() {
        return resolveEx;
    }

    /**
     * Throws InternalError if not initialized.
     */
    private final void requireInitialized() {
        if (!initialized)
            throw new InternalError("Unexpected call when not initialized");
    }

    /**
     * Throws InvalidClassException if not initialized.
     * To be called in cases where an uninitialized class descriptor indicates
     * a problem in the serialization stream.
     */
    final void checkInitialized() throws InvalidClassException {
        if (!initialized) {
            throw new InvalidClassException("Class descriptor should be initialized");
        }
    }

    /**
     * Throws an InvalidClassException if object instances referencing this
     * class descriptor should not be allowed to deserialize.  This method does
     * not apply to deserialization of enum constants.
     */
    void checkDeserialize() throws InvalidClassException {
        requireInitialized();
        if (deserializeEx != null) {
            throw deserializeEx.newInvalidClassException();
        }
    }

    /**
     * Throws an InvalidClassException if objects whose class is represented by
     * this descriptor should not be allowed to serialize.  This method does
     * not apply to serialization of enum constants.
     */
    void checkSerialize() throws InvalidClassException {
        requireInitialized();
        if (serializeEx != null) {
            throw serializeEx.newInvalidClassException();
        }
    }

    /**
     * Throws an InvalidClassException if objects whose class is represented by
     * this descriptor should not be permitted to use default serialization
     * (e.g., if the class declares serializable fields that do not correspond
     * to actual fields, and hence must use the GetField API).  This method
     * does not apply to deserialization of enum constants.
     */
    void checkDefaultSerialize() throws InvalidClassException {
        requireInitialized();
        if (defaultSerializeEx != null) {
            throw defaultSerializeEx.newInvalidClassException();
        }
    }

    /**
     * Returns superclass descriptor.  Note that on the receiving side, the
     * superclass descriptor may be bound to a class that is not a superclass
     * of the subclass descriptor's bound class.
     */
    ObjectStreamClass getSuperDesc() {
        requireInitialized();
        return superDesc;
    }

    /**
     * Returns the "local" class descriptor for the class associated with this
     * class descriptor (i.e., the result of
     * ObjectStreamClass.lookup(this.forClass())) or null if there is no class
     * associated with this descriptor.
     */
    ObjectStreamClass getLocalDesc() {
        requireInitialized();
        return localDesc;
    }

    /**
     * Returns arrays of ObjectStreamFields representing the serializable
     * fields of the represented class.  If copy is true, a clone of this class
     * descriptor's field array is returned, otherwise the array itself is
     * returned.
     */
    ObjectStreamField[] getFields(boolean copy) {
        return copy ? fields.clone() : fields;
    }

    /**
     * Looks up a serializable field of the represented class by name and type.
     * A specified type of null matches all types, Object.class matches all
     * non-primitive types, and any other non-null type matches assignable
     * types only.  Returns matching field, or null if no match found.
     */
    ObjectStreamField getField(String name, Class<?> type) {
        for (int i = 0; i < fields.length; i++) {
            ObjectStreamField f = fields[i];
            if (f.getName().equals(name)) {
                if (type == null ||
                    (type == Object.class && !f.isPrimitive()))
                {
                    return f;
                }
                Class<?> ftype = f.getType();
                if (ftype != null && type.isAssignableFrom(ftype)) {
                    return f;
                }
            }
        }
        return null;
    }

    /**
     * Returns true if class descriptor represents a dynamic proxy class, false
     * otherwise.
     */
    boolean isProxy() {
        requireInitialized();
        return isProxy;
    }

    /**
     * Returns true if class descriptor represents an enum type, false
     * otherwise.
     */
    boolean isEnum() {
        requireInitialized();
        return isEnum;
    }

    /**
     * Returns true if class descriptor represents a record type, false
     * otherwise.
     */
    boolean isRecord() {
        requireInitialized();
        return isRecord;
    }

    /**
     * Returns true if represented class implements Externalizable, false
     * otherwise.
     */
    boolean isExternalizable() {
        requireInitialized();
        return externalizable;
    }

    /**
     * Returns true if represented class implements Serializable, false
     * otherwise.
     */
    boolean isSerializable() {
        requireInitialized();
        return serializable;
    }

    /**
     * {@return {code true} if the class is a value class, {@code false} otherwise}
     */
    boolean isValue() {
        requireInitialized();
        return isValue;
    }

    /**
     * Returns true if class descriptor represents externalizable class that
     * has written its data in 1.2 (block data) format, false otherwise.
     */
    boolean hasBlockExternalData() {
        requireInitialized();
        return hasBlockExternalData;
    }

    /**
     * Returns true if class descriptor represents serializable (but not
     * externalizable) class which has written its data via a custom
     * writeObject() method, false otherwise.
     */
    boolean hasWriteObjectData() {
        requireInitialized();
        return hasWriteObjectData;
    }

    /**
     * Returns true if represented class is serializable/externalizable and can
     * be instantiated by the serialization runtime--i.e., if it is
     * externalizable and defines a public no-arg constructor, if it is
     * non-externalizable and its first non-serializable superclass defines an
     * accessible no-arg constructor, or if the class is a value class.
     * Otherwise, returns false.
     */
    boolean isInstantiable() {
        requireInitialized();
        return (cons != null | isValue);
    }

    /**
     * Returns true if represented class is serializable (but not
     * externalizable) and defines a conformant writeObject method.  Otherwise,
     * returns false.
     */
    boolean hasWriteObjectMethod() {
        requireInitialized();
        return (writeObjectMethod != null);
    }

    /**
     * Returns true if represented class is serializable (but not
     * externalizable) and defines a conformant readObject method.  Otherwise,
     * returns false.
     */
    boolean hasReadObjectMethod() {
        requireInitialized();
        return (readObjectMethod != null);
    }

    /**
     * Returns true if represented class is serializable (but not
     * externalizable) and defines a conformant readObjectNoData method.
     * Otherwise, returns false.
     */
    boolean hasReadObjectNoDataMethod() {
        requireInitialized();
        return (readObjectNoDataMethod != null);
    }

    /**
     * Returns true if represented class is serializable or externalizable and
     * defines a conformant writeReplace method.  Otherwise, returns false.
     */
    boolean hasWriteReplaceMethod() {
        requireInitialized();
        return (writeReplaceMethod != null);
    }

    /**
     * Returns true if represented class is serializable or externalizable and
     * defines a conformant readResolve method.  Otherwise, returns false.
     */
    boolean hasReadResolveMethod() {
        requireInitialized();
        return (readResolveMethod != null);
    }

    /**
     * Creates a new instance of the represented class.  If the class is
     * externalizable, invokes its public no-arg constructor; otherwise, if the
     * class is serializable, invokes the no-arg constructor of the first
     * non-serializable superclass.  Throws UnsupportedOperationException if
     * this class descriptor is not associated with a class, if the associated
     * class is non-serializable or if the appropriate no-arg constructor is
     * inaccessible/unavailable.
     */
    @SuppressWarnings("removal")
    Object newInstance()
        throws InstantiationException, InvocationTargetException,
               UnsupportedOperationException
    {
        requireInitialized();
        if (cons != null) {
            try {
                if (domains == null || domains.length == 0) {
                    return cons.newInstance();
                } else {
                    JavaSecurityAccess jsa = SharedSecrets.getJavaSecurityAccess();
                    PrivilegedAction<?> pea = () -> {
                        try {
                            return cons.newInstance();
                        } catch (InstantiationException
                                 | InvocationTargetException
                                 | IllegalAccessException x) {
                            throw new UndeclaredThrowableException(x);
                        }
                    }; // Can't use PrivilegedExceptionAction with jsa
                    try {
                        return jsa.doIntersectionPrivilege(pea,
                                   AccessController.getContext(),
                                   new AccessControlContext(domains));
                    } catch (UndeclaredThrowableException x) {
                        Throwable cause = x.getCause();
                        if (cause instanceof InstantiationException)
                            throw (InstantiationException) cause;
                        if (cause instanceof InvocationTargetException)
                            throw (InvocationTargetException) cause;
                        if (cause instanceof IllegalAccessException)
                            throw (IllegalAccessException) cause;
                        // not supposed to happen
                        throw x;
                    }
                }
            } catch (IllegalAccessException ex) {
                // should not occur, as access checks have been suppressed
                throw new InternalError(ex);
            } catch (InstantiationError err) {
                var ex = new InstantiationException();
                ex.initCause(err);
                throw ex;
            }
        } else if (isValue) {
            // Start with a buffered default value.
            return FieldReflector.newValueInstance(cl);
        }  else {
            throw new UnsupportedOperationException();
        }
    }

    /**
     * Finish the initialization of a value object.
     * @param obj an object (larval if a value object)
     * @return the finished object
     */
    Object finishValue(Object obj) {
        return (isValue) ? FieldReflector.finishValueInstance(obj) : obj;
    }

    /**
     * Invokes the writeObject method of the represented serializable class.
     * Throws UnsupportedOperationException if this class descriptor is not
     * associated with a class, or if the class is externalizable,
     * non-serializable or does not define writeObject.
     */
    void invokeWriteObject(Object obj, ObjectOutputStream out)
        throws IOException, UnsupportedOperationException
    {
        requireInitialized();
        if (writeObjectMethod != null) {
            try {
                writeObjectMethod.invoke(obj, new Object[]{ out });
            } catch (InvocationTargetException ex) {
                Throwable th = ex.getCause();
                if (th instanceof IOException) {
                    throw (IOException) th;
                } else {
                    throwMiscException(th);
                }
            } catch (IllegalAccessException ex) {
                // should not occur, as access checks have been suppressed
                throw new InternalError(ex);
            }
        } else {
            throw new UnsupportedOperationException();
        }
    }

    /**
     * Invokes the readObject method of the represented serializable class.
     * Throws UnsupportedOperationException if this class descriptor is not
     * associated with a class, or if the class is externalizable,
     * non-serializable or does not define readObject.
     */
    void invokeReadObject(Object obj, ObjectInputStream in)
        throws ClassNotFoundException, IOException,
               UnsupportedOperationException
    {
        requireInitialized();
        if (readObjectMethod != null) {
            try {
                readObjectMethod.invoke(obj, new Object[]{ in });
            } catch (InvocationTargetException ex) {
                Throwable th = ex.getCause();
                if (th instanceof ClassNotFoundException) {
                    throw (ClassNotFoundException) th;
                } else if (th instanceof IOException) {
                    throw (IOException) th;
                } else {
                    throwMiscException(th);
                }
            } catch (IllegalAccessException ex) {
                // should not occur, as access checks have been suppressed
                throw new InternalError(ex);
            }
        } else {
            throw new UnsupportedOperationException();
        }
    }

    /**
     * Invokes the readObjectNoData method of the represented serializable
     * class.  Throws UnsupportedOperationException if this class descriptor is
     * not associated with a class, or if the class is externalizable,
     * non-serializable or does not define readObjectNoData.
     */
    void invokeReadObjectNoData(Object obj)
        throws IOException, UnsupportedOperationException
    {
        requireInitialized();
        if (readObjectNoDataMethod != null) {
            try {
                readObjectNoDataMethod.invoke(obj, (Object[]) null);
            } catch (InvocationTargetException ex) {
                Throwable th = ex.getCause();
                if (th instanceof ObjectStreamException) {
                    throw (ObjectStreamException) th;
                } else {
                    throwMiscException(th);
                }
            } catch (IllegalAccessException ex) {
                // should not occur, as access checks have been suppressed
                throw new InternalError(ex);
            }
        } else {
            throw new UnsupportedOperationException();
        }
    }

    /**
     * Invokes the writeReplace method of the represented serializable class and
     * returns the result.  Throws UnsupportedOperationException if this class
     * descriptor is not associated with a class, or if the class is
     * non-serializable or does not define writeReplace.
     */
    Object invokeWriteReplace(Object obj)
        throws IOException, UnsupportedOperationException
    {
        requireInitialized();
        if (writeReplaceMethod != null) {
            try {
                return writeReplaceMethod.invoke(obj, (Object[]) null);
            } catch (InvocationTargetException ex) {
                Throwable th = ex.getCause();
                if (th instanceof ObjectStreamException) {
                    throw (ObjectStreamException) th;
                } else {
                    throwMiscException(th);
                    throw new InternalError(th);  // never reached
                }
            } catch (IllegalAccessException ex) {
                // should not occur, as access checks have been suppressed
                throw new InternalError(ex);
            }
        } else {
            throw new UnsupportedOperationException();
        }
    }

    /**
     * Invokes the readResolve method of the represented serializable class and
     * returns the result.  Throws UnsupportedOperationException if this class
     * descriptor is not associated with a class, or if the class is
     * non-serializable or does not define readResolve.
     */
    Object invokeReadResolve(Object obj)
        throws IOException, UnsupportedOperationException
    {
        requireInitialized();
        if (readResolveMethod != null) {
            try {
                return readResolveMethod.invoke(obj, (Object[]) null);
            } catch (InvocationTargetException ex) {
                Throwable th = ex.getCause();
                if (th instanceof ObjectStreamException) {
                    throw (ObjectStreamException) th;
                } else {
                    throwMiscException(th);
                    throw new InternalError(th);  // never reached
                }
            } catch (IllegalAccessException ex) {
                // should not occur, as access checks have been suppressed
                throw new InternalError(ex);
            }
        } else {
            throw new UnsupportedOperationException();
        }
    }

    /**
     * Class representing the portion of an object's serialized form allotted
     * to data described by a given class descriptor.  If "hasData" is false,
     * the object's serialized form does not contain data associated with the
     * class descriptor.
     */
    static class ClassDataSlot {

        /** class descriptor "occupying" this slot */
        final ObjectStreamClass desc;
        /** true if serialized form includes data for this slot's descriptor */
        final boolean hasData;

        ClassDataSlot(ObjectStreamClass desc, boolean hasData) {
            this.desc = desc;
            this.hasData = hasData;
        }
    }

    /**
     * Returns array of ClassDataSlot instances representing the data layout
     * (including superclass data) for serialized objects described by this
     * class descriptor.  ClassDataSlots are ordered by inheritance with those
     * containing "higher" superclasses appearing first.  The final
     * ClassDataSlot contains a reference to this descriptor.
     */
    ClassDataSlot[] getClassDataLayout() throws InvalidClassException {
        // REMIND: synchronize instead of relying on volatile?
        if (dataLayout == null) {
            dataLayout = getClassDataLayout0();
        }
        return dataLayout;
    }

    private ClassDataSlot[] getClassDataLayout0()
        throws InvalidClassException
    {
        ArrayList<ClassDataSlot> slots = new ArrayList<>();
        Class<?> start = cl, end = cl;

        // locate closest non-serializable superclass
        while (end != null && Serializable.class.isAssignableFrom(end)) {
            end = end.getSuperclass();
        }

        HashSet<String> oscNames = new HashSet<>(3);

        for (ObjectStreamClass d = this; d != null; d = d.superDesc) {
            if (oscNames.contains(d.name)) {
                throw new InvalidClassException("Circular reference.");
            } else {
                oscNames.add(d.name);
            }

            // search up inheritance hierarchy for class with matching name
            String searchName = (d.cl != null) ? d.cl.getName() : d.name;
            Class<?> match = null;
            for (Class<?> c = start; c != end; c = c.getSuperclass()) {
                if (searchName.equals(c.getName())) {
                    match = c;
                    break;
                }
            }

            // add "no data" slot for each unmatched class below match
            if (match != null) {
                for (Class<?> c = start; c != match; c = c.getSuperclass()) {
                    slots.add(new ClassDataSlot(
                        ObjectStreamClass.lookup(c, true), false));
                }
                start = match.getSuperclass();
            }

            // record descriptor/class pairing
            slots.add(new ClassDataSlot(d.getVariantFor(match), true));
        }

        // add "no data" slot for any leftover unmatched classes
        for (Class<?> c = start; c != end; c = c.getSuperclass()) {
            slots.add(new ClassDataSlot(
                ObjectStreamClass.lookup(c, true), false));
        }

        // order slots from superclass -> subclass
        Collections.reverse(slots);
        return slots.toArray(new ClassDataSlot[slots.size()]);
    }

    /**
     * Returns aggregate size (in bytes) of marshalled primitive field values
     * for represented class.
     */
    int getPrimDataSize() {
        return primDataSize;
    }

    /**
     * Returns number of non-primitive serializable fields of represented
     * class.
     */
    int getNumObjFields() {
        return numObjFields;
    }

    /**
     * Fetches the serializable primitive field values of object obj and
     * marshals them into byte array buf starting at offset 0.  It is the
     * responsibility of the caller to ensure that obj is of the proper type if
     * non-null.
     */
    void getPrimFieldValues(Object obj, byte[] buf) {
        fieldRefl.getPrimFieldValues(obj, buf);
    }

    /**
     * Sets the serializable primitive fields of object obj using values
     * unmarshalled from byte array buf starting at offset 0.  It is the
     * responsibility of the caller to ensure that obj is of the proper type if
     * non-null.
     */
    void setPrimFieldValues(Object obj, byte[] buf) {
        fieldRefl.setPrimFieldValues(obj, buf);
    }

    /**
     * Fetches the serializable object field values of object obj and stores
     * them in array vals starting at offset 0.  It is the responsibility of
     * the caller to ensure that obj is of the proper type if non-null.
     */
    void getObjFieldValues(Object obj, Object[] vals) {
        fieldRefl.getObjFieldValues(obj, vals);
    }

    /**
     * Checks that the given values, from array vals starting at offset 0,
     * are assignable to the given serializable object fields.
     * @throws ClassCastException if any value is not assignable
     */
    void checkObjFieldValueTypes(Object obj, Object[] vals) {
        fieldRefl.checkObjectFieldValueTypes(obj, vals);
    }

    /**
     * Sets the serializable object fields of object obj using values from
     * array vals starting at offset 0.  It is the responsibility of the caller
     * to ensure that obj is of the proper type if non-null.
     */
    void setObjFieldValues(Object obj, Object[] vals) {
        fieldRefl.setObjFieldValues(obj, vals);
    }

    /**
     * Calculates and sets serializable field offsets, as well as primitive
     * data size and object field count totals.  Throws InvalidClassException
     * if fields are illegally ordered.
     */
    private void computeFieldOffsets() throws InvalidClassException {
        primDataSize = 0;
        numObjFields = 0;
        int firstObjIndex = -1;

        for (int i = 0; i < fields.length; i++) {
            ObjectStreamField f = fields[i];
            switch (f.getTypeCode()) {
                case 'Z', 'B' -> f.setOffset(primDataSize++);
                case 'C', 'S' -> {
                    f.setOffset(primDataSize);
                    primDataSize += 2;
                }
                case 'I', 'F' -> {
                    f.setOffset(primDataSize);
                    primDataSize += 4;
                }
                case 'J', 'D' -> {
                    f.setOffset(primDataSize);
                    primDataSize += 8;
                }
                case '[', 'L' -> {
                    f.setOffset(numObjFields++);
                    if (firstObjIndex == -1) {
                        firstObjIndex = i;
                    }
                }
                default -> throw new InternalError();
            }
        }
        if (firstObjIndex != -1 &&
            firstObjIndex + numObjFields != fields.length)
        {
            throw new InvalidClassException(name, "illegal field order");
        }
    }

    /**
     * If given class is the same as the class associated with this class
     * descriptor, returns reference to this class descriptor.  Otherwise,
     * returns variant of this class descriptor bound to given class.
     */
    private ObjectStreamClass getVariantFor(Class<?> cl)
        throws InvalidClassException
    {
        if (this.cl == cl) {
            return this;
        }
        ObjectStreamClass desc = new ObjectStreamClass();
        if (isProxy) {
            desc.initProxy(cl, null, superDesc);
        } else {
            desc.initNonProxy(this, cl, null, superDesc);
        }
        return desc;
    }

    /**
     * Returns public no-arg constructor of given class, or null if none found.
     * Access checks are disabled on the returned constructor (if any), since
     * the defining class may still be non-public.
     */
    private static Constructor<?> getExternalizableConstructor(Class<?> cl) {
        try {
            Constructor<?> cons = cl.getDeclaredConstructor((Class<?>[]) null);
            cons.setAccessible(true);
            return ((cons.getModifiers() & Modifier.PUBLIC) != 0) ?
                cons : null;
        } catch (NoSuchMethodException | InaccessibleObjectException ex) {
            return null;
        }
    }

    /**
     * Returns subclass-accessible no-arg constructor of first non-serializable
     * superclass, or null if none found.  Access checks are disabled on the
     * returned constructor (if any).
     */
    private static Constructor<?> getSerializableConstructor(Class<?> cl) {
        return reflFactory.newConstructorForSerialization(cl);
    }

    /**
     * Returns the canonical constructor for the given record class, or null if
     * the not found ( which should never happen for correctly generated record
     * classes ).
     */
    @SuppressWarnings("removal")
    private static MethodHandle canonicalRecordCtr(Class<?> cls) {
        assert cls.isRecord() : "Expected record, got: " + cls;
        PrivilegedAction<MethodHandle> pa = () -> {
            Class<?>[] paramTypes = Arrays.stream(cls.getRecordComponents())
                                          .map(RecordComponent::getType)
                                          .toArray(Class<?>[]::new);
            try {
                Constructor<?> ctr = cls.getDeclaredConstructor(paramTypes);
                ctr.setAccessible(true);
                return MethodHandles.lookup().unreflectConstructor(ctr);
            } catch (IllegalAccessException | NoSuchMethodException e) {
                return null;
            }
        };
        return AccessController.doPrivileged(pa);
    }

    /**
     * Returns the canonical constructor, if the local class equivalent of this
     * stream class descriptor is a record class, otherwise null.
     */
    MethodHandle getRecordConstructor() {
        return canonicalCtr;
    }

    /**
     * Returns non-static, non-abstract method with given signature provided it
     * is defined by or accessible (via inheritance) by the given class, or
     * null if no match found.  Access checks are disabled on the returned
     * method (if any).
     */
    private static Method getInheritableMethod(Class<?> cl, String name,
                                               Class<?>[] argTypes,
                                               Class<?> returnType)
    {
        Method meth = null;
        Class<?> defCl = cl;
        while (defCl != null) {
            try {
                meth = defCl.getDeclaredMethod(name, argTypes);
                break;
            } catch (NoSuchMethodException ex) {
                defCl = defCl.getSuperclass();
            }
        }

        if ((meth == null) || (meth.getReturnType() != returnType)) {
            return null;
        }
        meth.setAccessible(true);
        int mods = meth.getModifiers();
        if ((mods & (Modifier.STATIC | Modifier.ABSTRACT)) != 0) {
            return null;
        } else if ((mods & (Modifier.PUBLIC | Modifier.PROTECTED)) != 0) {
            return meth;
        } else if ((mods & Modifier.PRIVATE) != 0) {
            return (cl == defCl) ? meth : null;
        } else {
            return packageEquals(cl, defCl) ? meth : null;
        }
    }

    /**
     * Returns non-static private method with given signature defined by given
     * class, or null if none found.  Access checks are disabled on the
     * returned method (if any).
     */
    private static Method getPrivateMethod(Class<?> cl, String name,
                                           Class<?>[] argTypes,
                                           Class<?> returnType)
    {
        try {
            Method meth = cl.getDeclaredMethod(name, argTypes);
            meth.setAccessible(true);
            int mods = meth.getModifiers();
            return ((meth.getReturnType() == returnType) &&
                    ((mods & Modifier.STATIC) == 0) &&
                    ((mods & Modifier.PRIVATE) != 0)) ? meth : null;
        } catch (NoSuchMethodException ex) {
            return null;
        }
    }

    /**
     * Returns true if classes are defined in the same runtime package, false
     * otherwise.
     */
    private static boolean packageEquals(Class<?> cl1, Class<?> cl2) {
        return cl1.getClassLoader() == cl2.getClassLoader() &&
                cl1.getPackageName() == cl2.getPackageName();
    }

    /**
     * Compares class names for equality, ignoring package names.  Returns true
     * if class names equal, false otherwise.
     */
    private static boolean classNamesEqual(String name1, String name2) {
        int idx1 = name1.lastIndexOf('.') + 1;
        int idx2 = name2.lastIndexOf('.') + 1;
        int len1 = name1.length() - idx1;
        int len2 = name2.length() - idx2;
        return len1 == len2 &&
                name1.regionMatches(idx1, name2, idx2, len1);
    }

    /**
     * Returns JVM type signature for given list of parameters and return type.
     */
    private static String getMethodSignature(Class<?>[] paramTypes,
                                             Class<?> retType)
    {
        StringBuilder sb = new StringBuilder();
        sb.append('(');
        for (int i = 0; i < paramTypes.length; i++) {
            sb.append(paramTypes[i].descriptorString());
        }
        sb.append(')');
        sb.append(retType.descriptorString());
        return sb.toString();
    }

    /**
     * Convenience method for throwing an exception that is either a
     * RuntimeException, Error, or of some unexpected type (in which case it is
     * wrapped inside an IOException).
     */
    private static void throwMiscException(Throwable th) throws IOException {
        if (th instanceof RuntimeException) {
            throw (RuntimeException) th;
        } else if (th instanceof Error) {
            throw (Error) th;
        } else {
            throw new IOException("unexpected exception type", th);
        }
    }

    /**
     * Returns ObjectStreamField array describing the serializable fields of
     * the given class.  Serializable fields backed by an actual field of the
     * class are represented by ObjectStreamFields with corresponding non-null
     * Field objects.  Throws InvalidClassException if the (explicitly
     * declared) serializable fields are invalid.
     */
    private static ObjectStreamField[] getSerialFields(Class<?> cl)
        throws InvalidClassException
    {
        if (!Serializable.class.isAssignableFrom(cl))
            return NO_FIELDS;

        ObjectStreamField[] fields;
        if (cl.isRecord()) {
            fields = getDefaultSerialFields(cl);
            Arrays.sort(fields);
        } else if (!Externalizable.class.isAssignableFrom(cl) &&
            !Proxy.isProxyClass(cl) &&
                   !cl.isInterface()) {
            if ((fields = getDeclaredSerialFields(cl)) == null) {
                fields = getDefaultSerialFields(cl);
            }
            Arrays.sort(fields);
        } else {
            fields = NO_FIELDS;
        }
        return fields;
    }

    /**
     * Returns serializable fields of given class as defined explicitly by a
     * "serialPersistentFields" field, or null if no appropriate
     * "serialPersistentFields" field is defined.  Serializable fields backed
     * by an actual field of the class are represented by ObjectStreamFields
     * with corresponding non-null Field objects.  For compatibility with past
     * releases, a "serialPersistentFields" field with a null value is
     * considered equivalent to not declaring "serialPersistentFields".  Throws
     * InvalidClassException if the declared serializable fields are
     * invalid--e.g., if multiple fields share the same name.
     */
    private static ObjectStreamField[] getDeclaredSerialFields(Class<?> cl)
        throws InvalidClassException
    {
        ObjectStreamField[] serialPersistentFields = null;
        try {
            Field f = cl.getDeclaredField("serialPersistentFields");
            int mask = Modifier.PRIVATE | Modifier.STATIC | Modifier.FINAL;
            if ((f.getModifiers() & mask) == mask) {
                f.setAccessible(true);
                serialPersistentFields = (ObjectStreamField[]) f.get(null);
            }
        } catch (Exception ex) {
        }
        if (serialPersistentFields == null) {
            return null;
        } else if (serialPersistentFields.length == 0) {
            return NO_FIELDS;
        }

        ObjectStreamField[] boundFields =
            new ObjectStreamField[serialPersistentFields.length];
        Set<String> fieldNames = HashSet.newHashSet(serialPersistentFields.length);

        for (int i = 0; i < serialPersistentFields.length; i++) {
            ObjectStreamField spf = serialPersistentFields[i];

            String fname = spf.getName();
            if (fieldNames.contains(fname)) {
                throw new InvalidClassException(
                    "multiple serializable fields named " + fname);
            }
            fieldNames.add(fname);

            try {
                Field f = cl.getDeclaredField(fname);
                if ((f.getType() == spf.getType()) &&
                    ((f.getModifiers() & Modifier.STATIC) == 0))
                {
                    boundFields[i] =
                        new ObjectStreamField(f, spf.isUnshared(), true);
                }
            } catch (NoSuchFieldException ex) {
            }
            if (boundFields[i] == null) {
                boundFields[i] = new ObjectStreamField(
                    fname, spf.getType(), spf.isUnshared());
            }
        }
        return boundFields;
    }

    /**
     * Returns array of ObjectStreamFields corresponding to all non-static
     * non-transient fields declared by given class.  Each ObjectStreamField
     * contains a Field object for the field it represents.  If no default
     * serializable fields exist, NO_FIELDS is returned.
     */
    private static ObjectStreamField[] getDefaultSerialFields(Class<?> cl) {
        Field[] clFields = cl.getDeclaredFields();
        ArrayList<ObjectStreamField> list = new ArrayList<>();
        int mask = Modifier.STATIC | Modifier.TRANSIENT;

        for (int i = 0; i < clFields.length; i++) {
            if ((clFields[i].getModifiers() & mask) == 0) {
                list.add(new ObjectStreamField(clFields[i], false, true));
            }
        }
        int size = list.size();
        return (size == 0) ? NO_FIELDS :
            list.toArray(new ObjectStreamField[size]);
    }

    /**
     * Returns explicit serial version UID value declared by given class, or
     * null if none.
     */
    private static Long getDeclaredSUID(Class<?> cl) {
        try {
            Field f = cl.getDeclaredField("serialVersionUID");
            int mask = Modifier.STATIC | Modifier.FINAL;
            if ((f.getModifiers() & mask) == mask) {
                f.setAccessible(true);
                return f.getLong(null);
            }
        } catch (Exception ex) {
        }
        return null;
    }

    /**
     * Computes the default serial version UID value for the given class.
     */
    private static long computeDefaultSUID(Class<?> cl) {
        if (!Serializable.class.isAssignableFrom(cl) || Proxy.isProxyClass(cl))
        {
            return 0L;
        }

        try {
            ByteArrayOutputStream bout = new ByteArrayOutputStream();
            DataOutputStream dout = new DataOutputStream(bout);

            dout.writeUTF(cl.getName());

            int classMods = cl.getModifiers() &
                (Modifier.PUBLIC | Modifier.FINAL |
                 Modifier.INTERFACE | Modifier.ABSTRACT);

            /*
             * compensate for javac bug in which ABSTRACT bit was set for an
             * interface only if the interface declared methods
             */
            Method[] methods = cl.getDeclaredMethods();
            if ((classMods & Modifier.INTERFACE) != 0) {
                classMods = (methods.length > 0) ?
                    (classMods | Modifier.ABSTRACT) :
                    (classMods & ~Modifier.ABSTRACT);
            }
            dout.writeInt(classMods);

            if (!cl.isArray()) {
                /*
                 * compensate for change in 1.2FCS in which
                 * Class.getInterfaces() was modified to return Cloneable and
                 * Serializable for array classes.
                 */
                Class<?>[] interfaces = cl.getInterfaces();
                String[] ifaceNames = new String[interfaces.length];
                for (int i = 0; i < interfaces.length; i++) {
                    ifaceNames[i] = interfaces[i].getName();
                }
                Arrays.sort(ifaceNames);
                for (int i = 0; i < ifaceNames.length; i++) {
                    dout.writeUTF(ifaceNames[i]);
                }
            }

            Field[] fields = cl.getDeclaredFields();
            MemberSignature[] fieldSigs = new MemberSignature[fields.length];
            for (int i = 0; i < fields.length; i++) {
                fieldSigs[i] = new MemberSignature(fields[i]);
            }
            Arrays.sort(fieldSigs, new Comparator<>() {
                public int compare(MemberSignature ms1, MemberSignature ms2) {
                    return ms1.name.compareTo(ms2.name);
                }
            });
            for (int i = 0; i < fieldSigs.length; i++) {
                MemberSignature sig = fieldSigs[i];
                int mods = sig.member.getModifiers() &
                    (Modifier.PUBLIC | Modifier.PRIVATE | Modifier.PROTECTED |
                     Modifier.STATIC | Modifier.FINAL | Modifier.VOLATILE |
                     Modifier.TRANSIENT);
                if (((mods & Modifier.PRIVATE) == 0) ||
                    ((mods & (Modifier.STATIC | Modifier.TRANSIENT)) == 0))
                {
                    dout.writeUTF(sig.name);
                    dout.writeInt(mods);
                    dout.writeUTF(sig.signature);
                }
            }

            if (hasStaticInitializer(cl)) {
                dout.writeUTF("<clinit>");
                dout.writeInt(Modifier.STATIC);
                dout.writeUTF("()V");
            }

            Constructor<?>[] cons = cl.getDeclaredConstructors();
            MemberSignature[] consSigs = new MemberSignature[cons.length];
            for (int i = 0; i < cons.length; i++) {
                consSigs[i] = new MemberSignature(cons[i]);
            }
            Arrays.sort(consSigs, new Comparator<>() {
                public int compare(MemberSignature ms1, MemberSignature ms2) {
                    return ms1.signature.compareTo(ms2.signature);
                }
            });
            for (int i = 0; i < consSigs.length; i++) {
                MemberSignature sig = consSigs[i];
                int mods = sig.member.getModifiers() &
                    (Modifier.PUBLIC | Modifier.PRIVATE | Modifier.PROTECTED |
                     Modifier.STATIC | Modifier.FINAL |
                     Modifier.SYNCHRONIZED | Modifier.NATIVE |
                     Modifier.ABSTRACT | Modifier.STRICT);
                if ((mods & Modifier.PRIVATE) == 0) {
                    dout.writeUTF("<init>");
                    dout.writeInt(mods);
                    dout.writeUTF(sig.signature.replace('/', '.'));
                }
            }

            MemberSignature[] methSigs = new MemberSignature[methods.length];
            for (int i = 0; i < methods.length; i++) {
                methSigs[i] = new MemberSignature(methods[i]);
            }
            Arrays.sort(methSigs, new Comparator<>() {
                public int compare(MemberSignature ms1, MemberSignature ms2) {
                    int comp = ms1.name.compareTo(ms2.name);
                    if (comp == 0) {
                        comp = ms1.signature.compareTo(ms2.signature);
                    }
                    return comp;
                }
            });
            for (int i = 0; i < methSigs.length; i++) {
                MemberSignature sig = methSigs[i];
                int mods = sig.member.getModifiers() &
                    (Modifier.PUBLIC | Modifier.PRIVATE | Modifier.PROTECTED |
                     Modifier.STATIC | Modifier.FINAL |
                     Modifier.SYNCHRONIZED | Modifier.NATIVE |
                     Modifier.ABSTRACT | Modifier.STRICT);
                if ((mods & Modifier.PRIVATE) == 0) {
                    dout.writeUTF(sig.name);
                    dout.writeInt(mods);
                    dout.writeUTF(sig.signature.replace('/', '.'));
                }
            }

            dout.flush();

            MessageDigest md = MessageDigest.getInstance("SHA");
            byte[] hashBytes = md.digest(bout.toByteArray());
            long hash = 0;
            for (int i = Math.min(hashBytes.length, 8) - 1; i >= 0; i--) {
                hash = (hash << 8) | (hashBytes[i] & 0xFF);
            }
            return hash;
        } catch (IOException ex) {
            throw new InternalError(ex);
        } catch (NoSuchAlgorithmException ex) {
            throw new SecurityException(ex.getMessage());
        }
    }

    /**
     * Returns true if the given class defines a static initializer method,
     * false otherwise.
     */
    private static native boolean hasStaticInitializer(Class<?> cl);

    /**
     * Class for computing and caching field/constructor/method signatures
     * during serialVersionUID calculation.
     */
    private static final class MemberSignature {

        public final Member member;
        public final String name;
        public final String signature;

        public MemberSignature(Field field) {
            member = field;
            name = field.getName();
            signature = field.getType().descriptorString();
        }

        public MemberSignature(Constructor<?> cons) {
            member = cons;
            name = cons.getName();
            signature = getMethodSignature(
                cons.getParameterTypes(), Void.TYPE);
        }

        public MemberSignature(Method meth) {
            member = meth;
            name = meth.getName();
            signature = getMethodSignature(
                meth.getParameterTypes(), meth.getReturnType());
        }
    }

    /**
     * Class for setting and retrieving serializable field values in batch.
     */
    // REMIND: dynamically generate these?
    private static final class FieldReflector {

        /** handle for performing unsafe operations */
        private static final Unsafe UNSAFE = Unsafe.getUnsafe();

        /** fields to operate on */
        private final ObjectStreamField[] fields;
        /** number of primitive fields */
        private final int numPrimFields;
        /** unsafe field keys for reading fields - may contain dupes */
        private final long[] readKeys;
        /** unsafe fields keys for writing fields - no dupes */
        private final long[] writeKeys;
        /** field data offsets */
        private final int[] offsets;
        /** field type codes */
        private final char[] typeCodes;
        /** field types */
        private final Class<?>[] types;

        /**
         * Return a new instance of the class using Unsafe.uninitializedDefaultValue
         * and buffer it.
         * @param clazz The value class
         * @return a buffered default value
         */
        static Object newValueInstance(Class<?> clazz) throws InstantiationException{
            assert clazz.isValue() : "Should be a value class";
            Object obj = unsafe.uninitializedDefaultValue(clazz);
            return unsafe.makePrivateBuffer(obj);
        }

        /**
         * Finish a value object, clear the larval state and returning the value object.
         * @param obj a buffered value object in a larval state
         * @return the finished value object
         */
        static Object finishValueInstance(Object obj) {
            assert (obj.getClass().isValue()) : "Should be a value class";
            return unsafe.finishPrivateBuffer(obj);
        }

        /**
         * Constructs FieldReflector capable of setting/getting values from the
         * subset of fields whose ObjectStreamFields contain non-null
         * reflective Field objects.  ObjectStreamFields with null Fields are
         * treated as filler, for which get operations return default values
         * and set operations discard given values.
         */
        FieldReflector(ObjectStreamField[] fields) {
            this.fields = fields;
            int nfields = fields.length;
            readKeys = new long[nfields];
            writeKeys = new long[nfields];
            offsets = new int[nfields];
            typeCodes = new char[nfields];
            ArrayList<Class<?>> typeList = new ArrayList<>();
            Set<Long> usedKeys = new HashSet<>();


            for (int i = 0; i < nfields; i++) {
                ObjectStreamField f = fields[i];
                Field rf = f.getField();
                long key = (rf != null) ?
                    UNSAFE.objectFieldOffset(rf) : Unsafe.INVALID_FIELD_OFFSET;
                readKeys[i] = key;
                writeKeys[i] = usedKeys.add(key) ?
                    key : Unsafe.INVALID_FIELD_OFFSET;
                offsets[i] = f.getOffset();
                typeCodes[i] = f.getTypeCode();
                if (!f.isPrimitive()) {
                    typeList.add((rf != null) ? rf.getType() : null);
                }
            }

            types = typeList.toArray(new Class<?>[typeList.size()]);
            numPrimFields = nfields - types.length;
        }

        /**
         * Returns list of ObjectStreamFields representing fields operated on
         * by this reflector.  The shared/unshared values and Field objects
         * contained by ObjectStreamFields in the list reflect their bindings
         * to locally defined serializable fields.
         */
        ObjectStreamField[] getFields() {
            return fields;
        }

        /**
         * Fetches the serializable primitive field values of object obj and
         * marshals them into byte array buf starting at offset 0.  The caller
         * is responsible for ensuring that obj is of the proper type.
         */
        void getPrimFieldValues(Object obj, byte[] buf) {
            if (obj == null) {
                throw new NullPointerException();
            }
            /* assuming checkDefaultSerialize() has been called on the class
             * descriptor this FieldReflector was obtained from, no field keys
             * in array should be equal to Unsafe.INVALID_FIELD_OFFSET.
             */
            for (int i = 0; i < numPrimFields; i++) {
                long key = readKeys[i];
                int off = offsets[i];
                switch (typeCodes[i]) {
                    case 'Z' -> ByteArray.setBoolean(buf, off, UNSAFE.getBoolean(obj, key));
                    case 'B' -> buf[off] = UNSAFE.getByte(obj, key);
                    case 'C' -> ByteArray.setChar(buf, off, UNSAFE.getChar(obj, key));
                    case 'S' -> ByteArray.setShort(buf, off, UNSAFE.getShort(obj, key));
                    case 'I' -> ByteArray.setInt(buf, off, UNSAFE.getInt(obj, key));
                    case 'F' -> ByteArray.setFloat(buf, off, UNSAFE.getFloat(obj, key));
                    case 'J' -> ByteArray.setLong(buf, off, UNSAFE.getLong(obj, key));
                    case 'D' -> ByteArray.setDouble(buf, off, UNSAFE.getDouble(obj, key));
                    default  -> throw new InternalError();
                }
            }
        }

        /**
         * Sets the serializable primitive fields of object obj using values
         * unmarshalled from byte array buf starting at offset 0.  The caller
         * is responsible for ensuring that obj is of the proper type.
         */
        void setPrimFieldValues(Object obj, byte[] buf) {
            if (obj == null) {
                throw new NullPointerException();
            }
            for (int i = 0; i < numPrimFields; i++) {
                long key = writeKeys[i];
                if (key == Unsafe.INVALID_FIELD_OFFSET) {
                    continue;           // discard value
                }
                int off = offsets[i];
                switch (typeCodes[i]) {
                    case 'Z' -> UNSAFE.putBoolean(obj, key, ByteArray.getBoolean(buf, off));
                    case 'B' -> UNSAFE.putByte(obj, key, buf[off]);
                    case 'C' -> UNSAFE.putChar(obj, key, ByteArray.getChar(buf, off));
                    case 'S' -> UNSAFE.putShort(obj, key, ByteArray.getShort(buf, off));
                    case 'I' -> UNSAFE.putInt(obj, key, ByteArray.getInt(buf, off));
                    case 'F' -> UNSAFE.putFloat(obj, key, ByteArray.getFloat(buf, off));
                    case 'J' -> UNSAFE.putLong(obj, key, ByteArray.getLong(buf, off));
                    case 'D' -> UNSAFE.putDouble(obj, key, ByteArray.getDouble(buf, off));
                    default  -> throw new InternalError();
                }
            }
        }

        /**
         * Fetches the serializable object field values of object obj and
         * stores them in array vals starting at offset 0.  The caller is
         * responsible for ensuring that obj is of the proper type.
         */
        void getObjFieldValues(Object obj, Object[] vals) {
            if (obj == null) {
                throw new NullPointerException();
            }
            /* assuming checkDefaultSerialize() has been called on the class
             * descriptor this FieldReflector was obtained from, no field keys
             * in array should be equal to Unsafe.INVALID_FIELD_OFFSET.
             */
            for (int i = numPrimFields; i < fields.length; i++) {
                Field f = fields[i].getField();
                vals[offsets[i]] = switch (typeCodes[i]) {
<<<<<<< HEAD
                    case 'L', '[' ->
                            unsafe.isFlattened(f)
                                    ? unsafe.getValue(obj, readKeys[i], f.getType())
                                    : unsafe.getReference(obj, readKeys[i]);
=======
                    case 'L', '[' -> UNSAFE.getReference(obj, readKeys[i]);
>>>>>>> 861e3020
                    default       -> throw new InternalError();
                };
            }
        }

        /**
         * Checks that the given values, from array vals starting at offset 0,
         * are assignable to the given serializable object fields.
         * @throws ClassCastException if any value is not assignable
         */
        void checkObjectFieldValueTypes(Object obj, Object[] vals) {
            setObjFieldValues(obj, vals, true);
        }

        /**
         * Sets the serializable object fields of object obj using values from
         * array vals starting at offset 0.  The caller is responsible for
         * ensuring that obj is of the proper type; however, attempts to set a
         * field with a value of the wrong type will trigger an appropriate
         * ClassCastException.
         */
        void setObjFieldValues(Object obj, Object[] vals) {
            setObjFieldValues(obj, vals, false);
        }

        private void setObjFieldValues(Object obj, Object[] vals, boolean dryRun) {
            if (obj == null) {
                throw new NullPointerException();
            }
            for (int i = numPrimFields; i < fields.length; i++) {
                long key = writeKeys[i];
                if (key == Unsafe.INVALID_FIELD_OFFSET) {
                    continue;           // discard value
                }
                switch (typeCodes[i]) {
                    case 'L', '[' -> {
                        Field f = fields[i].getField();
                        Object val = vals[offsets[i]];
                        if (val != null &&
                            !types[i - numPrimFields].isInstance(val))
                        {
                            throw new ClassCastException(
                                "cannot assign instance of " +
                                val.getClass().getName() + " to field " +
                                f.getDeclaringClass().getName() + "." +
                                f.getName() + " of type " +
                                f.getType().getName() + " in instance of " +
                                obj.getClass().getName());
                        }
<<<<<<< HEAD
                        if (!dryRun) {
                            if (unsafe.isFlattened(f)) {
                                unsafe.putValue(obj, key, f.getType(), val);
                            } else {
                                unsafe.putReference(obj, key, val);
                            }
                        }
=======
                        if (!dryRun)
                            UNSAFE.putReference(obj, key, val);
>>>>>>> 861e3020
                    }
                    default -> throw new InternalError();
                }
            }
        }
    }

    /**
     * Matches given set of serializable fields with serializable fields
     * described by the given local class descriptor, and returns a
     * FieldReflector instance capable of setting/getting values from the
     * subset of fields that match (non-matching fields are treated as filler,
     * for which get operations return default values and set operations
     * discard given values).  Throws InvalidClassException if unresolvable
     * type conflicts exist between the two sets of fields.
     */
    private static FieldReflector getReflector(ObjectStreamField[] fields,
                                               ObjectStreamClass localDesc)
        throws InvalidClassException
    {
        // class irrelevant if no fields
        Class<?> cl = (localDesc != null && fields.length > 0) ?
            localDesc.cl : Void.class;

        var clReflectors = Caches.reflectors.get(cl);
        var key = new FieldReflectorKey(fields);
        var reflector = clReflectors.get(key);
        if (reflector == null) {
            reflector = new FieldReflector(matchFields(fields, localDesc));
            var oldReflector = clReflectors.putIfAbsent(key, reflector);
            if (oldReflector != null) {
                reflector = oldReflector;
            }
        }
        return reflector;
    }

    /**
     * FieldReflector cache lookup key.  Keys are considered equal if they
     * refer to equivalent field formats.
     */
    private static class FieldReflectorKey {

        private final String[] sigs;
        private final int hash;

        FieldReflectorKey(ObjectStreamField[] fields)
        {
            sigs = new String[2 * fields.length];
            for (int i = 0, j = 0; i < fields.length; i++) {
                ObjectStreamField f = fields[i];
                sigs[j++] = f.getName();
                sigs[j++] = f.getSignature();
            }
            hash = Arrays.hashCode(sigs);
        }

        public int hashCode() {
            return hash;
        }

        public boolean equals(Object obj) {
            return obj == this ||
                   obj instanceof FieldReflectorKey other &&
                   Arrays.equals(sigs, other.sigs);
        }
    }

    /**
     * Matches given set of serializable fields with serializable fields
     * obtained from the given local class descriptor (which contain bindings
     * to reflective Field objects).  Returns list of ObjectStreamFields in
     * which each ObjectStreamField whose signature matches that of a local
     * field contains a Field object for that field; unmatched
     * ObjectStreamFields contain null Field objects.  Shared/unshared settings
     * of the returned ObjectStreamFields also reflect those of matched local
     * ObjectStreamFields.  Throws InvalidClassException if unresolvable type
     * conflicts exist between the two sets of fields.
     */
    private static ObjectStreamField[] matchFields(ObjectStreamField[] fields,
                                                   ObjectStreamClass localDesc)
        throws InvalidClassException
    {
        ObjectStreamField[] localFields = (localDesc != null) ?
            localDesc.fields : NO_FIELDS;

        /*
         * Even if fields == localFields, we cannot simply return localFields
         * here.  In previous implementations of serialization,
         * ObjectStreamField.getType() returned Object.class if the
         * ObjectStreamField represented a non-primitive field and belonged to
         * a non-local class descriptor.  To preserve this (questionable)
         * behavior, the ObjectStreamField instances returned by matchFields
         * cannot report non-primitive types other than Object.class; hence
         * localFields cannot be returned directly.
         */

        ObjectStreamField[] matches = new ObjectStreamField[fields.length];
        for (int i = 0; i < fields.length; i++) {
            ObjectStreamField f = fields[i], m = null;
            for (int j = 0; j < localFields.length; j++) {
                ObjectStreamField lf = localFields[j];
                if (f.getName().equals(lf.getName())) {
                    if ((f.isPrimitive() || lf.isPrimitive()) &&
                        f.getTypeCode() != lf.getTypeCode())
                    {
                        throw new InvalidClassException(localDesc.name,
                            "incompatible types for field " + f.getName());
                    }
                    if (lf.getField() != null) {
                        m = new ObjectStreamField(
                            lf.getField(), lf.isUnshared(), false);
                    } else {
                        m = new ObjectStreamField(
                            lf.getName(), lf.getSignature(), lf.isUnshared());
                    }
                }
            }
            if (m == null) {
                m = new ObjectStreamField(
                    f.getName(), f.getSignature(), false);
            }
            m.setOffset(f.getOffset());
            matches[i] = m;
        }
        return matches;
    }

    /**
     * A LRA cache of record deserialization constructors.
     */
    @SuppressWarnings("serial")
    private static final class DeserializationConstructorsCache
        extends ConcurrentHashMap<DeserializationConstructorsCache.Key, MethodHandle>  {

        // keep max. 10 cached entries - when the 11th element is inserted the oldest
        // is removed and 10 remains - 11 is the biggest map size where internal
        // table of 16 elements is sufficient (inserting 12th element would resize it to 32)
        private static final int MAX_SIZE = 10;
        private Key.Impl first, last; // first and last in FIFO queue

        DeserializationConstructorsCache() {
            // start small - if there is more than one shape of ObjectStreamClass
            // deserialized, there will typically be two (current version and previous version)
            super(2);
        }

        MethodHandle get(ObjectStreamField[] fields) {
            return get(new Key.Lookup(fields));
        }

        synchronized MethodHandle putIfAbsentAndGet(ObjectStreamField[] fields, MethodHandle mh) {
            Key.Impl key = new Key.Impl(fields);
            var oldMh = putIfAbsent(key, mh);
            if (oldMh != null) return oldMh;
            // else we did insert new entry -> link the new key as last
            if (last == null) {
                last = first = key;
            } else {
                last = (last.next = key);
            }
            // may need to remove first
            if (size() > MAX_SIZE) {
                assert first != null;
                remove(first);
                first = first.next;
                if (first == null) {
                    last = null;
                }
            }
            return mh;
        }

        // a key composed of ObjectStreamField[] names and types
        abstract static class Key {
            abstract int length();
            abstract String fieldName(int i);
            abstract Class<?> fieldType(int i);

            @Override
            public final int hashCode() {
                int n = length();
                int h = 0;
                for (int i = 0; i < n; i++) h = h * 31 + fieldType(i).hashCode();
                for (int i = 0; i < n; i++) h = h * 31 + fieldName(i).hashCode();
                return h;
            }

            @Override
            public final boolean equals(Object obj) {
                if (!(obj instanceof Key other)) return false;
                int n = length();
                if (n != other.length()) return false;
                for (int i = 0; i < n; i++) if (fieldType(i) != other.fieldType(i)) return false;
                for (int i = 0; i < n; i++) if (!fieldName(i).equals(other.fieldName(i))) return false;
                return true;
            }

            // lookup key - just wraps ObjectStreamField[]
            static final class Lookup extends Key {
                final ObjectStreamField[] fields;

                Lookup(ObjectStreamField[] fields) { this.fields = fields; }

                @Override
                int length() { return fields.length; }

                @Override
                String fieldName(int i) { return fields[i].getName(); }

                @Override
                Class<?> fieldType(int i) { return fields[i].getType(); }
            }

            // real key - copies field names and types and forms FIFO queue in cache
            static final class Impl extends Key {
                Impl next;
                final String[] fieldNames;
                final Class<?>[] fieldTypes;

                Impl(ObjectStreamField[] fields) {
                    this.fieldNames = new String[fields.length];
                    this.fieldTypes = new Class<?>[fields.length];
                    for (int i = 0; i < fields.length; i++) {
                        fieldNames[i] = fields[i].getName();
                        fieldTypes[i] = fields[i].getType();
                    }
                }

                @Override
                int length() { return fieldNames.length; }

                @Override
                String fieldName(int i) { return fieldNames[i]; }

                @Override
                Class<?> fieldType(int i) { return fieldTypes[i]; }
            }
        }
    }

    /** Record specific support for retrieving and binding stream field values. */
    static final class RecordSupport {
        /**
         * Returns canonical record constructor adapted to take two arguments:
         * {@code (byte[] primValues, Object[] objValues)}
         * and return
         * {@code Object}
         */
        @SuppressWarnings("removal")
        static MethodHandle deserializationCtr(ObjectStreamClass desc) {
            // check the cached value 1st
            MethodHandle mh = desc.deserializationCtr;
            if (mh != null) return mh;
            mh = desc.deserializationCtrs.get(desc.getFields(false));
            if (mh != null) return desc.deserializationCtr = mh;

            // retrieve record components
            RecordComponent[] recordComponents;
            try {
                Class<?> cls = desc.forClass();
                PrivilegedExceptionAction<RecordComponent[]> pa = cls::getRecordComponents;
                recordComponents = AccessController.doPrivileged(pa);
            } catch (PrivilegedActionException e) {
                throw new InternalError(e.getCause());
            }

            // retrieve the canonical constructor
            // (T1, T2, ..., Tn):TR
            mh = desc.getRecordConstructor();

            // change return type to Object
            // (T1, T2, ..., Tn):TR -> (T1, T2, ..., Tn):Object
            mh = mh.asType(mh.type().changeReturnType(Object.class));

            // drop last 2 arguments representing primValues and objValues arrays
            // (T1, T2, ..., Tn):Object -> (T1, T2, ..., Tn, byte[], Object[]):Object
            mh = MethodHandles.dropArguments(mh, mh.type().parameterCount(), byte[].class, Object[].class);

            for (int i = recordComponents.length-1; i >= 0; i--) {
                String name = recordComponents[i].getName();
                Class<?> type = recordComponents[i].getType();
                // obtain stream field extractor that extracts argument at
                // position i (Ti+1) from primValues and objValues arrays
                // (byte[], Object[]):Ti+1
                MethodHandle combiner = streamFieldExtractor(name, type, desc);
                // fold byte[] privValues and Object[] objValues into argument at position i (Ti+1)
                // (..., Ti, Ti+1, byte[], Object[]):Object -> (..., Ti, byte[], Object[]):Object
                mh = MethodHandles.foldArguments(mh, i, combiner);
            }
            // what we are left with is a MethodHandle taking just the primValues
            // and objValues arrays and returning the constructed record instance
            // (byte[], Object[]):Object

            // store it into cache and return the 1st value stored
            return desc.deserializationCtr =
                desc.deserializationCtrs.putIfAbsentAndGet(desc.getFields(false), mh);
        }

        /** Returns the number of primitive fields for the given descriptor. */
        private static int numberPrimValues(ObjectStreamClass desc) {
            ObjectStreamField[] fields = desc.getFields();
            int primValueCount = 0;
            for (int i = 0; i < fields.length; i++) {
                if (fields[i].isPrimitive())
                    primValueCount++;
                else
                    break;  // can be no more
            }
            return primValueCount;
        }

        /**
         * Returns extractor MethodHandle taking the primValues and objValues arrays
         * and extracting the argument of canonical constructor with given name and type
         * or producing  default value for the given type if the field is absent.
         */
        private static MethodHandle streamFieldExtractor(String pName,
                                                         Class<?> pType,
                                                         ObjectStreamClass desc) {
            ObjectStreamField[] fields = desc.getFields(false);

            for (int i = 0; i < fields.length; i++) {
                ObjectStreamField f = fields[i];
                String fName = f.getName();
                if (!fName.equals(pName))
                    continue;

                Class<?> fType = f.getField().getType();
                if (!pType.isAssignableFrom(fType))
                    throw new InternalError(fName + " unassignable, pType:" + pType + ", fType:" + fType);

                if (f.isPrimitive()) {
                    // (byte[], int):fType
                    MethodHandle mh = PRIM_VALUE_EXTRACTORS.get(fType);
                    if (mh == null) {
                        throw new InternalError("Unexpected type: " + fType);
                    }
                    // bind offset
                    // (byte[], int):fType -> (byte[]):fType
                    mh = MethodHandles.insertArguments(mh, 1, f.getOffset());
                    // drop objValues argument
                    // (byte[]):fType -> (byte[], Object[]):fType
                    mh = MethodHandles.dropArguments(mh, 1, Object[].class);
                    // adapt return type to pType
                    // (byte[], Object[]):fType -> (byte[], Object[]):pType
                    if (pType != fType) {
                        mh = mh.asType(mh.type().changeReturnType(pType));
                    }
                    return mh;
                } else { // reference
                    // (Object[], int):Object
                    MethodHandle mh = MethodHandles.arrayElementGetter(Object[].class);
                    // bind index
                    // (Object[], int):Object -> (Object[]):Object
                    mh = MethodHandles.insertArguments(mh, 1, i - numberPrimValues(desc));
                    // drop primValues argument
                    // (Object[]):Object -> (byte[], Object[]):Object
                    mh = MethodHandles.dropArguments(mh, 0, byte[].class);
                    // adapt return type to pType
                    // (byte[], Object[]):Object -> (byte[], Object[]):pType
                    if (pType != Object.class) {
                        mh = mh.asType(mh.type().changeReturnType(pType));
                    }
                    return mh;
                }
            }

            // return default value extractor if no field matches pName
            return MethodHandles.empty(MethodType.methodType(pType, byte[].class, Object[].class));
        }

        private static final Map<Class<?>, MethodHandle> PRIM_VALUE_EXTRACTORS;
        static {
            var lkp = MethodHandles.lookup();
            try {
                PRIM_VALUE_EXTRACTORS = Map.of(
                    byte.class, MethodHandles.arrayElementGetter(byte[].class),
                    short.class, lkp.findStatic(ByteArray.class, "getShort", MethodType.methodType(short.class, byte[].class, int.class)),
                    int.class, lkp.findStatic(ByteArray.class, "getInt", MethodType.methodType(int.class, byte[].class, int.class)),
                    long.class, lkp.findStatic(ByteArray.class, "getLong", MethodType.methodType(long.class, byte[].class, int.class)),
                    float.class, lkp.findStatic(ByteArray.class, "getFloat", MethodType.methodType(float.class, byte[].class, int.class)),
                    double.class, lkp.findStatic(ByteArray.class, "getDouble", MethodType.methodType(double.class, byte[].class, int.class)),
                    char.class, lkp.findStatic(ByteArray.class, "getChar", MethodType.methodType(char.class, byte[].class, int.class)),
                    boolean.class, lkp.findStatic(ByteArray.class, "getBoolean", MethodType.methodType(boolean.class, byte[].class, int.class))
                );
            } catch (NoSuchMethodException | IllegalAccessException e) {
                throw new InternalError("Can't lookup " + ByteArray.class.getName() + ".getXXX", e);
            }
        }
    }
}<|MERGE_RESOLUTION|>--- conflicted
+++ resolved
@@ -1960,8 +1960,8 @@
          */
         static Object newValueInstance(Class<?> clazz) throws InstantiationException{
             assert clazz.isValue() : "Should be a value class";
-            Object obj = unsafe.uninitializedDefaultValue(clazz);
-            return unsafe.makePrivateBuffer(obj);
+            Object obj = UNSAFE.uninitializedDefaultValue(clazz);
+            return UNSAFE.makePrivateBuffer(obj);
         }
 
         /**
@@ -1971,7 +1971,7 @@
          */
         static Object finishValueInstance(Object obj) {
             assert (obj.getClass().isValue()) : "Should be a value class";
-            return unsafe.finishPrivateBuffer(obj);
+            return UNSAFE.finishPrivateBuffer(obj);
         }
 
         /**
@@ -2096,14 +2096,10 @@
             for (int i = numPrimFields; i < fields.length; i++) {
                 Field f = fields[i].getField();
                 vals[offsets[i]] = switch (typeCodes[i]) {
-<<<<<<< HEAD
                     case 'L', '[' ->
-                            unsafe.isFlattened(f)
-                                    ? unsafe.getValue(obj, readKeys[i], f.getType())
-                                    : unsafe.getReference(obj, readKeys[i]);
-=======
-                    case 'L', '[' -> UNSAFE.getReference(obj, readKeys[i]);
->>>>>>> 861e3020
+                            UNSAFE.isFlattened(f)
+                                    ? UNSAFE.getValue(obj, readKeys[i], f.getType())
+                                    : UNSAFE.getReference(obj, readKeys[i]);
                     default       -> throw new InternalError();
                 };
             }
@@ -2153,18 +2149,13 @@
                                 f.getType().getName() + " in instance of " +
                                 obj.getClass().getName());
                         }
-<<<<<<< HEAD
                         if (!dryRun) {
-                            if (unsafe.isFlattened(f)) {
-                                unsafe.putValue(obj, key, f.getType(), val);
+                            if (UNSAFE.isFlattened(f)) {
+                                UNSAFE.putValue(obj, key, f.getType(), val);
                             } else {
-                                unsafe.putReference(obj, key, val);
+                                UNSAFE.putReference(obj, key, val);
                             }
                         }
-=======
-                        if (!dryRun)
-                            UNSAFE.putReference(obj, key, val);
->>>>>>> 861e3020
                     }
                     default -> throw new InternalError();
                 }
