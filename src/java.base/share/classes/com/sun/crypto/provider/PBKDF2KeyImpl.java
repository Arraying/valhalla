--- conflicted
+++ resolved
@@ -25,11 +25,7 @@
 
 package com.sun.crypto.provider;
 
-<<<<<<< HEAD
-import java.io.ObjectStreamException;
-=======
 import java.io.*;
->>>>>>> 16fa7709
 import java.lang.ref.Reference;
 import java.lang.ref.Cleaner;
 import java.nio.ByteBuffer;
@@ -317,8 +313,6 @@
             // prevent this from being cleaned for the above block
             Reference.reachabilityFence(this);
         }
-<<<<<<< HEAD
-=======
     }
 
     /**
@@ -335,6 +329,5 @@
             throws IOException, ClassNotFoundException {
         throw new InvalidObjectException(
                 "PBKDF2KeyImpl keys are not directly deserializable");
->>>>>>> 16fa7709
     }
 }