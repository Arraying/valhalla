--- conflicted
+++ resolved
@@ -33,12 +33,8 @@
     }
 
     public Object get(Object obj) throws IllegalArgumentException {
-<<<<<<< HEAD
         return isFlatValue() ? unsafe.getValue(base, fieldOffset, field.getType())
-                             : unsafe.getObject(base, fieldOffset);
-=======
-        return unsafe.getReference(base, fieldOffset);
->>>>>>> 17773c31
+                             : unsafe.getReference(base, fieldOffset);
     }
 
     public boolean getBoolean(Object obj) throws IllegalArgumentException {
@@ -83,12 +79,8 @@
         if (isFlatValue()) {
             unsafe.putValue(obj, fieldOffset, field.getType(), value);
         } else {
-            unsafe.putObject(base, fieldOffset, value);
+        unsafe.putReference(base, fieldOffset, value);
         }
-<<<<<<< HEAD
-=======
-        unsafe.putReference(base, fieldOffset, value);
->>>>>>> 17773c31
     }
 
     public void setBoolean(Object obj, boolean z)
