--- conflicted
+++ resolved
@@ -35,12 +35,8 @@
     }
 
     public Object get(Object obj) throws IllegalArgumentException {
-<<<<<<< HEAD
         return isFlatValue() ? unsafe.getValue(obj, fieldOffset, field.getType())
-                             : unsafe.getObjectVolatile(base, fieldOffset);
-=======
-        return unsafe.getReferenceVolatile(base, fieldOffset);
->>>>>>> 17773c31
+                             : unsafe.getReferenceVolatile(base, fieldOffset);
     }
 
     public boolean getBoolean(Object obj) throws IllegalArgumentException {
@@ -85,12 +81,8 @@
         if (isFlatValue()) {
             unsafe.putValue(base, fieldOffset, field.getType(), value);
         } else {
-            unsafe.putObjectVolatile(base, fieldOffset, value);
+        unsafe.putReferenceVolatile(base, fieldOffset, value);
         }
-<<<<<<< HEAD
-=======
-        unsafe.putReferenceVolatile(base, fieldOffset, value);
->>>>>>> 17773c31
     }
 
     public void setBoolean(Object obj, boolean z)
