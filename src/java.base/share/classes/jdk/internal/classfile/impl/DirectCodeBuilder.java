--- conflicted
+++ resolved
@@ -374,12 +374,8 @@
                             dcb.methodInfo.methodTypeSymbol().displayDescriptor()));
                 }
 
-<<<<<<< HEAD
                 boolean codeMatch = dcb.codeAndExceptionsMatch(codeLength, buf);
-=======
-                boolean codeMatch = dcb.original != null && codeAndExceptionsMatch(codeLength);
                 buf.setLabelContext(dcb, codeMatch);
->>>>>>> 953eef4f
                 var context = dcb.context;
                 if (context.stackMapsWhenRequired()) {
                     if (codeMatch) {
