/*
 * DO NOT ALTER OR REMOVE COPYRIGHT NOTICES OR THIS FILE HEADER.
 *
 * This code is free software; you can redistribute it and/or modify it
 * under the terms of the GNU General Public License version 2 only, as
 * published by the Free Software Foundation.  Oracle designates this
 * particular file as subject to the "Classpath" exception as provided
 * by Oracle in the LICENSE file that accompanied this code.
 *
 * This code is distributed in the hope that it will be useful, but WITHOUT
 * ANY WARRANTY; without even the implied warranty of MERCHANTABILITY or
 * FITNESS FOR A PARTICULAR PURPOSE.  See the GNU General Public License
 * version 2 for more details (a copy is included in the LICENSE file that
 * accompanied this code).
 *
 * You should have received a copy of the GNU General Public License version
 * 2 along with this work; if not, write to the Free Software Foundation,
 * Inc., 51 Franklin St, Fifth Floor, Boston, MA 02110-1301 USA.
 *
 * Please contact Oracle, 500 Oracle Parkway, Redwood Shores, CA 94065 USA
 * or visit www.oracle.com if you need additional information or have any
 * questions.
 */

/*
 * This file is available under and governed by the GNU General Public
 * License version 2 only, as published by the Free Software Foundation.
 * However, the following notice accompanied the original version of this
 * file:
 *
 * ASM: a very small and fast Java bytecode manipulation framework
 * Copyright (c) 2000-2011 INRIA, France Telecom
 * All rights reserved.
 *
 * Redistribution and use in source and binary forms, with or without
 * modification, are permitted provided that the following conditions
 * are met:
 * 1. Redistributions of source code must retain the above copyright
 *    notice, this list of conditions and the following disclaimer.
 * 2. Redistributions in binary form must reproduce the above copyright
 *    notice, this list of conditions and the following disclaimer in the
 *    documentation and/or other materials provided with the distribution.
 * 3. Neither the name of the copyright holders nor the names of its
 *    contributors may be used to endorse or promote products derived from
 *    this software without specific prior written permission.
 *
 * THIS SOFTWARE IS PROVIDED BY THE COPYRIGHT HOLDERS AND CONTRIBUTORS "AS IS"
 * AND ANY EXPRESS OR IMPLIED WARRANTIES, INCLUDING, BUT NOT LIMITED TO, THE
 * IMPLIED WARRANTIES OF MERCHANTABILITY AND FITNESS FOR A PARTICULAR PURPOSE
 * ARE DISCLAIMED. IN NO EVENT SHALL THE COPYRIGHT OWNER OR CONTRIBUTORS BE
 * LIABLE FOR ANY DIRECT, INDIRECT, INCIDENTAL, SPECIAL, EXEMPLARY, OR
 * CONSEQUENTIAL DAMAGES (INCLUDING, BUT NOT LIMITED TO, PROCUREMENT OF
 * SUBSTITUTE GOODS OR SERVICES; LOSS OF USE, DATA, OR PROFITS; OR BUSINESS
 * INTERRUPTION) HOWEVER CAUSED AND ON ANY THEORY OF LIABILITY, WHETHER IN
 * CONTRACT, STRICT LIABILITY, OR TORT (INCLUDING NEGLIGENCE OR OTHERWISE)
 * ARISING IN ANY WAY OUT OF THE USE OF THIS SOFTWARE, EVEN IF ADVISED OF
 * THE POSSIBILITY OF SUCH DAMAGE.
 */
package jdk.internal.org.objectweb.asm.commons;

import java.util.ArrayList;
import java.util.HashMap;
import java.util.List;
import java.util.Map;
import jdk.internal.org.objectweb.asm.ConstantDynamic;
import jdk.internal.org.objectweb.asm.Handle;
import jdk.internal.org.objectweb.asm.Label;
import jdk.internal.org.objectweb.asm.MethodVisitor;
import jdk.internal.org.objectweb.asm.Opcodes;
import jdk.internal.org.objectweb.asm.Type;

/**
 * A {@link MethodVisitor} that keeps track of stack map frame changes between {@link
 * #visitFrame(int, int, Object[], int, Object[])} calls. This adapter must be used with the {@link
 * jdk.internal.org.objectweb.asm.ClassReader#EXPAND_FRAMES} option. Each visit<i>X</i> instruction delegates to
 * the next visitor in the chain, if any, and then simulates the effect of this instruction on the
 * stack map frame, represented by {@link #locals} and {@link #stack}. The next visitor in the chain
 * can get the state of the stack map frame <i>before</i> each instruction by reading the value of
 * these fields in its visit<i>X</i> methods (this requires a reference to the AnalyzerAdapter that
 * is before it in the chain). If this adapter is used with a class that does not contain stack map
 * table attributes (i.e., pre Java 6 classes) then this adapter may not be able to compute the
 * stack map frame for each instruction. In this case no exception is thrown but the {@link #locals}
 * and {@link #stack} fields will be null for these instructions.
 *
 * @author Eric Bruneton
 */
public class AnalyzerAdapter extends MethodVisitor {

    /**
      * The local variable slots for the current execution frame. Primitive types are represented by
      * {@link Opcodes#TOP}, {@link Opcodes#INTEGER}, {@link Opcodes#FLOAT}, {@link Opcodes#LONG},
      * {@link Opcodes#DOUBLE},{@link Opcodes#NULL} or {@link Opcodes#UNINITIALIZED_THIS} (long and
      * double are represented by two elements, the second one being TOP). Reference types are
      * represented by String objects (representing internal names), and uninitialized types by Label
      * objects (this label designates the NEW instruction that created this uninitialized value). This
      * field is {@literal null} for unreachable instructions.
      */
    public List<Object> locals;

    /**
      * The operand stack slots for the current execution frame. Primitive types are represented by
      * {@link Opcodes#TOP}, {@link Opcodes#INTEGER}, {@link Opcodes#FLOAT}, {@link Opcodes#LONG},
      * {@link Opcodes#DOUBLE},{@link Opcodes#NULL} or {@link Opcodes#UNINITIALIZED_THIS} (long and
      * double are represented by two elements, the second one being TOP). Reference types are
      * represented by String objects (representing internal names), and uninitialized types by Label
      * objects (this label designates the NEW instruction that created this uninitialized value). This
      * field is {@literal null} for unreachable instructions.
      */
    public List<Object> stack;

    /** The labels that designate the next instruction to be visited. May be {@literal null}. */
    private List<Label> labels;

    /**
      * The uninitialized types in the current execution frame. This map associates internal names to
      * Label objects. Each label designates a NEW instruction that created the currently uninitialized
      * types, and the associated internal name represents the NEW operand, i.e. the final, initialized
      * type value.
      */
    public Map<Object, Object> uninitializedTypes;

    /** The maximum stack size of this method. */
    private int maxStack;

    /** The maximum number of local variables of this method. */
    private int maxLocals;

    /** The owner's class name. */
    private String owner;

    /**
      * Constructs a new {@link AnalyzerAdapter}. <i>Subclasses must not use this constructor</i>.
      * Instead, they must use the {@link #AnalyzerAdapter(int, String, int, String, String,
      * MethodVisitor)} version.
      *
      * @param owner the owner's class name.
      * @param access the method's access flags (see {@link Opcodes}).
      * @param name the method's name.
      * @param descriptor the method's descriptor (see {@link Type}).
      * @param methodVisitor the method visitor to which this adapter delegates calls. May be {@literal
      *     null}.
      * @throws IllegalStateException If a subclass calls this constructor.
      */
    public AnalyzerAdapter(
            final String owner,
            final int access,
            final String name,
            final String descriptor,
            final MethodVisitor methodVisitor) {
        this(Opcodes.ASM7, owner, access, name, descriptor, methodVisitor);
        if (getClass() != AnalyzerAdapter.class) {
            throw new IllegalStateException();
        }
    }

    /**
      * Constructs a new {@link AnalyzerAdapter}.
      *
      * @param api the ASM API version implemented by this visitor. Must be one of {@link
      *     Opcodes#ASM4}, {@link Opcodes#ASM5}, {@link Opcodes#ASM6} or {@link Opcodes#ASM7}.
      * @param owner the owner's class name.
      * @param access the method's access flags (see {@link Opcodes}).
      * @param name the method's name.
      * @param descriptor the method's descriptor (see {@link Type}).
      * @param methodVisitor the method visitor to which this adapter delegates calls. May be {@literal
      *     null}.
      */
    protected AnalyzerAdapter(
            final int api,
            final String owner,
            final int access,
            final String name,
            final String descriptor,
            final MethodVisitor methodVisitor) {
        super(api, methodVisitor);
        this.owner = owner;
        locals = new ArrayList<Object>();
        stack = new ArrayList<Object>();
        uninitializedTypes = new HashMap<Object, Object>();

        if ((access & Opcodes.ACC_STATIC) == 0) {
            if ("<init>".equals(name)) {
                locals.add(Opcodes.UNINITIALIZED_THIS);
            } else {
                locals.add(owner);
            }
        }
        for (Type argumentType : Type.getArgumentTypes(descriptor)) {
            switch (argumentType.getSort()) {
                case Type.BOOLEAN:
                case Type.CHAR:
                case Type.BYTE:
                case Type.SHORT:
                case Type.INT:
                    locals.add(Opcodes.INTEGER);
                    break;
                case Type.FLOAT:
                    locals.add(Opcodes.FLOAT);
                    break;
                case Type.LONG:
                    locals.add(Opcodes.LONG);
                    locals.add(Opcodes.TOP);
                    break;
                case Type.DOUBLE:
                    locals.add(Opcodes.DOUBLE);
                    locals.add(Opcodes.TOP);
                    break;
                case Type.ARRAY:
                    locals.add(argumentType.getDescriptor());
                    break;
                case Type.OBJECT:
                    locals.add(argumentType.getInternalName());
                    break;
                default:
                    throw new AssertionError();
            }
        }
        maxLocals = locals.size();
    }

    @Override
    public void visitFrame(
            final int type,
            final int numLocal,
            final Object[] local,
            final int numStack,
            final Object[] stack) {
        if (type != Opcodes.F_NEW) { // Uncompressed frame.
            throw new IllegalArgumentException(
                    "AnalyzerAdapter only accepts expanded frames (see ClassReader.EXPAND_FRAMES)");
        }

        super.visitFrame(type, numLocal, local, numStack, stack);

        if (this.locals != null) {
            this.locals.clear();
            this.stack.clear();
        } else {
            this.locals = new ArrayList<Object>();
            this.stack = new ArrayList<Object>();
        }
        visitFrameTypes(numLocal, local, this.locals);
        visitFrameTypes(numStack, stack, this.stack);
        maxLocals = Math.max(maxLocals, this.locals.size());
        maxStack = Math.max(maxStack, this.stack.size());
    }

    private static void visitFrameTypes(
            final int numTypes, final Object[] frameTypes, final List<Object> result) {
        for (int i = 0; i < numTypes; ++i) {
            Object frameType = frameTypes[i];
            result.add(frameType);
            if (frameType == Opcodes.LONG || frameType == Opcodes.DOUBLE) {
                result.add(Opcodes.TOP);
            }
        }
    }

    @Override
    public void visitInsn(final int opcode) {
        super.visitInsn(opcode);
        execute(opcode, 0, null);
        if ((opcode >= Opcodes.IRETURN && opcode <= Opcodes.RETURN) || opcode == Opcodes.ATHROW) {
            this.locals = null;
            this.stack = null;
        }
    }

    @Override
    public void visitIntInsn(final int opcode, final int operand) {
        super.visitIntInsn(opcode, operand);
        execute(opcode, operand, null);
    }

    @Override
    public void visitVarInsn(final int opcode, final int var) {
        super.visitVarInsn(opcode, var);
        boolean isLongOrDouble =
                opcode == Opcodes.LLOAD
                        || opcode == Opcodes.DLOAD
                        || opcode == Opcodes.LSTORE
                        || opcode == Opcodes.DSTORE;
        maxLocals = Math.max(maxLocals, var + (isLongOrDouble ? 2 : 1));
        execute(opcode, var, null);
    }

    @Override
    public void visitTypeInsn(final int opcode, final String type) {
        if (opcode == Opcodes.NEW) {
            if (labels == null) {
                Label label = new Label();
                labels = new ArrayList<Label>(3);
                labels.add(label);
                if (mv != null) {
                    mv.visitLabel(label);
                }
            }
            for (Label label : labels) {
                uninitializedTypes.put(label, type);
            }
        }
        super.visitTypeInsn(opcode, type);
        execute(opcode, 0, type);
    }

    @Override
    public void visitFieldInsn(
            final int opcode, final String owner, final String name, final String descriptor) {
        super.visitFieldInsn(opcode, owner, name, descriptor);
        execute(opcode, 0, descriptor);
    }

    /**
      * Deprecated.
      *
      * @deprecated use {@link #visitMethodInsn(int, String, String, String, boolean)} instead.
      */
    @Deprecated
    @Override
    public void visitMethodInsn(
            final int opcode, final String owner, final String name, final String descriptor) {
        if (api >= Opcodes.ASM5) {
            super.visitMethodInsn(opcode, owner, name, descriptor);
            return;
        }
        doVisitMethodInsn(opcode, owner, name, descriptor, opcode == Opcodes.INVOKEINTERFACE);
    }

    @Override
    public void visitMethodInsn(
            final int opcode,
            final String owner,
            final String name,
            final String descriptor,
            final boolean isInterface) {
        if (api < Opcodes.ASM5) {
            super.visitMethodInsn(opcode, owner, name, descriptor, isInterface);
            return;
        }
        doVisitMethodInsn(opcode, owner, name, descriptor, isInterface);
    }

    private void doVisitMethodInsn(
            final int opcode,
            final String owner,
            final String name,
            final String descriptor,
            final boolean isInterface) {
        if (mv != null) {
            mv.visitMethodInsn(opcode, owner, name, descriptor, isInterface);
        }
        if (this.locals == null) {
            labels = null;
            return;
        }
        pop(descriptor);
        if (opcode != Opcodes.INVOKESTATIC) {
            Object value = pop();
            if (opcode == Opcodes.INVOKESPECIAL && name.equals("<init>")) {
                Object initializedValue;
                if (value == Opcodes.UNINITIALIZED_THIS) {
                    initializedValue = this.owner;
                } else {
                    initializedValue = uninitializedTypes.get(value);
                }
                for (int i = 0; i < locals.size(); ++i) {
                    if (locals.get(i) == value) {
                        locals.set(i, initializedValue);
                    }
                }
                for (int i = 0; i < stack.size(); ++i) {
                    if (stack.get(i) == value) {
                        stack.set(i, initializedValue);
                    }
                }
            }
        }
        pushDescriptor(descriptor);
        labels = null;
    }

    @Override
    public void visitInvokeDynamicInsn(
            final String name,
            final String descriptor,
            final Handle bootstrapMethodHandle,
            final Object... bootstrapMethodArguments) {
        super.visitInvokeDynamicInsn(name, descriptor, bootstrapMethodHandle, bootstrapMethodArguments);
        if (this.locals == null) {
            labels = null;
            return;
        }
        pop(descriptor);
        pushDescriptor(descriptor);
        labels = null;
    }

    @Override
    public void visitJumpInsn(final int opcode, final Label label) {
        super.visitJumpInsn(opcode, label);
        execute(opcode, 0, null);
        if (opcode == Opcodes.GOTO) {
            this.locals = null;
            this.stack = null;
        }
    }

    @Override
    public void visitLabel(final Label label) {
        super.visitLabel(label);
        if (labels == null) {
            labels = new ArrayList<Label>(3);
        }
        labels.add(label);
    }

    @Override
    public void visitLdcInsn(final Object value) {
        super.visitLdcInsn(value);
        if (this.locals == null) {
            labels = null;
            return;
        }
        if (value instanceof Integer) {
            push(Opcodes.INTEGER);
        } else if (value instanceof Long) {
            push(Opcodes.LONG);
            push(Opcodes.TOP);
        } else if (value instanceof Float) {
            push(Opcodes.FLOAT);
        } else if (value instanceof Double) {
            push(Opcodes.DOUBLE);
            push(Opcodes.TOP);
        } else if (value instanceof String) {
            push("java/lang/String");
        } else if (value instanceof Type) {
            int sort = ((Type) value).getSort();
            if (sort == Type.OBJECT || sort == Type.ARRAY) {
                push("java/lang/Class");
            } else if (sort == Type.METHOD) {
                push("java/lang/invoke/MethodType");
            } else {
                throw new IllegalArgumentException();
            }
        } else if (value instanceof Handle) {
            push("java/lang/invoke/MethodHandle");
        } else if (value instanceof ConstantDynamic) {
            pushDescriptor(((ConstantDynamic) value).getDescriptor());
        } else {
            throw new IllegalArgumentException();
        }
        labels = null;
    }

    @Override
    public void visitIincInsn(final int var, final int increment) {
        super.visitIincInsn(var, increment);
        maxLocals = Math.max(maxLocals, var + 1);
        execute(Opcodes.IINC, var, null);
    }

    @Override
    public void visitTableSwitchInsn(
            final int min, final int max, final Label dflt, final Label... labels) {
        super.visitTableSwitchInsn(min, max, dflt, labels);
        execute(Opcodes.TABLESWITCH, 0, null);
        this.locals = null;
        this.stack = null;
    }

    @Override
    public void visitLookupSwitchInsn(final Label dflt, final int[] keys, final Label[] labels) {
        super.visitLookupSwitchInsn(dflt, keys, labels);
        execute(Opcodes.LOOKUPSWITCH, 0, null);
        this.locals = null;
        this.stack = null;
    }

    @Override
    public void visitMultiANewArrayInsn(final String descriptor, final int numDimensions) {
        super.visitMultiANewArrayInsn(descriptor, numDimensions);
        execute(Opcodes.MULTIANEWARRAY, numDimensions, descriptor);
    }

    @Override
    public void visitLocalVariable(
            final String name,
            final String descriptor,
            final String signature,
            final Label start,
            final Label end,
            final int index) {
        char firstDescriptorChar = descriptor.charAt(0);
        maxLocals =
                Math.max(
                        maxLocals, index + (firstDescriptorChar == 'J' || firstDescriptorChar == 'D' ? 2 : 1));
        super.visitLocalVariable(name, descriptor, signature, start, end, index);
    }

    @Override
    public void visitMaxs(final int maxStack, final int maxLocals) {
        if (mv != null) {
            this.maxStack = Math.max(this.maxStack, maxStack);
            this.maxLocals = Math.max(this.maxLocals, maxLocals);
            mv.visitMaxs(this.maxStack, this.maxLocals);
        }
    }

    // -----------------------------------------------------------------------------------------------

    private Object get(final int local) {
        maxLocals = Math.max(maxLocals, local + 1);
        return local < locals.size() ? locals.get(local) : Opcodes.TOP;
    }

    private void set(final int local, final Object type) {
        maxLocals = Math.max(maxLocals, local + 1);
        while (local >= locals.size()) {
            locals.add(Opcodes.TOP);
        }
        locals.set(local, type);
    }

    private void push(final Object type) {
        stack.add(type);
        maxStack = Math.max(maxStack, stack.size());
    }

<<<<<<< HEAD
    private void pushDesc(final String desc) {
        int index = desc.charAt(0) == '(' ? desc.indexOf(')') + 1 : 0;
        switch (desc.charAt(index)) {
        case 'V':
            return;
        case 'Z':
        case 'C':
        case 'B':
        case 'S':
        case 'I':
            push(Opcodes.INTEGER);
            return;
        case 'F':
            push(Opcodes.FLOAT);
            return;
        case 'J':
            push(Opcodes.LONG);
            push(Opcodes.TOP);
            return;
        case 'D':
            push(Opcodes.DOUBLE);
            push(Opcodes.TOP);
            return;
        case '[':
            if (index == 0) {
                push(desc);
            } else {
                push(desc.substring(index, desc.length()));
            }
            break;
        // case 'L':
        // case 'Q':
        default:
            if (index == 0) {
                push(desc.substring(1, desc.length() - 1));
            } else {
                push(desc.substring(index + 1, desc.length() - 1));
            }
=======
    private void pushDescriptor(final String descriptor) {
        int index = descriptor.charAt(0) == '(' ? descriptor.indexOf(')') + 1 : 0;
        switch (descriptor.charAt(index)) {
            case 'V':
                return;
            case 'Z':
            case 'C':
            case 'B':
            case 'S':
            case 'I':
                push(Opcodes.INTEGER);
                return;
            case 'F':
                push(Opcodes.FLOAT);
                return;
            case 'J':
                push(Opcodes.LONG);
                push(Opcodes.TOP);
                return;
            case 'D':
                push(Opcodes.DOUBLE);
                push(Opcodes.TOP);
                return;
            case '[':
                if (index == 0) {
                    push(descriptor);
                } else {
                    push(descriptor.substring(index, descriptor.length()));
                }
                break;
            case 'L':
                if (index == 0) {
                    push(descriptor.substring(1, descriptor.length() - 1));
                } else {
                    push(descriptor.substring(index + 1, descriptor.length() - 1));
                }
                break;
            default:
                throw new AssertionError();
>>>>>>> 17773c31
        }
    }

    private Object pop() {
        return stack.remove(stack.size() - 1);
    }

    private void pop(final int numSlots) {
        int size = stack.size();
        int end = size - numSlots;
        for (int i = size - 1; i >= end; --i) {
            stack.remove(i);
        }
    }

    private void pop(final String descriptor) {
        char firstDescriptorChar = descriptor.charAt(0);
        if (firstDescriptorChar == '(') {
            int numSlots = 0;
            Type[] types = Type.getArgumentTypes(descriptor);
            for (Type type : types) {
                numSlots += type.getSize();
            }
            pop(numSlots);
        } else if (firstDescriptorChar == 'J' || firstDescriptorChar == 'D') {
            pop(2);
        } else {
            pop(1);
        }
    }

    private void execute(final int opcode, final int intArg, final String stringArg) {
        if (this.locals == null) {
            labels = null;
            return;
        }
        Object value1;
        Object value2;
        Object value3;
        Object t4;
        switch (opcode) {
            case Opcodes.NOP:
            case Opcodes.INEG:
            case Opcodes.LNEG:
            case Opcodes.FNEG:
            case Opcodes.DNEG:
            case Opcodes.I2B:
            case Opcodes.I2C:
            case Opcodes.I2S:
            case Opcodes.GOTO:
            case Opcodes.RETURN:
                break;
            case Opcodes.ACONST_NULL:
                push(Opcodes.NULL);
                break;
            case Opcodes.ICONST_M1:
            case Opcodes.ICONST_0:
            case Opcodes.ICONST_1:
            case Opcodes.ICONST_2:
            case Opcodes.ICONST_3:
            case Opcodes.ICONST_4:
            case Opcodes.ICONST_5:
            case Opcodes.BIPUSH:
            case Opcodes.SIPUSH:
                push(Opcodes.INTEGER);
                break;
            case Opcodes.LCONST_0:
            case Opcodes.LCONST_1:
                push(Opcodes.LONG);
                push(Opcodes.TOP);
                break;
            case Opcodes.FCONST_0:
            case Opcodes.FCONST_1:
            case Opcodes.FCONST_2:
                push(Opcodes.FLOAT);
                break;
            case Opcodes.DCONST_0:
            case Opcodes.DCONST_1:
                push(Opcodes.DOUBLE);
                push(Opcodes.TOP);
                break;
            case Opcodes.ILOAD:
            case Opcodes.FLOAD:
            case Opcodes.ALOAD:
                push(get(intArg));
                break;
            case Opcodes.LLOAD:
            case Opcodes.DLOAD:
                push(get(intArg));
                push(Opcodes.TOP);
                break;
            case Opcodes.LALOAD:
            case Opcodes.D2L:
                pop(2);
                push(Opcodes.LONG);
                push(Opcodes.TOP);
                break;
            case Opcodes.DALOAD:
            case Opcodes.L2D:
                pop(2);
                push(Opcodes.DOUBLE);
                push(Opcodes.TOP);
                break;
            case Opcodes.AALOAD:
                pop(1);
                value1 = pop();
                if (value1 instanceof String) {
                    pushDescriptor(((String) value1).substring(1));
                } else if (value1 == Opcodes.NULL) {
                    push(value1);
                } else {
                    push("java/lang/Object");
                }
                break;
            case Opcodes.ISTORE:
            case Opcodes.FSTORE:
            case Opcodes.ASTORE:
                value1 = pop();
                set(intArg, value1);
                if (intArg > 0) {
                    value2 = get(intArg - 1);
                    if (value2 == Opcodes.LONG || value2 == Opcodes.DOUBLE) {
                        set(intArg - 1, Opcodes.TOP);
                    }
                }
                break;
            case Opcodes.LSTORE:
            case Opcodes.DSTORE:
                pop(1);
                value1 = pop();
                set(intArg, value1);
                set(intArg + 1, Opcodes.TOP);
                if (intArg > 0) {
                    value2 = get(intArg - 1);
                    if (value2 == Opcodes.LONG || value2 == Opcodes.DOUBLE) {
                        set(intArg - 1, Opcodes.TOP);
                    }
                }
                break;
            case Opcodes.IASTORE:
            case Opcodes.BASTORE:
            case Opcodes.CASTORE:
            case Opcodes.SASTORE:
            case Opcodes.FASTORE:
            case Opcodes.AASTORE:
                pop(3);
                break;
            case Opcodes.LASTORE:
            case Opcodes.DASTORE:
                pop(4);
                break;
            case Opcodes.POP:
            case Opcodes.IFEQ:
            case Opcodes.IFNE:
            case Opcodes.IFLT:
            case Opcodes.IFGE:
            case Opcodes.IFGT:
            case Opcodes.IFLE:
            case Opcodes.IRETURN:
            case Opcodes.FRETURN:
            case Opcodes.ARETURN:
            case Opcodes.TABLESWITCH:
            case Opcodes.LOOKUPSWITCH:
            case Opcodes.ATHROW:
            case Opcodes.MONITORENTER:
            case Opcodes.MONITOREXIT:
            case Opcodes.IFNULL:
            case Opcodes.IFNONNULL:
                pop(1);
                break;
            case Opcodes.POP2:
            case Opcodes.IF_ICMPEQ:
            case Opcodes.IF_ICMPNE:
            case Opcodes.IF_ICMPLT:
            case Opcodes.IF_ICMPGE:
            case Opcodes.IF_ICMPGT:
            case Opcodes.IF_ICMPLE:
            case Opcodes.IF_ACMPEQ:
            case Opcodes.IF_ACMPNE:
            case Opcodes.LRETURN:
            case Opcodes.DRETURN:
                pop(2);
                break;
            case Opcodes.DUP:
                value1 = pop();
                push(value1);
                push(value1);
                break;
            case Opcodes.DUP_X1:
                value1 = pop();
                value2 = pop();
                push(value1);
                push(value2);
                push(value1);
                break;
            case Opcodes.DUP_X2:
                value1 = pop();
                value2 = pop();
                value3 = pop();
                push(value1);
                push(value3);
                push(value2);
                push(value1);
                break;
            case Opcodes.DUP2:
                value1 = pop();
                value2 = pop();
                push(value2);
                push(value1);
                push(value2);
                push(value1);
                break;
            case Opcodes.DUP2_X1:
                value1 = pop();
                value2 = pop();
                value3 = pop();
                push(value2);
                push(value1);
                push(value3);
                push(value2);
                push(value1);
                break;
            case Opcodes.DUP2_X2:
                value1 = pop();
                value2 = pop();
                value3 = pop();
                t4 = pop();
                push(value2);
                push(value1);
                push(t4);
                push(value3);
                push(value2);
                push(value1);
                break;
            case Opcodes.SWAP:
                value1 = pop();
                value2 = pop();
                push(value1);
                push(value2);
                break;
            case Opcodes.IALOAD:
            case Opcodes.BALOAD:
            case Opcodes.CALOAD:
            case Opcodes.SALOAD:
            case Opcodes.IADD:
            case Opcodes.ISUB:
            case Opcodes.IMUL:
            case Opcodes.IDIV:
            case Opcodes.IREM:
            case Opcodes.IAND:
            case Opcodes.IOR:
            case Opcodes.IXOR:
            case Opcodes.ISHL:
            case Opcodes.ISHR:
            case Opcodes.IUSHR:
            case Opcodes.L2I:
            case Opcodes.D2I:
            case Opcodes.FCMPL:
            case Opcodes.FCMPG:
                pop(2);
                push(Opcodes.INTEGER);
                break;
            case Opcodes.LADD:
            case Opcodes.LSUB:
            case Opcodes.LMUL:
            case Opcodes.LDIV:
            case Opcodes.LREM:
            case Opcodes.LAND:
            case Opcodes.LOR:
            case Opcodes.LXOR:
                pop(4);
                push(Opcodes.LONG);
                push(Opcodes.TOP);
                break;
            case Opcodes.FALOAD:
            case Opcodes.FADD:
            case Opcodes.FSUB:
            case Opcodes.FMUL:
            case Opcodes.FDIV:
            case Opcodes.FREM:
            case Opcodes.L2F:
            case Opcodes.D2F:
                pop(2);
                push(Opcodes.FLOAT);
                break;
            case Opcodes.DADD:
            case Opcodes.DSUB:
            case Opcodes.DMUL:
            case Opcodes.DDIV:
            case Opcodes.DREM:
                pop(4);
                push(Opcodes.DOUBLE);
                push(Opcodes.TOP);
                break;
            case Opcodes.LSHL:
            case Opcodes.LSHR:
            case Opcodes.LUSHR:
                pop(3);
                push(Opcodes.LONG);
                push(Opcodes.TOP);
                break;
            case Opcodes.IINC:
                set(intArg, Opcodes.INTEGER);
                break;
            case Opcodes.I2L:
            case Opcodes.F2L:
                pop(1);
                push(Opcodes.LONG);
                push(Opcodes.TOP);
                break;
            case Opcodes.I2F:
                pop(1);
                push(Opcodes.FLOAT);
                break;
            case Opcodes.I2D:
            case Opcodes.F2D:
                pop(1);
                push(Opcodes.DOUBLE);
                push(Opcodes.TOP);
                break;
            case Opcodes.F2I:
            case Opcodes.ARRAYLENGTH:
            case Opcodes.INSTANCEOF:
                pop(1);
                push(Opcodes.INTEGER);
                break;
            case Opcodes.LCMP:
            case Opcodes.DCMPL:
            case Opcodes.DCMPG:
                pop(4);
                push(Opcodes.INTEGER);
                break;
            case Opcodes.JSR:
            case Opcodes.RET:
                throw new IllegalArgumentException("JSR/RET are not supported");
            case Opcodes.GETSTATIC:
                pushDescriptor(stringArg);
                break;
            case Opcodes.PUTSTATIC:
                pop(stringArg);
                break;
            case Opcodes.GETFIELD:
                pop(1);
                pushDescriptor(stringArg);
                break;
            case Opcodes.PUTFIELD:
                pop(stringArg);
                pop();
                break;
            case Opcodes.NEW:
                push(labels.get(0));
                break;
            case Opcodes.NEWARRAY:
                pop();
                switch (intArg) {
                    case Opcodes.T_BOOLEAN:
                        pushDescriptor("[Z");
                        break;
                    case Opcodes.T_CHAR:
                        pushDescriptor("[C");
                        break;
                    case Opcodes.T_BYTE:
                        pushDescriptor("[B");
                        break;
                    case Opcodes.T_SHORT:
                        pushDescriptor("[S");
                        break;
                    case Opcodes.T_INT:
                        pushDescriptor("[I");
                        break;
                    case Opcodes.T_FLOAT:
                        pushDescriptor("[F");
                        break;
                    case Opcodes.T_DOUBLE:
                        pushDescriptor("[D");
                        break;
                    case Opcodes.T_LONG:
                        pushDescriptor("[J");
                        break;
                    default:
                        throw new IllegalArgumentException("Invalid array type " + intArg);
                }
                break;
            case Opcodes.ANEWARRAY:
                pop();
                pushDescriptor("[" + Type.getObjectType(stringArg));
                break;
            case Opcodes.CHECKCAST:
                pop();
                pushDescriptor(Type.getObjectType(stringArg).getDescriptor());
                break;
            case Opcodes.MULTIANEWARRAY:
                pop(intArg);
                pushDescriptor(stringArg);
                break;
            default:
                throw new IllegalArgumentException("Invalid opcode " + opcode);
        }
        labels = null;
    }
}<|MERGE_RESOLUTION|>--- conflicted
+++ resolved
@@ -526,46 +526,6 @@
         maxStack = Math.max(maxStack, stack.size());
     }
 
-<<<<<<< HEAD
-    private void pushDesc(final String desc) {
-        int index = desc.charAt(0) == '(' ? desc.indexOf(')') + 1 : 0;
-        switch (desc.charAt(index)) {
-        case 'V':
-            return;
-        case 'Z':
-        case 'C':
-        case 'B':
-        case 'S':
-        case 'I':
-            push(Opcodes.INTEGER);
-            return;
-        case 'F':
-            push(Opcodes.FLOAT);
-            return;
-        case 'J':
-            push(Opcodes.LONG);
-            push(Opcodes.TOP);
-            return;
-        case 'D':
-            push(Opcodes.DOUBLE);
-            push(Opcodes.TOP);
-            return;
-        case '[':
-            if (index == 0) {
-                push(desc);
-            } else {
-                push(desc.substring(index, desc.length()));
-            }
-            break;
-        // case 'L':
-        // case 'Q':
-        default:
-            if (index == 0) {
-                push(desc.substring(1, desc.length() - 1));
-            } else {
-                push(desc.substring(index + 1, desc.length() - 1));
-            }
-=======
     private void pushDescriptor(final String descriptor) {
         int index = descriptor.charAt(0) == '(' ? descriptor.indexOf(')') + 1 : 0;
         switch (descriptor.charAt(index)) {
@@ -597,6 +557,7 @@
                 }
                 break;
             case 'L':
+        // case 'Q':
                 if (index == 0) {
                     push(descriptor.substring(1, descriptor.length() - 1));
                 } else {
@@ -605,7 +566,6 @@
                 break;
             default:
                 throw new AssertionError();
->>>>>>> 17773c31
         }
     }
 
