/*
 * Copyright (c) 2019, 2023, Oracle and/or its affiliates. All rights reserved.
 * DO NOT ALTER OR REMOVE COPYRIGHT NOTICES OR THIS FILE HEADER.
 *
 * This code is free software; you can redistribute it and/or modify it
 * under the terms of the GNU General Public License version 2 only, as
 * published by the Free Software Foundation.  Oracle designates this
 * particular file as subject to the "Classpath" exception as provided
 * by Oracle in the LICENSE file that accompanied this code.
 *
 * This code is distributed in the hope that it will be useful, but WITHOUT
 * ANY WARRANTY; without even the implied warranty of MERCHANTABILITY or
 * FITNESS FOR A PARTICULAR PURPOSE.  See the GNU General Public License
 * version 2 for more details (a copy is included in the LICENSE file that
 * accompanied this code).
 *
 * You should have received a copy of the GNU General Public License version
 * 2 along with this work; if not, write to the Free Software Foundation,
 * Inc., 51 Franklin St, Fifth Floor, Boston, MA 02110-1301 USA.
 *
 * Please contact Oracle, 500 Oracle Parkway, Redwood Shores, CA 94065 USA
 * or visit www.oracle.com if you need additional information or have any
 * questions.
 */

package jdk.internal.javac;

import java.lang.annotation.*;

/**
 * Indicates the API declaration in question is associated with a
 * <em>preview feature</em>. See JEP 12: "Preview Language and VM
 * Features" (https://openjdk.org/jeps/12).
 *
 * Note this internal annotation is handled specially by the javac compiler.
 * To work properly with {@code --release older-release}, it requires special
 * handling in {@code make/langtools/src/classes/build/tools/symbolgenerator/CreateSymbols.java}
 * and {@code src/jdk.compiler/share/classes/com/sun/tools/javac/jvm/ClassReader.java}.
 *
 * @since 14
 */
// Match the meaningful targets of java.lang.Deprecated, omit local
// variables and parameter declarations
@Target({ElementType.METHOD,
         ElementType.CONSTRUCTOR,
         ElementType.FIELD,
         ElementType.PACKAGE,
         ElementType.MODULE,
         ElementType.TYPE})
 // CLASS retention will hopefully be sufficient for the purposes at hand
@Retention(RetentionPolicy.CLASS)
// *Not* @Documented
public @interface PreviewFeature {
    /**
     * Name of the preview feature the annotated API is associated
     * with.
     */
    public Feature feature();

    public boolean reflective() default false;

    /**
     * Enum of preview features in the current release.
     * Values should be annotated with the feature's {@code JEP}.
     */
    public enum Feature {
        // not used
        VIRTUAL_THREADS,
        @JEP(number=442, title="Foreign Function & Memory API", status="Third Preview")
        FOREIGN,
<<<<<<< HEAD
        @JEP(number=8277163, title="Value Objects")
        VALUE_OBJECTS,
        @JEP(number=430, title="String Templates", status="First Preview")
=======
        @JEP(number=430, title="String Templates")
>>>>>>> bb377b26
        STRING_TEMPLATES,
        @JEP(number=443, title="Unnamed Patterns and Variables")
        UNNAMED,
        @JEP(number=445, title="Unnamed Classes and Instance Main Methods")
        UNNAMED_CLASSES,
        @JEP(number=446, title="Scoped Values", status="Preview")
        SCOPED_VALUES,
        @JEP(number=453, title="Structured Concurrency", status="Preview")
        STRUCTURED_CONCURRENCY,
        /**
         * A key for testing.
         */
        @JEP(number=0, title="Test Feature")
        TEST,
        ;
    }

    /**
     * Annotation identifying the JEP associated with a preview feature.
     */
    @Target(ElementType.FIELD)
    @Retention(RetentionPolicy.CLASS)
    @interface JEP {
        /** JEP number */
        int number() default 0;
        /** JEP title in plain text */
        String title();
        /** JEP status such as "Preview", "Second Preview", etc */
        String status() default "Preview";
    }
}<|MERGE_RESOLUTION|>--- conflicted
+++ resolved
@@ -68,13 +68,9 @@
         VIRTUAL_THREADS,
         @JEP(number=442, title="Foreign Function & Memory API", status="Third Preview")
         FOREIGN,
-<<<<<<< HEAD
         @JEP(number=8277163, title="Value Objects")
         VALUE_OBJECTS,
-        @JEP(number=430, title="String Templates", status="First Preview")
-=======
         @JEP(number=430, title="String Templates")
->>>>>>> bb377b26
         STRING_TEMPLATES,
         @JEP(number=443, title="Unnamed Patterns and Variables")
         UNNAMED,
