--- conflicted
+++ resolved
@@ -67,14 +67,10 @@
         // not used, but required for interim javac to not warn.
         VIRTUAL_THREADS,
         FOREIGN,
-<<<<<<< HEAD
         @JEP(number=8277163, title="Value Objects")
         VALUE_OBJECTS,
 
-        @JEP(number=430, title="String Templates")
-=======
         @JEP(number=459, title="String Templates", status="Second Preview")
->>>>>>> e47cf611
         STRING_TEMPLATES,
         @JEP(number=445, title="Unnamed Classes and Instance Main Methods")
         UNNAMED_CLASSES,
