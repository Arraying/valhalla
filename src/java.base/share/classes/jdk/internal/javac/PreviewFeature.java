--- conflicted
+++ resolved
@@ -64,21 +64,12 @@
      * Values should be annotated with the feature's {@code JEP}.
      */
     public enum Feature {
-<<<<<<< HEAD
-        // not used, but required for interim javac to not warn.
-        VIRTUAL_THREADS,
-        FOREIGN,
         @JEP(number=401, title="Value Classes and Objects", status = "Preview")
         VALUE_OBJECTS,
 
-        @JEP(number=459, title="String Templates", status="Second Preview")
-        STRING_TEMPLATES,
-=======
         // while building the interim javac, the ClassReader will produce a warning when loading a class
         // keeping the constant of a feature that has been integrated or dropped, serves the purpose of muting such warnings.
-
         //---
->>>>>>> 388d44fb
         @JEP(number=477, title="Implicitly Declared Classes and Instance Main Methods", status="Third Preview")
         IMPLICIT_CLASSES,
         @JEP(number=481, title="Scoped Values", status="Third Preview")
