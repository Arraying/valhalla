--- conflicted
+++ resolved
@@ -86,13 +86,8 @@
      */
     @Override
     public void buildPage() throws DocFileIOException {
-<<<<<<< HEAD
-        boolean hasExternalSpecs = configuration.mainIndex != null
-                && !configuration.mainIndex.getItems(DocTree.Kind.SPEC).isEmpty();
-=======
         boolean hasExternalSpecs = configuration.indexBuilder != null
                 && !configuration.indexBuilder.getItems(DocTree.Kind.SPEC).isEmpty();
->>>>>>> 16fa7709
         if (!hasExternalSpecs) {
             return;
         }
