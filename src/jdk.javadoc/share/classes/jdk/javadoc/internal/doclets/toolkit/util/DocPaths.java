--- conflicted
+++ resolved
@@ -148,12 +148,9 @@
     /** The name of the file for preview elements. */
     public static final DocPath PREVIEW_LIST = DocPath.create("preview-list.html");
 
-<<<<<<< HEAD
-=======
     /** The name of the file for restricted methods. */
     public static final DocPath RESTRICTED_LIST = DocPath.create("restricted-list.html");
 
->>>>>>> 16fa7709
     /** The name of the directory for the resource files. */
     public static final DocPath RESOURCE_FILES = DocPath.create("resource-files");
 
