/*
 * Copyright (c) 1998, 2023, Oracle and/or its affiliates. All rights reserved.
 * DO NOT ALTER OR REMOVE COPYRIGHT NOTICES OR THIS FILE HEADER.
 *
 * This code is free software; you can redistribute it and/or modify it
 * under the terms of the GNU General Public License version 2 only, as
 * published by the Free Software Foundation.  Oracle designates this
 * particular file as subject to the "Classpath" exception as provided
 * by Oracle in the LICENSE file that accompanied this code.
 *
 * This code is distributed in the hope that it will be useful, but WITHOUT
 * ANY WARRANTY; without even the implied warranty of MERCHANTABILITY or
 * FITNESS FOR A PARTICULAR PURPOSE.  See the GNU General Public License
 * version 2 for more details (a copy is included in the LICENSE file that
 * accompanied this code).
 *
 * You should have received a copy of the GNU General Public License version
 * 2 along with this work; if not, write to the Free Software Foundation,
 * Inc., 51 Franklin St, Fifth Floor, Boston, MA 02110-1301 USA.
 *
 * Please contact Oracle, 500 Oracle Parkway, Redwood Shores, CA 94065 USA
 * or visit www.oracle.com if you need additional information or have any
 * questions.
 */

package jdk.javadoc.internal.doclets.formats.html;

import java.io.File;
import java.io.IOException;
import java.nio.file.InvalidPathException;
import java.nio.file.Path;
import java.time.ZonedDateTime;
import java.util.ArrayList;
import java.util.Arrays;
import java.util.EnumSet;
import java.util.HashMap;
import java.util.HashSet;
import java.util.List;
import java.util.Locale;
import java.util.Map;
import java.util.Objects;
import java.util.Set;
import java.util.function.Function;
import java.util.stream.Collectors;
import javax.lang.model.element.Element;
import javax.lang.model.element.PackageElement;
import javax.lang.model.element.TypeElement;
import javax.tools.DocumentationTool;
import javax.tools.JavaFileManager;
import javax.tools.JavaFileObject;
import javax.tools.StandardJavaFileManager;

import jdk.javadoc.doclet.Doclet;
import jdk.javadoc.doclet.DocletEnvironment;
import jdk.javadoc.doclet.Reporter;
import jdk.javadoc.doclet.StandardDoclet;
import jdk.javadoc.doclet.Taglet;
import jdk.javadoc.internal.Versions;
import jdk.javadoc.internal.doclets.formats.html.taglets.TagletManager;
import jdk.javadoc.internal.doclets.toolkit.BaseConfiguration;
import jdk.javadoc.internal.doclets.toolkit.BaseOptions;
import jdk.javadoc.internal.doclets.toolkit.DocletException;
import jdk.javadoc.internal.doclets.toolkit.Messages;
import jdk.javadoc.internal.doclets.toolkit.Resources;
import jdk.javadoc.internal.doclets.toolkit.util.DeprecatedAPIListBuilder;
import jdk.javadoc.internal.doclets.toolkit.util.DocFile;
import jdk.javadoc.internal.doclets.toolkit.util.DocPath;
import jdk.javadoc.internal.doclets.toolkit.util.DocPaths;
import jdk.javadoc.internal.doclets.toolkit.util.NewAPIBuilder;
import jdk.javadoc.internal.doclets.toolkit.util.PreviewAPIListBuilder;
<<<<<<< HEAD
=======
import jdk.javadoc.internal.doclets.toolkit.util.RestrictedAPIListBuilder;
>>>>>>> 16fa7709
import jdk.javadoc.internal.doclets.toolkit.util.SimpleDocletException;

/**
 * Configure the output based on the command-line options.
 * <p>
 * Also determine the length of the command-line option. For example,
 * for a option "-header" there will be a string argument associated, then the
 * the length of option "-header" is two. But for option "-nohelp" no argument
 * is needed so it's length is 1.
 * </p>
 * <p>
 * Also do the error checking on the options used. For example it is illegal to
 * use "-helpfile" option when already "-nohelp" option is used.
 * </p>
 */
public class HtmlConfiguration extends BaseConfiguration {

    /**
     * Default charset for HTML.
     */
    public static final String HTML_DEFAULT_CHARSET = "utf-8";

    public final Resources docResources;

    /**
     * First file to appear in the right-hand frame in the generated
     * documentation.
     */
    public DocPath topFile = DocPath.empty;

    /**
     * The TypeElement for the class file getting generated.
     */
    public TypeElement currentTypeElement = null;  // Set this TypeElement in the ClassWriter.

    /**
     * The collections of items for the main index.
     * This field is only initialized if {@code options.createIndex()}
     * is {@code true}.
     * This index is populated somewhat lazily:
     * 1. items found in doc comments are found while generating declaration pages
     * 2. items for elements are added in bulk before generating the index files
     * 3. additional items are added as needed
     */
<<<<<<< HEAD
    public HtmlIndexBuilder mainIndex;
=======
    public HtmlIndexBuilder indexBuilder;
>>>>>>> 16fa7709

    /**
     * The collection of deprecated items, if any, to be displayed on the deprecated-list page,
     * or null if the page should not be generated.
     * The page will not be generated if {@link BaseOptions#noDeprecated() no deprecated items}
     * are to be included in the documentation,
     * or if the page is {@link HtmlOptions#noDeprecatedList() not wanted},
     * or if there are no deprecated elements being documented.
     */
    protected DeprecatedAPIListBuilder deprecatedAPIListBuilder;

    /**
     * The collection of preview items, if any, to be displayed on the preview-list page,
     * or null if the page should not be generated.
     * The page will not be generated if there are no preview elements being documented.
     */
    protected PreviewAPIListBuilder previewAPIListBuilder;

    /**
     * The collection of new API items, if any, to be displayed on the new-list page,
     * or null if the page should not be generated.
     * The page is only generated if the {@code --since} option is used with release
     * names matching {@code @since} tags in the documented code.
     */
    protected NewAPIBuilder newAPIPageBuilder;

    /**
     * The collection of restricted methods, if any, to be displayed on the
     * restricted-list page, or null if the page should not be generated.
     * The page will not be generated if there are no restricted methods to be
     * documented.
     */
    protected RestrictedAPIListBuilder restrictedAPIListBuilder;

    public Contents contents;

    public final Messages messages;

    public DocPaths docPaths;

    public HtmlIds htmlIds;

    public Map<Element, List<DocPath>> localStylesheetMap = new HashMap<>();

    private final HtmlOptions options;

    /**
     * The taglet manager.
     */
    public TagletManager tagletManager;

    /**
     * Kinds of conditional pages.
     */
    // Note: this should (eventually) be merged with Navigation.PageMode,
    // which performs a somewhat similar role
    public enum ConditionalPage {
        CONSTANT_VALUES, DEPRECATED, EXTERNAL_SPECS, PREVIEW, RESTRICTED,
        SERIALIZED_FORM, SYSTEM_PROPERTIES, NEW
    }

    /**
     * A set of values indicating which conditional pages should be generated.
     *
     * The set is computed lazily, although values must (obviously) be set before
     * they are required, such as when deciding whether to generate links
     * to these files in the navigation bar, on each page, the help file, and so on.
     *
     * The value for any page may depend on both command-line options to enable or
     * disable a page, and on content being found for the page, such as deprecated
     * items to appear in the summary page of deprecated items.
     */
    public final Set<ConditionalPage> conditionalPages;

    /**
     * The build date, to be recorded in generated files.
     */
    private ZonedDateTime buildDate;

    /**
     * The set of packages for which we have copied the doc files.
     */
    private final Set<PackageElement> containingPackagesSeen;

    /**
     * Constructs the full configuration needed by the doclet, including
     * the format-specific part, defined in this class, and the format-independent
     * part, defined in the supertype.
     *
     * @apiNote The {@code doclet} parameter is used when
     * {@link Taglet#init(DocletEnvironment, Doclet) initializing tags}.
     * Some doclets (such as the {@link StandardDoclet}), may delegate to another
     * (such as the {@link HtmlDoclet}).  In such cases, the primary doclet (i.e
     * {@code StandardDoclet}) should be provided here, and not any internal
     * class like {@code HtmlDoclet}.
     *
     * @param doclet   the doclet for this run of javadoc
     * @param locale   the locale for the generated documentation
     * @param reporter the reporter to use for console messages
     */
    public HtmlConfiguration(Doclet doclet, Locale locale, Reporter reporter) {
        super(doclet, locale, reporter);

        // Use the default locale for console messages.
        Resources msgResources = new Resources(Locale.getDefault(),
                BaseConfiguration.sharedResourceBundleName,
                "jdk.javadoc.internal.doclets.formats.html.resources.standard");

        // Use the provided locale for generated docs
        // Ideally, the doc resources would be in different resource files than the
        // message resources, so that we do not have different copies of the same resources.
        if (locale.equals(Locale.getDefault())) {
            docResources = msgResources;
        } else {
            docResources = new Resources(locale,
                    BaseConfiguration.sharedResourceBundleName,
                    "jdk.javadoc.internal.doclets.formats.html.resources.standard");
        }

        messages = new Messages(this, msgResources);
        options = new HtmlOptions(this);
        containingPackagesSeen = new HashSet<>();

        Runtime.Version v;
        try {
            v = Versions.javadocVersion();
        } catch (RuntimeException e) {
            assert false : e;
            v = Runtime.version(); // arguably, the only sensible default
        }
        docletVersion = v;

        conditionalPages = EnumSet.noneOf(ConditionalPage.class);
    }

    @Override
    protected void initConfiguration(DocletEnvironment docEnv,
                                     Function<String, String> resourceKeyMapper) {
        super.initConfiguration(docEnv, resourceKeyMapper);
        contents = new Contents(this);
        htmlIds = new HtmlIds(this);
    }

    private final Runtime.Version docletVersion;

    @Override
    public Runtime.Version getDocletVersion() {
        return docletVersion;
    }

    @Override
    public Resources getDocResources() {
        return docResources;
    }

    /**
     * Returns a utility object providing commonly used fragments of content.
     *
     * @return a utility object providing commonly used fragments of content
     */
    public Contents getContents() {
        return Objects.requireNonNull(contents);
    }

    @Override
    public Messages getMessages() {
        return messages;
    }

    @Override
    public HtmlOptions getOptions() {
        return options;
    }

    /**
     * {@return the packages for which we have copied the doc files}
     *
     * @see ClassWriter#copyDocFiles()
     */
    public Set<PackageElement> getContainingPackagesSeen() {
        return containingPackagesSeen;
    }

    @Override
    public boolean finishOptionSettings() {
        if (!options.validateOptions()) {
            return false;
        }

        ZonedDateTime zdt = options.date();
        buildDate = zdt != null ? zdt : ZonedDateTime.now();

        if (!getSpecifiedTypeElements().isEmpty()) {
            Map<String, PackageElement> map = new HashMap<>();
            PackageElement pkg;
            for (TypeElement aClass : getIncludedTypeElements()) {
                pkg = utils.containingPackage(aClass);
                if (!map.containsKey(utils.getPackageName(pkg))) {
                    map.put(utils.getPackageName(pkg), pkg);
                }
            }
        }
        if (options.createIndex()) {
            indexBuilder = new HtmlIndexBuilder(this);
        }
        docPaths = new DocPaths(utils);
        setCreateOverview();
        setTopFile();
        initDocLint(options.doclintOpts(), tagletManager.getAllTagletNames());
        return true;
    }

    /**
     * {@return the date to be recorded in generated files}
     */
    public ZonedDateTime getBuildDate() {
        return buildDate;
    }

    /**
     * Decide the page which will appear first in the right-hand frame. It will
     * be "overview-summary.html" if "-overview" option is used or no
     * "-overview" but the number of packages is more than one. It will be
     * "package-summary.html" of the respective package if there is only one
     * package to document. It will be a class page(first in the sorted order),
     * if only classes are provided on the command line.
     */
    protected void setTopFile() {
        if (!checkForDeprecation()) {
            return;
        }
        if (options.createOverview()) {
            topFile = DocPaths.INDEX;
        } else {
            if (showModules) {
                topFile = DocPath.empty.resolve(docPaths.moduleSummary(modules.first()));
            } else if (!packages.isEmpty()) {
                topFile = docPaths.forPackage(packages.first()).resolve(DocPaths.PACKAGE_SUMMARY);
            }
        }
    }

    protected TypeElement getValidClass(List<TypeElement> classes) {
        if (!options.noDeprecated()) {
            return classes.get(0);
        }
        for (TypeElement te : classes) {
            if (!utils.isDeprecated(te)) {
                return te;
            }
        }
        return null;
    }

    protected boolean checkForDeprecation() {
        for (TypeElement te : getIncludedTypeElements()) {
            if (isGeneratedDoc(te)) {
                return true;
            }
        }
        return false;
    }

    /**
     * Generate "overview.html" page if option "-overview" is used or number of
     * packages is more than one. Sets {@code HtmlOptions.createOverview} field to true.
     */
    protected void setCreateOverview() {
        if (!options.noOverview()) {
            if (options.overviewPath() != null
                    || modules.size() > 1
                    || (modules.isEmpty() && packages.size() > 1)) {
                options.setCreateOverview(true);
            }
        }
    }

    public WriterFactory getWriterFactory() {
        // TODO: this is called many times: why not create and use a single instance?
        return new WriterFactory(this);
    }

    @Override
    public Locale getLocale() {
        if (locale == null)
            return Locale.getDefault();
        return locale;
    }

    /**
     * Return the path of the overview file or null if it does not exist.
     *
     * @return the path of the overview file or null if it does not exist.
     */
    @Override
    public JavaFileObject getOverviewPath() {
        String overviewpath = options.overviewPath();
        if (overviewpath != null && getFileManager() instanceof StandardJavaFileManager fm) {
            return fm.getJavaFileObjects(overviewpath).iterator().next();
        }
        return null;
    }

    public DocPath getMainStylesheet() {
        String stylesheetfile = options.stylesheetFile();
        if(!stylesheetfile.isEmpty()){
            DocFile docFile = DocFile.createFileForInput(this, stylesheetfile);
            return DocPath.create(docFile.getName());
        }
        return  null;
    }

    public List<DocPath> getAdditionalStylesheets() {
        return options.additionalStylesheets().stream()
                .map(ssf -> DocFile.createFileForInput(this, ssf))
                .map(file -> DocPath.create(file.getName()))
                .collect(Collectors.toCollection(ArrayList::new));
    }

    public List<DocPath> getAdditionalScripts() {
        return options.additionalScripts().stream()
                .map(sf -> DocFile.createFileForInput(this, sf))
                .map(file -> DocPath.create(file.getName()))
                .collect(Collectors.toCollection(ArrayList::new));
    }

    @Override
    public JavaFileManager getFileManager() {
        return docEnv.getJavaFileManager();
    }

    @Override
    protected boolean finishOptionSettings0() throws DocletException {
        if (options.docEncoding() == null) {
            if (options.charset() == null) {
                String charset = (options.encoding() == null) ? HTML_DEFAULT_CHARSET : options.encoding();
                options.setCharset(charset);
                options.setDocEncoding((options.charset()));
            } else {
                options.setDocEncoding(options.charset());
            }
        } else {
            if (options.charset() == null) {
                options.setCharset(options.docEncoding());
            } else if (!options.charset().equals(options.docEncoding())) {
                messages.error("doclet.Option_conflict", "-charset", "-docencoding");
                return false;
            }
        }

        String snippetPath = options.snippetPath();
        if (snippetPath != null) {
            Messages messages = getMessages();
            JavaFileManager fm = getFileManager();
            if (fm instanceof StandardJavaFileManager) {
                try {
                    List<Path> sp = Arrays.stream(snippetPath.split(File.pathSeparator))
                            .map(Path::of)
                            .toList();
                    StandardJavaFileManager sfm = (StandardJavaFileManager) fm;
                    sfm.setLocationFromPaths(DocumentationTool.Location.SNIPPET_PATH, sp);
                } catch (IOException | InvalidPathException e) {
                    throw new SimpleDocletException(messages.getResources().getText(
                            "doclet.error_setting_snippet_path", snippetPath, e), e);
                }
            } else {
                throw new SimpleDocletException(messages.getResources().getText(
                        "doclet.cannot_use_snippet_path", snippetPath));
            }
        }

        initTagletManager(options.customTagStrs());

        return super.finishOptionSettings0();
    }

    /**
     * Initialize the taglet manager.  The strings to initialize the simple custom tags should
     * be in the following format:  "[tag name]:[location str]:[heading]".
     *
     * @param customTagStrs the set two-dimensional arrays of strings.  These arrays contain
     *                      either -tag or -taglet arguments.
     */
    private void initTagletManager(Set<List<String>> customTagStrs) {
        tagletManager = tagletManager != null ? tagletManager : new TagletManager(this);
        JavaFileManager fileManager = getFileManager();
        Messages messages = getMessages();
        try {
            tagletManager.initTagletPath(fileManager);
            tagletManager.loadTaglets(fileManager);

            for (List<String> args : customTagStrs) {
                if (args.get(0).equals("-taglet")) {
                    tagletManager.addCustomTag(args.get(1), fileManager);
                    continue;
                }
                /* Since there are few constraints on the characters in a tag name,
                 * and real world examples with ':' in the tag name, we cannot simply use
                 * String.split(regex);  instead, we tokenize the string, allowing
                 * special characters to be escaped with '\'. */
                List<String> tokens = tokenize(args.get(1), 3);
                switch (tokens.size()) {
                    case 1 -> {
                        String tagName = args.get(1);
                        if (tagletManager.isKnownCustomTag(tagName)) {
                            //reorder a standard tag
                            tagletManager.addNewSimpleCustomTag(tagName, null, "");
                        } else {
                            //Create a simple tag with the heading that has the same name as the tag.
                            StringBuilder heading = new StringBuilder(tagName + ":");
                            heading.setCharAt(0, Character.toUpperCase(tagName.charAt(0)));
                            tagletManager.addNewSimpleCustomTag(tagName, heading.toString(), "a");
                        }
                    }

                    case 2 ->
                        //Add simple taglet without heading, probably to excluding it in the output.
                            tagletManager.addNewSimpleCustomTag(tokens.get(0), tokens.get(1), "");

                    case 3 ->
                            tagletManager.addNewSimpleCustomTag(tokens.get(0), tokens.get(2), tokens.get(1));

                    default ->
                            messages.error("doclet.Error_invalid_custom_tag_argument", args.get(1));
                }
            }
        } catch (IOException e) {
            messages.error("doclet.taglet_could_not_set_location", e.toString());
        }
    }

    /**
     * Given a string, return an array of tokens, separated by ':'.
     * The separator character can be escaped with the '\' character.
     * The '\' character may also be escaped with the '\' character.
     *
     * @param s         the string to tokenize
     * @param maxTokens the maximum number of tokens returned.  If the
     *                  max is reached, the remaining part of s is appended
     *                  to the end of the last token.
     * @return an array of tokens
     */
    private List<String> tokenize(String s, int maxTokens) {
        List<String> tokens = new ArrayList<>();
        StringBuilder token = new StringBuilder();
        boolean prevIsEscapeChar = false;
        for (int i = 0; i < s.length(); i += Character.charCount(i)) {
            int currentChar = s.codePointAt(i);
            if (prevIsEscapeChar) {
                // Case 1:  escaped character
                token.appendCodePoint(currentChar);
                prevIsEscapeChar = false;
            } else if (currentChar == ':' && tokens.size() < maxTokens - 1) {
                // Case 2:  separator
                tokens.add(token.toString());
                token = new StringBuilder();
            } else if (currentChar == '\\') {
                // Case 3:  escape character
                prevIsEscapeChar = true;
            } else {
                // Case 4:  regular character
                token.appendCodePoint(currentChar);
            }
        }
        if (token.length() > 0) {
            tokens.add(token.toString());
        }
        return tokens;
    }

}<|MERGE_RESOLUTION|>--- conflicted
+++ resolved
@@ -68,10 +68,7 @@
 import jdk.javadoc.internal.doclets.toolkit.util.DocPaths;
 import jdk.javadoc.internal.doclets.toolkit.util.NewAPIBuilder;
 import jdk.javadoc.internal.doclets.toolkit.util.PreviewAPIListBuilder;
-<<<<<<< HEAD
-=======
 import jdk.javadoc.internal.doclets.toolkit.util.RestrictedAPIListBuilder;
->>>>>>> 16fa7709
 import jdk.javadoc.internal.doclets.toolkit.util.SimpleDocletException;
 
 /**
@@ -116,11 +113,7 @@
      * 2. items for elements are added in bulk before generating the index files
      * 3. additional items are added as needed
      */
-<<<<<<< HEAD
-    public HtmlIndexBuilder mainIndex;
-=======
     public HtmlIndexBuilder indexBuilder;
->>>>>>> 16fa7709
 
     /**
      * The collection of deprecated items, if any, to be displayed on the deprecated-list page,
