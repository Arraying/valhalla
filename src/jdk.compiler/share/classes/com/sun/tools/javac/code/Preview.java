--- conflicted
+++ resolved
@@ -210,11 +210,8 @@
             case STRING_TEMPLATES -> true;
             case IMPLICIT_CLASSES -> true;
             case SUPER_INIT -> true;
-<<<<<<< HEAD
+            case PRIMITIVE_PATTERNS -> true;
             case VALUE_CLASSES -> true;
-=======
-            case PRIMITIVE_PATTERNS -> true;
->>>>>>> 1fb9e3d6
             //Note: this is a backdoor which allows to optionally treat all features as 'preview' (for testing).
             //When real preview features will be added, this method can be implemented to return 'true'
             //for those selected features, and 'false' for all the others.
