--- conflicted
+++ resolved
@@ -187,12 +187,9 @@
         endPosTable = newEndPosTable(keepEndPositions);
         this.allowYieldStatement = (!preview.isPreview(Feature.SWITCH_EXPRESSION) || preview.isEnabled()) &&
                 Feature.SWITCH_EXPRESSION.allowedInSource(source);
-<<<<<<< HEAD
         this.allowWithFieldOperator = fac.options.isSet("allowWithFieldOperator");
-=======
         this.allowRecords = (!preview.isPreview(Feature.RECORDS) || preview.isEnabled()) &&
                 Feature.RECORDS.allowedInSource(source);
->>>>>>> aa4ef80f
     }
 
     protected AbstractEndPosTable newEndPosTable(boolean keepEndPositions) {
@@ -2522,13 +2519,8 @@
         JCClassDecl body = null;
         if (token.kind == LBRACE) {
             int pos = token.pos;
-<<<<<<< HEAD
-            List<JCTree> defs = classOrInterfaceBody(names.empty, false);
+            List<JCTree> defs = classInterfaceOrRecordBody(names.empty, false, false);
             JCModifiers mods = F.at(Position.NOPOS).Modifiers(flags);
-=======
-            List<JCTree> defs = classInterfaceOrRecordBody(names.empty, false, false);
-            JCModifiers mods = F.at(Position.NOPOS).Modifiers(0);
->>>>>>> aa4ef80f
             body = toP(F.at(pos).AnonymousClassDef(mods, defs));
         }
         JCNewClass newClass = toP(F.at(newpos).NewClass(encl, typeArgs, t, args, body));
@@ -2663,11 +2655,8 @@
     @SuppressWarnings("fallthrough")
     List<JCStatement> blockStatement() {
         //todo: skip to anchor on error(?)
-<<<<<<< HEAD
         token = recastToken(token);
-=======
         Comment dc;
->>>>>>> aa4ef80f
         int pos = token.pos;
         switch (token.kind) {
         case RBRACE: case CASE: case DEFAULT: case EOF:
