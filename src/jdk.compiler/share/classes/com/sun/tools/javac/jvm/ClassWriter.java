--- conflicted
+++ resolved
@@ -828,11 +828,7 @@
         databuf.appendChar(poolWriter.innerClasses.size());
         for (ClassSymbol inner : poolWriter.innerClasses) {
             inner.markAbstractIfNeeded(types);
-<<<<<<< HEAD
-            char flags = (char) adjustFlags(inner.flags_field & ~STRICTFP); // inner classes should not have the strictfp flag set.
-=======
             int flags = adjustFlags(inner.flags_field);
->>>>>>> c1040897
             if ((flags & INTERFACE) != 0) flags |= ABSTRACT; // Interfaces are always ABSTRACT
             if (dumpInnerClassModifiers) {
                 PrintWriter pw = log.getWriter(Log.WriterKind.ERROR);
