--- conflicted
+++ resolved
@@ -399,11 +399,7 @@
                     Type ct = c instanceof ConstantPoolQType ? ((ConstantPoolQType)c).type : (Type)c;
                     Name name = ct.hasTag(ARRAY) ?
                             typeSig(ct) :
-<<<<<<< HEAD
-                            c instanceof ConstantPoolQType ? names.fromString("Q" + new String(externalize(ct.tsym.flatName())) + ";") : names.fromUtf(externalize(ct.tsym.flatName()));
-=======
-                            externalize(ct.tsym.flatName());
->>>>>>> 750bece0
+                      c instanceof ConstantPoolQType ? names.fromString("Q" + externalize(ct.tsym.flatName()) + ";") : externalize(ct.tsym.flatName());
                     poolbuf.appendByte(tag);
                     poolbuf.appendChar(putName(name));
                     if (ct.hasTag(CLASS)) {
