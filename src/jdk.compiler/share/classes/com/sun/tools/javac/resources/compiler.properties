#
# Copyright (c) 1999, 2025, Oracle and/or its affiliates. All rights reserved.
# DO NOT ALTER OR REMOVE COPYRIGHT NOTICES OR THIS FILE HEADER.
#
# This code is free software; you can redistribute it and/or modify it
# under the terms of the GNU General Public License version 2 only, as
# published by the Free Software Foundation.  Oracle designates this
# particular file as subject to the "Classpath" exception as provided
# by Oracle in the LICENSE file that accompanied this code.
#
# This code is distributed in the hope that it will be useful, but WITHOUT
# ANY WARRANTY; without even the implied warranty of MERCHANTABILITY or
# FITNESS FOR A PARTICULAR PURPOSE.  See the GNU General Public License
# version 2 for more details (a copy is included in the LICENSE file that
# accompanied this code).
#
# You should have received a copy of the GNU General Public License version
# 2 along with this work; if not, write to the Free Software Foundation,
# Inc., 51 Franklin St, Fifth Floor, Boston, MA 02110-1301 USA.
#
# Please contact Oracle, 500 Oracle Parkway, Redwood Shores, CA 94065 USA
# or visit www.oracle.com if you need additional information or have any
# questions.
#

# Messages in this file which use "placeholders" for values (e.g. {0}, {1})
# are preceded by a stylized comment describing the type of the corresponding
# values.
# The simple types currently in use are:
#
# annotation        annotation compound
# boolean           true or false
# diagnostic        a sub-message; see compiler.misc.*
# fragment          similar to 'message segment', but with more specific type
# modifier          a Java modifier; e.g. public, private, protected
# file              a file URL
# file object       a file URL - similar to 'file' but typically used for source/class files, hence more specific
# flag              a Flags.Flag instance
# name              a name, typically a Java identifier
# number            an integer
# option name       the name of a command line option
# path              a path
# profile           a profile name
# source            a source version number, such as 1.5, 1.6, 1.7, taken from a com.sun.tools.javac.code.Source
# source version    a source version number, such as 1.5, 1.6, 1.7, taken from a javax.lang.model.SourceVersion
# string            a general string
# symbol            the name of a declared type
# symbol kind       the kind of a symbol (i.e. method, variable)
# kind name         an informative description of the kind of a declaration; see compiler.misc.kindname.*
# target            a target version number, such as 1.5, 1.6, 1.7, taken from a com.sun.tools.javac.jvm.Target
# token             the name of a non-terminal in source code; see compiler.misc.token.*
# tree tag          the name of a non-terminal in source code; see compiler.misc.token.*
# type              a Java type; e.g. int, X, X<T>
# url               a URL
# object            a Java object (unspecified)
# unused            the value is not used in this message
#
# The following compound types are also used:
#
# collection of X   a comma-separated collection of items; e.g. collection of type
# list of X         a comma-separated list of items; e.g. list of type
# set of X          a comma-separated set of items; e.g. set of modifier
#
# These may be composed:
#
# list of type or message segment
#
# The following type aliases are supported:
#
# message segment --> diagnostic or fragment
# file name --> file, path or file object
#
# Custom comments are supported in parenthesis i.e.
#
# number (classfile major version)
#
# These comments are used internally in order to generate an enum-like class declaration containing
# a method/field for each of the diagnostic keys listed here. Those methods/fields can then be used
# by javac code to build diagnostics in a type-safe fashion.
#
# In addition, these comments are verified by the jtreg test test/tools/javac/diags/MessageInfo,
# using info derived from the collected set of examples in test/tools/javac/diags/examples.
# MessageInfo can also be run as a standalone utility providing more facilities
# for manipulating this file. For more details, see MessageInfo.java.

##
## errors
##

# 0: symbol
compiler.err.abstract.cant.be.instantiated=\
    {0} is abstract; cannot be instantiated

compiler.err.abstract.meth.cant.have.body=\
    abstract methods cannot have a body

# 0: kind name, 1: symbol
compiler.err.already.annotated=\
    {0} {1} has already been annotated

# 0: kind name, 1: symbol, 2: kind name, 3: symbol
compiler.err.already.defined=\
    {0} {1} is already defined in {2} {3}

# 0: kind name, 1: symbol, 2: kind name, 3: kind name, 4: symbol
compiler.err.already.defined.in.clinit=\
    {0} {1} is already defined in {2} of {3} {4}

# 0: symbol
compiler.err.already.defined.single.import=\
    a type with the same simple name is already defined by the single-type-import of {0}

# 0: symbol
compiler.err.already.defined.static.single.import=\
    a type with the same simple name is already defined by the static single-type-import of {0}

# 0: symbol
compiler.err.already.defined.this.unit=\
    {0} is already defined in this compilation unit

compiler.err.annotation.missing.element.value=\
    annotation is missing element value

# 0: type, 1: list of name
compiler.err.annotation.missing.default.value=\
    annotation @{0} is missing a default value for the element ''{1}''

# 0: type, 1: list of name
compiler.err.annotation.missing.default.value.1=\
    annotation @{0} is missing default values for elements {1}

# 0: type
compiler.err.annotation.not.valid.for.type=\
    annotation not valid for an element of type {0}

compiler.err.annotation.type.not.applicable=\
    annotation interface not applicable to this kind of declaration

# 0: type
compiler.err.annotation.type.not.applicable.to.type=\
    annotation @{0} not applicable in this type context

compiler.err.annotation.value.must.be.annotation=\
    annotation value must be an annotation

compiler.err.annotation.value.must.be.class.literal=\
    annotation value must be a class literal

compiler.err.annotation.value.must.be.name.value=\
    annotation values must be of the form ''name=value''

compiler.err.annotation.value.not.allowable.type=\
    annotation value not of an allowable type

compiler.err.expression.not.allowable.as.annotation.value=\
    expression not allowed as annotation value

# 0: type, 1: name
compiler.err.annotation.unrecognized.attribute.name=\
    annotation @{0} has an unknown attribute named ''{1}''

compiler.err.anon.class.impl.intf.no.args=\
    anonymous class implements interface; cannot have arguments

compiler.err.anon.class.impl.intf.no.typeargs=\
    anonymous class implements interface; cannot have type arguments

compiler.err.anon.class.impl.intf.no.qual.for.new=\
    anonymous class implements interface; cannot have qualifier for new

compiler.err.cant.inherit.from.anon=\
    cannot inherit from anonymous class

# 0: symbol, 1: symbol, 2: symbol
compiler.err.array.and.varargs=\
    cannot declare both {0} and {1} in {2}

compiler.err.array.dimension.missing=\
    array dimension missing

compiler.err.illegal.array.creation.both.dimension.and.initialization=\
    array creation with both dimension expression and initialization is illegal

# 0: type
compiler.err.array.req.but.found=\
    array required, but {0} found

compiler.err.attribute.value.must.be.constant=\
    element value must be a constant expression

# 0: string (statement type)
compiler.err.bad.initializer=\
    bad initializer for {0}

compiler.err.break.outside.switch.loop=\
    break outside switch or loop

compiler.err.break.outside.switch.expression=\
    attempt to break out of a switch expression

compiler.err.continue.outside.switch.expression=\
    attempt to continue out of a switch expression

compiler.err.return.outside.switch.expression=\
    attempt to return out of a switch expression

compiler.err.rule.completes.normally=\
    switch rule completes without providing a value\n\
    (switch rules in switch expressions must either provide a value or throw)

compiler.err.switch.expression.completes.normally=\
    switch expression completes without providing a value\n\
    (switch expressions must either provide a value or throw for all possible input values)

compiler.err.no.switch.expression =\
    yield outside of switch expression

compiler.err.no.switch.expression.qualify=\
    yield outside of switch expression\n\
    (to invoke a method called yield, qualify the yield with a receiver or type name)

compiler.err.invalid.yield=\
    invalid use of a restricted identifier ''yield''\n\
    (to invoke a method called yield, qualify the yield with a receiver or type name)

compiler.warn.invalid.yield=\
    ''yield'' may become a restricted identifier in a future release\n\
    (to invoke a method called yield, qualify the yield with a receiver or type name)

compiler.err.switch.expression.empty=\
    switch expression does not have any case clauses

compiler.err.switch.expression.no.result.expressions=\
    switch expression does not have any result expressions

compiler.err.call.must.only.appear.in.ctor=\
    explicit constructor invocation may only appear within a constructor body

compiler.err.redundant.superclass.init=\
    redundant explicit constructor invocation

compiler.err.ctor.calls.not.allowed.here=\
    explicit constructor invocation not allowed here

compiler.err.return.before.superclass.initialized=\
    ''return'' not allowed before explicit constructor invocation

# 0: symbol kind, 1: name, 2: symbol kind, 3: type, 4: message segment
compiler.err.cant.apply.symbol.noargs=\
    {0} {1} in {2} {3} cannot be applied to given types;\n\
    reason: {4}

# 0: symbol kind, 1: name, 2: list of type or message segment, 3: list of type or message segment, 4: symbol kind, 5: type, 6: message segment
compiler.err.cant.apply.symbol=\
    {0} {1} in {4} {5} cannot be applied to given types;\n\
    required: {2}\n\
    found:    {3}\n\
    reason: {6}

# 0: symbol kind, 1: name, 2: list of type
compiler.err.cant.apply.symbols=\
    no suitable {0} found for {1}({2})

# 0: symbol kind, 1: name, 2: list of type or message segment, 3: list of type or message segment, 4: symbol kind, 5: type, 6: message segment
compiler.misc.cant.apply.symbol=\
    {0} {1} in {4} {5} cannot be applied to given types\n\
    required: {2}\n\
    found:    {3}\n\
    reason: {6}

# 0: list of type or message segment, 1: list of type or message segment, 2: message segment
compiler.misc.cant.apply.array.ctor=\
    cannot create array from given types\n\
    required: {0}\n\
    found:    {1}\n\
    reason:   {2}

# 0: symbol kind, 1: name, 2: list of type
compiler.misc.cant.apply.symbols=\
    no suitable {0} found for {1}({2})

# 0: kind name, 1: symbol
compiler.misc.no.abstracts=\
    no abstract method found in {0} {1}

# 0: kind name, 1: symbol
compiler.misc.incompatible.abstracts=\
    multiple non-overriding abstract methods found in {0} {1}

compiler.err.bad.functional.intf.anno=\
    Unexpected @FunctionalInterface annotation

# 0: message segment
compiler.err.bad.functional.intf.anno.1=\
    Unexpected @FunctionalInterface annotation\n\
    {0}

# 0: message segment
compiler.err.anonymous.diamond.method.does.not.override.superclass=\
    method does not override or implement a method from a supertype\n\
    {0}

# 0: symbol
compiler.misc.not.a.functional.intf=\
    {0} is not a functional interface

# 0: symbol, 1: message segment
compiler.misc.not.a.functional.intf.1=\
    {0} is not a functional interface\n\
    {1}

# 0: type, 1: kind name, 2: symbol
compiler.misc.invalid.generic.lambda.target=\
    invalid functional descriptor for lambda expression\n\
    method {0} in {1} {2} is generic

# 0: kind name, 1: symbol
compiler.misc.incompatible.descs.in.functional.intf=\
    incompatible function descriptors found in {0} {1}

# 0: name, 1: list of type, 2: type, 3: list of type
compiler.misc.descriptor=\
    descriptor: {2} {0}({1})

# 0: name, 1: list of type, 2: type, 3: list of type
compiler.misc.descriptor.throws=\
    descriptor: {2} {0}({1}) throws {3}

# 0: type
compiler.misc.no.suitable.functional.intf.inst=\
    cannot infer functional interface descriptor for {0}

# 0: message segment
compiler.misc.bad.intersection.target.for.functional.expr=\
    bad intersection type target for lambda or method reference\n\
    {0}

# 0: symbol or type
compiler.misc.not.an.intf.component=\
    component type {0} is not an interface

# 0: kind name, 1: message segment
compiler.err.invalid.mref=\
    invalid {0} reference\n\
    {1}

# 0: kind name, 1: message segment
compiler.misc.invalid.mref=\
    invalid {0} reference\n\
    {1}

compiler.misc.static.mref.with.targs=\
    parameterized qualifier on static method reference

# 0: set of flag or string, 1: symbol
compiler.err.cant.assign.val.to.var=\
    cannot assign a value to {0} variable {1}

compiler.err.cant.assign.val.to.this=\
    cannot assign to ''this''

# 0: symbol, 1: message segment
compiler.err.cant.ref.non.effectively.final.var=\
    local variables referenced from {1} must be final or effectively final

compiler.err.try.with.resources.expr.needs.var=\
    the try-with-resources resource must either be a variable declaration or an expression denoting \
a reference to a final or effectively final variable

# 0: symbol
compiler.err.try.with.resources.expr.effectively.final.var=\
    variable {0} used as a try-with-resources resource neither final nor effectively final


compiler.misc.lambda=\
    a lambda expression

compiler.misc.inner.cls=\
    an inner class

compiler.misc.guard=\
    a guard

# 0: type
compiler.err.cant.deref=\
    {0} cannot be dereferenced

compiler.err.cant.extend.intf.annotation=\
    ''extends'' not allowed for @interfaces

compiler.err.annotation.decl.not.allowed.here=\
    annotation interface declaration not allowed here

# 0: symbol
compiler.err.cant.inherit.from.final=\
    cannot inherit from final {0}

# 0: symbol or name
compiler.err.cant.ref.before.ctor.called=\
    cannot reference {0} before supertype constructor has been called

# 0: symbol or name
compiler.err.cant.assign.initialized.before.ctor.called=\
    cannot assign initialized field ''{0}'' before supertype constructor has been called

compiler.err.cant.select.static.class.from.param.type=\
    cannot select a static class from a parameterized type

# 0: symbol, 1: string, 2: string
compiler.err.cant.inherit.diff.arg=\
    {0} cannot be inherited with different arguments: <{1}> and <{2}>

compiler.err.catch.without.try=\
    ''catch'' without ''try''

# 0: kind name, 1: symbol
compiler.err.clash.with.pkg.of.same.name=\
    {0} {1} clashes with package of same name

compiler.err.class.not.allowed=\
    class, interface or enum declaration not allowed here

compiler.err.const.expr.req=\
    constant expression required

compiler.err.pattern.or.enum.req=\
    pattern or enum constant required

compiler.err.cont.outside.loop=\
    continue outside of loop

# 0: symbol or type
compiler.err.cyclic.inheritance=\
    cyclic inheritance involving {0}

# 0: symbol
compiler.err.cyclic.annotation.element=\
    type of element {0} is cyclic

# 0: symbol
compiler.err.call.to.super.not.allowed.in.enum.ctor=\
    call to super not allowed in enum constructor

# 0: type
compiler.err.no.superclass=\
    {0} has no superclass.

# 0: symbol, 1: type, 2: symbol, 3: type, 4: type
compiler.err.concrete.inheritance.conflict=\
    methods {0} from {1} and {2} from {3} are inherited with the same signature

compiler.err.default.allowed.in.intf.annotation.member=\
    default value only allowed in an annotation interface declaration

# 0: symbol
compiler.err.doesnt.exist=\
    package {0} does not exist

# 0: type
compiler.err.duplicate.annotation.invalid.repeated=\
    annotation {0} is not a valid repeatable annotation

# 0: name, 1: type
compiler.err.duplicate.annotation.member.value=\
    duplicate element ''{0}'' in annotation @{1}.

# 0: type
compiler.err.duplicate.annotation.missing.container=\
    {0} is not a repeatable annotation interface

# 0: symbol
compiler.err.invalid.repeatable.annotation=\
    duplicate annotation: {0} is annotated with an invalid @Repeatable annotation

# 0: symbol or type
compiler.err.invalid.repeatable.annotation.no.value=\
    {0} is not a valid @Repeatable, no value element method declared

# 0: type, 1: number
compiler.err.invalid.repeatable.annotation.multiple.values=\
    {0} is not a valid @Repeatable, {1} element methods named ''value'' declared

# 0: type
compiler.err.invalid.repeatable.annotation.invalid.value=\
    {0} is not a valid @Repeatable: invalid value element

# 0: symbol or type, 1: type, 2: type
compiler.err.invalid.repeatable.annotation.value.return=\
    containing annotation interface ({0}) must declare an element named ''value'' of type {2}

# 0: symbol or type, 1: symbol
compiler.err.invalid.repeatable.annotation.elem.nondefault=\
    containing annotation interface ({0}) does not have a default value for element {1}

# 0: symbol, 1: string, 2: symbol, 3: string
compiler.err.invalid.repeatable.annotation.retention=\
    retention of containing annotation interface ({0}) is shorter than the retention of repeatable annotation interface ({2})

# 0: symbol, 1: symbol
compiler.err.invalid.repeatable.annotation.not.documented=\
    repeatable annotation interface ({1}) is @Documented while containing annotation interface ({0}) is not

# 0: symbol, 1: symbol
compiler.err.invalid.repeatable.annotation.not.inherited=\
    repeatable annotation interface ({1}) is @Inherited while containing annotation interface ({0}) is not

# 0: symbol, 1: symbol
compiler.err.invalid.repeatable.annotation.incompatible.target=\
    containing annotation interface ({0}) is applicable to more targets than repeatable annotation interface ({1})

# 0: symbol
compiler.err.invalid.repeatable.annotation.repeated.and.container.present=\
    container {0} must not be present at the same time as the element it contains

# 0: type, 1: symbol
compiler.err.invalid.repeatable.annotation.not.applicable=\
    container {0} is not applicable to element {1}

# 0: type
compiler.err.invalid.repeatable.annotation.not.applicable.in.context=\
    container {0} is not applicable in this type context

# 0: name
compiler.err.duplicate.class=\
    duplicate class: {0}

# 0: string
compiler.err.bad.file.name=\
    bad file name: {0}

compiler.err.implicit.class.should.not.have.package.declaration=\
    implicitly declared class should not have package declaration

compiler.err.implicit.class.does.not.have.main.method=\
    implicitly declared class does not have main method in the form of void main() or void main(String[] args)

# 0: name, 1: name
compiler.err.same.binary.name=\
    classes: {0} and {1} have the same binary name

compiler.err.duplicate.case.label=\
    duplicate case label

compiler.err.pattern.dominated=\
    this case label is dominated by a preceding case label

compiler.err.duplicate.default.label=\
    duplicate default label

compiler.err.duplicate.unconditional.pattern=\
    duplicate unconditional pattern

compiler.err.unconditional.pattern.and.default=\
    switch has both an unconditional pattern and a default label

compiler.err.unconditional.pattern.and.both.boolean.values=\
    switch has both boolean values and an unconditional pattern

compiler.err.default.and.both.boolean.values=\
    switch has both boolean values and a default label

compiler.err.guard.not.allowed=\
    guards are only allowed for case with a pattern

compiler.err.guard.has.constant.expression.false=\
    this case label has a guard that is a constant expression with value ''false''

# 0: symbol
compiler.err.cannot.assign.not.declared.guard=\
    cannot assign to {0}, as it was not declared inside the guard

# 0: type, 1: type
compiler.err.constant.label.not.compatible=\
    constant label of type {0} is not compatible with switch selector type {1}

compiler.err.flows.through.to.pattern=\
    illegal fall-through to a pattern\n\
    (the previous case label is missing a break)

compiler.err.flows.through.from.pattern=\
    illegal fall-through from a pattern\n\
    (the current case label is missing a break)

compiler.err.invalid.case.label.combination=\
    invalid case label combination

compiler.err.default.label.not.allowed=\
    default label not allowed here

compiler.err.pattern.type.cannot.infer=\
    cannot infer pattern type

compiler.err.else.without.if=\
    ''else'' without ''if''

compiler.err.empty.char.lit=\
    empty character literal

# 0: symbol
compiler.err.encl.class.required=\
    an enclosing instance that contains {0} is required

compiler.err.enum.annotation.must.be.enum.constant=\
    an enum annotation value must be an enum constant

compiler.err.enum.cant.be.instantiated=\
    enum classes may not be instantiated

compiler.err.enum.label.must.be.unqualified.enum=\
    an enum switch case label must be the unqualified name of an enumeration constant

compiler.err.enum.label.must.be.enum.constant=\
    an enum switch constant case label must be an enumeration constant

compiler.err.enum.no.subclassing=\
    classes cannot directly extend java.lang.Enum

compiler.err.enum.types.not.extensible=\
    enum classes are not extensible

compiler.err.enum.no.finalize=\
    enums cannot have finalize methods

compiler.err.enum.cant.be.generic=\
    enums cannot be generic

# 0: file name, 1: string
compiler.err.error.reading.file=\
    error reading {0}; {1}

# 0: type
compiler.err.except.already.caught=\
    exception {0} has already been caught

# 0: type
compiler.err.except.never.thrown.in.try=\
    exception {0} is never thrown in body of corresponding try statement

# 0: symbol
compiler.err.final.parameter.may.not.be.assigned=\
    final parameter {0} may not be assigned

# 0: symbol
compiler.err.try.resource.may.not.be.assigned=\
    auto-closeable resource {0} may not be assigned

# 0: symbol
compiler.err.multicatch.parameter.may.not.be.assigned=\
    multi-catch parameter {0} may not be assigned

# 0: type, 1: type
compiler.err.multicatch.types.must.be.disjoint=\
    Alternatives in a multi-catch statement cannot be related by subclassing\n\
    Alternative {0} is a subclass of alternative {1}

compiler.err.finally.without.try=\
    ''finally'' without ''try''

# 0: type, 1: message segment
compiler.err.foreach.not.applicable.to.type=\
    for-each not applicable to expression type\n\
    required: {1}\n\
    found:    {0}

compiler.err.fp.number.too.large=\
    floating-point number too large

compiler.err.fp.number.too.small=\
    floating-point number too small

compiler.err.generic.array.creation=\
    generic array creation

compiler.err.generic.throwable=\
    a generic class may not extend java.lang.Throwable

# 0: symbol
compiler.err.icls.cant.have.static.decl=\
    Illegal static declaration in inner class {0}\n\
    modifier \''static\'' is only allowed in constant variable declarations

# 0: string
compiler.err.illegal.char=\
    illegal character: ''{0}''

# 0: string, 1: string
compiler.err.illegal.char.for.encoding=\
    unmappable character (0x{0}) for encoding {1}

# 0: set of flag, 1: set of flag
compiler.err.illegal.combination.of.modifiers=\
    illegal combination of modifiers: {0} and {1}

compiler.err.illegal.enum.static.ref=\
    illegal reference to static field from initializer

compiler.err.illegal.esc.char=\
    illegal escape character

compiler.err.illegal.forward.ref=\
    illegal forward reference

# 0: symbol, 1: object
compiler.err.not.in.profile=\
    {0} is not available in profile ''{1}''

# 0: symbol
compiler.warn.forward.ref=\
    reference to variable ''{0}'' before it has been initialized

# lint: this-escape
compiler.warn.possible.this.escape=\
    possible ''this'' escape before subclass is fully initialized

# lint: this-escape
compiler.warn.possible.this.escape.location=\
    previous possible ''this'' escape happens here via invocation

compiler.err.illegal.self.ref=\
    self-reference in initializer

# 0: symbol
compiler.warn.self.ref=\
    self-reference in initializer of variable ''{0}''

# 0: type
compiler.err.illegal.initializer.for.type=\
    illegal initializer for {0}

compiler.err.illegal.line.end.in.char.lit=\
    illegal line end in character literal

compiler.err.illegal.text.block.open=\
    illegal text block open delimiter sequence, missing line terminator

# lint: text-blocks
compiler.warn.inconsistent.white.space.indentation=\
    inconsistent white space indentation

# lint: text-blocks
compiler.warn.trailing.white.space.will.be.removed=\
    trailing white space will be removed

compiler.err.illegal.nonascii.digit=\
    illegal non-ASCII digit

compiler.err.illegal.underscore=\
    illegal underscore

compiler.err.illegal.dot=\
    illegal ''.''

compiler.err.illegal.digit.in.binary.literal=\
    illegal digit in a binary literal

compiler.err.illegal.digit.in.octal.literal=\
    illegal digit in an octal literal

# 0: symbol
compiler.err.illegal.qual.not.icls=\
    illegal qualifier; {0} is not an inner class

compiler.err.illegal.start.of.expr=\
    illegal start of expression

compiler.err.illegal.start.of.stmt=\
    illegal start of statement

compiler.err.illegal.start.of.type=\
    illegal start of type

compiler.err.illegal.parenthesized.expression=\
    illegal parenthesized expression

compiler.err.illegal.unicode.esc=\
    illegal unicode escape

# 0: symbol
compiler.err.import.requires.canonical=\
    import requires canonical name for {0}

compiler.err.improperly.formed.type.param.missing=\
    improperly formed type, some parameters are missing or misplaced

compiler.err.improperly.formed.type.inner.raw.param=\
    improperly formed type, type arguments given on a raw type

# 0: type, 1: type
compiler.err.incomparable.types=\
    incomparable types: {0} and {1}

# 0: string
compiler.err.int.number.too.large=\
    integer number too large

compiler.err.intf.annotation.members.cant.have.params=\
    elements in annotation interface declarations cannot declare formal parameters

# 0: symbol
compiler.err.intf.annotation.cant.have.type.params=\
    annotation interface {0} cannot be generic

compiler.err.intf.annotation.members.cant.have.type.params=\
    elements in annotation interface declarations cannot be generic methods

# 0: symbol, 1: type
compiler.err.intf.annotation.member.clash=\
    annotation interface {1} declares an element with the same name as method {0}

compiler.err.intf.expected.here=\
    interface expected here

compiler.err.intf.meth.cant.have.body=\
    interface abstract methods cannot have body

compiler.err.invalid.annotation.member.type=\
    invalid type for annotation interface element

compiler.err.invalid.binary.number=\
    binary numbers must contain at least one binary digit

compiler.err.invalid.hex.number=\
    hexadecimal numbers must contain at least one hexadecimal digit

compiler.err.invalid.meth.decl.ret.type.req=\
    invalid method declaration; return type required

compiler.err.varargs.and.old.array.syntax=\
    legacy array notation not allowed on variable-arity parameter

compiler.err.varargs.and.receiver =\
    varargs notation not allowed on receiver parameter

compiler.err.varargs.must.be.last =\
    varargs parameter must be the last parameter

compiler.err.array.and.receiver =\
    legacy array notation not allowed on receiver parameter

compiler.err.wrong.receiver =\
    wrong receiver parameter name

compiler.err.variable.not.allowed=\
    variable declaration not allowed here

# 0: name
compiler.err.label.already.in.use=\
    label {0} already in use

compiler.err.local.enum=\
    enum classes must not be local

compiler.err.cannot.create.array.with.type.arguments=\
    cannot create array with type arguments

compiler.err.cannot.create.array.with.diamond=\
    cannot create array with ''<>''

compiler.err.invalid.module.directive=\
  module directive keyword or ''}'' expected

#
# limits.  We don't give the limits in the diagnostic because we expect
# them to change, yet we want to use the same diagnostic.  These are all
# detected during code generation.
#
compiler.err.limit.code=\
    code too large

compiler.err.limit.code.too.large.for.try.stmt=\
    code too large for try statement

compiler.err.limit.dimensions=\
    array type has too many dimensions

compiler.err.limit.locals=\
    too many local variables

compiler.err.limit.parameters=\
    too many parameters

compiler.err.limit.pool=\
    too many constants

compiler.err.limit.pool.in.class=\
    too many constants in class {0}

compiler.err.limit.stack=\
    code requires too much stack

compiler.err.limit.string=\
    constant string too long

# 0: symbol
compiler.err.annotation.array.too.large=\
    Annotation array element too large in \"{0}\"

# 0: string
compiler.err.limit.string.overflow=\
    UTF8 representation for string \"{0}...\" is too long for the constant pool

compiler.err.malformed.fp.lit=\
    malformed floating-point literal

compiler.err.method.does.not.override.superclass=\
    method does not override or implement a method from a supertype

compiler.err.static.methods.cannot.be.annotated.with.override=\
    static methods cannot be annotated with @Override

compiler.err.missing.meth.body.or.decl.abstract=\
    missing method body, or declare abstract

compiler.err.missing.ret.stmt=\
    missing return statement

# 0: type
compiler.misc.missing.ret.val=\
    missing return value

compiler.misc.unexpected.ret.val=\
    unexpected return value

# 0: set of flag
compiler.err.mod.not.allowed.here=\
    modifier {0} not allowed here

compiler.err.intf.not.allowed.here=\
    interface not allowed here

# 0: symbol, 1: symbol
compiler.err.name.clash.same.erasure=\
    name clash: {0} and {1} have the same erasure

# 0: name, 1: list of type, 2: symbol, 3: name, 4: list of type, 5: symbol
compiler.err.name.clash.same.erasure.no.override=\
    name clash: {0}({1}) in {2} and {3}({4}) in {5} have the same erasure, yet neither overrides the other

# 0: string, 1: name, 2: name, 3: list of type, 4: symbol, 5: name, 6: list of type, 7: symbol
compiler.err.name.clash.same.erasure.no.override.1=\
    name clash: {0} {1} has two methods with the same erasure, yet neither overrides the other\n\
    first method:  {2}({3}) in {4}\n\
    second method: {5}({6}) in {7}

# 0: symbol, 1: symbol, 2: symbol, 3: symbol
compiler.err.name.clash.same.erasure.no.hide=\
    name clash: {0} in {1} and {2} in {3} have the same erasure, yet neither hides the other

compiler.err.name.reserved.for.internal.use=\
    {0} is reserved for internal use

compiler.err.native.meth.cant.have.body=\
    native methods cannot have a body


# 0: message segment
compiler.misc.incompatible.type.in.conditional=\
    bad type in conditional expression\n\
    {0}

compiler.misc.conditional.target.cant.be.void=\
    target-type for conditional expression cannot be void

compiler.misc.switch.expression.target.cant.be.void=\
    target-type for switch expression cannot be void

# 0: message segment
compiler.misc.incompatible.type.in.switch.expression=\
    bad type in switch expression\n\
    {0}

# 0: message segment
compiler.misc.incompatible.ret.type.in.lambda=\
    bad return type in lambda expression\n\
    {0}

compiler.misc.stat.expr.expected=\
    lambda body is not compatible with a void functional interface\n\
    (consider using a block lambda body, or use a statement expression instead)

# 0: message segment
compiler.misc.incompatible.ret.type.in.mref=\
    bad return type in method reference\n\
    {0}

compiler.err.lambda.body.neither.value.nor.void.compatible=\
    lambda body is neither value nor void compatible

# 0: list of type
compiler.err.incompatible.thrown.types.in.mref=\
    incompatible thrown types {0} in functional expression

compiler.misc.incompatible.arg.types.in.lambda=\
    incompatible parameter types in lambda expression

compiler.misc.incompatible.arg.types.in.mref=\
    incompatible parameter types in method reference

compiler.err.new.not.allowed.in.annotation=\
    ''new'' not allowed in an annotation

# 0: name, 1: type
compiler.err.no.annotation.member=\
    no annotation member {0} in {1}

# 0: symbol
compiler.err.no.encl.instance.of.type.in.scope=\
    no enclosing instance of type {0} is in scope

compiler.err.no.intf.expected.here=\
    no interface expected here

compiler.err.no.match.entry=\
    {0} has no match in entry in {1}; required {2}

# 0: type
compiler.err.not.annotation.type=\
    {0} is not an annotation interface

# 0: symbol, 1: symbol, 2: message segment
compiler.err.not.def.access.package.cant.access=\
    {0} is not visible\n\
    ({2})

# 0: symbol, 1: symbol, 2: message segment
compiler.misc.not.def.access.package.cant.access=\
    {0} is not visible\n\
    ({2})

# 0: symbol, 1: message segment
compiler.err.package.not.visible=\
    package {0} is not visible\n\
    ({1})

# 0: symbol, 1: message segment
compiler.misc.package.not.visible=\
    package {0} is not visible\n\
    ({1})

# {0} - current module
# {1} - package in which the invisible class is declared
# {2} - module in which {1} is declared
# 0: symbol, 1: symbol, 2: symbol
compiler.misc.not.def.access.does.not.read=\
    package {1} is declared in module {2}, but module {0} does not read it

# {0} - package in which the invisible class is declared
# {1} - module in which {0} is declared
# 0: symbol, 1: symbol
compiler.misc.not.def.access.does.not.read.from.unnamed=\
    package {0} is declared in module {1}, which is not in the module graph

# {0} - package in which the invisible class is declared
# {1} - current module
# 0: symbol, 1: symbol
compiler.misc.not.def.access.does.not.read.unnamed=\
    package {0} is declared in the unnamed module, but module {1} does not read it

# {0} - package in which the invisible class is declared
# {1} - module in which {0} is declared
# 0: symbol, 1: symbol
compiler.misc.not.def.access.not.exported=\
    package {0} is declared in module {1}, which does not export it

# {0} - package in which the invisible class is declared
# {1} - module in which {0} is declared
# 0: symbol, 1: symbol
compiler.misc.not.def.access.not.exported.from.unnamed=\
    package {0} is declared in module {1}, which does not export it

# {0} - package in which the invisible class is declared
# {1} - module in which {0} is declared
# {2} - current module
# 0: symbol, 1: symbol, 2: symbol
compiler.misc.not.def.access.not.exported.to.module=\
    package {0} is declared in module {1}, which does not export it to module {2}

# {0} - package in which the invisible class is declared
# {1} - module in which {0} is declared
# 0: symbol, 1: symbol
compiler.misc.not.def.access.not.exported.to.module.from.unnamed=\
    package {0} is declared in module {1}, which does not export it to the unnamed module

# 0: symbol, 1: symbol
compiler.err.not.def.access.class.intf.cant.access=\
    {1}.{0} is defined in an inaccessible class or interface

# 0: symbol, 1: symbol
compiler.misc.not.def.access.class.intf.cant.access=\
    {1}.{0} is defined in an inaccessible class or interface

# 0: symbol, 1: symbol, 2: symbol, 3: message segment
compiler.err.not.def.access.class.intf.cant.access.reason=\
    {1}.{0} in package {2} is not accessible\n\
    ({3})

# 0: symbol, 1: symbol, 2: symbol, 3: message segment
compiler.misc.not.def.access.class.intf.cant.access.reason=\
    {1}.{0} in package {2} is not accessible\n\
    ({3})

# 0: symbol, 1: symbol
compiler.err.not.def.public.cant.access=\
    {0} is not public in {1}; cannot be accessed from outside package

# 0: symbol, 1: symbol
compiler.err.not.def.public=\
    {0} is not public in {1}

# 0: symbol, 1: symbol
compiler.misc.not.def.public.cant.access=\
    {0} is not public in {1}; cannot be accessed from outside package

# 0: name
compiler.err.not.loop.label=\
    not a loop label: {0}

compiler.err.not.stmt=\
    not a statement

# 0: symbol
compiler.err.not.encl.class=\
    not an enclosing class: {0}

# 0: name, 1: type
compiler.err.operator.cant.be.applied=\
    bad operand type {1} for unary operator ''{0}''

# 0: name, 1: type, 2: type
compiler.err.operator.cant.be.applied.1=\
    bad operand types for binary operator ''{0}''\n\
    first type:  {1}\n\
    second type: {2}

compiler.err.pkg.annotations.sb.in.package-info.java=\
    package annotations should be in file package-info.java

compiler.err.no.pkg.in.module-info.java=\
    package declarations not allowed in file module-info.java

# 0: symbol
compiler.err.pkg.clashes.with.class.of.same.name=\
    package {0} clashes with class of same name

compiler.err.warnings.and.werror=\
    warnings found and -Werror specified

# Errors related to annotation processing

# 0: symbol, 1: message segment, 2: string (stack-trace)
compiler.err.proc.cant.access=\
    cannot access {0}\n\
    {1}\n\
    Consult the following stack trace for details.\n\
    {2}

# 0: symbol, 1: message segment
compiler.err.proc.cant.access.1=\
    cannot access {0}\n\
    {1}

# 0: string
compiler.err.proc.cant.find.class=\
    Could not find class file for ''{0}''.

# 0: string
compiler.err.proc.cant.load.class=\
    Could not load processor class file due to ''{0}''.

# Print a client-generated error message; assumed to be localized, no translation required
# 0: string
compiler.err.proc.messager=\
    {0}

# 0: string
compiler.misc.exception.message=\
    {0}

compiler.misc.user.selected.completion.failure=\
    user-selected completion failure by class name

# 0: collection of string
compiler.err.proc.no.explicit.annotation.processing.requested=\
    Class names, ''{0}'', are only accepted if annotation processing is explicitly requested

# 0: string, 1: string
compiler.err.proc.processor.bad.option.name=\
    Bad option name ''{0}'' provided by processor ''{1}''

# 0: string
compiler.err.proc.processor.cant.instantiate=\
    Could not instantiate an instance of processor ''{0}''

# 0: string
compiler.err.proc.processor.not.found=\
    Annotation processor ''{0}'' not found

# 0: string
compiler.err.proc.processor.wrong.type=\
    Annotation processor ''{0}'' does not implement javax.annotation.processing.Processor

compiler.err.proc.service.problem=\
    Error creating a service loader to load Processors.

# 0: string
compiler.err.proc.bad.config.file=\
    Bad service configuration file, or exception thrown while constructing Processor object: {0}

compiler.err.proc.cant.create.loader=\
    Could not create class loader for annotation processors: {0}

# 0: symbol
compiler.err.qualified.new.of.static.class=\
    qualified new of static class

compiler.err.recursive.ctor.invocation=\
    recursive constructor invocation

# 0: name, 1: symbol kind, 2: symbol, 3: symbol, 4: symbol kind, 5: symbol, 6: symbol
compiler.err.ref.ambiguous=\
    reference to {0} is ambiguous\n\
    both {1} {2} in {3} and {4} {5} in {6} match

# 0: name, 1: symbol kind, 2: symbol, 3: symbol, 4: symbol kind, 5: symbol, 6: symbol
compiler.misc.ref.ambiguous=\
    reference to {0} is ambiguous\n\
    both {1} {2} in {3} and {4} {5} in {6} match

compiler.err.repeated.annotation.target=\
    repeated annotation target

compiler.err.repeated.interface=\
    repeated interface

compiler.err.repeated.modifier=\
    repeated modifier

# 0: symbol, 1: set of modifier, 2: symbol
compiler.err.report.access=\
    {0} has {1} access in {2}

# 0: symbol, 1: set of modifier, 2: symbol
compiler.misc.report.access=\
    {0} has {1} access in {2}

compiler.err.ret.outside.meth=\
    return outside method

compiler.err.signature.doesnt.match.supertype=\
    signature does not match {0}; incompatible supertype

compiler.err.signature.doesnt.match.intf=\
    signature does not match {0}; incompatible interfaces

# 0: symbol, 1: symbol, 2: symbol
compiler.err.does.not.override.abstract=\
    {0} is not abstract and does not override abstract method {1} in {2}

# 0: file object
compiler.err.source.cant.overwrite.input.file=\
    error writing source; cannot overwrite input file {0}

# 0: symbol
compiler.err.stack.sim.error=\
    Internal error: stack sim error on {0}

compiler.err.static.imp.only.classes.and.interfaces=\
    static import only from classes and interfaces

compiler.err.string.const.req=\
    constant string expression required

compiler.err.pattern.expected=\
    type pattern expected

# 0: symbol, 1: fragment
compiler.err.cannot.generate.class=\
    error while generating class {0}\n\
    ({1})

# 0: symbol, 1: symbol
compiler.misc.synthetic.name.conflict=\
    the symbol {0} conflicts with a compiler-synthesized symbol in {1}

# 0: symbol, 1: type
compiler.misc.illegal.signature=\
    illegal signature attribute for type {1}

compiler.err.throws.not.allowed.in.intf.annotation=\
    throws clause not allowed in @interface members

compiler.err.try.without.catch.finally.or.resource.decls=\
    ''try'' without ''catch'', ''finally'' or resource declarations

# 0: symbol
compiler.err.type.doesnt.take.params=\
    type {0} does not take parameters

compiler.err.type.var.cant.be.deref=\
    cannot select from a type variable

compiler.err.type.var.may.not.be.followed.by.other.bounds=\
    a type variable may not be followed by other bounds

compiler.err.type.var.more.than.once=\
    type variable {0} occurs more than once in result type of {1}; cannot be left uninstantiated

compiler.err.type.var.more.than.once.in.result=\
    type variable {0} occurs more than once in type of {1}; cannot be left uninstantiated

# 0: type, 1: type, 2: fragment
compiler.err.types.incompatible=\
    types {0} and {1} are incompatible;\n\
    {2}

# 0: name, 1: list of type
compiler.misc.incompatible.diff.ret=\
    both define {0}({1}), but with unrelated return types

# 0: type, 1: name, 2: list of type
compiler.err.incompatible.diff.ret.same.type=\
    type {0} defines {1}({2}) more than once with unrelated return types

# 0: kind name, 1: type, 2: name, 3: list of type, 4: symbol, 5: symbol
compiler.misc.incompatible.unrelated.defaults=\
    {0} {1} inherits unrelated defaults for {2}({3}) from types {4} and {5}

# 0: kind name, 1: type, 2: name, 3: list of type, 4: symbol, 5: symbol
compiler.misc.incompatible.abstract.default=\
    {0} {1} inherits abstract and default for {2}({3}) from types {4} and {5}

# 0: name, 1: kind name, 2: symbol
compiler.err.default.overrides.object.member=\
    default method {0} in {1} {2} overrides a member of java.lang.Object

# 0: type
compiler.err.illegal.static.intf.meth.call=\
    illegal static interface method call\n\
    the receiver expression should be replaced with the type qualifier ''{0}''

# 0: symbol or type, 1: message segment
compiler.err.illegal.default.super.call=\
    bad type qualifier {0} in default super call\n\
    {1}

# 0: symbol, 1: type
compiler.misc.overridden.default=\
    method {0} is overridden in {1}

# 0: symbol, 1: type or symbol
compiler.misc.redundant.supertype=\
    redundant interface {0} is extended by {1}

compiler.err.unclosed.char.lit=\
    unclosed character literal

compiler.err.unclosed.comment=\
    unclosed comment

compiler.err.unclosed.str.lit=\
    unclosed string literal

compiler.err.unclosed.text.block=\
    unclosed text block

# 0: string
compiler.err.unsupported.encoding=\
    unsupported encoding: {0}

compiler.err.io.exception=\
    error reading source file: {0}

# 0: name
compiler.err.undef.label=\
    undefined label: {0}

# 0: name
compiler.err.illegal.ref.to.restricted.type=\
    illegal reference to restricted type ''{0}''

# 0: name
compiler.warn.illegal.ref.to.restricted.type=\
    illegal reference to restricted type ''{0}''

# 0: name, 1: source
compiler.err.restricted.type.not.allowed=\
    ''{0}'' not allowed here\n\
    as of release {1}, ''{0}'' is a restricted type name and cannot be used for type declarations

# 0: name, 1: source
compiler.warn.restricted.type.not.allowed=\
    as of release {1}, ''{0}'' is a restricted type name and cannot be used for type declarations or as the element type of an array

# 0: name, 1: source
compiler.warn.restricted.type.not.allowed.preview=\
    ''{0}'' may become a restricted type name in a future release and may be unusable for type declarations or as the element type of an array

# 0: name (variable), 1: message segment
compiler.err.cant.infer.local.var.type=\
    cannot infer type for local variable {0}\n\
    ({1})

# 0: name
compiler.err.restricted.type.not.allowed.here=\
    ''{0}'' is not allowed here

# 0: name
compiler.err.restricted.type.not.allowed.array=\
    ''{0}'' is not allowed as an element type of an array

# 0: name
compiler.err.restricted.type.not.allowed.compound=\
    ''{0}'' is not allowed in a compound declaration

# 0: fragment
compiler.err.invalid.lambda.parameter.declaration=\
    invalid lambda parameter declaration\n\
    ({0})

compiler.misc.implicit.and.explicit.not.allowed=\
    cannot mix implicitly-typed and explicitly-typed parameters

compiler.misc.var.and.explicit.not.allowed=\
    cannot mix ''var'' and explicitly-typed parameters

compiler.misc.var.and.implicit.not.allowed=\
    cannot mix ''var'' and implicitly-typed parameters

compiler.misc.local.cant.infer.null=\
    variable initializer is ''null''

compiler.misc.local.cant.infer.void=\
    variable initializer is ''void''

compiler.misc.local.missing.init=\
    cannot use ''var'' on variable without initializer

compiler.misc.local.lambda.missing.target=\
    lambda expression needs an explicit target-type

compiler.misc.local.mref.missing.target=\
    method reference needs an explicit target-type

compiler.misc.local.array.missing.target=\
    array initializer needs an explicit target-type

compiler.misc.local.self.ref=\
    cannot use ''var'' on self-referencing variable

# 0: message segment, 1: unused
compiler.err.cant.apply.diamond=\
    cannot infer type arguments for {0}

# 0: message segment or type, 1: message segment
compiler.err.cant.apply.diamond.1=\
    cannot infer type arguments for {0}\n\
    reason: {1}

# 0: message segment or type, 1: message segment
compiler.misc.cant.apply.diamond.1=\
    cannot infer type arguments for {0}\n\
    reason: {1}

compiler.err.unreachable.stmt=\
    unreachable statement

compiler.err.not.exhaustive=\
    the switch expression does not cover all possible input values

compiler.err.not.exhaustive.statement=\
    the switch statement does not cover all possible input values

compiler.err.initializer.must.be.able.to.complete.normally=\
    initializer must be able to complete normally

compiler.err.initializer.not.allowed=\
    initializers not allowed in interfaces

# 0: type
compiler.err.unreported.exception.need.to.catch.or.throw=\
    unreported exception {0}; must be caught or declared to be thrown

# 0: type
compiler.err.unreported.exception.default.constructor=\
    unreported exception {0} in default constructor

# 0: type, 1: name
compiler.err.unreported.exception.implicit.close=\
    unreported exception {0}; must be caught or declared to be thrown\n\
    exception thrown from implicit call to close() on resource variable ''{1}''

compiler.err.void.not.allowed.here=\
    ''void'' type not allowed here

# 0: string
compiler.err.wrong.number.type.args=\
    wrong number of type arguments; required {0}

# 0: symbol
compiler.err.var.might.already.be.assigned=\
    variable {0} might already have been assigned

# 0: symbol
compiler.err.var.might.not.have.been.initialized=\
    variable {0} might not have been initialized

# 0: symbol
compiler.err.var.not.initialized.in.default.constructor=\
    variable {0} not initialized in the default constructor

# 0: symbol
compiler.err.var.might.be.assigned.in.loop=\
    variable {0} might be assigned in loop

# 0: symbol, 1: message segment
compiler.err.varargs.invalid.trustme.anno=\
    Invalid {0} annotation. {1}

# 0: type
compiler.misc.varargs.trustme.on.reifiable.varargs=\
    Varargs element type {0} is reifiable.

# 0: type, 1: type
compiler.err.instanceof.reifiable.not.safe=\
    {0} cannot be safely cast to {1}

# 0: symbol
compiler.misc.varargs.trustme.on.non.varargs.meth=\
    Method {0} is not a varargs method.

# 0: symbol
compiler.misc.varargs.trustme.on.non.varargs.accessor=\
    Accessor {0} is not a varargs method.

# 0: symbol
compiler.misc.varargs.trustme.on.virtual.varargs=\
    Instance method {0} is neither final nor private.

# 0: symbol
compiler.misc.varargs.trustme.on.virtual.varargs.final.only=\
    Instance method {0} is not final.

# 0: type, 1: symbol kind, 2: symbol
compiler.misc.inaccessible.varargs.type=\
    formal varargs element type {0} is not accessible from {1} {2}

# In the following string, {1} will always be the detail message from
# java.io.IOException.
# 0: symbol, 1: string
compiler.err.class.cant.write=\
    error while writing {0}: {1}

# In the following string, {0} is the name of the class in the Java source.
# It really should be used two times..
# 0: kind name, 1: name
compiler.err.class.public.should.be.in.file=\
    {0} {1} is public, should be declared in a file named {1}.java

## All errors which do not refer to a particular line in the source code are
## preceded by this string.
compiler.err.error=\
    error:\u0020

# The following error messages do not refer to a line in the source code.
compiler.err.cant.read.file=\
    cannot read: {0}

# 0: string
compiler.err.plugin.not.found=\
    plug-in not found: {0}

# 0: path
# lint: path
compiler.warn.locn.unknown.file.on.module.path=\
    unknown file on module path: {0}


# 0: path
compiler.err.locn.bad.module-info=\
    problem reading module-info.class in {0}

# 0: path
compiler.err.locn.cant.read.directory=\
    cannot read directory {0}

# 0: path
compiler.err.locn.cant.read.file=\
    cannot read file {0}

# 0: path
compiler.err.locn.cant.get.module.name.for.jar=\
    cannot determine module name for {0}

# 0: path
compiler.err.multi-module.outdir.cannot.be.exploded.module=\
    in multi-module mode, the output directory cannot be an exploded module: {0}

# 0: path
# lint: path
compiler.warn.outdir.is.in.exploded.module=\
    the output directory is within an exploded module: {0}

# 0: file object
compiler.err.locn.module-info.not.allowed.on.patch.path=\
    module-info.class not allowed on patch path: {0}

# 0: string
compiler.err.locn.invalid.arg.for.xpatch=\
    invalid argument for --patch-module option: {0}

compiler.err.file.sb.on.source.or.patch.path.for.module=\
    file should be on source path, or on patch path for module

compiler.err.no.java.lang=\
    Unable to find package java.lang in platform classes

compiler.err.statement.not.expected=\
    statements not expected outside of methods and initializers

compiler.err.class.method.or.field.expected=\
    class, interface, annotation type, enum, record, method or field expected

#####

# Fatal Errors

# 0: name
compiler.misc.fatal.err.cant.locate.meth=\
    Fatal Error: Unable to find method {0}

# 0: name
compiler.misc.fatal.err.cant.locate.field=\
    Fatal Error: Unable to find field {0}

# 0: type
compiler.misc.fatal.err.cant.locate.ctor=\
    Fatal Error: Unable to find constructor for {0}

compiler.misc.fatal.err.cant.close=\
    Fatal Error: Cannot close compiler resources

#####

##
## miscellaneous strings
##

compiler.misc.diamond.anonymous.methods.implicitly.override=\
    (due to <>, every non-private method declared in this anonymous class must override or implement a method from a supertype)

compiler.misc.source.unavailable=\
    (source unavailable)

# 0: string, 1: string, 2: boolean
compiler.misc.x.print.processor.info=\
    Processor {0} matches {1} and returns {2}.

# 0: number, 1: string, 2: set of symbol, 3: boolean
compiler.misc.x.print.rounds=\
    Round {0}:\n\tinput files: {1}\n\tannotations: {2}\n\tlast round: {3}

# 0: file name
compiler.warn.file.from.future=\
    Modification date is in the future for file {0}

# 0: path
# lint: output-file-clash
compiler.warn.output.file.clash=\
    output file written more than once: {0}

#####

## The following string will appear before all messages keyed as:
## "compiler.note".

compiler.note.compressed.diags=\
    Some messages have been simplified; recompile with -Xdiags:verbose to get full output

# 0: boolean, 1: symbol
compiler.note.lambda.stat=\
    Translating lambda expression\n\
    alternate metafactory = {0}\n\
    synthetic method = {1}

# 0: boolean, 1: unused
compiler.note.mref.stat=\
    Translating method reference\n\
    alternate metafactory = {0}\n\

# 0: boolean, 1: symbol
compiler.note.mref.stat.1=\
    Translating method reference\n\
    alternate metafactory = {0}\n\
    bridge method = {1}

compiler.note.note=\
    Note:\u0020

# 0: file name
compiler.note.deprecated.filename=\
    {0} uses or overrides a deprecated API.

compiler.note.deprecated.plural=\
    Some input files use or override a deprecated API.

# The following string may appear after one of the above deprecation
# messages.
compiler.note.deprecated.recompile=\
    Recompile with -Xlint:deprecation for details.

# 0: file name
compiler.note.deprecated.filename.additional=\
    {0} has additional uses or overrides of a deprecated API.

compiler.note.deprecated.plural.additional=\
    Some input files additionally use or override a deprecated API.

# 0: file name
compiler.note.removal.filename=\
    {0} uses or overrides a deprecated API that is marked for removal.

compiler.note.removal.plural=\
    Some input files use or override a deprecated API that is marked for removal.

# The following string may appear after one of the above removal messages.
compiler.note.removal.recompile=\
    Recompile with -Xlint:removal for details.

# 0: file name
compiler.note.removal.filename.additional=\
    {0} has additional uses or overrides of a deprecated API that is marked for removal.

compiler.note.removal.plural.additional=\
    Some input files additionally use or override a deprecated API that is marked for removal.

# 0: file name
compiler.note.unchecked.filename=\
    {0} uses unchecked or unsafe operations.

compiler.note.unchecked.plural=\
    Some input files use unchecked or unsafe operations.

# The following string may appear after one of the above unchecked messages.
compiler.note.unchecked.recompile=\
    Recompile with -Xlint:unchecked for details.

# 0: file name
compiler.note.unchecked.filename.additional=\
    {0} has additional unchecked or unsafe operations.

compiler.note.unchecked.plural.additional=\
    Some input files additionally use unchecked or unsafe operations.

# 0: file name, 1: source
compiler.note.preview.filename=\
    {0} uses preview features of Java SE {1}.

# 0: source
compiler.note.preview.plural=\
    Some input files use preview features of Java SE {0}.

# The following string may appear after one of the above deprecation
# messages.
compiler.note.preview.recompile=\
    Recompile with -Xlint:preview for details.

# 0: file name, 1: source
compiler.note.preview.filename.additional=\
    {0} has additional uses of preview features of Java SE {1}.

# 0: source
compiler.note.preview.plural.additional=\
    Some input files additionally use preview features of Java SE {0}.

# Notes related to annotation processing

# Print a client-generated note; assumed to be localized, no translation required
# 0: string
compiler.note.proc.messager=\
    {0}

# 0: string, 1: string, 2: string
compiler.note.multiple.elements=\
    Multiple elements named ''{1}'' in modules ''{2}'' were found by javax.lang.model.util.Elements.{0}.

compiler.note.implicit.annotation.processing=\
    Annotation processing is enabled because one or more processors were found\n\
    on the class path. A future release of javac may disable annotation processing\n\
    unless at least one processor is specified by name (-processor), or a search\n\
    path is specified (--processor-path, --processor-module-path), or annotation\n\
    processing is enabled explicitly (-proc:only, -proc:full).\n\
    Use -Xlint:-options to suppress this message.\n\
    Use -proc:none to disable annotation processing.

#####

# 0: number
compiler.misc.count.error=\
    {0} error

# 0: number
compiler.misc.count.error.plural=\
    {0} errors

# 0: number, 1: number
compiler.misc.count.error.recompile=\
    only showing the first {0} errors, of {1} total; use -Xmaxerrs if you would like to see more

# 0: number, 1: number
compiler.misc.count.warn.recompile=\
    only showing the first {0} warnings, of {1} total; use -Xmaxwarns if you would like to see more

# 0: number
compiler.misc.count.warn=\
    {0} warning

# 0: number
compiler.misc.count.warn.plural=\
    {0} warnings

compiler.misc.version.not.available=\
    (version info not available)

## extra output when using -verbose (JavaCompiler)

# 0: symbol
compiler.misc.verbose.checking.attribution=\
    [checking {0}]

# 0: string
compiler.misc.verbose.parsing.done=\
    [parsing completed {0}ms]

# 0: file name
compiler.misc.verbose.parsing.started=\
    [parsing started {0}]

# 0: string
compiler.misc.verbose.total=\
    [total {0}ms]

# 0: file name
compiler.misc.verbose.wrote.file=\
    [wrote {0}]

## extra output when using -verbose (code/ClassReader)
# 0: string
compiler.misc.verbose.loading=\
    [loading {0}]

# 0: string
compiler.misc.verbose.sourcepath=\
    [search path for source files: {0}]

# 0: string
compiler.misc.verbose.classpath=\
    [search path for class files: {0}]

## extra output when using -prompt (util/Log)
compiler.misc.resume.abort=\
    R)esume, A)bort>

#####

##
## warnings
##

## All warning messages are preceded by the following string.
compiler.warn.warning=\
    warning:\u0020

## Warning messages may also include the following prefix to identify a
## lint option
# 0: option name
compiler.warn.lintOption=\
    [{0}]\u0020

# 0: symbol
# lint: serial
compiler.warn.constant.SVUID=\
    serialVersionUID must be constant in class {0}

# lint: dangling-doc-comments
compiler.warn.dangling.doc.comment=\
    documentation comment is not attached to any declaration

# 0: path
# lint: path
compiler.warn.dir.path.element.not.found=\
    bad path element "{0}": no such directory

# 0: file name
# lint: path
compiler.warn.dir.path.element.not.directory=\
    bad path element "{0}": not a directory

# 0: symbol, 1: symbol, 2: symbol
# lint: missing-explicit-ctor
compiler.warn.missing-explicit-ctor=\
    class {0} in exported package {1} declares no explicit constructors, thereby exposing a default constructor to clients of module {2}

# lint: strictfp
compiler.warn.strictfp=\
    as of release 17, all floating-point expressions are evaluated strictly and ''strictfp'' is not required

# lint: finally
compiler.warn.finally.cannot.complete=\
    finally clause cannot complete normally

# 0: name
# lint: module
compiler.warn.poor.choice.for.module.name=\
    module name component {0} should avoid terminal digits

# 0: string
# lint: incubating
compiler.warn.incubating.modules=\
    using incubating module(s): {0}

# 0: symbol, 1: symbol
# lint: deprecation
compiler.warn.has.been.deprecated=\
    {0} in {1} has been deprecated

# 0: symbol, 1: symbol
# lint: removal
compiler.warn.has.been.deprecated.for.removal=\
    {0} in {1} has been deprecated and marked for removal

# 0: symbol
# lint: preview
compiler.warn.is.preview=\
    {0} is a preview API and may be removed in a future release.

# 0: symbol
compiler.err.is.preview=\
    {0} is a preview API and is disabled by default.\n\
    (use --enable-preview to enable preview APIs)

# 0: symbol
# lint: preview
compiler.warn.is.preview.reflective=\
    {0} is a reflective preview API and may be removed in a future release.

# 0: symbol, 1: symbol
# lint: restricted
compiler.warn.restricted.method=\
    {0}.{1} is a restricted method.\n\
    (Restricted methods are unsafe and, if used incorrectly, might crash the Java runtime or corrupt memory)

# 0: symbol
# lint: deprecation
compiler.warn.has.been.deprecated.module=\
    module {0} has been deprecated

# 0: symbol
# lint: removal
compiler.warn.has.been.deprecated.for.removal.module=\
    module {0} has been deprecated and marked for removal

# 0: symbol
compiler.warn.sun.proprietary=\
    {0} is internal proprietary API and may be removed in a future release

compiler.warn.illegal.char.for.encoding=\
    unmappable character for encoding {0}

# 0: symbol
# lint: serial
compiler.warn.improper.SVUID=\
    serialVersionUID must be declared static final in class {0}

# lint: serial
compiler.warn.improper.SPF=\
    serialPersistentFields must be declared private static final to be effective

# lint: serial
compiler.warn.SPF.null.init=\
    serialPersistentFields ineffective if initialized to null.\n\
    Initialize to an empty array to indicate no fields


# 0: type, 1: type
compiler.warn.inexact.non-varargs.call=\
    non-varargs call of varargs method with inexact argument type for last parameter;\n\
    cast to {0} for a varargs call\n\
    cast to {1} for a non-varargs call and to suppress this warning

# 0: list of type
compiler.warn.unreachable.catch=\
    unreachable catch clause\n\
    thrown type {0} has already been caught

# 0: list of type
compiler.warn.unreachable.catch.1=\
    unreachable catch clause\n\
    thrown types {0} have already been caught

# 0: symbol
# lint: serial
compiler.warn.long.SVUID=\
    serialVersionUID must be of type long in class {0}

# lint: serial
compiler.warn.OSF.array.SPF=\
    serialPersistentFields must be of type java.io.ObjectStreamField[] to be effective

# 0: symbol
# lint: serial
compiler.warn.missing.SVUID=\
    serializable class {0} has no definition of serialVersionUID

# 0: name
# lint: serial
compiler.warn.serializable.missing.access.no.arg.ctor=\
    cannot access a no-arg constructor in first non-serializable superclass {0}

# 0: name
# lint: serial
compiler.warn.serial.method.not.private=\
    serialization-related method {0} not declared private

# 0: name
# lint: serial
compiler.warn.serial.concrete.instance.method=\
    serialization-related method {0} must be a concrete instance method to be effective, neither abstract nor static

# 0: name
# lint: serial
compiler.warn.serial.method.static=\
    serialization-related method {0} declared static; must instead be an instance method to be effective

# 0: name
# lint: serial
compiler.warn.serial.method.no.args=\
    to be effective serialization-related method {0} must have no parameters

# 0: name, 1: number
# lint: serial
compiler.warn.serial.method.one.arg=\
    to be effective serialization-related method {0} must have exactly one parameter rather than {1} parameters

# 0: name, 1: type, 2: type
# lint: serial
compiler.warn.serial.method.parameter.type=\
    sole parameter of serialization-related method {0} must have type {1} to be effective rather than type {2}

# 0: name, 1: type, 2: type
# lint: serial
compiler.warn.serial.method.unexpected.return.type=\
    serialization-related method {0} declared with a return type of {1} rather than expected type {2}.\n\
    As declared, the method will be ineffective for serialization

# 0: name, 1: type
# lint: serial
compiler.warn.serial.method.unexpected.exception=\
    serialization-related method {0} declared to throw an unexpected type {1}

# lint: serial
compiler.warn.ineffectual.serial.field.interface=\
    serialPersistentFields is not effective in an interface

# 0: string
# lint: serial
compiler.warn.ineffectual.serial.field.enum=\
     serialization-related field {0} is not effective in an enum class

# 0: string
# lint: serial
compiler.warn.ineffectual.serial.method.enum=\
    serialization-related method {0} is not effective in an enum class

# 0: string
# lint: serial
compiler.warn.ineffectual.extern.method.enum=\
    externalization-related method {0} is not effective in an enum class

# lint: serial
compiler.warn.ineffectual.serial.field.record=\
    serialPersistentFields is not effective in a record class

# 0: string
# lint: serial
compiler.warn.ineffectual.serial.method.record=\
    serialization-related method {0} is not effective in a record class

# 0: string
# lint: serial
compiler.warn.ineffectual.externalizable.method.record=\
    externalization-related method {0} is not effective in a record class

# 0: name
# lint: serial
compiler.warn.ineffectual.serial.method.externalizable=\
    serialization-related method {0} is not effective in an Externalizable class

# lint: serial
compiler.warn.ineffectual.serial.field.externalizable=\
    serialPersistentFields is not effective in an Externalizable class

# lint: serial
compiler.warn.externalizable.missing.public.no.arg.ctor=\
    an Externalizable class needs a public no-arg constructor

# lint: serial
compiler.warn.non.serializable.instance.field=\
    non-transient instance field of a serializable class declared with a non-serializable type

# 0: type
# lint: serial
compiler.warn.non.serializable.instance.field.array=\
    non-transient instance field of a serializable class declared with an array having a non-serializable base component type {0}

# lint: serial
compiler.warn.non.private.method.weaker.access=\
    serialization-related method declared non-private in an interface will prevent\n\
    classes implementing the interface from declaring the method as private

# lint: serial
compiler.warn.default.ineffective=\
    serialization-related default method from an interface will not be run by serialization for an implementing class

# lint: serial
compiler.warn.serializable.value.class.without.write.replace.1=\
    serializable value class does not declare, or inherits, a writeReplace method

# lint: serial
compiler.warn.serializable.value.class.without.write.replace.2=\
    serializable class does not declare, or inherits, a writeReplace method

# 0: symbol, 1: symbol, 2: symbol, 3: symbol
# lint: overloads
compiler.warn.potentially.ambiguous.overload=\
    {0} in {1} is potentially ambiguous with {2} in {3}

# 0: message segment
# lint: overrides
compiler.warn.override.varargs.missing=\
    {0}; overridden method has no ''...''

# 0: message segment
# lint: overrides
compiler.warn.override.varargs.extra=\
    {0}; overriding method is missing ''...''

# 0: message segment
compiler.warn.override.bridge=\
    {0}; overridden method is a bridge method

# 0: symbol
compiler.warn.pkg-info.already.seen=\
    a package-info.java file has already been seen for package {0}

# 0: path
# lint: path
compiler.warn.path.element.not.found=\
    bad path element "{0}": no such file or directory

# lint: fallthrough
compiler.warn.possible.fall-through.into.case=\
    possible fall-through into case

# 0: type
# lint: cast
compiler.warn.redundant.cast=\
    redundant cast to {0}

# 0: number
compiler.warn.position.overflow=\
    Position encoding overflows at line {0}

# 0: file name, 1: number, 2: number
compiler.warn.big.major.version=\
    {0}: major version {1} is newer than {2}, the highest major version supported by this compiler.\n\
    It is recommended that the compiler be upgraded.

# 0: file name, 1: fragment
compiler.warn.invalid.utf8.in.classfile=\
    {0}: classfile contains invalid UTF-8: {1}

# 0: kind name, 1: symbol
# lint: static
compiler.warn.static.not.qualified.by.type=\
    static {0} should be qualified by type name, {1}, instead of by an expression

# 0: kind name
# lint: static
compiler.warn.static.not.qualified.by.type2=\
    static {0} should not be used as a member of an anonymous class

# 0: string, 1: fragment
# lint: options
compiler.warn.source.no.bootclasspath=\
    bootstrap class path is not set in conjunction with -source {0}\n{1}

# 0: string, 1: fragment
# lint: options
compiler.warn.source.no.system.modules.path=\
    location of system modules is not set in conjunction with -source {0}\n{1}

# 0: string
compiler.misc.source.no.bootclasspath=\
  not setting the bootstrap class path may lead to class files that cannot run on JDK {0}\n\
  --release {0} is recommended instead of -source {0} because it sets the bootstrap class path automatically

# 0: string
compiler.misc.source.no.system.modules.path=\
  not setting the location of system modules may lead to class files that cannot run on JDK {0}\n\
  --release {0} is recommended instead of -source {0} because it sets the location of system modules automatically

# 0: string, 1: string
compiler.misc.source.no.bootclasspath.with.target=\
  not setting the bootstrap class path may lead to class files that cannot run on JDK 8\n\
  --release {0} is recommended instead of -source {0} -target {1} because it sets the bootstrap class path automatically

# 0: string, 1: string
compiler.misc.source.no.system.modules.path.with.target=\
  not setting the location of system modules may lead to class files that cannot run on JDK {0}\n\
  --release {0} is recommended instead of -source {0} -target {1} because it sets the location of system modules automatically

# 0: string
# lint: options
compiler.warn.option.obsolete.source=\
    source value {0} is obsolete and will be removed in a future release

# 0: target
# lint: options
compiler.warn.option.obsolete.target=\
    target value {0} is obsolete and will be removed in a future release

# 0: string, 1: string
compiler.err.option.removed.source=\
    Source option {0} is no longer supported. Use {1} or later.

# 0: target, 1: target
compiler.err.option.removed.target=\
    Target option {0} is no longer supported. Use {1} or later.

# lint: options
compiler.warn.option.obsolete.suppression=\
    To suppress warnings about obsolete options, use -Xlint:-options.

# 0: name, 1: number, 2: number, 3: number, 4: number
# lint: classfile
compiler.warn.future.attr=\
    {0} attribute introduced in version {1}.{2} class files is ignored in version {3}.{4} class files

# lint: requires-automatic
compiler.warn.requires.automatic=\
    requires directive for an automatic module

# lint: requires-transitive-automatic
compiler.warn.requires.transitive.automatic=\
    requires transitive directive for an automatic module

# Warnings related to annotation processing
# 0: string
compiler.warn.proc.package.does.not.exist=\
    package {0} does not exist

# 0: string
# lint: processing
compiler.warn.proc.file.reopening=\
    Attempt to create a file for ''{0}'' multiple times

# 0: string
# lint: processing
compiler.warn.proc.type.already.exists=\
    A file for type ''{0}'' already exists on the sourcepath or classpath

# 0: string
# lint: processing
compiler.warn.proc.type.recreate=\
    Attempt to create a file for type ''{0}'' multiple times

# 0: string
# lint: processing
compiler.warn.proc.illegal.file.name=\
    Cannot create file for illegal name ''{0}''.

# 0: string, 1: string
# lint: processing
compiler.warn.proc.suspicious.class.name=\
    Creating file for a type whose name ends in {1}: ''{0}''

# 0: string
compiler.warn.proc.file.create.last.round=\
    File for type ''{0}'' created in the last round will not be subject to annotation processing.

# 0: string, 1: string
# lint: processing
compiler.warn.proc.malformed.supported.string=\
    Malformed string ''{0}'' for a supported annotation interface returned by processor ''{1}''

# 0: set of string
# lint: processing
compiler.warn.proc.annotations.without.processors=\
    No processor claimed any of these annotations: {0}

# 0: source version, 1: string, 2: string
compiler.warn.proc.processor.incompatible.source.version=\
    Supported source version ''{0}'' from annotation processor ''{1}'' less than -source ''{2}''

# 0: string, 1: string
# lint: processing
compiler.warn.proc.duplicate.option.name=\
    Duplicate supported option ''{0}'' returned by annotation processor ''{1}''

# 0: string, 1: string
# lint: processing
compiler.warn.proc.duplicate.supported.annotation=\
    Duplicate supported annotation interface ''{0}'' returned by annotation processor ''{1}''


# 0: string
# lint: processing
compiler.warn.proc.redundant.types.with.wildcard=\
    Annotation processor ''{0}'' redundantly supports both ''*'' and other annotation interfaces

compiler.warn.proc.proc-only.requested.no.procs=\
    Annotation processing without compilation requested but no processors were found.

compiler.warn.proc.use.implicit=\
    Implicitly compiled files were not subject to annotation processing.\n\
    Use -implicit to specify a policy for implicit compilation.

compiler.warn.proc.use.proc.or.implicit=\
    Implicitly compiled files were not subject to annotation processing.\n\
    Use -proc:none to disable annotation processing or -implicit to specify a policy for implicit compilation.

# Print a client-generated warning; assumed to be localized, no translation required
# 0: string
compiler.warn.proc.messager=\
    {0}

# 0: set of string
compiler.warn.proc.unclosed.type.files=\
    Unclosed files for the types ''{0}''; these types will not undergo annotation processing

# 0: string
compiler.warn.proc.unmatched.processor.options=\
    The following options were not recognized by any processor: ''{0}''

# lint: try
compiler.warn.try.explicit.close.call=\
    explicit call to close() on an auto-closeable resource

# 0: symbol
# lint: try
compiler.warn.try.resource.not.referenced=\
    auto-closeable resource {0} is never referenced in body of corresponding try statement

# 0: type
# lint: try
compiler.warn.try.resource.throws.interrupted.exc=\
    auto-closeable resource {0} has a member method close() that could throw InterruptedException

# lint: unchecked
compiler.warn.unchecked.assign=\
    unchecked assignment: {0} to {1}

# 0: symbol, 1: type
# lint: unchecked
compiler.warn.unchecked.assign.to.var=\
    unchecked assignment to variable {0} as member of raw type {1}

# 0: symbol, 1: type
# lint: unchecked
compiler.warn.unchecked.call.mbr.of.raw.type=\
    unchecked call to {0} as a member of the raw type {1}

# lint: unchecked
compiler.warn.unchecked.cast.to.type=\
    unchecked cast to type {0}

# 0: kind name, 1: name, 2: object, 3: object, 4: kind name, 5: symbol
# lint: unchecked
compiler.warn.unchecked.meth.invocation.applied=\
    unchecked method invocation: {0} {1} in {4} {5} is applied to given types\n\
    required: {2}\n\
    found:    {3}

# 0: type
# lint: unchecked
compiler.warn.unchecked.generic.array.creation=\
    unchecked generic array creation for varargs parameter of type {0}

# 0: type
# lint: unchecked
compiler.warn.unchecked.varargs.non.reifiable.type=\
    Possible heap pollution from parameterized vararg type {0}

# 0: symbol
# lint: varargs
compiler.warn.varargs.unsafe.use.varargs.param=\
    Varargs method could cause heap pollution from non-reifiable varargs parameter {0}

# lint: dep-ann
compiler.warn.missing.deprecated.annotation=\
    deprecated item is not annotated with @Deprecated

# 0: kind name
# lint: deprecation
compiler.warn.deprecated.annotation.has.no.effect=\
    @Deprecated annotation has no effect on this {0} declaration

# 0: string
# lint: path
compiler.warn.invalid.path=\
    Invalid filename: {0}

compiler.warn.doclint.not.available=\
    No service provider for doclint is available

# 0: string
compiler.err.invalid.path=\
    Invalid filename: {0}


# 0: path
# lint: path
compiler.warn.invalid.archive.file=\
    Unexpected file on path: {0}

# 0: path
# lint: path
compiler.warn.unexpected.archive.file=\
    Unexpected extension for archive file: {0}

# 0: path
compiler.err.no.zipfs.for.archive=\
    No file system provider is available to handle this file: {0}

# lint: divzero
compiler.warn.div.zero=\
    division by zero

# lint: empty
compiler.warn.empty.if=\
    empty statement after if

# 0: type, 1: name
# lint: classfile
compiler.warn.annotation.method.not.found=\
    Cannot find annotation method ''{1}()'' in type ''{0}''

# 0: type, 1: name, 2: message segment
# lint: classfile
compiler.warn.annotation.method.not.found.reason=\
    Cannot find annotation method ''{1}()'' in type ''{0}'': {2}

# 0: list of annotation, 1: symbol, 2: name, 3: message segment
compiler.err.cant.attach.type.annotations=\
    Cannot attach type annotations {0} to {1}.{2}:\n\
    {3}

# 0: file object, 1: symbol, 2: name
compiler.warn.unknown.enum.constant=\
    unknown enum constant {1}.{2}

# 0: file object, 1: symbol, 2: name, 3: message segment
compiler.warn.unknown.enum.constant.reason=\
    unknown enum constant {1}.{2}\n\
    reason: {3}

# 0: type, 1: type
# lint: rawtypes
compiler.warn.raw.class.use=\
    found raw type: {0}\n\
    missing type arguments for generic class {1}

compiler.warn.diamond.redundant.args=\
    Redundant type arguments in new expression (use diamond operator instead).

compiler.warn.local.redundant.type=\
    Redundant type for local variable (replace explicit type with ''var'').

compiler.warn.potential.lambda.found=\
    This anonymous inner class creation can be turned into a lambda expression.

compiler.warn.method.redundant.typeargs=\
    Redundant type arguments in method call.

# 0: symbol, 1: message segment
# lint: varargs
compiler.warn.varargs.redundant.trustme.anno=\
    Redundant {0} annotation. {1}

# 0: symbol
# lint: serial
compiler.warn.access.to.member.from.serializable.element=\
    access to member {0} from serializable element can be publicly accessible to untrusted code

# 0: symbol
# lint: serial
compiler.warn.access.to.member.from.serializable.lambda=\
    access to member {0} from serializable lambda can be publicly accessible to untrusted code

#####

## The following are tokens which are non-terminals in the language. They should
## be named as JLS3 calls them when translated to the appropriate language.
compiler.misc.token.identifier=\
    <identifier>

compiler.misc.token.character=\
    <character>

compiler.misc.token.string=\
    <string>

compiler.misc.token.integer=\
    <integer>

compiler.misc.token.long-integer=\
    <long integer>

compiler.misc.token.float=\
    <float>

compiler.misc.token.double=\
    <double>

compiler.misc.token.bad-symbol=\
    <bad symbol>

compiler.misc.token.end-of-input=\
    <end of input>

## The argument to the following string will always be one of the following:
## 1. one of the above non-terminals
## 2. a keyword (JLS1.8)
## 3. a boolean literal (JLS3.10.3)
## 4. the null literal (JLS3.10.7)
## 5. a Java separator (JLS3.11)
## 6. an operator (JLS3.12)
##
## This is the only place these tokens will be used.
# 0: token
compiler.err.expected=\
    {0} expected

# 0: string
compiler.err.expected.str=\
    {0} expected

# 0: token, 1: token
compiler.err.expected2=\
    {0} or {1} expected

# 0: token, 1: token, 2: token
compiler.err.expected3=\
    {0}, {1}, or {2} expected

# 0: token, 1: token, 2: token, 3: string
compiler.err.expected4=\
    {0}, {1}, {2}, or {3} expected

compiler.err.premature.eof=\
    reached end of file while parsing

compiler.err.enum.constant.expected=\
    enum constant expected here

compiler.err.enum.constant.not.expected=\
    enum constant not expected here

compiler.err.extraneous.semicolon=\
    extraneous semicolon

compiler.warn.extraneous.semicolon=\
    extraneous semicolon

## The following are related in form, but do not easily fit the above paradigm.
compiler.err.expected.module.or.open=\
    ''module'' or ''open'' expected

compiler.err.dot.class.expected=\
    ''.class'' expected

## The argument to this string will always be either 'case' or 'default'.
# 0: token
compiler.err.orphaned=\
    orphaned {0}

# 0: name
compiler.misc.anonymous.class=\
    <anonymous {0}>

# 0: name, 1: type
compiler.misc.type.captureof=\
    capture#{0} of {1}

compiler.misc.type.captureof.1=\
    capture#{0}

compiler.misc.type.none=\
    <none>

compiler.misc.unnamed.package=\
    unnamed package

compiler.misc.unnamed.module=\
    unnamed module

#####

# 0: symbol, 1: message segment
compiler.err.cant.access=\
    cannot access {0}\n\
    {1}

# 0: name
compiler.misc.bad.class.file=\
    class file is invalid for class {0}

# 0: file name, 1: string (expected constant pool entry type), 2: number (constant pool index)
compiler.misc.bad.const.pool.entry=\
    bad constant pool entry in {0}\n\
    expected {1} at index {2}

# 0: file name, 1: number (constant pool index), 2: number (constant pool size)
compiler.misc.bad.const.pool.index=\
    bad constant pool index in {0}\n\
    index {1} is not within pool size {2}.

# 0: file name, 1: message segment
compiler.misc.bad.class.file.header=\
    bad class file: {0}\n\
    {1}\n\
    Please remove or make sure it appears in the correct subdirectory of the classpath.

# 0: file name, 1: message segment
compiler.misc.bad.source.file.header=\
    bad source file: {0}\n\
    {1}\n\
    Please remove or make sure it appears in the correct subdirectory of the sourcepath.

## The following are all possible strings for the second argument ({1}) of the
## above strings.
compiler.misc.bad.class.signature=\
    bad class signature: {0}

#0: symbol, 1: symbol
compiler.misc.bad.enclosing.class=\
    bad enclosing class for {0}: {1}

# 0: symbol
compiler.misc.bad.enclosing.method=\
    bad enclosing method attribute for class {0}

# 0: file name
# lint: classfile
compiler.warn.runtime.visible.invisible.param.annotations.mismatch=\
    the length of parameters in RuntimeVisibleParameterAnnotations attribute and \
    RuntimeInvisibleParameterAnnotations attribute in: {0} \
    do not match, ignoring both attributes

# 0: file name
# lint: classfile
compiler.warn.runtime.invisible.parameter.annotations=\
    the RuntimeVisibleParameterAnnotations and RuntimeInvisibleParameterAnnotations attributes \
    in: {0} \
    cannot be mapped to the method''s parameters

compiler.misc.bad.const.pool.tag=\
    bad constant pool tag: {0}

compiler.misc.bad.const.pool.tag.at=\
    bad constant pool tag: {0} at {1}

# 0: number
compiler.misc.bad.utf8.byte.sequence.at=\
    bad UTF-8 byte sequence at {0}

compiler.misc.unexpected.const.pool.tag.at=\
    unexpected constant pool tag: {0} at {1}

# 0: number
compiler.misc.bad.class.truncated.at.offset=\
    class file truncated at offset {0}

compiler.misc.bad.signature=\
    bad signature: {0}

compiler.misc.bad.type.annotation.value=\
    bad type annotation target type value: {0}

compiler.misc.bad.module-info.name=\
    bad class name

compiler.misc.class.file.wrong.class=\
    class file contains wrong class: {0}

compiler.misc.module.info.invalid.super.class=\
    module-info with invalid super class

# 0: name
compiler.misc.class.file.not.found=\
    class file for {0} not found

# 0: string (constant value), 1: symbol (constant field), 2: type (field type)
compiler.misc.bad.constant.range=\
    constant value ''{0}'' for {1} is outside the expected range for {2}

# 0: string (constant value), 1: symbol (constant field), 2: string (expected class)
compiler.misc.bad.constant.value=\
    bad constant value ''{0}'' for {1}, expected {2}

# 0: type (field type)
compiler.misc.bad.constant.value.type=\
    variable of type ''{0}'' cannot have a constant value, but has one specified

# 0: string (classfile major version), 1: string (classfile minor version)
compiler.misc.invalid.default.interface=\
    default method found in version {0}.{1} classfile

# 0: string (classfile major version), 1: string (classfile minor version)
compiler.misc.invalid.static.interface=\
    static method found in version {0}.{1} classfile

# 0: string (classfile major version), 1: string (classfile minor version)
compiler.misc.anachronistic.module.info=\
    module declaration found in version {0}.{1} classfile

compiler.misc.module.info.definition.expected=\
    module-info definition expected

# 0: name
compiler.misc.file.doesnt.contain.class=\
    file does not contain class {0}

# 0: symbol
compiler.misc.file.does.not.contain.package=\
    file does not contain package {0}

compiler.misc.file.does.not.contain.module=\
    file does not contain module declaration

compiler.misc.illegal.start.of.class.file=\
    illegal start of class file

# 0: name
compiler.misc.method.descriptor.invalid=\
    method descriptor invalid for {0}

compiler.misc.unable.to.access.file=\
    unable to access file: {0}

compiler.misc.unicode.str.not.supported=\
    unicode string in class file not supported

compiler.misc.undecl.type.var=\
    undeclared type variable: {0}

compiler.misc.malformed.vararg.method=\
    class file contains malformed variable arity method: {0}

compiler.misc.wrong.version=\
    class file has wrong version {0}.{1}, should be {2}.{3}

compiler.misc.illegal.flag.combo=\
    class file contains illegal flag combination {0} for {1} {2}

#####

# 0: type, 1: type or symbol
compiler.err.not.within.bounds=\
    type argument {0} is not within bounds of type-variable {1}

## The following are all possible strings for the second argument ({1}) of the
## above string.

## none yet...

#####

# 0: message segment
compiler.err.prob.found.req=\
    incompatible types: {0}

# 0: message segment
compiler.misc.prob.found.req=\
    incompatible types: {0}

# 0: message segment, 1: type, 2: type
# lint: unchecked
compiler.warn.prob.found.req=\
    {0}\n\
    required: {2}\n\
    found:    {1}

# 0: type, 1: type
compiler.misc.inconvertible.types=\
    {0} cannot be converted to {1}

# 0: type, 1: type
compiler.misc.possible.loss.of.precision=\
    possible lossy conversion from {0} to {1}

# 0: type, 1: type
# lint: lossy-conversions
compiler.warn.possible.loss.of.precision=\
    implicit cast from {0} to {1} in compound assignment is possibly lossy

compiler.misc.unchecked.assign=\
    unchecked conversion

# compiler.misc.storecheck=\
#     assignment might cause later store checks to fail
# compiler.misc.unchecked=\
#     assigned array cannot dynamically check its stores
compiler.misc.unchecked.cast.to.type=\
    unchecked cast

# compiler.err.star.expected=\
#     ''*'' expected
# compiler.err.no.elem.type=\
#     \[\*\] cannot have a type

# 0: message segment
compiler.misc.try.not.applicable.to.type=\
    try-with-resources not applicable to variable type\n\
    ({0})

#####

# 0: object, 1: message segment
compiler.err.type.found.req=\
    unexpected type\n\
    required: {1}\n\
    found:    {0}

## The following are all possible strings for the first argument ({0}) of the
## above string.
compiler.misc.type.req.class=\
    class

compiler.misc.type.req.class.array=\
    class or array

compiler.misc.type.req.array.or.iterable=\
    array or java.lang.Iterable

compiler.misc.type.req.ref=\
    reference

compiler.misc.type.req.exact=\
    class or interface without bounds

compiler.misc.type.req.identity=\
    a type with identity

# 0: type
compiler.misc.type.parameter=\
    type parameter {0}

#####

## The following are all possible strings for the last argument of all those
## diagnostics whose key ends in ".1"

# 0: type, 1: list of type
compiler.misc.no.unique.maximal.instance.exists=\
    no unique maximal instance exists for type variable {0} with upper bounds {1}

# 0: type, 1: list of type
compiler.misc.no.unique.minimal.instance.exists=\
    no unique minimal instance exists for type variable {0} with lower bounds {1}

# 0: type, 1: list of type
compiler.misc.incompatible.upper.bounds=\
    inference variable {0} has incompatible upper bounds {1}

# 0: type, 1: list of type
compiler.misc.incompatible.eq.bounds=\
    inference variable {0} has incompatible equality constraints {1}

# 0: type, 1: fragment, 2: fragment
compiler.misc.incompatible.bounds=\
    inference variable {0} has incompatible bounds\n\
    {1}\n\
    {2}

# 0: list of type
compiler.misc.lower.bounds=\
        lower bounds: {0}

# 0: list of type
compiler.misc.eq.bounds=\
        equality constraints: {0}

# 0: list of type
compiler.misc.upper.bounds=\
        upper bounds: {0}

# 0: list of type, 1: type, 2: type
compiler.misc.infer.no.conforming.instance.exists=\
    no instance(s) of type variable(s) {0} exist so that {1} conforms to {2}

# 0: list of type, 1: message segment
compiler.misc.infer.no.conforming.assignment.exists=\
    cannot infer type-variable(s) {0}\n\
    (argument mismatch; {1})

# 0: list of type
compiler.misc.infer.arg.length.mismatch=\
    cannot infer type-variable(s) {0}\n\
    (actual and formal argument lists differ in length)

# 0: list of type, 1: message segment
compiler.misc.infer.varargs.argument.mismatch=\
    cannot infer type-variable(s) {0}\n\
    (varargs mismatch; {1})

# 0: type, 1: list of type
compiler.misc.inferred.do.not.conform.to.upper.bounds=\
    inferred type does not conform to upper bound(s)\n\
    inferred: {0}\n\
    upper bound(s): {1}

# 0: type, 1: list of type
compiler.misc.inferred.do.not.conform.to.lower.bounds=\
    inferred type does not conform to lower bound(s)\n\
    inferred: {0}\n\
    lower bound(s): {1}

# 0: type, 1: list of type
compiler.misc.inferred.do.not.conform.to.eq.bounds=\
    inferred type does not conform to equality constraint(s)\n\
    inferred: {0}\n\
    equality constraints(s): {1}

# 0: symbol
compiler.misc.diamond=\
    {0}<>

# 0: type
compiler.misc.diamond.non.generic=\
    cannot use ''<>'' with non-generic class {0}

# 0: list of type, 1: message segment
compiler.misc.diamond.invalid.arg=\
    type argument {0} inferred for {1} is not allowed in this context\n\
    inferred argument is not expressible in the Signature attribute

# 0: list of type, 1: message segment
compiler.misc.diamond.invalid.args=\
    type arguments {0} inferred for {1} are not allowed in this context\n\
    inferred arguments are not expressible in the Signature attribute

# 0: type
compiler.misc.diamond.and.explicit.params=\
    cannot use ''<>'' with explicit type parameters for constructor

compiler.misc.mref.infer.and.explicit.params=\
    cannot use raw constructor reference with explicit type parameters for constructor

# 0: type, 1: list of type
compiler.misc.explicit.param.do.not.conform.to.bounds=\
    explicit type argument {0} does not conform to declared bound(s) {1}

compiler.misc.arg.length.mismatch=\
    actual and formal argument lists differ in length

# 0: string
compiler.misc.wrong.number.type.args=\
    wrong number of type arguments; required {0}

# 0: message segment
compiler.misc.no.conforming.assignment.exists=\
    argument mismatch; {0}

# 0: message segment
compiler.misc.varargs.argument.mismatch=\
    varargs mismatch; {0}

#####

# 0: symbol or type, 1: file name
# lint: auxiliaryclass
compiler.warn.auxiliary.class.accessed.from.outside.of.its.source.file=\
    auxiliary class {0} in {1} should not be accessed from outside its own source file

## The first argument ({0}) is a "kindname".
# 0: kind name, 1: symbol, 2: symbol
compiler.err.abstract.cant.be.accessed.directly=\
    abstract {0} {1} in {2} cannot be accessed directly

## The first argument ({0}) is a "kindname".
# 0: symbol kind, 1: symbol
compiler.err.non-static.cant.be.ref=\
    non-static {0} {1} cannot be referenced from a static context

## The first argument ({0}) is a "kindname".
# 0: symbol kind, 1: symbol
compiler.err.local.cant.be.inst.static=\
    local {0} {1} cannot be instantiated from a static context

# 0: symbol kind, 1: symbol
compiler.misc.bad.static.method.in.unbound.lookup=\
    unexpected static {0} {1} found in unbound lookup

# 0: symbol kind, 1: symbol
compiler.misc.bad.instance.method.in.unbound.lookup=\
    unexpected instance {0} {1} found in unbound lookup

# 0: symbol kind, 1: symbol
compiler.misc.bad.static.method.in.bound.lookup=\
    unexpected static {0} {1} found in bound lookup

## Both arguments ({0}, {1}) are "kindname"s.  {0} is a comma-separated list
## of kindnames (the list should be identical to that provided in source.
# 0: set of kind name, 1: set of kind name
compiler.err.unexpected.type=\
    unexpected type\n\
    required: {0}\n\
    found:    {1}

compiler.err.unexpected.lambda=\
   lambda expression not expected here

compiler.err.unexpected.mref=\
   method reference not expected here

## The first argument {0} is a "kindname" (e.g. 'constructor', 'field', etc.)
## The second argument {1} is the non-resolved symbol
## The third argument {2} is a list of type parameters (non-empty if {1} is a method)
## The fourth argument {3} is a list of argument types (non-empty if {1} is a method)
# 0: kind name, 1: name, 2: unused, 3: unused
compiler.err.cant.resolve=\
    cannot find symbol\n\
    symbol: {0} {1}

# 0: kind name, 1: name, 2: unused, 3: list of type
compiler.err.cant.resolve.args=\
    cannot find symbol\n\
    symbol: {0} {1}({3})

# 0: kind name, 1: name, 2: unused, 3: list of type
compiler.misc.cant.resolve.args=\
    cannot find symbol\n\
    symbol: {0} {1}({3})

# 0: kind name, 1: name, 2: list of type, 3: list of type
compiler.err.cant.resolve.args.params=\
    cannot find symbol\n\
    symbol: {0} <{2}>{1}({3})

## arguments from {0} to {3} have the same meaning as above
## The fifth argument {4} is a location subdiagnostic (see below)
# 0: kind name, 1: name, 2: unused, 3: unused, 4: message segment
compiler.err.cant.resolve.location=\
    cannot find symbol\n\
    symbol:   {0} {1}\n\
    location: {4}

# 0: kind name, 1: name, 2: unused, 3: list of type, 4: message segment
compiler.err.cant.resolve.location.args=\
    cannot find symbol\n\
    symbol:   {0} {1}({3})\n\
    location: {4}

# 0: kind name, 1: name, 2: list of type, 3: list, 4: message segment
compiler.err.cant.resolve.location.args.params=\
    cannot find symbol\n\
    symbol:   {0} <{2}>{1}({3})\n\
    location: {4}

### Following are replicated/used for method reference diagnostics

# 0: kind name, 1: name, 2: unused, 3: list of type, 4: message segment
compiler.misc.cant.resolve.location.args=\
    cannot find symbol\n\
    symbol:   {0} {1}({3})\n\
    location: {4}

# 0: kind name, 1: name, 2: list of type, 3: list, 4: message segment
compiler.misc.cant.resolve.location.args.params=\
    cannot find symbol\n\
    symbol:   {0} <{2}>{1}({3})\n\
    location: {4}

##a location subdiagnostic is composed as follows:
## The first argument {0} is the location "kindname" (e.g. 'constructor', 'field', etc.)
## The second argument {1} is the location name
## The third argument {2} is the location type (only when {1} is a variable name)

# 0: kind name, 1: type or symbol, 2: unused
compiler.misc.location=\
    {0} {1}

# 0: kind name, 1: symbol, 2: type
compiler.misc.location.1=\
    {0} {1} of type {2}

## The following are all possible string for "kindname".
## They should be called whatever the JLS calls them after it been translated
## to the appropriate language.
# compiler.misc.kindname.constructor=\
#     static member
compiler.misc.kindname.annotation=\
    @interface

compiler.misc.kindname.constructor=\
    constructor

compiler.misc.kindname.enum=\
    enum

compiler.misc.kindname.interface=\
    interface

compiler.misc.kindname.static=\
    static

compiler.misc.kindname.type.variable=\
    type variable

compiler.misc.kindname.type.variable.bound=\
    bound of type variable

compiler.misc.kindname.variable=\
    variable

compiler.misc.kindname.value=\
    value

compiler.misc.kindname.method=\
    method

compiler.misc.kindname.class=\
    class

compiler.misc.kindname.package=\
    package

compiler.misc.kindname.module=\
    module

compiler.misc.kindname.static.init=\
    static initializer

compiler.misc.kindname.instance.init=\
    instance initializer

compiler.misc.kindname.record.component=\
    record component

compiler.misc.kindname.record=\
    record

#####

compiler.misc.no.args=\
    no arguments

# 0: message segment
compiler.err.override.static=\
    {0}\n\
    overriding method is static

# 0: message segment, 1: set of flag
compiler.err.override.meth=\
    {0}\n\
    overridden method is {1}

# 0: message segment, 1: type
compiler.err.override.meth.doesnt.throw=\
    {0}\n\
    overridden method does not throw {1}

# In the following string {1} is a space separated list of Java Keywords, as
# they would have been declared in the source code
# 0: message segment, 1: set of flag or string
compiler.err.override.weaker.access=\
    {0}\n\
    attempting to assign weaker access privileges; was {1}

# 0: message segment, 1: type, 2: type
compiler.err.override.incompatible.ret=\
    {0}\n\
    return type {1} is not compatible with {2}

# 0: message segment, 1: type, 2: type
# lint: unchecked
compiler.warn.override.unchecked.ret=\
    {0}\n\
    return type requires unchecked conversion from {1} to {2}

# 0: message segment, 1: type
# lint: unchecked
compiler.warn.override.unchecked.thrown=\
    {0}\n\
    overridden method does not throw {1}

# 0: symbol
# lint: overrides
compiler.warn.override.equals.but.not.hashcode=\
    Class {0} overrides equals, but neither it nor any superclass overrides hashCode method

## The following are all possible strings for the first argument ({0}) of the
## above strings.
# 0: symbol, 1: symbol, 2: symbol, 3: symbol
compiler.misc.cant.override=\
    {0} in {1} cannot override {2} in {3}

# 0: symbol, 1: symbol, 2: symbol, 3: symbol
compiler.misc.cant.hide=\
    {0} in {1} cannot hide {2} in {3}

# 0: symbol, 1: symbol, 2: symbol, 3: symbol
compiler.misc.cant.implement=\
    {0} in {1} cannot implement {2} in {3}

# 0: symbol, 1: symbol, 2: symbol, 3: symbol
compiler.misc.clashes.with=\
    {0} in {1} clashes with {2} in {3}

# 0: symbol, 1: symbol, 2: symbol, 3: symbol
compiler.misc.unchecked.override=\
    {0} in {1} overrides {2} in {3}

# 0: symbol, 1: symbol, 2: symbol, 3: symbol
compiler.misc.unchecked.implement=\
    {0} in {1} implements {2} in {3}

# 0: symbol, 1: symbol, 2: symbol, 3: symbol
compiler.misc.unchecked.clash.with=\
    {0} in {1} overrides {2} in {3}

# 0: symbol, 1: symbol, 2: symbol, 3: symbol
compiler.misc.varargs.override=\
    {0} in {1} overrides {2} in {3}

# 0: symbol, 1: symbol, 2: symbol, 3: symbol
compiler.misc.varargs.implement=\
    {0} in {1} implements {2} in {3}

# 0: symbol, 1: symbol, 2: symbol, 3: symbol
compiler.misc.varargs.clash.with=\
    {0} in {1} overrides {2} in {3}

# 0: kind name, 1: symbol, 2: symbol, 3: message segment
compiler.misc.inapplicable.method=\
    {0} {1}.{2} is not applicable\n\
    ({3})

########################################
# Diagnostics for language feature changes.
# Such diagnostics have a common template which can be customized by using a feature
# diagnostic fragment (one of those given below).
########################################

# 0: message segment (feature), 1: string (found version), 2: string (expected version)
compiler.err.feature.not.supported.in.source=\
   {0} is not supported in -source {1}\n\
    (use -source {2} or higher to enable {0})

# 0: message segment (feature), 1: string (found version), 2: string (expected version)
compiler.err.feature.not.supported.in.source.plural=\
   {0} are not supported in -source {1}\n\
    (use -source {2} or higher to enable {0})

# 0: message segment (feature), 1: string (found version), 2: string (expected version)
compiler.misc.feature.not.supported.in.source=\
   {0} is not supported in -source {1}\n\
    (use -source {2} or higher to enable {0})

# 0: message segment (feature), 1: string (found version), 2: string (expected version)
compiler.misc.feature.not.supported.in.source.plural=\
   {0} are not supported in -source {1}\n\
    (use -source {2} or higher to enable {0})

# 0: message segment (feature)
compiler.err.preview.feature.disabled=\
   {0} is a preview feature and is disabled by default.\n\
   (use --enable-preview to enable {0})

# 0: message segment (feature)
compiler.err.preview.feature.disabled.plural=\
   {0} are a preview feature and are disabled by default.\n\
   (use --enable-preview to enable {0})

# 0: file object (classfile), 1: string (expected version)
compiler.err.preview.feature.disabled.classfile=\
   class file for {0} uses preview features of Java SE {1}.\n\
   (use --enable-preview to allow loading of class files which contain preview features)

# 0: message segment (feature)
# lint: preview
compiler.warn.preview.feature.use=\
   {0} is a preview feature and may be removed in a future release.

# 0: message segment (feature)
# lint: preview
compiler.warn.preview.feature.use.plural=\
   {0} are a preview feature and may be removed in a future release.

# 0: file object (classfile), 1: string (expected version)
# lint: preview
compiler.warn.preview.feature.use.classfile=\
   class file for {0} uses preview features of Java SE {1}.

compiler.misc.feature.modules=\
    modules

compiler.misc.feature.diamond.and.anon.class=\
    ''<>'' with anonymous inner classes

compiler.misc.feature.var.in.try.with.resources=\
    variables in try-with-resources

compiler.misc.feature.private.intf.methods=\
    private interface methods

compiler.misc.feature.text.blocks=\
    text blocks

compiler.misc.feature.multiple.case.labels=\
    multiple case labels

compiler.misc.feature.switch.rules=\
    switch rules

compiler.misc.feature.switch.expressions=\
    switch expressions

compiler.misc.feature.var.syntax.in.implicit.lambda=\
    var syntax in implicit lambdas

compiler.misc.feature.pattern.matching.instanceof=\
    pattern matching in instanceof

compiler.misc.feature.reifiable.types.instanceof=\
    reifiable types in instanceof

compiler.misc.feature.deconstruction.patterns=\
    deconstruction patterns

compiler.misc.feature.unnamed.variables=\
    unnamed variables

compiler.misc.feature.primitive.patterns=\
    primitive patterns

compiler.misc.feature.records=\
    records

compiler.misc.feature.sealed.classes=\
    sealed classes

compiler.misc.feature.case.null=\
    null in switch cases

compiler.misc.feature.pattern.switch=\
    patterns in switch statements

compiler.misc.feature.unconditional.patterns.in.instanceof=\
    unconditional patterns in instanceof

compiler.misc.feature.implicit.classes=\
    implicitly declared classes

compiler.misc.feature.flexible.constructors=\
    flexible constructors

compiler.misc.feature.module.imports=\
    module imports

<<<<<<< HEAD
compiler.misc.feature.null.restricted.types=\
    nullable and null restricted types
=======
# L10N: do not localize: transitive
compiler.misc.feature.java.base.transitive=\
    transitive modifier for java.base
>>>>>>> be146831

compiler.warn.underscore.as.identifier=\
    as of release 9, ''_'' is a keyword, and may not be used as an identifier

compiler.err.underscore.as.identifier=\
    as of release 9, ''_'' is a keyword, and may not be used as an identifier

compiler.err.use.of.underscore.not.allowed=\
    underscore not allowed here\n\
    as of release 9, ''_'' is a keyword, and may not be used as an identifier\n\
    as of release 22, ''_'' can be used as a name in the declaration of unnamed patterns, local variables, exception parameters or lambda parameters

compiler.err.use.of.underscore.not.allowed.non.variable=\
    underscore not allowed here

compiler.err.use.of.underscore.not.allowed.with.brackets=\
    the underscore keyword ''_'' is not allowed to be followed by brackets

compiler.err.enum.as.identifier=\
    as of release 5, ''enum'' is a keyword, and may not be used as an identifier

compiler.err.assert.as.identifier=\
    as of release 1.4, ''assert'' is a keyword, and may not be used as an identifier

# TODO 308: make a better error message
compiler.err.this.as.identifier=\
    as of release 8, ''this'' is allowed as the parameter name for the receiver type only\n\
    which has to be the first parameter, and cannot be a lambda parameter

compiler.err.receiver.parameter.not.applicable.constructor.toplevel.class=\
    receiver parameter not applicable for constructor of top-level class

# 0: fragment, 1: symbol, 2: annotated-type
compiler.err.type.annotation.inadmissible=\
    {0} not expected here\n\
    (to annotate a qualified type, write {1}.{2})

# 0: annotation
compiler.misc.type.annotation.1=\
    type annotation {0} is

# 0: list of annotation
compiler.misc.type.annotation=\
    type annotations {0} are

# 0: type, 1: type
compiler.err.incorrect.receiver.name=\
    the receiver name does not match the enclosing class type\n\
    required: {0}\n\
    found:    {1}

# 0: type, 1: type
compiler.err.incorrect.receiver.type=\
    the receiver type does not match the enclosing class type\n\
    required: {0}\n\
    found:    {1}

# 0: type, 1: type
compiler.err.incorrect.constructor.receiver.type=\
    the receiver type does not match the enclosing outer class type\n\
    required: {0}\n\
    found:    {1}

# 0: type, 1: type
compiler.err.incorrect.constructor.receiver.name=\
    the receiver name does not match the enclosing outer class type\n\
    required: {0}\n\
    found:    {1}

compiler.err.no.annotations.on.dot.class=\
    no annotations are allowed in the type of a class literal

########################################
# Diagnostics for verbose resolution
# used by Resolve (debug only)
########################################

# 0: number, 1: symbol, 2: unused
compiler.misc.applicable.method.found=\
    #{0} applicable method found: {1}

# 0: number, 1: symbol, 2: message segment
compiler.misc.applicable.method.found.1=\
    #{0} applicable method found: {1}\n\
    ({2})

# 0: number, 1: symbol, 2: message segment
compiler.misc.not.applicable.method.found=\
    #{0} not applicable method found: {1}\n\
    ({2})

# 0: type
compiler.misc.partial.inst.sig=\
    partially instantiated to: {0}

# 0: name, 1: symbol, 2: number, 3: string (method resolution phase), 4: list of type or message segment, 5: list of type or message segment
compiler.note.verbose.resolve.multi=\
    resolving method {0} in type {1} to candidate {2}\n\
    phase: {3}\n\
    with actuals: {4}\n\
    with type-args: {5}\n\
    candidates:

# 0: name, 1: symbol, 2: unused, 3: string (method resolution phase), 4: list of type or message segment, 5: list of type or message segment
compiler.note.verbose.resolve.multi.1=\
    erroneous resolution for method {0} in type {1}\n\
    phase: {3}\n\
    with actuals: {4}\n\
    with type-args: {5}\n\
    candidates:

# 0: symbol, 1: type, 2: type
compiler.note.deferred.method.inst=\
    Deferred instantiation of method {0}\n\
    instantiated signature: {1}\n\
    target-type: {2}

########################################
# Diagnostics for lambda deduplication
# used by LambdaToMethod (debug only)
########################################

# 0: symbol
compiler.note.verbose.l2m.deduplicate=\
    deduplicating lambda implementation method {0}

########################################
# Diagnostics for method reference search
# results used by Resolve (debug only)
########################################

# 0: fragment, 1: string, 2: number
compiler.note.method.ref.search.results.multi=\
    {0} search results for {1}, with most specific {2}\n\
    applicable candidates:

# 0: number, 1: fragment, 2: symbol
compiler.misc.applicable.method.found.2=\
    #{0} applicable method found: {1} {2}

# 0: number, 1: fragment, 2: symbol, 3: message segment
compiler.misc.applicable.method.found.3=\
    #{0} applicable method found: {1} {2}\n\
    ({3})

compiler.misc.static=\
    static

compiler.misc.non.static=\
    non-static

compiler.misc.bound=\
    bound

compiler.misc.unbound=\
    unbound

########################################
# Diagnostics for where clause implementation
# used by the RichDiagnosticFormatter.
########################################

compiler.misc.type.null=\
    <null>

# X#n (where n is an int id) is disambiguated tvar name
# 0: name, 1: number
compiler.misc.type.var=\
    {0}#{1}

# CAP#n (where n is an int id) is an abbreviation for 'captured type'
# 0: number
compiler.misc.captured.type=\
    CAP#{0}

# <INT#n> (where n is an int id) is an abbreviation for 'intersection type'
# 0: number
compiler.misc.intersection.type=\
    INT#{0}

# where clause for captured type: contains upper ('extends {1}') and lower
# ('super {2}') bound along with the wildcard that generated this captured type ({3})
# 0: type, 1: type, 2: type, 3: type
compiler.misc.where.captured=\
    {0} extends {1} super: {2} from capture of {3}

# compact where clause for captured type: contains upper ('extends {1}') along
# with the wildcard that generated this captured type ({3})
# 0: type, 1: type, 2: unused, 3: type
compiler.misc.where.captured.1=\
    {0} extends {1} from capture of {3}

# where clause for type variable: contains upper bound(s) ('extends {1}') along with
# the kindname ({2}) and location ({3}) in which the typevar has been declared
# 0: type, 1: list of type, 2: symbol kind, 3: symbol
compiler.misc.where.typevar=\
    {0} extends {1} declared in {2} {3}

# compact where clause for type variable: contains the kindname ({2}) and location ({3})
# in which the typevar has been declared
# 0: type, 1: list of type, 2: symbol kind, 3: symbol
compiler.misc.where.typevar.1=\
    {0} declared in {2} {3}

# where clause for fresh type variable: contains upper bound(s) ('extends {1}').
# Since a fresh type-variable is synthetic - there's no location/kindname here.
# 0: type, 1: list of type
compiler.misc.where.fresh.typevar=\
    {0} extends {1}

# where clause for type variable: contains all the upper bound(s) ('extends {1}')
# of this intersection type
# 0: type, 1: list of type
compiler.misc.where.intersection=\
    {0} extends {1}

### Where clause headers ###
compiler.misc.where.description.captured=\
    where {0} is a fresh type-variable:

# 0: set of type
compiler.misc.where.description.typevar=\
    where {0} is a type-variable:

# 0: set of type
compiler.misc.where.description.intersection=\
    where {0} is an intersection type:

# 0: set of type
compiler.misc.where.description.captured.1=\
    where {0} are fresh type-variables:

# 0: set of type
compiler.misc.where.description.typevar.1=\
    where {0} are type-variables:

# 0: set of type
compiler.misc.where.description.intersection.1=\
    where {0} are intersection types:

###
# errors related to doc comments

compiler.err.dc.bad.entity=\
    bad HTML entity

compiler.err.dc.bad.inline.tag=\
    incorrect use of inline tag

compiler.err.dc.identifier.expected=\
    identifier expected

compiler.err.dc.invalid.html=\
    invalid HTML

compiler.err.dc.malformed.html=\
    malformed HTML

compiler.err.dc.missing.semicolon=\
    semicolon missing

compiler.err.dc.no.content=\
    no content

compiler.err.dc.no.tag.name=\
    no tag name after ''@''

compiler.err.dc.no.url=\
    no URL

compiler.err.dc.no.title=\
    no title

compiler.err.dc.gt.expected=\
    ''>'' expected

compiler.err.dc.ref.bad.parens=\
    unexpected text after parenthesis

compiler.err.dc.ref.syntax.error=\
    syntax error in reference

compiler.err.dc.ref.unexpected.input=\
    unexpected text

compiler.err.dc.unexpected.content=\
    unexpected content

compiler.err.dc.unterminated.inline.tag=\
    unterminated inline tag

compiler.err.dc.unterminated.signature=\
    unterminated signature

compiler.err.dc.unterminated.string=\
    unterminated string

compiler.err.dc.ref.annotations.not.allowed=\
    annotations not allowed

###
# errors related to modules

compiler.err.expected.module=\
    expected ''module''

# 0: symbol
compiler.err.module.not.found=\
    module not found: {0}

# 0: symbol
# lint: module
compiler.warn.module.not.found=\
    module not found: {0}

# 0: name
compiler.err.import.module.not.found=\
    imported module not found: {0}

# 0: symbol
compiler.err.import.module.does.not.read.unnamed=\
    unnamed module does not read: {0}

# 0: symbol, 1: symbol
compiler.err.import.module.does.not.read=\
    module {0} does not read: {1}

compiler.err.too.many.modules=\
    too many module declarations found

compiler.err.module.not.found.on.module.source.path=\
    module not found on module source path

compiler.err.not.in.module.on.module.source.path=\
    not in a module on the module source path

# 0: symbol
compiler.err.duplicate.module=\
    duplicate module: {0}

# 0: symbol
compiler.err.duplicate.requires=\
    duplicate requires: {0}

# 0: symbol
compiler.err.conflicting.exports=\
    duplicate or conflicting exports: {0}

# 0: symbol
compiler.err.conflicting.opens=\
    duplicate or conflicting opens: {0}

# 0: symbol
compiler.err.conflicting.exports.to.module=\
    duplicate or conflicting exports to module: {0}

# 0: symbol
compiler.err.conflicting.opens.to.module=\
    duplicate or conflicting opens to module: {0}

compiler.err.no.opens.unless.strong=\
    ''opens'' only allowed in strong modules

# 0: symbol
compiler.err.repeated.provides.for.service=\
    multiple ''provides'' for service {0}

# 0: symbol, 1: symbol
compiler.err.duplicate.provides=\
    duplicate provides: service {0}, implementation {1}

# 0: symbol
compiler.err.duplicate.uses=\
    duplicate uses: {0}

# 0: symbol
compiler.err.service.implementation.is.abstract=\
    the service implementation is an abstract class: {0}

compiler.err.service.implementation.must.be.subtype.of.service.interface=\
    the service implementation type must be a subtype of the service interface type, or \
    have a public static no-args method named "provider" returning the service implementation

compiler.err.service.implementation.provider.return.must.be.subtype.of.service.interface=\
    the "provider" method return type must be a subtype of the service interface type

# 0: symbol
compiler.err.service.implementation.is.inner=\
    the service implementation is an inner class: {0}

# 0: symbol
compiler.err.service.definition.is.enum=\
    the service definition is an enum: {0}

# 0: symbol
compiler.err.service.implementation.doesnt.have.a.no.args.constructor=\
    the service implementation does not have a default constructor: {0}

# 0: symbol
compiler.err.service.implementation.no.args.constructor.not.public=\
    the no arguments constructor of the service implementation is not public: {0}

# 0: symbol
compiler.err.package.empty.or.not.found=\
    package is empty or does not exist: {0}

# 0: symbol
# lint: opens
compiler.warn.package.empty.or.not.found=\
    package is empty or does not exist: {0}

compiler.err.no.output.dir=\
    no class output directory specified

compiler.err.unnamed.pkg.not.allowed.named.modules=\
    unnamed package is not allowed in named modules

# 0: name, 1: name
compiler.err.module.name.mismatch=\
    module name {0} does not match expected name {1}

# 0: name, 1: name
compiler.misc.module.name.mismatch=\
    module name {0} does not match expected name {1}

# 0: name
compiler.err.module.non.zero.opens=\
    open module {0} has non-zero opens_count

# 0: name
compiler.misc.module.non.zero.opens=\
    open module {0} has non-zero opens_count

compiler.err.module.decl.sb.in.module-info.java=\
    module declarations should be in a file named module-info.java

# 0: set of string
compiler.err.too.many.patched.modules=\
    too many patched modules ({0}), use --module-source-path

# 0: name, 1: name
compiler.err.file.patched.and.msp=\
    file accessible from both --patch-module and --module-source-path, \
    but belongs to a different module on each path: {0}, {1}

compiler.err.processorpath.no.processormodulepath=\
    illegal combination of -processorpath and --processor-module-path

# 0: symbol
compiler.err.package.in.other.module=\
    package exists in another module: {0}

# 0: symbol, 1: name, 2: symbol, 3: symbol
compiler.err.package.clash.from.requires=\
    module {0} reads package {1} from both {2} and {3}

# 0: name, 1: symbol, 2: symbol
compiler.err.package.clash.from.requires.in.unnamed=\
    the unnamed module reads package {0} from both {1} and {2}

# 0: string
compiler.err.module.not.found.in.module.source.path=\
    module {0} not found in module source path

compiler.err.output.dir.must.be.specified.with.dash.m.option=\
    class output directory must be specified if -m option is used

compiler.err.modulesourcepath.must.be.specified.with.dash.m.option=\
    module source path must be specified if -m option is used

# 0: symbol
compiler.err.service.implementation.not.in.right.module=\
    service implementation must be defined in the same module as the provides directive

# 0: symbol
compiler.err.cyclic.requires=\
    cyclic dependence involving {0}

# 0: fragment, 1: name
compiler.err.duplicate.module.on.path=\
    duplicate module on {0}\nmodule in {1}

# 0: option name, 1: string
compiler.warn.bad.name.for.option=\
    bad name in value for {0} option: ''{1}''

# 0: option name, 1: string
compiler.err.bad.name.for.option=\
    bad name in value for {0} option: ''{1}''

# 0: option name, 1: symbol
# lint: options
compiler.warn.module.for.option.not.found=\
    module name in {0} option not found: {1}

compiler.err.addmods.all.module.path.invalid=\
    --add-modules ALL-MODULE-PATH can only be used when compiling the unnamed module or \
    when compiling in the context of an automatic module

# 0: symbol
compiler.err.add.exports.with.release=\
    exporting a package from system module {0} is not allowed with --release

# 0: symbol
compiler.err.add.reads.with.release=\
    adding read edges for system module {0} is not allowed with --release

# lint: options
compiler.warn.addopens.ignored=\
    --add-opens has no effect at compile time

compiler.misc.locn.module_source_path=\
    module source path

compiler.misc.locn.upgrade_module_path=\
    upgrade module path

compiler.misc.locn.system_modules=\
    system modules

compiler.misc.locn.module_path=\
    application module path

compiler.misc.cant.resolve.modules=\
    cannot resolve modules

compiler.misc.bad.requires.flag=\
    invalid flag for "requires java.base": {0}

compiler.misc.bad.access.flags=\
    bad access flags combination: {0}

# 0: string
compiler.err.invalid.module.specifier=\
    module specifier not allowed: {0}

# 0: symbol
compiler.warn.service.provided.but.not.exported.or.used=\
    service interface provided but not exported or used

# 0: kind name, 1: symbol, 2: symbol
# lint: exports
compiler.warn.leaks.not.accessible=\
    {0} {1} in module {2} is not accessible to clients that require this module
# 0: kind name, 1: symbol, 2: symbol
# lint: exports
compiler.warn.leaks.not.accessible.unexported=\
    {0} {1} in module {2} is not exported
# 0: kind name, 1: symbol, 2: symbol
# lint: exports
compiler.warn.leaks.not.accessible.not.required.transitive=\
    {0} {1} in module {2} is not indirectly exported using ''requires transitive''
# 0: kind name, 1: symbol, 2: symbol
# lint: exports
compiler.warn.leaks.not.accessible.unexported.qualified=\
    {0} {1} in module {2} may not be visible to all clients that require this module

###
# errors related to options

# 0: string, 1: string
compiler.err.illegal.argument.for.option=\
    illegal argument for {0}: {1}

compiler.err.match.binding.exists=\
    illegal attempt to redefine an existing match binding

compiler.err.switch.case.unexpected.statement=\
    unexpected statement in case, expected is an expression, a block or a throw statement

compiler.err.switch.mixing.case.types=\
    different case kinds used in the switch

###
# errors related to sealed classes

# permits clause
# 0: fragment
compiler.err.invalid.permits.clause=\
    invalid permits clause\n\
    ({0})

# 0: string
compiler.misc.class.is.not.sealed=\
    {0} must be sealed

# 0: type
compiler.misc.is.a.type.variable=\
    must not include type variables: {0}

# 0: type
compiler.misc.is.duplicated=\
    must not contain duplicates: {0}

# 0: type
compiler.misc.doesnt.extend.sealed=\
    subclass {0} must extend sealed class

compiler.misc.must.not.be.same.class=\
    illegal self-reference in permits clause

# 0: type
compiler.misc.must.not.be.supertype=\
    illegal reference to supertype {0}

# other sealed types related errors

compiler.err.sealed.class.must.have.subclasses=\
    sealed class must have subclasses

# errors in subclasses of sealed classes
# 0: symbol
compiler.err.cant.inherit.from.sealed=\
    class is not allowed to extend sealed class: {0} \
    (as it is not listed in its ''permits'' clause)

# 0: symbol
compiler.err.class.in.unnamed.module.cant.extend.sealed.in.diff.package=\
    class {0} in unnamed module cannot extend a sealed class in a different package

# 0: symbol, 1: symbol
compiler.err.class.in.module.cant.extend.sealed.in.diff.module=\
    class {0} in module {1} cannot extend a sealed class in a different module

# 0: symbol
compiler.err.non.sealed.with.no.sealed.supertype=\
    non-sealed modifier not allowed here\n\
    (class {0} does not have any sealed supertypes)

compiler.err.non.sealed.sealed.or.final.expected=\
    sealed, non-sealed or final modifiers expected

compiler.err.non.sealed.or.sealed.expected=\
    sealed or non-sealed modifiers expected

compiler.err.sealed.or.non.sealed.local.classes.not.allowed=\
    sealed or non-sealed local classes are not allowed

# 0: fragment
compiler.err.local.classes.cant.extend.sealed=\
    {0} classes must not extend sealed classes\

compiler.misc.anonymous=\
    anonymous

compiler.misc.local=\
    local

###
# errors related to records

# record components
compiler.err.record.cant.declare.field.modifiers=\
    record components cannot have modifiers

# 0: symbol
compiler.err.illegal.record.component.name=\
    illegal record component name {0}

compiler.err.record.component.and.old.array.syntax=\
    legacy array notation not allowed on record components

# accessor methods
# 0: symbol, 1: fragment
compiler.err.invalid.accessor.method.in.record=\
    invalid accessor method in record {0}\n\
    ({1})

compiler.misc.method.must.be.public=\
    accessor method must be public

# 0: symbol, 1: symbol
compiler.misc.accessor.return.type.doesnt.match=\
    return type of accessor method {0} must match the type of record component {1}

compiler.misc.accessor.method.cant.throw.exception=\
    throws clause not allowed for accessor method

compiler.misc.accessor.method.must.not.be.generic=\
    accessor method must not be generic

compiler.misc.accessor.method.must.not.be.static=\
    accessor method must not be static

# canonical constructors
# 0: fragment, 1: name, 2: fragment
compiler.err.invalid.canonical.constructor.in.record=\
    invalid {0} constructor in record {1}\n\
    ({2})

compiler.misc.canonical=\
    canonical

compiler.misc.compact=\
    compact

# 0: fragment
compiler.misc.throws.clause.not.allowed.for.canonical.constructor=\
    throws clause not allowed for {0} constructor

compiler.misc.canonical.with.name.mismatch=\
    invalid parameter names in canonical constructor

compiler.misc.canonical.cant.have.return.statement=\
    compact constructor must not have return statements

compiler.misc.canonical.must.not.declare.type.variables=\
    canonical constructor must not declare type variables

compiler.misc.type.must.be.identical.to.corresponding.record.component.type=\
    type and arity must match that of the corresponding record component\

compiler.misc.canonical.must.not.contain.explicit.constructor.invocation=\
    canonical constructor must not contain explicit constructor invocation

# 0: set of flag or string
compiler.misc.canonical.must.not.have.stronger.access=\
    attempting to assign stronger access privileges; was {0}

# other
compiler.err.record.cannot.declare.instance.fields=\
    field declaration must be static\n\
    (consider replacing field with record component)

# 0: symbol
compiler.err.invalid.supertype.record=\
    classes cannot directly extend {0}

# 0: symbol
compiler.err.non.canonical.constructor.invoke.another.constructor=\
    constructor is not canonical, so it must invoke another constructor of class {0}

compiler.err.instance.initializer.not.allowed.in.records=\
    instance initializers not allowed in records

compiler.err.static.declaration.not.allowed.in.inner.classes=\
    static declarations not allowed in inner classes

compiler.err.record.patterns.annotations.not.allowed=\
    annotations not allowed on record patterns

############################################
# messages previously at javac.properties

compiler.err.empty.A.argument=\
    -A requires an argument; use ''-Akey'' or ''-Akey=value''

# 0: string
compiler.err.invalid.A.key=\
    key in annotation processor option ''{0}'' is not a dot-separated sequence of identifiers

# 0: string
compiler.err.invalid.flag=\
    invalid flag: {0}

compiler.err.profile.bootclasspath.conflict=\
    profile and bootclasspath options cannot be used together

# 0: string
compiler.err.invalid.profile=\
    invalid profile: {0}

# 0: string
compiler.err.invalid.target=\
    invalid target release: {0}

# 0: option name, 1: target
compiler.err.option.not.allowed.with.target=\
    option {0} not allowed with target {1}

# 0: string
compiler.err.option.too.many=\
    option {0} can only be specified once

compiler.err.no.source.files=\
    no source files

compiler.err.no.source.files.classes=\
    no source files or class names

# 0: string
compiler.err.req.arg=\
    {0} requires an argument

# 0: string
compiler.err.invalid.source=\
    invalid source release: {0}

# 0: string, 1: string
compiler.err.error.writing.file=\
    error writing {0}; {1}

compiler.err.sourcepath.modulesourcepath.conflict=\
    cannot specify both --source-path and --module-source-path

# 0: string, 1: string
compiler.err.source.target.conflict=\
    specified target release {1} is too old for the specified source release {0}\n\
    --release {1} is recommended when compiling code to run on JDK {1}

# 0: string, 1: string
compiler.err.target.default.source.conflict=\
    specified target release {1} is too old for the default source release {0}\n\
    --release {1} is recommended when compiling code to run on JDK {1}

# 0: profile, 1: target
compiler.warn.profile.target.conflict=\
    profile {0} is not valid for target release {1}

# 0: string
compiler.err.file.not.directory=\
    not a directory: {0}

# 0: object
compiler.err.file.not.file=\
    not a file: {0}

compiler.err.two.class.loaders.1=\
    javac is split between multiple class loaders: check your configuration

# 0: url, 1: url
compiler.err.two.class.loaders.2=\
    javac is split between multiple class loaders:\n\
    one class comes from file: {0}\n\
    while javac comes from {1}

# 0: string, 1: string
compiler.err.bad.value.for.option=\
    bad value for {0} option: ''{1}''

# 0: string
compiler.err.no.value.for.option=\
    no value for {0} option

# 0: string
compiler.err.repeated.value.for.patch.module=\
    --patch-module specified more than once for module {0}

# 0: string
compiler.err.repeated.value.for.module.source.path=\
    --module-source-path specified more than once for module {0}

compiler.err.multiple.values.for.module.source.path=\
    --module-source-path specified more than once with a pattern argument

# 0: string
compiler.err.unmatched.quote=\
    unmatched quote in environment variable {0}

# 0: option name
compiler.err.release.bootclasspath.conflict=\
    option {0} cannot be used together with --release

# 0: string
compiler.err.unsupported.release.version=\
    release version {0} not supported

# 0: string
compiler.err.file.not.found=\
    file not found: {0}

# 0: string, 1: source
compiler.err.preview.not.latest=\
    invalid source release {0} with --enable-preview\n\
    (preview language features are only supported for release {1})

compiler.err.preview.without.source.or.release=\
    --enable-preview must be used with either -source or --release

compiler.misc.feature.value.classes=\
    value classes

# 0: type, 1: type
compiler.err.value.type.has.identity.super.type=\
    The identity type {1} cannot be a supertype of the value type {0}

# 0: symbol, 1: type
compiler.err.concrete.supertype.for.value.class=\
    The concrete class {1} is not allowed to be a super class of the value class {0} either directly or indirectly

# 0: symbol, 1: symbol, 2: type
compiler.err.super.class.method.cannot.be.synchronized=\
    The method {0} in the super class {2} of the value class {1} is synchronized. This is disallowed

compiler.err.non.abstract.value.class.cant.be.sealed.or.non.sealed=\
    ''sealed'' or ''non-sealed'' modifiers are only applicable to abstract value classes

# 0: symbol
<<<<<<< HEAD
compiler.err.value.class.with.implicit.cannot.be.inner=\
    The value class {0} declares an implicit constructor. It cannot be an inner class.

# 0: symbol
compiler.err.value.class.with.implicit.declares.init.block=\
    The value class {0} declares an implicit constructor.\n\
    It cannot declare one or more non-empty instance initializer blocks

# 0: symbol
compiler.err.value.class.with.implicit.instance.field.initializer=\
    The value class {0} declares an implicit constructor.\n\
    And it defines an instance field with an initializer. This is disallowed.

compiler.err.implicit.const.cant.have.body=\
    implicit constructors cannot have a body

compiler.err.implicit.const.must.be.public=\
    implicit constructors must be public

compiler.err.implicit.const.must.be.declared.in.value.class=\
    only value classes can declare implicit constructors

# 0: symbol
compiler.err.cant.implement.interface=\
    class {0} cannot implement LooselyConsistentValue interface. Concrete classes implementing this interface must:\n\
     be value classes and declare an implicit constructor.
=======
compiler.err.strict.field.not.have.been.initialized.before.super=\
    strict field {0} is not initialized before the supertype constructor has been called
>>>>>>> be146831

# 0: symbol
compiler.err.deconstruction.pattern.only.records=\
    deconstruction patterns can only be applied to records, {0} is not a record

compiler.err.deconstruction.pattern.var.not.allowed=\
    deconstruction patterns can only be applied to records, var is not allowed

# 0: list of type, 1: list of type
compiler.err.incorrect.number.of.nested.patterns=\
    incorrect number of nested patterns\n\
    required: {0}\n\
    found: {1}

# 0: kind name, 1: symbol
# lint: preview
compiler.warn.declared.using.preview=\
    {0} {1} is declared using a preview feature, which may be removed in a future release.

# lint: synchronization
compiler.warn.attempt.to.synchronize.on.instance.of.value.based.class=\
    attempt to synchronize on an instance of a value-based class

# 0: type
compiler.err.enclosing.class.type.non.denotable=\
    enclosing class type: {0}\n\
    is non-denotable, try casting to a denotable type

compiler.warn.value.finalize=\
    value classes should not have finalize methods, they are not invoked

### null-restricted types

# 0: type
compiler.err.type.cant.be.null.restricted=\
    type: {0}, cannot be a null restricted type\n\
    it must be a value class with an implicit constructor

# 0: type
compiler.err.type.cant.be.null.restricted.2=\
    type: {0}, cannot be a null restricted type\n\
    its element type must be a value class with an implicit constructor

compiler.err.non.nullable.should.be.initialized=\
    field of non-nullable type should be initialized

# 0: name
compiler.misc.attribute.must.be.unique=\
    attribute {0} must be unique

# 0: name
compiler.misc.attribute.only.applicable.to.fields=\
    attribute {0} is only applicable to fields

# 0: name, 1: type
compiler.misc.attribute.not.applicable.to.field.type=\
    attribute {0} is not applicable to {1}

compiler.warn.narrowing.nullness.conversion=\
    narrowing nullness conversion

compiler.warn.unchecked.nullness.conversion=\
    unchecked nullness conversion

compiler.warn.parametric.should.be.initialized=\
    field of parametric type should be initialized

compiler.warn.accessing.member.of.nullable=\
    accessing member of nullable type

compiler.warn.accessing.member.of.parametric=\
    accessing member of parametric type

compiler.warn.overrides.with.different.nullness.1=\
    overriding method''s return type does not match nullness of overridden method

compiler.warn.overrides.with.different.nullness.2=\
    overriding method''s parameter(s) type(s) do not match nullness of overridden method<|MERGE_RESOLUTION|>--- conflicted
+++ resolved
@@ -3369,14 +3369,12 @@
 compiler.misc.feature.module.imports=\
     module imports
 
-<<<<<<< HEAD
-compiler.misc.feature.null.restricted.types=\
-    nullable and null restricted types
-=======
 # L10N: do not localize: transitive
 compiler.misc.feature.java.base.transitive=\
     transitive modifier for java.base
->>>>>>> be146831
+
+compiler.misc.feature.null.restricted.types=\
+    nullable and null restricted types
 
 compiler.warn.underscore.as.identifier=\
     as of release 9, ''_'' is a keyword, and may not be used as an identifier
@@ -4265,7 +4263,6 @@
     ''sealed'' or ''non-sealed'' modifiers are only applicable to abstract value classes
 
 # 0: symbol
-<<<<<<< HEAD
 compiler.err.value.class.with.implicit.cannot.be.inner=\
     The value class {0} declares an implicit constructor. It cannot be an inner class.
 
@@ -4292,10 +4289,11 @@
 compiler.err.cant.implement.interface=\
     class {0} cannot implement LooselyConsistentValue interface. Concrete classes implementing this interface must:\n\
      be value classes and declare an implicit constructor.
-=======
+
+
+# 0: symbol
 compiler.err.strict.field.not.have.been.initialized.before.super=\
     strict field {0} is not initialized before the supertype constructor has been called
->>>>>>> be146831
 
 # 0: symbol
 compiler.err.deconstruction.pattern.only.records=\
@@ -4354,23 +4352,30 @@
 compiler.misc.attribute.not.applicable.to.field.type=\
     attribute {0} is not applicable to {1}
 
+# lint: null
 compiler.warn.narrowing.nullness.conversion=\
     narrowing nullness conversion
 
+# lint: null
 compiler.warn.unchecked.nullness.conversion=\
     unchecked nullness conversion
 
+# lint: null
 compiler.warn.parametric.should.be.initialized=\
     field of parametric type should be initialized
 
+# lint: null
 compiler.warn.accessing.member.of.nullable=\
     accessing member of nullable type
 
+# lint: null
 compiler.warn.accessing.member.of.parametric=\
     accessing member of parametric type
 
+# lint: null
 compiler.warn.overrides.with.different.nullness.1=\
     overriding method''s return type does not match nullness of overridden method
 
+# lint: null
 compiler.warn.overrides.with.different.nullness.2=\
     overriding method''s parameter(s) type(s) do not match nullness of overridden method