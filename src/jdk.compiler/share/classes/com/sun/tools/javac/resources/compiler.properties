--- conflicted
+++ resolved
@@ -2940,13 +2940,11 @@
 compiler.misc.feature.reifiable.types.instanceof=\
     reifiable types in instanceof
 
-<<<<<<< HEAD
 compiler.misc.feature.inline.type=\
     inline type
-=======
+
 compiler.misc.feature.records=\
     records
->>>>>>> aa4ef80f
 
 compiler.warn.underscore.as.identifier=\
     as of release 9, ''_'' is a keyword, and may not be used as an identifier
