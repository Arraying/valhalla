/*
 * Copyright (c) 1999, 2025, Oracle and/or its affiliates. All rights reserved.
 * DO NOT ALTER OR REMOVE COPYRIGHT NOTICES OR THIS FILE HEADER.
 *
 * This code is free software; you can redistribute it and/or modify it
 * under the terms of the GNU General Public License version 2 only, as
 * published by the Free Software Foundation.  Oracle designates this
 * particular file as subject to the "Classpath" exception as provided
 * by Oracle in the LICENSE file that accompanied this code.
 *
 * This code is distributed in the hope that it will be useful, but WITHOUT
 * ANY WARRANTY; without even the implied warranty of MERCHANTABILITY or
 * FITNESS FOR A PARTICULAR PURPOSE.  See the GNU General Public License
 * version 2 for more details (a copy is included in the LICENSE file that
 * accompanied this code).
 *
 * You should have received a copy of the GNU General Public License version
 * 2 along with this work; if not, write to the Free Software Foundation,
 * Inc., 51 Franklin St, Fifth Floor, Boston, MA 02110-1301 USA.
 *
 * Please contact Oracle, 500 Oracle Parkway, Redwood Shores, CA 94065 USA
 * or visit www.oracle.com if you need additional information or have any
 * questions.
 */

package com.sun.tools.javac.comp;

import java.util.*;
import java.util.function.BiConsumer;
import java.util.function.BiPredicate;
import java.util.function.Predicate;
import java.util.function.Supplier;
import java.util.function.ToIntBiFunction;
import java.util.stream.Collectors;
import java.util.stream.StreamSupport;

import javax.lang.model.element.ElementKind;
import javax.lang.model.element.NestingKind;
import javax.lang.model.type.TypeKind;
import javax.tools.JavaFileManager;

import com.sun.source.tree.CaseTree;
import com.sun.tools.javac.code.*;
import com.sun.tools.javac.code.Attribute.Compound;
import com.sun.tools.javac.code.Directive.ExportsDirective;
import com.sun.tools.javac.code.Directive.RequiresDirective;
import com.sun.tools.javac.code.Source.Feature;
import com.sun.tools.javac.comp.Annotate.AnnotationTypeMetadata;
import com.sun.tools.javac.jvm.*;
import com.sun.tools.javac.resources.CompilerProperties.Errors;
import com.sun.tools.javac.resources.CompilerProperties.Fragments;
import com.sun.tools.javac.resources.CompilerProperties.Warnings;
import com.sun.tools.javac.resources.CompilerProperties.LintWarnings;
import com.sun.tools.javac.tree.*;
import com.sun.tools.javac.util.*;
import com.sun.tools.javac.util.JCDiagnostic.DiagnosticFlag;
import com.sun.tools.javac.util.JCDiagnostic.DiagnosticPosition;
import com.sun.tools.javac.util.JCDiagnostic.Error;
import com.sun.tools.javac.util.JCDiagnostic.Fragment;
import com.sun.tools.javac.util.JCDiagnostic.LintWarning;
import com.sun.tools.javac.util.List;

import com.sun.tools.javac.code.Lint;
import com.sun.tools.javac.code.Lint.LintCategory;
import com.sun.tools.javac.code.Scope.WriteableScope;
import com.sun.tools.javac.code.Type.*;
import com.sun.tools.javac.code.Symbol.*;
import com.sun.tools.javac.comp.DeferredAttr.DeferredAttrContext;
import com.sun.tools.javac.tree.JCTree.*;

import static com.sun.tools.javac.code.Flags.*;
import static com.sun.tools.javac.code.Flags.ANNOTATION;
import static com.sun.tools.javac.code.Flags.SYNCHRONIZED;
import static com.sun.tools.javac.code.Kinds.*;
import static com.sun.tools.javac.code.Kinds.Kind.*;
import static com.sun.tools.javac.code.Scope.LookupKind.NON_RECURSIVE;
import static com.sun.tools.javac.code.Scope.LookupKind.RECURSIVE;
import static com.sun.tools.javac.code.TypeTag.*;
import static com.sun.tools.javac.code.TypeTag.WILDCARD;

import static com.sun.tools.javac.tree.JCTree.Tag.*;
import javax.lang.model.element.Element;
import javax.lang.model.element.TypeElement;
import javax.lang.model.type.DeclaredType;
import javax.lang.model.util.ElementKindVisitor14;

/** Type checking helper class for the attribution phase.
 *
 *  <p><b>This is NOT part of any supported API.
 *  If you write code that depends on this, you do so at your own risk.
 *  This code and its internal interfaces are subject to change or
 *  deletion without notice.</b>
 */
public class Check {
    protected static final Context.Key<Check> checkKey = new Context.Key<>();

    // Flag bits indicating which item(s) chosen from a pair of items
    private static final int FIRST = 0x01;
    private static final int SECOND = 0x02;

    private final Names names;
    private final Log log;
    private final Resolve rs;
    private final Symtab syms;
    private final Enter enter;
    private final DeferredAttr deferredAttr;
    private final Infer infer;
    private final Types types;
    private final TypeAnnotations typeAnnotations;
    private final JCDiagnostic.Factory diags;
    private final JavaFileManager fileManager;
    private final Source source;
    private final Target target;
    private final Profile profile;
    private final Preview preview;
    private final boolean warnOnAnyAccessToMembers;

    public boolean disablePreviewCheck;

    // The set of lint options currently in effect. It is initialized
    // from the context, and then is set/reset as needed by Attr as it
    // visits all the various parts of the trees during attribution.
    Lint lint;

    // The method being analyzed in Attr - it is set/reset as needed by
    // Attr as it visits new method declarations.
    private MethodSymbol method;

    public static Check instance(Context context) {
        Check instance = context.get(checkKey);
        if (instance == null)
            instance = new Check(context);
        return instance;
    }

    @SuppressWarnings("this-escape")
    protected Check(Context context) {
        context.put(checkKey, this);

        names = Names.instance(context);
        log = Log.instance(context);
        rs = Resolve.instance(context);
        syms = Symtab.instance(context);
        enter = Enter.instance(context);
        deferredAttr = DeferredAttr.instance(context);
        infer = Infer.instance(context);
        types = Types.instance(context);
        typeAnnotations = TypeAnnotations.instance(context);
        diags = JCDiagnostic.Factory.instance(context);
        Options options = Options.instance(context);
        lint = Lint.instance(context);
        fileManager = context.get(JavaFileManager.class);

        source = Source.instance(context);
        target = Target.instance(context);
        warnOnAnyAccessToMembers = options.isSet("warnOnAccessToMembers");

        disablePreviewCheck = false;

        Target target = Target.instance(context);
        syntheticNameChar = target.syntheticNameChar();

        profile = Profile.instance(context);
        preview = Preview.instance(context);

        boolean verboseDeprecated = lint.isEnabled(LintCategory.DEPRECATION);
        boolean verboseRemoval = lint.isEnabled(LintCategory.REMOVAL);
        boolean verboseUnchecked = lint.isEnabled(LintCategory.UNCHECKED);
        boolean enforceMandatoryWarnings = true;

        deprecationHandler = new MandatoryWarningHandler(log, null, verboseDeprecated,
                enforceMandatoryWarnings, LintCategory.DEPRECATION, "deprecated");
        removalHandler = new MandatoryWarningHandler(log, null, verboseRemoval,
                enforceMandatoryWarnings, LintCategory.REMOVAL);
        uncheckedHandler = new MandatoryWarningHandler(log, null, verboseUnchecked,
                enforceMandatoryWarnings, LintCategory.UNCHECKED);

        deferredLintHandler = DeferredLintHandler.instance(context);

        allowModules = Feature.MODULES.allowedInSource(source);
        allowRecords = Feature.RECORDS.allowedInSource(source);
        allowSealed = Feature.SEALED_CLASSES.allowedInSource(source);
        allowValueClasses = (!preview.isPreview(Feature.VALUE_CLASSES) || preview.isEnabled()) &&
                Feature.VALUE_CLASSES.allowedInSource(source);
        allowNullRestrictedTypes = (!preview.isPreview(Source.Feature.NULL_RESTRICTED_TYPES) || preview.isEnabled()) &&
                Source.Feature.NULL_RESTRICTED_TYPES.allowedInSource(source);
    }

    /** Character for synthetic names
     */
    char syntheticNameChar;

    /** A table mapping flat names of all compiled classes for each module in this run
     *  to their symbols; maintained from outside.
     */
    private Map<Pair<ModuleSymbol, Name>,ClassSymbol> compiled = new HashMap<>();

    /** A handler for messages about deprecated usage.
     */
    private MandatoryWarningHandler deprecationHandler;

    /** A handler for messages about deprecated-for-removal usage.
     */
    private MandatoryWarningHandler removalHandler;

    /** A handler for messages about unchecked or unsafe usage.
     */
    private MandatoryWarningHandler uncheckedHandler;

    /** A handler for deferred lint warnings.
     */
    private DeferredLintHandler deferredLintHandler;

    /** Are modules allowed
     */
    private final boolean allowModules;

    /** Are records allowed
     */
    private final boolean allowRecords;

    /** Are sealed classes allowed
     */
    private final boolean allowSealed;

    /** Are value classes allowed
     */
    private final boolean allowValueClasses;

<<<<<<< HEAD
    /** Are null restricted types allowed
     */
    private final boolean allowNullRestrictedTypes;
=======
    /** Whether to force suppression of deprecation and preview warnings.
     *  This happens when attributing import statements for JDK 9+.
     *  @see Feature#DEPRECATION_ON_IMPORT
     */
    private boolean importSuppression;
>>>>>>> be146831

/* *************************************************************************
 * Errors and Warnings
 **************************************************************************/

    Lint setLint(Lint newLint) {
        Lint prev = lint;
        lint = newLint;
        return prev;
    }

    boolean setImportSuppression(boolean newImportSuppression) {
        boolean prev = importSuppression;
        importSuppression = newImportSuppression;
        return prev;
    }

    MethodSymbol setMethod(MethodSymbol newMethod) {
        MethodSymbol prev = method;
        method = newMethod;
        return prev;
    }

    /** Warn about deprecated symbol.
     *  @param pos        Position to be used for error reporting.
     *  @param sym        The deprecated symbol.
     */
    void warnDeprecated(DiagnosticPosition pos, Symbol sym) {
        if (sym.isDeprecatedForRemoval()) {
            if (!lint.isSuppressed(LintCategory.REMOVAL)) {
                if (sym.kind == MDL) {
                    removalHandler.report(pos, LintWarnings.HasBeenDeprecatedForRemovalModule(sym));
                } else {
                    removalHandler.report(pos, LintWarnings.HasBeenDeprecatedForRemoval(sym, sym.location()));
                }
            }
        } else if (!lint.isSuppressed(LintCategory.DEPRECATION)) {
            if (sym.kind == MDL) {
                deprecationHandler.report(pos, LintWarnings.HasBeenDeprecatedModule(sym));
            } else {
                deprecationHandler.report(pos, LintWarnings.HasBeenDeprecated(sym, sym.location()));
            }
        }
    }

    /** Log a preview warning.
     *  @param pos        Position to be used for error reporting.
     *  @param msg        A Warning describing the problem.
     */
    public void warnPreviewAPI(DiagnosticPosition pos, LintWarning warnKey) {
        if (!importSuppression && !lint.isSuppressed(LintCategory.PREVIEW))
            preview.reportPreviewWarning(pos, warnKey);
    }

    /** Log a preview warning.
     *  @param pos        Position to be used for error reporting.
     *  @param msg        A Warning describing the problem.
     */
    public void warnRestrictedAPI(DiagnosticPosition pos, Symbol sym) {
        lint.logIfEnabled(pos, LintWarnings.RestrictedMethod(sym.enclClass(), sym));
    }

    /** Warn about unchecked operation.
     *  @param pos        Position to be used for error reporting.
     *  @param msg        A string describing the problem.
     */
    public void warnUnchecked(DiagnosticPosition pos, LintWarning warnKey) {
        if (!lint.isSuppressed(LintCategory.UNCHECKED))
            uncheckedHandler.report(pos, warnKey);
    }

<<<<<<< HEAD
    /** Warn about operation with bang types.
     *  @param pos        Position to be used for error reporting.
     *  @param warnKey    A warning key.
     */
    public void warnNullableTypes(DiagnosticPosition pos, Warning warnKey) {
        if (allowNullRestrictedTypes && lint.isEnabled(LintCategory.NULL)) {
            log.warning(LintCategory.NULL, pos, warnKey);
        }
    }

    /** Warn about unsafe vararg method decl.
     *  @param pos        Position to be used for error reporting.
     */
    void warnUnsafeVararg(DiagnosticPosition pos, Warning warnKey) {
        if (lint.isEnabled(LintCategory.VARARGS))
            log.warning(LintCategory.VARARGS, pos, warnKey);
    }

    public void warnStatic(DiagnosticPosition pos, Warning warnKey) {
        if (lint.isEnabled(LintCategory.STATIC))
            log.warning(LintCategory.STATIC, pos, warnKey);
    }

    /** Warn about division by integer constant zero.
     *  @param pos        Position to be used for error reporting.
     */
    void warnDivZero(DiagnosticPosition pos) {
        if (lint.isEnabled(LintCategory.DIVZERO))
            log.warning(LintCategory.DIVZERO, pos, Warnings.DivZero);
    }

=======
>>>>>>> be146831
    /**
     * Report any deferred diagnostics.
     */
    public void reportDeferredDiagnostics() {
        deprecationHandler.reportDeferredDiagnostic();
        removalHandler.reportDeferredDiagnostic();
        uncheckedHandler.reportDeferredDiagnostic();
    }


    /** Report a failure to complete a class.
     *  @param pos        Position to be used for error reporting.
     *  @param ex         The failure to report.
     */
    public Type completionError(DiagnosticPosition pos, CompletionFailure ex) {
        log.error(JCDiagnostic.DiagnosticFlag.NON_DEFERRABLE, pos, Errors.CantAccess(ex.sym, ex.getDetailValue()));
        return syms.errType;
    }

    /** Report an error that wrong type tag was found.
     *  @param pos        Position to be used for error reporting.
     *  @param required   An internationalized string describing the type tag
     *                    required.
     *  @param found      The type that was found.
     */
    Type typeTagError(DiagnosticPosition pos, JCDiagnostic required, Object found) {
        // this error used to be raised by the parser,
        // but has been delayed to this point:
        if (found instanceof Type type && type.hasTag(VOID)) {
            log.error(pos, Errors.IllegalStartOfType);
            return syms.errType;
        }
        log.error(pos, Errors.TypeFoundReq(found, required));
        return types.createErrorType(found instanceof Type type ? type : syms.errType);
    }

    /** Report duplicate declaration error.
     */
    void duplicateError(DiagnosticPosition pos, Symbol sym) {
        if (!sym.type.isErroneous()) {
            Symbol location = sym.location();
            if (location.kind == MTH &&
                    ((MethodSymbol)location).isStaticOrInstanceInit()) {
                log.error(pos,
                          Errors.AlreadyDefinedInClinit(kindName(sym),
                                                        sym,
                                                        kindName(sym.location()),
                                                        kindName(sym.location().enclClass()),
                                                        sym.location().enclClass()));
            } else {
                /* dont error if this is a duplicated parameter of a generated canonical constructor
                 * as we should have issued an error for the duplicated fields
                 */
                if (location.kind != MTH ||
                        ((sym.owner.flags_field & GENERATEDCONSTR) == 0) ||
                        ((sym.owner.flags_field & RECORD) == 0)) {
                    log.error(pos,
                            Errors.AlreadyDefined(kindName(sym),
                                    sym,
                                    kindName(sym.location()),
                                    sym.location()));
                }
            }
        }
    }

    /** Report array/varargs duplicate declaration
     */
    void varargsDuplicateError(DiagnosticPosition pos, Symbol sym1, Symbol sym2) {
        if (!sym1.type.isErroneous() && !sym2.type.isErroneous()) {
            log.error(pos, Errors.ArrayAndVarargs(sym1, sym2, sym2.location()));
        }
    }

/* ************************************************************************
 * duplicate declaration checking
 *************************************************************************/

    /** Check that variable does not hide variable with same name in
     *  immediately enclosing local scope.
     *  @param pos           Position for error reporting.
     *  @param v             The symbol.
     *  @param s             The scope.
     */
    void checkTransparentVar(DiagnosticPosition pos, VarSymbol v, Scope s) {
        for (Symbol sym : s.getSymbolsByName(v.name)) {
            if (sym.owner != v.owner) break;
            if (sym.kind == VAR &&
                sym.owner.kind.matches(KindSelector.VAL_MTH) &&
                v.name != names.error) {
                duplicateError(pos, sym);
                return;
            }
        }
    }

    /** Check that a class or interface does not hide a class or
     *  interface with same name in immediately enclosing local scope.
     *  @param pos           Position for error reporting.
     *  @param c             The symbol.
     *  @param s             The scope.
     */
    void checkTransparentClass(DiagnosticPosition pos, ClassSymbol c, Scope s) {
        for (Symbol sym : s.getSymbolsByName(c.name)) {
            if (sym.owner != c.owner) break;
            if (sym.kind == TYP && !sym.type.hasTag(TYPEVAR) &&
                sym.owner.kind.matches(KindSelector.VAL_MTH) &&
                c.name != names.error) {
                duplicateError(pos, sym);
                return;
            }
        }
    }

    /** Check that class does not have the same name as one of
     *  its enclosing classes, or as a class defined in its enclosing scope.
     *  return true if class is unique in its enclosing scope.
     *  @param pos           Position for error reporting.
     *  @param name          The class name.
     *  @param s             The enclosing scope.
     */
    boolean checkUniqueClassName(DiagnosticPosition pos, Name name, Scope s) {
        for (Symbol sym : s.getSymbolsByName(name, NON_RECURSIVE)) {
            if (sym.kind == TYP && sym.name != names.error) {
                duplicateError(pos, sym);
                return false;
            }
        }
        for (Symbol sym = s.owner; sym != null; sym = sym.owner) {
            if (sym.kind == TYP && sym.name == name && sym.name != names.error &&
                    !sym.isImplicit()) {
                duplicateError(pos, sym);
                return true;
            }
        }
        return true;
    }

/* *************************************************************************
 * Class name generation
 **************************************************************************/


    private Map<Pair<Name, Name>, Integer> localClassNameIndexes = new HashMap<>();

    /** Return name of local class.
     *  This is of the form   {@code <enclClass> $ n <classname> }
     *  where
     *    enclClass is the flat name of the enclosing class,
     *    classname is the simple name of the local class
     */
    public Name localClassName(ClassSymbol c) {
        Name enclFlatname = c.owner.enclClass().flatname;
        String enclFlatnameStr = enclFlatname.toString();
        Pair<Name, Name> key = new Pair<>(enclFlatname, c.name);
        Integer index = localClassNameIndexes.get(key);
        for (int i = (index == null) ? 1 : index; ; i++) {
            Name flatname = names.fromString(enclFlatnameStr
                    + syntheticNameChar + i + c.name);
            if (getCompiled(c.packge().modle, flatname) == null) {
                localClassNameIndexes.put(key, i + 1);
                return flatname;
            }
        }
    }

    public void clearLocalClassNameIndexes(ClassSymbol c) {
        if (c.owner != null && c.owner.kind != NIL) {
            localClassNameIndexes.remove(new Pair<>(
                    c.owner.enclClass().flatname, c.name));
        }
    }

    public void newRound() {
        compiled.clear();
        localClassNameIndexes.clear();
    }

    public void clear() {
        deprecationHandler.clear();
        removalHandler.clear();
        uncheckedHandler.clear();
    }

    public void putCompiled(ClassSymbol csym) {
        compiled.put(Pair.of(csym.packge().modle, csym.flatname), csym);
    }

    public ClassSymbol getCompiled(ClassSymbol csym) {
        return compiled.get(Pair.of(csym.packge().modle, csym.flatname));
    }

    public ClassSymbol getCompiled(ModuleSymbol msym, Name flatname) {
        return compiled.get(Pair.of(msym, flatname));
    }

    public void removeCompiled(ClassSymbol csym) {
        compiled.remove(Pair.of(csym.packge().modle, csym.flatname));
    }

/* *************************************************************************
 * Type Checking
 **************************************************************************/

    /**
     * A check context is an object that can be used to perform compatibility
     * checks - depending on the check context, meaning of 'compatibility' might
     * vary significantly.
     */
    public interface CheckContext {
        /**
         * Is type 'found' compatible with type 'req' in given context
         */
        boolean compatible(Type found, Type req, Warner warn);
        /**
         * Report a check error
         */
        void report(DiagnosticPosition pos, JCDiagnostic details);
        /**
         * Obtain a warner for this check context
         */
        public Warner checkWarner(DiagnosticPosition pos, Type found, Type req);

        public InferenceContext inferenceContext();

        public DeferredAttr.DeferredAttrContext deferredAttrContext();
    }

    /**
     * This class represent a check context that is nested within another check
     * context - useful to check sub-expressions. The default behavior simply
     * redirects all method calls to the enclosing check context leveraging
     * the forwarding pattern.
     */
    static class NestedCheckContext implements CheckContext {
        CheckContext enclosingContext;

        NestedCheckContext(CheckContext enclosingContext) {
            this.enclosingContext = enclosingContext;
        }

        public boolean compatible(Type found, Type req, Warner warn) {
            return enclosingContext.compatible(found, req, warn);
        }

        public void report(DiagnosticPosition pos, JCDiagnostic details) {
            enclosingContext.report(pos, details);
        }

        public Warner checkWarner(DiagnosticPosition pos, Type found, Type req) {
            return enclosingContext.checkWarner(pos, found, req);
        }

        public InferenceContext inferenceContext() {
            return enclosingContext.inferenceContext();
        }

        public DeferredAttrContext deferredAttrContext() {
            return enclosingContext.deferredAttrContext();
        }
    }

    /**
     * Check context to be used when evaluating assignment/return statements
     */
    CheckContext basicHandler = new CheckContext() {
        public void report(DiagnosticPosition pos, JCDiagnostic details) {
            log.error(pos, Errors.ProbFoundReq(details));
        }
        public boolean compatible(Type found, Type req, Warner warn) {
            return types.isAssignable(found, req, warn);
        }

        public Warner checkWarner(DiagnosticPosition pos, Type found, Type req) {
            return convertWarner(pos, found, req);
        }

        public InferenceContext inferenceContext() {
            return infer.emptyContext;
        }

        public DeferredAttrContext deferredAttrContext() {
            return deferredAttr.emptyDeferredAttrContext;
        }

        @Override
        public String toString() {
            return "CheckContext: basicHandler";
        }
    };

    /** Check that a given type is assignable to a given proto-type.
     *  If it is, return the type, otherwise return errType.
     *  @param pos        Position to be used for error reporting.
     *  @param found      The type that was found.
     *  @param req        The type that was required.
     */
    public Type checkType(DiagnosticPosition pos, Type found, Type req) {
        return checkType(pos, found, req, basicHandler);
    }

    Type checkType(final DiagnosticPosition pos, final Type found, final Type req, final CheckContext checkContext) {
        final InferenceContext inferenceContext = checkContext.inferenceContext();
        if (inferenceContext.free(req) || inferenceContext.free(found)) {
            inferenceContext.addFreeTypeListener(List.of(req, found),
                    solvedContext -> checkType(pos, solvedContext.asInstType(found), solvedContext.asInstType(req), checkContext));
        }
        if (req.hasTag(ERROR))
            return req;
        if (req.hasTag(NONE))
            return found;
        if (checkContext.compatible(found, req, checkContext.checkWarner(pos, found, req))) {
            return found;
        } else {
            if (found.isNumeric() && req.isNumeric()) {
                checkContext.report(pos, diags.fragment(Fragments.PossibleLossOfPrecision(found, req)));
                return types.createErrorType(found);
            }
            checkContext.report(pos, diags.fragment(Fragments.InconvertibleTypes(found, req)));
            return types.createErrorType(found);
        }
    }

    /** Check that a given type can be cast to a given target type.
     *  Return the result of the cast.
     *  @param pos        Position to be used for error reporting.
     *  @param found      The type that is being cast.
     *  @param req        The target type of the cast.
     */
    Type checkCastable(DiagnosticPosition pos, Type found, Type req) {
        return checkCastable(pos, found, req, basicHandler);
    }
    Type checkCastable(DiagnosticPosition pos, Type found, Type req, CheckContext checkContext) {
        if (types.isCastable(found, req, castWarner(pos, found, req))) {
            return req;
        } else {
            checkContext.report(pos, diags.fragment(Fragments.InconvertibleTypes(found, req)));
            return types.createErrorType(found);
        }
    }

    /** Check for redundant casts (i.e. where source type is a subtype of target type)
     * The problem should only be reported for non-292 cast
     */
    public void checkRedundantCast(Env<AttrContext> env, final JCTypeCast tree) {
        if (!tree.type.isErroneous()
                && types.isSameType(tree.expr.type, tree.clazz.type)
                && !(ignoreAnnotatedCasts && TreeInfo.containsTypeAnnotation(tree.clazz))
                && !is292targetTypeCast(tree)) {
            deferredLintHandler.report(_l -> {
<<<<<<< HEAD
                if (lint.isEnabled(LintCategory.CAST)) {
                    if (!lint.isEnabled(LintCategory.NULL) || !types.hasNarrowerNullability(tree.clazz.type, tree.expr.type)) {
                        log.warning(LintCategory.CAST,
                                tree.pos(), Warnings.RedundantCast(tree.clazz.type));
                    }
                }
=======
                lint.logIfEnabled(tree.pos(), LintWarnings.RedundantCast(tree.clazz.type));
>>>>>>> be146831
            });
        }
    }
    //where
        private boolean is292targetTypeCast(JCTypeCast tree) {
            boolean is292targetTypeCast = false;
            JCExpression expr = TreeInfo.skipParens(tree.expr);
            if (expr.hasTag(APPLY)) {
                JCMethodInvocation apply = (JCMethodInvocation)expr;
                Symbol sym = TreeInfo.symbol(apply.meth);
                is292targetTypeCast = sym != null &&
                    sym.kind == MTH &&
                    (sym.flags() & HYPOTHETICAL) != 0;
            }
            return is292targetTypeCast;
        }

        private static final boolean ignoreAnnotatedCasts = true;

    /** Check that a type is within some bounds.
     *
     *  Used in TypeApply to verify that, e.g., X in {@code V<X>} is a valid
     *  type argument.
     *  @param a             The type that should be bounded by bs.
     *  @param bound         The bound.
     */
    private boolean checkExtends(JCTree pos, Type a, Type bound) {
         if (a.isUnbound()) {
             return true;
         } else if (!a.hasTag(WILDCARD)) {
             a = types.cvarUpperBound(a);
             try {
                 if (pos != null) {
                     types.pushWarner(new NullnessWarner(pos));
                 }
                 return types.isSubtype(a, bound, true);
             } finally {
                 if (pos != null) {
                     types.popWarner();
                 }
             }

         } else if (a.isExtendsBound()) {
             return types.isCastable(bound, types.wildUpperBound(a), types.noWarnings);
         } else if (a.isSuperBound()) {
             return !types.notSoftSubtype(types.wildLowerBound(a), bound);
         }
         return true;
     }

    /** Check that type is different from 'void'.
     *  @param pos           Position to be used for error reporting.
     *  @param t             The type to be checked.
     */
    Type checkNonVoid(DiagnosticPosition pos, Type t) {
        if (t.hasTag(VOID)) {
            log.error(pos, Errors.VoidNotAllowedHere);
            return types.createErrorType(t);
        } else {
            return t;
        }
    }

    Type checkClassOrArrayType(DiagnosticPosition pos, Type t) {
        if (!t.hasTag(CLASS) && !t.hasTag(ARRAY) && !t.hasTag(ERROR)) {
            return typeTagError(pos,
                                diags.fragment(Fragments.TypeReqClassArray),
                                asTypeParam(t));
        } else {
            return t;
        }
    }

    /** Check that type is a class or interface type.
     *  @param pos           Position to be used for error reporting.
     *  @param t             The type to be checked.
     */
    Type checkClassType(DiagnosticPosition pos, Type t) {
        if (!t.hasTag(CLASS) && !t.hasTag(ERROR)) {
            return typeTagError(pos,
                                diags.fragment(Fragments.TypeReqClass),
                                asTypeParam(t));
        } else {
            return t;
        }
    }
    //where
        private Object asTypeParam(Type t) {
            return (t.hasTag(TYPEVAR))
                                    ? diags.fragment(Fragments.TypeParameter(t))
                                    : t;
        }

    void checkConstraintsOfValueClass(JCClassDecl tree, ClassSymbol c) {
        DiagnosticPosition pos = tree.pos();
        for (Type st : types.closure(c.type)) {
            if (st == null || st.tsym == null || st.tsym.kind == ERR)
                continue;
            if  (st.tsym == syms.objectType.tsym || st.tsym == syms.recordType.tsym || st.isInterface())
                continue;
            if (!st.tsym.isAbstract()) {
                if (c != st.tsym) {
                    log.error(pos, Errors.ConcreteSupertypeForValueClass(c, st));
                }
                continue;
            }
            // dealing with an abstract value or value super class below.
            for (Symbol s : st.tsym.members().getSymbols(NON_RECURSIVE)) {
                if (s.kind == MTH) {
                    if ((s.flags() & (SYNCHRONIZED | STATIC)) == SYNCHRONIZED) {
                        log.error(pos, Errors.SuperClassMethodCannotBeSynchronized(s, c, st));
                    }
                    break;
                }
            }
        }
    }

    void checkConstraintsOfValueClassesWithImplicitConst(JCClassDecl classDecl, ClassSymbol c) {
        if (allowNullRestrictedTypes) {
            JCMethodDecl implicitConstructor = TreeInfo.getImplicitConstructor(classDecl.defs);
            if (implicitConstructor != null) {
                Type encl = c.type.getEnclosingType();
                if (encl != null && encl.hasTag(CLASS)) {
                    log.error(classDecl.pos(), Errors.ValueClassWithImplicitCannotBeInner(c));
                }
                if ((c.flags() & HASINITBLOCK) != 0) {
                    log.error(classDecl.pos(), Errors.ValueClassWithImplicitDeclaresInitBlock(c));
                }
                for (Symbol s : c.members().getSymbols(NON_RECURSIVE)) {
                    switch (s.kind) {
                        case VAR:
                            if ((s.flags() & STATIC) == 0 & (s.flags() & HASINIT) != 0) {
                                log.error(classDecl.pos(), Errors.ValueClassWithImplicitInstanceFieldInitializer(c));
                            }
                            break;
                    }
                }
            }
        }
    }

    /** Check that type is a valid qualifier for a constructor reference expression
     */
    Type checkConstructorRefType(DiagnosticPosition pos, Type t) {
        t = checkClassOrArrayType(pos, t);
        if (t.hasTag(CLASS)) {
            if ((t.tsym.flags() & (ABSTRACT | INTERFACE)) != 0) {
                log.error(pos, Errors.AbstractCantBeInstantiated(t.tsym));
                t = types.createErrorType(t);
            } else if ((t.tsym.flags() & ENUM) != 0) {
                log.error(pos, Errors.EnumCantBeInstantiated);
                t = types.createErrorType(t);
            } else {
                t = checkClassType(pos, t, true);
            }
        } else if (t.hasTag(ARRAY)) {
            if (!types.isReifiable(((ArrayType)t).elemtype)) {
                log.error(pos, Errors.GenericArrayCreation);
                t = types.createErrorType(t);
            }
        }
        return t;
    }

    /** Check that type is a class or interface type.
     *  @param pos           Position to be used for error reporting.
     *  @param t             The type to be checked.
     *  @param noBounds    True if type bounds are illegal here.
     */
    Type checkClassType(DiagnosticPosition pos, Type t, boolean noBounds) {
        t = checkClassType(pos, t);
        if (noBounds && t.isParameterized()) {
            List<Type> args = t.getTypeArguments();
            while (args.nonEmpty()) {
                if (args.head.hasTag(WILDCARD))
                    return typeTagError(pos,
                                        diags.fragment(Fragments.TypeReqExact),
                                        args.head);
                args = args.tail;
            }
        }
        return t;
    }

    /** Check that type is a reference type, i.e. a class, interface or array type
     *  or a type variable.
     *  @param pos           Position to be used for error reporting.
     *  @param t             The type to be checked.
     */
    Type checkRefType(DiagnosticPosition pos, Type t) {
        if (t.isReference())
            return t;
        else
            return typeTagError(pos,
                                diags.fragment(Fragments.TypeReqRef),
                                t);
    }

    /** Check that type is an identity type, i.e. not a value type.
     *  When not discernible statically, give it the benefit of doubt
     *  and defer to runtime.
     *
     *  @param pos           Position to be used for error reporting.
     *  @param t             The type to be checked.
     */
    boolean checkIdentityType(DiagnosticPosition pos, Type t) {
        if (t.hasTag(TYPEVAR)) {
            t = types.skipTypeVars(t, false);
        }
        if (t.isIntersection()) {
            IntersectionClassType ict = (IntersectionClassType)t;
            boolean result = true;
            for (Type component : ict.getExplicitComponents()) {
                result &= checkIdentityType(pos, component);
            }
            return result;
        }
        if (t.isPrimitive() || (t.isValueClass() && !t.tsym.isAbstract())) {
            typeTagError(pos, diags.fragment(Fragments.TypeReqIdentity), t);
            return false;
        }
        return true;
    }

    /** Check that each type is a reference type, i.e. a class, interface or array type
     *  or a type variable.
     *  @param trees         Original trees, used for error reporting.
     *  @param types         The types to be checked.
     */
    List<Type> checkRefTypes(List<JCExpression> trees, List<Type> types) {
        List<JCExpression> tl = trees;
        for (List<Type> l = types; l.nonEmpty(); l = l.tail) {
            l.head = checkRefType(tl.head.pos(), l.head);
            tl = tl.tail;
        }
        return types;
    }

    /** Check that type is a null or reference type.
     *  @param pos           Position to be used for error reporting.
     *  @param t             The type to be checked.
     */
    Type checkNullOrRefType(DiagnosticPosition pos, Type t) {
        if (t.isReference() || t.hasTag(BOT))
            return t;
        else
            return typeTagError(pos,
                                diags.fragment(Fragments.TypeReqRef),
                                t);
    }

    /** Check that flag set does not contain elements of two conflicting sets. s
     *  Return true if it doesn't.
     *  @param pos           Position to be used for error reporting.
     *  @param flags         The set of flags to be checked.
     *  @param set1          Conflicting flags set #1.
     *  @param set2          Conflicting flags set #2.
     */
    boolean checkDisjoint(DiagnosticPosition pos, long flags, long set1, long set2) {
        if ((flags & set1) != 0 && (flags & set2) != 0) {
            log.error(pos,
                      Errors.IllegalCombinationOfModifiers(asFlagSet(TreeInfo.firstFlag(flags & set1)),
                                                           asFlagSet(TreeInfo.firstFlag(flags & set2))));
            return false;
        } else
            return true;
    }

    /** Check that usage of diamond operator is correct (i.e. diamond should not
     * be used with non-generic classes or in anonymous class creation expressions)
     */
    Type checkDiamond(JCNewClass tree, Type t) {
        if (!TreeInfo.isDiamond(tree) ||
                t.isErroneous()) {
            return checkClassType(tree.clazz.pos(), t, true);
        } else {
            if (tree.def != null && !Feature.DIAMOND_WITH_ANONYMOUS_CLASS_CREATION.allowedInSource(source)) {
                log.error(DiagnosticFlag.SOURCE_LEVEL, tree.clazz.pos(),
                        Errors.CantApplyDiamond1(t, Feature.DIAMOND_WITH_ANONYMOUS_CLASS_CREATION.fragment(source.name)));
            }
            if (t.tsym.type.getTypeArguments().isEmpty()) {
                log.error(tree.clazz.pos(),
                          Errors.CantApplyDiamond1(t,
                                                   Fragments.DiamondNonGeneric(t)));
                return types.createErrorType(t);
            } else if (tree.typeargs != null &&
                    tree.typeargs.nonEmpty()) {
                log.error(tree.clazz.pos(),
                          Errors.CantApplyDiamond1(t,
                                                   Fragments.DiamondAndExplicitParams(t)));
                return types.createErrorType(t);
            } else {
                return t;
            }
        }
    }

    /** Check that the type inferred using the diamond operator does not contain
     *  non-denotable types such as captured types or intersection types.
     *  @param t the type inferred using the diamond operator
     *  @return  the (possibly empty) list of non-denotable types.
     */
    List<Type> checkDiamondDenotable(ClassType t) {
        ListBuffer<Type> buf = new ListBuffer<>();
        for (Type arg : t.allparams()) {
            if (!checkDenotable(arg)) {
                buf.append(arg);
            }
        }
        return buf.toList();
    }

    public boolean checkDenotable(Type t) {
        return denotableChecker.visit(t, null);
    }
        // where

        /** diamondTypeChecker: A type visitor that descends down the given type looking for non-denotable
         *  types. The visit methods return false as soon as a non-denotable type is encountered and true
         *  otherwise.
         */
        private static final Types.SimpleVisitor<Boolean, Void> denotableChecker = new Types.SimpleVisitor<Boolean, Void>() {
            @Override
            public Boolean visitType(Type t, Void s) {
                return true;
            }
            @Override
            public Boolean visitClassType(ClassType t, Void s) {
                if (t.isUnion() || t.isIntersection()) {
                    return false;
                }
                for (Type targ : t.allparams()) {
                    if (!visit(targ, s)) {
                        return false;
                    }
                }
                return true;
            }

            @Override
            public Boolean visitTypeVar(TypeVar t, Void s) {
                /* Any type variable mentioned in the inferred type must have been declared as a type parameter
                  (i.e cannot have been produced by inference (18.4))
                */
                return (t.tsym.flags() & SYNTHETIC) == 0;
            }

            @Override
            public Boolean visitCapturedType(CapturedType t, Void s) {
                /* Any type variable mentioned in the inferred type must have been declared as a type parameter
                  (i.e cannot have been produced by capture conversion (5.1.10))
                */
                return false;
            }

            @Override
            public Boolean visitArrayType(ArrayType t, Void s) {
                return visit(t.elemtype, s);
            }

            @Override
            public Boolean visitWildcardType(WildcardType t, Void s) {
                return visit(t.type, s);
            }
        };

    void checkVarargsMethodDecl(Env<AttrContext> env, JCMethodDecl tree) {
        MethodSymbol m = tree.sym;
        boolean hasTrustMeAnno = m.attribute(syms.trustMeType.tsym) != null;
        Type varargElemType = null;
        if (m.isVarArgs()) {
            varargElemType = types.elemtype(tree.params.last().type);
        }
        if (hasTrustMeAnno && !isTrustMeAllowedOnMethod(m)) {
            if (varargElemType != null) {
                JCDiagnostic msg = Feature.PRIVATE_SAFE_VARARGS.allowedInSource(source) ?
                        diags.fragment(Fragments.VarargsTrustmeOnVirtualVarargs(m)) :
                        diags.fragment(Fragments.VarargsTrustmeOnVirtualVarargsFinalOnly(m));
                log.error(tree,
                          Errors.VarargsInvalidTrustmeAnno(syms.trustMeType.tsym,
                                                           msg));
            } else {
                log.error(tree,
                          Errors.VarargsInvalidTrustmeAnno(syms.trustMeType.tsym,
                                                           Fragments.VarargsTrustmeOnNonVarargsMeth(m)));
            }
        } else if (hasTrustMeAnno && varargElemType != null &&
                            types.isReifiable(varargElemType)) {
            lint.logIfEnabled(tree, LintWarnings.VarargsRedundantTrustmeAnno(
                                syms.trustMeType.tsym,
                                diags.fragment(Fragments.VarargsTrustmeOnReifiableVarargs(varargElemType))));
        }
        else if (!hasTrustMeAnno && varargElemType != null &&
                !types.isReifiable(varargElemType)) {
            warnUnchecked(tree.params.head.pos(), LintWarnings.UncheckedVarargsNonReifiableType(varargElemType));
        }
    }
    //where
        private boolean isTrustMeAllowedOnMethod(Symbol s) {
            return (s.flags() & VARARGS) != 0 &&
                (s.isConstructor() ||
                    (s.flags() & (STATIC | FINAL |
                                  (Feature.PRIVATE_SAFE_VARARGS.allowedInSource(source) ? PRIVATE : 0) )) != 0);
        }

    Type checkLocalVarType(DiagnosticPosition pos, Type t, Name name) {
        //check that resulting type is not the null type
        if (t.hasTag(BOT)) {
            log.error(pos, Errors.CantInferLocalVarType(name, Fragments.LocalCantInferNull));
            return types.createErrorType(t);
        } else if (t.hasTag(VOID)) {
            log.error(pos, Errors.CantInferLocalVarType(name, Fragments.LocalCantInferVoid));
            return types.createErrorType(t);
        }

        //upward project the initializer type
        return types.upward(t, types.captures(t)).baseType();
    }

    Type checkMethod(final Type mtype,
            final Symbol sym,
            final Env<AttrContext> env,
            final List<JCExpression> argtrees,
            final List<Type> argtypes,
            final boolean useVarargs,
            InferenceContext inferenceContext) {
        // System.out.println("call   : " + env.tree);
        // System.out.println("method : " + owntype);
        // System.out.println("actuals: " + argtypes);
        if (inferenceContext.free(mtype)) {
            inferenceContext.addFreeTypeListener(List.of(mtype),
                    solvedContext -> checkMethod(solvedContext.asInstType(mtype), sym, env, argtrees, argtypes, useVarargs, solvedContext));
            return mtype;
        }
        Type owntype = mtype;
        List<Type> formals = owntype.getParameterTypes();
        List<Type> nonInferred = sym.type.getParameterTypes();
        if (nonInferred.length() != formals.length()) nonInferred = formals;
        Type last = useVarargs ? formals.last() : null;
        if (sym.name == names.init && sym.owner == syms.enumSym) {
            formals = formals.tail.tail;
            nonInferred = nonInferred.tail.tail;
        }
        if ((sym.flags() & ANONCONSTR_BASED) != 0) {
            formals = formals.tail;
            nonInferred = nonInferred.tail;
        }
        List<JCExpression> args = argtrees;
        if (args != null) {
            //this is null when type-checking a method reference
            while (formals.head != last) {
                JCTree arg = args.head;
                Warner warn = convertWarner(arg.pos(), arg.type, nonInferred.head);
                assertConvertible(arg, arg.type, formals.head, warn);
                args = args.tail;
                formals = formals.tail;
                nonInferred = nonInferred.tail;
            }
            if (useVarargs) {
                Type varArg = types.elemtype(last);
                while (args.tail != null) {
                    JCTree arg = args.head;
                    Warner warn = convertWarner(arg.pos(), arg.type, varArg);
                    assertConvertible(arg, arg.type, varArg, warn);
                    args = args.tail;
                }
            } else if ((sym.flags() & (VARARGS | SIGNATURE_POLYMORPHIC)) == VARARGS) {
                // non-varargs call to varargs method
                Type varParam = owntype.getParameterTypes().last();
                Type lastArg = argtypes.last();
                if (types.isSubtypeUnchecked(lastArg, types.elemtype(varParam)) &&
                    !types.isSameType(types.erasure(varParam), types.erasure(lastArg)))
                    log.warning(argtrees.last().pos(),
                                Warnings.InexactNonVarargsCall(types.elemtype(varParam),varParam));
            }
        }
        if (useVarargs) {
            Type argtype = owntype.getParameterTypes().last();
            if (!types.isReifiable(argtype) &&
                (sym.baseSymbol().attribute(syms.trustMeType.tsym) == null ||
                 !isTrustMeAllowedOnMethod(sym))) {
                warnUnchecked(env.tree.pos(), LintWarnings.UncheckedGenericArrayCreation(argtype));
            }
            TreeInfo.setVarargsElement(env.tree, types.elemtype(argtype));
         }
         return owntype;
    }
    //where
    private void assertConvertible(JCTree tree, Type actual, Type formal, Warner warn) {
        if (types.isConvertible(actual, formal, warn))
            return;

        if (formal.isCompound()
            && types.isSubtype(actual, types.supertype(formal))
            && types.isSubtypeUnchecked(actual, types.interfaces(formal), warn))
            return;
    }

    /**
     * Check that type 't' is a valid instantiation of a generic class
     * (see JLS 4.5)
     *
     * @param t class type to be checked
     * @return true if 't' is well-formed
     */
    public boolean checkValidGenericType(Type t) {
        return checkValidGenericType(null, t);
    }

    public boolean checkValidGenericType(JCTree pos, Type t) {
        return firstIncompatibleTypeArg(pos, t) == null;
    }
    //WHERE
        private Type firstIncompatibleTypeArg(JCTree pos, Type type) {
            List<Type> formals = type.tsym.type.allparams();
            List<Type> actuals = type.allparams();
            List<Type> args = type.getTypeArguments();
            List<Type> forms = type.tsym.type.getTypeArguments();
            ListBuffer<Type> bounds_buf = new ListBuffer<>();

            // For matching pairs of actual argument types `a' and
            // formal type parameters with declared bound `b' ...
            while (args.nonEmpty() && forms.nonEmpty()) {
                // exact type arguments needs to know their
                // bounds (for upper and lower bound
                // calculations).  So we create new bounds where
                // type-parameters are replaced with actuals argument types.
                bounds_buf.append(types.subst(forms.head.getUpperBound(), formals, actuals));
                args = args.tail;
                forms = forms.tail;
            }

            args = type.getTypeArguments();
            List<Type> tvars_cap = types.substBounds(formals,
                                      formals,
                                      types.capture(type).allparams());
            while (args.nonEmpty() && tvars_cap.nonEmpty()) {
                // Let the actual arguments know their bound
                args.head.withTypeVar((TypeVar)tvars_cap.head);
                args = args.tail;
                tvars_cap = tvars_cap.tail;
            }

            args = type.getTypeArguments();
            List<Type> bounds = bounds_buf.toList();

            while (args.nonEmpty() && bounds.nonEmpty()) {
                Type actual = args.head;
                if (!isTypeArgErroneous(actual) &&
                        !bounds.head.isErroneous() &&
                        !checkExtends(pos, actual, bounds.head)) {
                    return args.head;
                }
                args = args.tail;
                bounds = bounds.tail;
            }

            args = type.getTypeArguments();
            bounds = bounds_buf.toList();

            for (Type arg : types.capture(type).getTypeArguments()) {
                if (arg.hasTag(TYPEVAR) &&
                        arg.getUpperBound().isErroneous() &&
                        !bounds.head.isErroneous() &&
                        !isTypeArgErroneous(args.head)) {
                    return args.head;
                }
                bounds = bounds.tail;
                args = args.tail;
            }

            return null;
        }
        //where
        boolean isTypeArgErroneous(Type t) {
            return isTypeArgErroneous.visit(t);
        }

        Types.UnaryVisitor<Boolean> isTypeArgErroneous = new Types.UnaryVisitor<Boolean>() {
            public Boolean visitType(Type t, Void s) {
                return t.isErroneous();
            }
            @Override
            public Boolean visitTypeVar(TypeVar t, Void s) {
                return visit(t.getUpperBound());
            }
            @Override
            public Boolean visitCapturedType(CapturedType t, Void s) {
                return visit(t.getUpperBound()) ||
                        visit(t.getLowerBound());
            }
            @Override
            public Boolean visitWildcardType(WildcardType t, Void s) {
                return visit(t.type);
            }
        };

    /** Check that given modifiers are legal for given symbol and
     *  return modifiers together with any implicit modifiers for that symbol.
     *  Warning: we can't use flags() here since this method
     *  is called during class enter, when flags() would cause a premature
     *  completion.
     *  @param flags         The set of modifiers given in a definition.
     *  @param sym           The defined symbol.
     *  @param tree          The declaration
     */
    long checkFlags(long flags, Symbol sym, JCTree tree) {
        final DiagnosticPosition pos = tree.pos();
        long mask;
        long implicit = 0;

        switch (sym.kind) {
        case VAR:
            if (TreeInfo.isReceiverParam(tree))
                mask = ReceiverParamFlags;
            else if (sym.owner.kind != TYP)
                mask = LocalVarFlags;
            else if ((sym.owner.flags_field & INTERFACE) != 0)
                mask = implicit = InterfaceVarFlags;
            else {
                boolean isInstanceFieldOfValueClass =
                        (sym.owner.type.isValueClass() && (flags & STATIC) == 0);
                boolean isNonNullableFieldOfNonValueClass = !sym.owner.type.isValueClass() && types.isNonNullable(sym.type);
                mask = isInstanceFieldOfValueClass || isNonNullableFieldOfNonValueClass ? ValueFieldFlags : VarFlags;
                if (isInstanceFieldOfValueClass) {
                    implicit |= FINAL | STRICT;
                } else if (isNonNullableFieldOfNonValueClass) {
                    implicit |= STRICT;
                }
            }
            break;
        case MTH:
            if (sym.name == names.init) {
                if ((sym.owner.flags_field & ENUM) != 0) {
                    // enum constructors cannot be declared public or
                    // protected and must be implicitly or explicitly
                    // private
                    implicit = PRIVATE;
                    mask = PRIVATE;
                } else if ((flags & IMPLICIT) != 0) {
                    if ((flags & PUBLIC) == 0) {
                        log.error(pos, Errors.ImplicitConstMustBePublic);
                    }
                    if ((sym.owner.flags_field & VALUE_CLASS) == 0) {
                        log.error(pos, Errors.ImplicitConstMustBeDeclaredInValueClass);
                    }
                    mask = ImplicitConstructorFlags;
                } else {
                    mask = ConstructorFlags;
                }
            }  else if ((sym.owner.flags_field & INTERFACE) != 0) {
                if ((sym.owner.flags_field & ANNOTATION) != 0) {
                    mask = AnnotationTypeElementMask;
                    implicit = PUBLIC | ABSTRACT;
                } else if ((flags & (DEFAULT | STATIC | PRIVATE)) != 0) {
                    mask = InterfaceMethodMask;
                    implicit = (flags & PRIVATE) != 0 ? 0 : PUBLIC;
                    if ((flags & DEFAULT) != 0) {
                        implicit |= ABSTRACT;
                    }
                } else {
                    mask = implicit = InterfaceMethodFlags;
                }
            } else if ((sym.owner.flags_field & RECORD) != 0) {
                mask = ((sym.owner.flags_field & VALUE_CLASS) != 0 && (flags & Flags.STATIC) == 0) ?
                        RecordMethodFlags & ~SYNCHRONIZED : RecordMethodFlags;
            } else {
                // value objects do not have an associated monitor/lock
                mask = ((sym.owner.flags_field & VALUE_CLASS) != 0 && (flags & Flags.STATIC) == 0) ?
                        MethodFlags & ~SYNCHRONIZED : MethodFlags;
            }
            if ((flags & STRICTFP) != 0) {
                warnOnExplicitStrictfp(tree);
            }
            // Imply STRICTFP if owner has STRICTFP set.
            if (((flags|implicit) & Flags.ABSTRACT) == 0 ||
                ((flags) & Flags.DEFAULT) != 0)
                implicit |= sym.owner.flags_field & STRICTFP;
            break;
        case TYP:
            if (sym.owner.kind.matches(KindSelector.VAL_MTH) ||
                    (sym.isDirectlyOrIndirectlyLocal() && (flags & ANNOTATION) != 0)) {
                boolean implicitlyStatic = !sym.isAnonymous() &&
                        ((flags & RECORD) != 0 || (flags & ENUM) != 0 || (flags & INTERFACE) != 0);
                boolean staticOrImplicitlyStatic = (flags & STATIC) != 0 || implicitlyStatic;
                // local statics are allowed only if records are allowed too
                mask = staticOrImplicitlyStatic && allowRecords && (flags & ANNOTATION) == 0 ? ExtendedStaticLocalClassFlags : ExtendedLocalClassFlags;
                implicit = implicitlyStatic ? STATIC : implicit;
            } else if (sym.owner.kind == TYP) {
                // statics in inner classes are allowed only if records are allowed too
                mask = ((flags & STATIC) != 0) && allowRecords && (flags & ANNOTATION) == 0 ? ExtendedMemberStaticClassFlags : ExtendedMemberClassFlags;
                if (sym.owner.owner.kind == PCK ||
                    (sym.owner.flags_field & STATIC) != 0) {
                    mask |= STATIC;
                } else if (!allowRecords && ((flags & ENUM) != 0 || (flags & RECORD) != 0)) {
                    log.error(pos, Errors.StaticDeclarationNotAllowedInInnerClasses);
                }
                // Nested interfaces and enums are always STATIC (Spec ???)
                if ((flags & (INTERFACE | ENUM | RECORD)) != 0 ) implicit = STATIC;
            } else {
                mask = ExtendedClassFlags;
            }
            if ((flags & (VALUE_CLASS | SEALED | ABSTRACT)) == (VALUE_CLASS | SEALED) ||
                (flags & (VALUE_CLASS | NON_SEALED | ABSTRACT)) == (VALUE_CLASS | NON_SEALED)) {
                log.error(pos, Errors.NonAbstractValueClassCantBeSealedOrNonSealed);
            }
            // Interfaces are always ABSTRACT
            if ((flags & INTERFACE) != 0) implicit |= ABSTRACT;

            if ((flags & (INTERFACE | VALUE_CLASS)) == 0) {
                implicit |= IDENTITY_TYPE;
            }

            if ((flags & ENUM) != 0) {
                // enums can't be declared abstract, final, sealed or non-sealed or value
                mask &= ~(ABSTRACT | FINAL | SEALED | NON_SEALED | VALUE_CLASS);
                implicit |= implicitEnumFinalFlag(tree);
            }
            if ((flags & RECORD) != 0) {
                // records can't be declared abstract
                mask &= ~ABSTRACT;
                implicit |= FINAL;
            }
            if ((flags & STRICTFP) != 0) {
                warnOnExplicitStrictfp(tree);
            }
            // Imply STRICTFP if owner has STRICTFP set.
            implicit |= sym.owner.flags_field & STRICTFP;

            // concrete value classes are implicitly final
            if ((flags & (ABSTRACT | INTERFACE | VALUE_CLASS)) == VALUE_CLASS) {
                implicit |= FINAL;
            }
            break;
        default:
            throw new AssertionError();
        }
        long illegal = flags & ExtendedStandardFlags & ~mask;
        if (illegal != 0) {
            if ((illegal & INTERFACE) != 0) {
                log.error(pos, ((flags & ANNOTATION) != 0) ? Errors.AnnotationDeclNotAllowedHere : Errors.IntfNotAllowedHere);
                mask |= INTERFACE;
            }
            else {
                log.error(pos,
                        Errors.ModNotAllowedHere(asFlagSet(illegal)));
            }
        }
        else if ((sym.kind == TYP ||
                  // ISSUE: Disallowing abstract&private is no longer appropriate
                  // in the presence of inner classes. Should it be deleted here?
                  checkDisjoint(pos, flags,
                                ABSTRACT,
                                PRIVATE | STATIC | DEFAULT))
                 &&
                 checkDisjoint(pos, flags,
                                STATIC | PRIVATE,
                                DEFAULT)
                 &&
                 checkDisjoint(pos, flags,
                               ABSTRACT | INTERFACE,
                               FINAL | NATIVE | SYNCHRONIZED)
                 &&
                 checkDisjoint(pos, flags,
                        INTERFACE,
                        VALUE_CLASS)
                 &&
                 checkDisjoint(pos, flags,
                               PUBLIC,
                               PRIVATE | PROTECTED)
                 &&
                 checkDisjoint(pos, flags,
                               PRIVATE,
                               PUBLIC | PROTECTED)
                 &&
                 // we are using `implicit` here as instance fields of value classes are implicitly final
                 checkDisjoint(pos, flags | implicit,
                               FINAL,
                               VOLATILE)
                 &&
                 (sym.kind == TYP ||
                  checkDisjoint(pos, flags,
                                ABSTRACT | NATIVE,
                                STRICTFP))
                 && checkDisjoint(pos, flags,
                                FINAL,
                           SEALED | NON_SEALED)
                 && checkDisjoint(pos, flags,
                                SEALED,
                           FINAL | NON_SEALED)
                 && checkDisjoint(pos, flags,
                                SEALED,
                                ANNOTATION)
                && checkDisjoint(pos, flags,
                                VALUE_CLASS,
                                ANNOTATION)
                && checkDisjoint(pos, flags,
                                VALUE_CLASS,
                                INTERFACE) ) {
            // skip
        }
        return flags & (mask | ~ExtendedStandardFlags) | implicit;
    }

    private void warnOnExplicitStrictfp(JCTree tree) {
        deferredLintHandler.push(tree);
        try {
            deferredLintHandler.report(_ -> lint.logIfEnabled(tree.pos(), LintWarnings.Strictfp));
        } finally {
            deferredLintHandler.pop();
        }
    }


    /** Determine if this enum should be implicitly final.
     *
     *  If the enum has no specialized enum constants, it is final.
     *
     *  If the enum does have specialized enum constants, it is
     *  <i>not</i> final.
     */
    private long implicitEnumFinalFlag(JCTree tree) {
        if (!tree.hasTag(CLASSDEF)) return 0;
        class SpecialTreeVisitor extends JCTree.Visitor {
            boolean specialized;
            SpecialTreeVisitor() {
                this.specialized = false;
            }

            @Override
            public void visitTree(JCTree tree) { /* no-op */ }

            @Override
            public void visitVarDef(JCVariableDecl tree) {
                if ((tree.mods.flags & ENUM) != 0) {
                    if (tree.init instanceof JCNewClass newClass && newClass.def != null) {
                        specialized = true;
                    }
                }
            }
        }

        SpecialTreeVisitor sts = new SpecialTreeVisitor();
        JCClassDecl cdef = (JCClassDecl) tree;
        for (JCTree defs: cdef.defs) {
            defs.accept(sts);
            if (sts.specialized) return allowSealed ? SEALED : 0;
        }
        return FINAL;
    }

/* *************************************************************************
 * Type Validation
 **************************************************************************/

    /** Validate a type expression. That is,
     *  check that all type arguments of a parametric type are within
     *  their bounds. This must be done in a second phase after type attribution
     *  since a class might have a subclass as type parameter bound. E.g:
     *
     *  <pre>{@code
     *  class B<A extends C> { ... }
     *  class C extends B<C> { ... }
     *  }</pre>
     *
     *  and we can't make sure that the bound is already attributed because
     *  of possible cycles.
     *
     * Visitor method: Validate a type expression, if it is not null, catching
     *  and reporting any completion failures.
     */
    void validate(JCTree tree, Env<AttrContext> env) {
        validate(tree, env, true);
    }
    void validate(JCTree tree, Env<AttrContext> env, boolean checkRaw) {
        new Validator(env).validateTree(tree, checkRaw, true);
    }

    /** Visitor method: Validate a list of type expressions.
     */
    void validate(List<? extends JCTree> trees, Env<AttrContext> env) {
        for (List<? extends JCTree> l = trees; l.nonEmpty(); l = l.tail)
            validate(l.head, env);
    }

    /** A visitor class for type validation.
     */
    class Validator extends JCTree.Visitor {

        boolean checkRaw;
        boolean isOuter;
        Env<AttrContext> env;

        Validator(Env<AttrContext> env) {
            this.env = env;
        }

        @Override
        public void visitTypeArray(JCArrayTypeTree tree) {
            validateTree(tree.elemtype, checkRaw, isOuter);
        }

        @Override
        public void visitTypeApply(JCTypeApply tree) {
            if (tree.type.hasTag(CLASS)) {
                List<JCExpression> args = tree.arguments;
                List<Type> forms = tree.type.tsym.type.getTypeArguments();

                Type incompatibleArg = firstIncompatibleTypeArg(tree, tree.type);
                if (incompatibleArg != null) {
                    for (JCTree arg : tree.arguments) {
                        if (arg.type == incompatibleArg) {
                            log.error(arg, Errors.NotWithinBounds(incompatibleArg, forms.head));
                        }
                        forms = forms.tail;
                     }
                 }

                forms = tree.type.tsym.type.getTypeArguments();

                boolean is_java_lang_Class = tree.type.tsym.flatName() == names.java_lang_Class;

                // For matching pairs of actual argument types `a' and
                // formal type parameters with declared bound `b' ...
                while (args.nonEmpty() && forms.nonEmpty()) {
                    validateTree(args.head,
                            !(isOuter && is_java_lang_Class),
                            false);
                    args = args.tail;
                    forms = forms.tail;
                }

                // Check that this type is either fully parameterized, or
                // not parameterized at all.
                if (tree.type.getEnclosingType().isRaw())
                    log.error(tree.pos(), Errors.ImproperlyFormedTypeInnerRawParam);
                if (tree.clazz.hasTag(SELECT))
                    visitSelectInternal((JCFieldAccess)tree.clazz);
            }
        }

        @Override
        public void visitTypeParameter(JCTypeParameter tree) {
            validateTrees(tree.bounds, true, isOuter);
            checkClassBounds(tree.pos(), tree.type);
        }

        @Override
        public void visitWildcard(JCWildcard tree) {
            if (tree.inner != null)
                validateTree(tree.inner, true, isOuter);
        }

        @Override
        public void visitSelect(JCFieldAccess tree) {
            if (tree.type.hasTag(CLASS)) {
                visitSelectInternal(tree);

                // Check that this type is either fully parameterized, or
                // not parameterized at all.
                if (tree.selected.type.isParameterized() && tree.type.tsym.type.getTypeArguments().nonEmpty())
                    log.error(tree.pos(), Errors.ImproperlyFormedTypeParamMissing);
            }
        }

        public void visitSelectInternal(JCFieldAccess tree) {
            if (tree.type.tsym.isStatic() &&
                tree.selected.type.isParameterized()) {
                // The enclosing type is not a class, so we are
                // looking at a static member type.  However, the
                // qualifying expression is parameterized.
                log.error(tree.pos(), Errors.CantSelectStaticClassFromParamType);
            } else {
                // otherwise validate the rest of the expression
                tree.selected.accept(this);
            }
        }

        @Override
        public void visitAnnotatedType(JCAnnotatedType tree) {
            tree.underlyingType.accept(this);
        }

        @Override
        public void visitTypeIdent(JCPrimitiveTypeTree that) {
            if (that.type.hasTag(TypeTag.VOID)) {
                log.error(that.pos(), Errors.VoidNotAllowedHere);
            }
            super.visitTypeIdent(that);
        }

        /** Default visitor method: do nothing.
         */
        @Override
        public void visitTree(JCTree tree) {
        }

        public void validateTree(JCTree tree, boolean checkRaw, boolean isOuter) {
            if (tree != null) {
                boolean prevCheckRaw = this.checkRaw;
                this.checkRaw = checkRaw;
                this.isOuter = isOuter;

                try {
                    tree.accept(this);
                    if (checkRaw)
                        checkRaw(tree, env);
                } catch (CompletionFailure ex) {
                    completionError(tree.pos(), ex);
                } finally {
                    this.checkRaw = prevCheckRaw;
                }
            }
        }

        public void validateTrees(List<? extends JCTree> trees, boolean checkRaw, boolean isOuter) {
            for (List<? extends JCTree> l = trees; l.nonEmpty(); l = l.tail)
                validateTree(l.head, checkRaw, isOuter);
        }
    }

    void checkRaw(JCTree tree, Env<AttrContext> env) {
        if (tree.type.hasTag(CLASS) &&
            !TreeInfo.isDiamond(tree) &&
            !withinAnonConstr(env) &&
            tree.type.isRaw()) {
            lint.logIfEnabled(tree.pos(), LintWarnings.RawClassUse(tree.type, tree.type.tsym.type));
        }
    }
    //where
        private boolean withinAnonConstr(Env<AttrContext> env) {
            return env.enclClass.name.isEmpty() &&
                    env.enclMethod != null && env.enclMethod.name == names.init;
        }

/* *************************************************************************
 * Exception checking
 **************************************************************************/

    /* The following methods treat classes as sets that contain
     * the class itself and all their subclasses
     */

    /** Is given type a subtype of some of the types in given list?
     */
    boolean subset(Type t, List<Type> ts) {
        for (List<Type> l = ts; l.nonEmpty(); l = l.tail)
            if (types.isSubtype(t, l.head)) return true;
        return false;
    }

    /** Is given type a subtype or supertype of
     *  some of the types in given list?
     */
    boolean intersects(Type t, List<Type> ts) {
        for (List<Type> l = ts; l.nonEmpty(); l = l.tail)
            if (types.isSubtype(t, l.head) || types.isSubtype(l.head, t)) return true;
        return false;
    }

    /** Add type set to given type list, unless it is a subclass of some class
     *  in the list.
     */
    List<Type> incl(Type t, List<Type> ts) {
        return subset(t, ts) ? ts : excl(t, ts).prepend(t);
    }

    /** Remove type set from type set list.
     */
    List<Type> excl(Type t, List<Type> ts) {
        if (ts.isEmpty()) {
            return ts;
        } else {
            List<Type> ts1 = excl(t, ts.tail);
            if (types.isSubtype(ts.head, t)) return ts1;
            else if (ts1 == ts.tail) return ts;
            else return ts1.prepend(ts.head);
        }
    }

    /** Form the union of two type set lists.
     */
    List<Type> union(List<Type> ts1, List<Type> ts2) {
        List<Type> ts = ts1;
        for (List<Type> l = ts2; l.nonEmpty(); l = l.tail)
            ts = incl(l.head, ts);
        return ts;
    }

    /** Form the difference of two type lists.
     */
    List<Type> diff(List<Type> ts1, List<Type> ts2) {
        List<Type> ts = ts1;
        for (List<Type> l = ts2; l.nonEmpty(); l = l.tail)
            ts = excl(l.head, ts);
        return ts;
    }

    /** Form the intersection of two type lists.
     */
    public List<Type> intersect(List<Type> ts1, List<Type> ts2) {
        List<Type> ts = List.nil();
        for (List<Type> l = ts1; l.nonEmpty(); l = l.tail)
            if (subset(l.head, ts2)) ts = incl(l.head, ts);
        for (List<Type> l = ts2; l.nonEmpty(); l = l.tail)
            if (subset(l.head, ts1)) ts = incl(l.head, ts);
        return ts;
    }

    /** Is exc an exception symbol that need not be declared?
     */
    boolean isUnchecked(ClassSymbol exc) {
        return
            exc.kind == ERR ||
            exc.isSubClass(syms.errorType.tsym, types) ||
            exc.isSubClass(syms.runtimeExceptionType.tsym, types);
    }

    /** Is exc an exception type that need not be declared?
     */
    boolean isUnchecked(Type exc) {
        return
            (exc.hasTag(TYPEVAR)) ? isUnchecked(types.supertype(exc)) :
            (exc.hasTag(CLASS)) ? isUnchecked((ClassSymbol)exc.tsym) :
            exc.hasTag(BOT);
    }

    boolean isChecked(Type exc) {
        return !isUnchecked(exc);
    }

    /** Same, but handling completion failures.
     */
    boolean isUnchecked(DiagnosticPosition pos, Type exc) {
        try {
            return isUnchecked(exc);
        } catch (CompletionFailure ex) {
            completionError(pos, ex);
            return true;
        }
    }

    /** Is exc handled by given exception list?
     */
    boolean isHandled(Type exc, List<Type> handled) {
        return isUnchecked(exc) || subset(exc, handled);
    }

    /** Return all exceptions in thrown list that are not in handled list.
     *  @param thrown     The list of thrown exceptions.
     *  @param handled    The list of handled exceptions.
     */
    List<Type> unhandled(List<Type> thrown, List<Type> handled) {
        List<Type> unhandled = List.nil();
        for (List<Type> l = thrown; l.nonEmpty(); l = l.tail)
            if (!isHandled(l.head, handled)) unhandled = unhandled.prepend(l.head);
        return unhandled;
    }

/* *************************************************************************
 * Overriding/Implementation checking
 **************************************************************************/

    /** The level of access protection given by a flag set,
     *  where PRIVATE is highest and PUBLIC is lowest.
     */
    static int protection(long flags) {
        switch ((short)(flags & AccessFlags)) {
        case PRIVATE: return 3;
        case PROTECTED: return 1;
        default:
        case PUBLIC: return 0;
        case 0: return 2;
        }
    }

    /** A customized "cannot override" error message.
     *  @param m      The overriding method.
     *  @param other  The overridden method.
     *  @return       An internationalized string.
     */
    Fragment cannotOverride(MethodSymbol m, MethodSymbol other) {
        Symbol mloc = m.location();
        Symbol oloc = other.location();

        if ((other.owner.flags() & INTERFACE) == 0)
            return Fragments.CantOverride(m, mloc, other, oloc);
        else if ((m.owner.flags() & INTERFACE) == 0)
            return Fragments.CantImplement(m, mloc, other, oloc);
        else
            return Fragments.ClashesWith(m, mloc, other, oloc);
    }

    /** A customized "override" warning message.
     *  @param m      The overriding method.
     *  @param other  The overridden method.
     *  @return       An internationalized string.
     */
    Fragment uncheckedOverrides(MethodSymbol m, MethodSymbol other) {
        Symbol mloc = m.location();
        Symbol oloc = other.location();

        if ((other.owner.flags() & INTERFACE) == 0)
            return Fragments.UncheckedOverride(m, mloc, other, oloc);
        else if ((m.owner.flags() & INTERFACE) == 0)
            return Fragments.UncheckedImplement(m, mloc, other, oloc);
        else
            return Fragments.UncheckedClashWith(m, mloc, other, oloc);
    }

    /** A customized "override" warning message.
     *  @param m      The overriding method.
     *  @param other  The overridden method.
     *  @return       An internationalized string.
     */
    Fragment varargsOverrides(MethodSymbol m, MethodSymbol other) {
        Symbol mloc = m.location();
        Symbol oloc = other.location();

        if ((other.owner.flags() & INTERFACE) == 0)
            return Fragments.VarargsOverride(m, mloc, other, oloc);
        else  if ((m.owner.flags() & INTERFACE) == 0)
            return Fragments.VarargsImplement(m, mloc, other, oloc);
        else
            return Fragments.VarargsClashWith(m, mloc, other, oloc);
    }

    /** Check that this method conforms with overridden method 'other'.
     *  where `origin' is the class where checking started.
     *  Complications:
     *  (1) Do not check overriding of synthetic methods
     *      (reason: they might be final).
     *      todo: check whether this is still necessary.
     *  (2) Admit the case where an interface proxy throws fewer exceptions
     *      than the method it implements. Augment the proxy methods with the
     *      undeclared exceptions in this case.
     *  (3) When generics are enabled, admit the case where an interface proxy
     *      has a result type
     *      extended by the result type of the method it implements.
     *      Change the proxies result type to the smaller type in this case.
     *
     *  @param tree         The tree from which positions
     *                      are extracted for errors.
     *  @param m            The overriding method.
     *  @param other        The overridden method.
     *  @param origin       The class of which the overriding method
     *                      is a member.
     */
    void checkOverride(JCTree tree,
                       MethodSymbol m,
                       MethodSymbol other,
                       ClassSymbol origin) {
        // Don't check overriding of synthetic methods or by bridge methods.
        if ((m.flags() & (SYNTHETIC|BRIDGE)) != 0 || (other.flags() & SYNTHETIC) != 0) {
            return;
        }

        // Error if static method overrides instance method (JLS 8.4.8.2).
        if ((m.flags() & STATIC) != 0 &&
                   (other.flags() & STATIC) == 0) {
            log.error(TreeInfo.diagnosticPositionFor(m, tree),
                      Errors.OverrideStatic(cannotOverride(m, other)));
            m.flags_field |= BAD_OVERRIDE;
            return;
        }

        // Error if instance method overrides static or final
        // method (JLS 8.4.8.1).
        if ((other.flags() & FINAL) != 0 ||
                 (m.flags() & STATIC) == 0 &&
                 (other.flags() & STATIC) != 0) {
            log.error(TreeInfo.diagnosticPositionFor(m, tree),
                      Errors.OverrideMeth(cannotOverride(m, other),
                                          asFlagSet(other.flags() & (FINAL | STATIC))));
            m.flags_field |= BAD_OVERRIDE;
            return;
        }

        if ((m.owner.flags() & ANNOTATION) != 0) {
            // handled in validateAnnotationMethod
            return;
        }

        // Error if overriding method has weaker access (JLS 8.4.8.3).
        if (protection(m.flags()) > protection(other.flags())) {
            log.error(TreeInfo.diagnosticPositionFor(m, tree),
                      (other.flags() & AccessFlags) == 0 ?
                              Errors.OverrideWeakerAccess(cannotOverride(m, other),
                                                          "package") :
                              Errors.OverrideWeakerAccess(cannotOverride(m, other),
                                                          asFlagSet(other.flags() & AccessFlags)));
            m.flags_field |= BAD_OVERRIDE;
            return;
        }

        if (shouldCheckPreview(m, other, origin)) {
            checkPreview(TreeInfo.diagnosticPositionFor(m, tree),
                         m, origin.type, other);
        }

        Type mt = types.memberType(origin.type, m);
        Type ot = types.memberType(origin.type, other);
        // Error if overriding result type is different
        // (or, in the case of generics mode, not a subtype) of
        // overridden result type. We have to rename any type parameters
        // before comparing types.
        List<Type> mtvars = mt.getTypeArguments();
        List<Type> otvars = ot.getTypeArguments();
        Type mtres = mt.getReturnType();
        Type otres = types.subst(ot.getReturnType(), otvars, mtvars);

        overrideWarner.clear();
        boolean resultTypesOK = false;
        try {
            types.pushWarner(overrideWarner);
            resultTypesOK = types.returnTypeSubstitutable(mt, ot, otres, overrideWarner);
            if (overrideWarner.hasNonSilentLint(LintCategory.NULL)) {
                warnNullableTypes(TreeInfo.diagnosticPositionFor(m, tree), Warnings.OverridesWithDifferentNullness1);
            }
            overrideWarner.remove(LintCategory.NULL);
            // at this point we know this will be true but to gather the warnings
            types.isSubSignature(mt, ot, overrideWarner);
            if (overrideWarner.hasNonSilentLint(LintCategory.NULL)) {
                warnNullableTypes(TreeInfo.diagnosticPositionFor(m, tree), Warnings.OverridesWithDifferentNullness2);
            }
        } finally {
            types.popWarner();
        }
        if (!resultTypesOK) {
            if ((m.flags() & STATIC) != 0 && (other.flags() & STATIC) != 0) {
                log.error(TreeInfo.diagnosticPositionFor(m, tree),
                          Errors.OverrideIncompatibleRet(Fragments.CantHide(m, m.location(), other,
                                        other.location()), mtres, otres));
                m.flags_field |= BAD_OVERRIDE;
            } else {
                log.error(TreeInfo.diagnosticPositionFor(m, tree),
                          Errors.OverrideIncompatibleRet(cannotOverride(m, other), mtres, otres));
                m.flags_field |= BAD_OVERRIDE;
            }
            return;
        } else if (overrideWarner.hasNonSilentLint(LintCategory.UNCHECKED)) {
            warnUnchecked(TreeInfo.diagnosticPositionFor(m, tree),
                    LintWarnings.OverrideUncheckedRet(uncheckedOverrides(m, other), mtres, otres));
        }

        // Error if overriding method throws an exception not reported
        // by overridden method.
        List<Type> otthrown = types.subst(ot.getThrownTypes(), otvars, mtvars);
        List<Type> unhandledErased = unhandled(mt.getThrownTypes(), types.erasure(otthrown));
        List<Type> unhandledUnerased = unhandled(mt.getThrownTypes(), otthrown);
        if (unhandledErased.nonEmpty()) {
            log.error(TreeInfo.diagnosticPositionFor(m, tree),
                      Errors.OverrideMethDoesntThrow(cannotOverride(m, other), unhandledUnerased.head));
            m.flags_field |= BAD_OVERRIDE;
            return;
        }
        else if (unhandledUnerased.nonEmpty()) {
            warnUnchecked(TreeInfo.diagnosticPositionFor(m, tree),
                          LintWarnings.OverrideUncheckedThrown(cannotOverride(m, other), unhandledUnerased.head));
            return;
        }

        // Optional warning if varargs don't agree
        if ((((m.flags() ^ other.flags()) & Flags.VARARGS) != 0)) {
            lint.logIfEnabled(TreeInfo.diagnosticPositionFor(m, tree),
                        ((m.flags() & Flags.VARARGS) != 0)
                        ? LintWarnings.OverrideVarargsMissing(varargsOverrides(m, other))
                        : LintWarnings.OverrideVarargsExtra(varargsOverrides(m, other)));
        }

        // Warn if instance method overrides bridge method (compiler spec ??)
        if ((other.flags() & BRIDGE) != 0) {
            log.warning(TreeInfo.diagnosticPositionFor(m, tree),
                        Warnings.OverrideBridge(uncheckedOverrides(m, other)));
        }

        // Warn if a deprecated method overridden by a non-deprecated one.
        if (!isDeprecatedOverrideIgnorable(other, origin)) {
            Lint prevLint = setLint(lint.augment(m));
            try {
                checkDeprecated(() -> TreeInfo.diagnosticPositionFor(m, tree), m, other);
            } finally {
                setLint(prevLint);
            }
        }
    }
    // where
        private boolean shouldCheckPreview(MethodSymbol m, MethodSymbol other, ClassSymbol origin) {
            if (m.owner != origin ||
                //performance - only do the expensive checks when the overridden method is a Preview API:
                ((other.flags() & PREVIEW_API) == 0 &&
                 (other.owner.flags() & PREVIEW_API) == 0)) {
                return false;
            }

            for (Symbol s : types.membersClosure(origin.type, false).getSymbolsByName(m.name)) {
                if (m != s && m.overrides(s, origin, types, false)) {
                    //only produce preview warnings or errors if "m" immediatelly overrides "other"
                    //without intermediate overriding methods:
                    return s == other;
                }
            }

            return false;
        }
        private boolean isDeprecatedOverrideIgnorable(MethodSymbol m, ClassSymbol origin) {
            // If the method, m, is defined in an interface, then ignore the issue if the method
            // is only inherited via a supertype and also implemented in the supertype,
            // because in that case, we will rediscover the issue when examining the method
            // in the supertype.
            // If the method, m, is not defined in an interface, then the only time we need to
            // address the issue is when the method is the supertype implementation: any other
            // case, we will have dealt with when examining the supertype classes
            ClassSymbol mc = m.enclClass();
            Type st = types.supertype(origin.type);
            if (!st.hasTag(CLASS))
                return true;
            MethodSymbol stimpl = m.implementation((ClassSymbol)st.tsym, types, false);

            if (mc != null && ((mc.flags() & INTERFACE) != 0)) {
                List<Type> intfs = types.interfaces(origin.type);
                return (intfs.contains(mc.type) ? false : (stimpl != null));
            }
            else
                return (stimpl != m);
        }


    // used to check if there were any unchecked conversions
    Warner overrideWarner = new Warner();

    /** Check that a class does not inherit two concrete methods
     *  with the same signature.
     *  @param pos          Position to be used for error reporting.
     *  @param site         The class type to be checked.
     */
    public void checkCompatibleConcretes(DiagnosticPosition pos, Type site) {
        Type sup = types.supertype(site);
        if (!sup.hasTag(CLASS)) return;

        for (Type t1 = sup;
             t1.hasTag(CLASS) && t1.tsym.type.isParameterized();
             t1 = types.supertype(t1)) {
            for (Symbol s1 : t1.tsym.members().getSymbols(NON_RECURSIVE)) {
                if (s1.kind != MTH ||
                    (s1.flags() & (STATIC|SYNTHETIC|BRIDGE)) != 0 ||
                    !s1.isInheritedIn(site.tsym, types) ||
                    ((MethodSymbol)s1).implementation(site.tsym,
                                                      types,
                                                      true) != s1)
                    continue;
                Type st1 = types.memberType(t1, s1);
                int s1ArgsLength = st1.getParameterTypes().length();
                if (st1 == s1.type) continue;

                for (Type t2 = sup;
                     t2.hasTag(CLASS);
                     t2 = types.supertype(t2)) {
                    for (Symbol s2 : t2.tsym.members().getSymbolsByName(s1.name)) {
                        if (s2 == s1 ||
                            s2.kind != MTH ||
                            (s2.flags() & (STATIC|SYNTHETIC|BRIDGE)) != 0 ||
                            s2.type.getParameterTypes().length() != s1ArgsLength ||
                            !s2.isInheritedIn(site.tsym, types) ||
                            ((MethodSymbol)s2).implementation(site.tsym,
                                                              types,
                                                              true) != s2)
                            continue;
                        Type st2 = types.memberType(t2, s2);
                        if (types.overrideEquivalent(st1, st2))
                            log.error(pos,
                                      Errors.ConcreteInheritanceConflict(s1, t1, s2, t2, sup));
                    }
                }
            }
        }
    }

    /** Check that classes (or interfaces) do not each define an abstract
     *  method with same name and arguments but incompatible return types.
     *  @param pos          Position to be used for error reporting.
     *  @param t1           The first argument type.
     *  @param t2           The second argument type.
     */
    public boolean checkCompatibleAbstracts(DiagnosticPosition pos,
                                            Type t1,
                                            Type t2,
                                            Type site) {
        if ((site.tsym.flags() & COMPOUND) != 0) {
            // special case for intersections: need to eliminate wildcards in supertypes
            t1 = types.capture(t1);
            t2 = types.capture(t2);
        }
        return firstIncompatibility(pos, t1, t2, site) == null;
    }

    /** Return the first method which is defined with same args
     *  but different return types in two given interfaces, or null if none
     *  exists.
     *  @param t1     The first type.
     *  @param t2     The second type.
     *  @param site   The most derived type.
     *  @return symbol from t2 that conflicts with one in t1.
     */
    private Symbol firstIncompatibility(DiagnosticPosition pos, Type t1, Type t2, Type site) {
        Map<TypeSymbol,Type> interfaces1 = new HashMap<>();
        closure(t1, interfaces1);
        Map<TypeSymbol,Type> interfaces2;
        if (t1 == t2)
            interfaces2 = interfaces1;
        else
            closure(t2, interfaces1, interfaces2 = new HashMap<>());

        for (Type t3 : interfaces1.values()) {
            for (Type t4 : interfaces2.values()) {
                Symbol s = firstDirectIncompatibility(pos, t3, t4, site);
                if (s != null) return s;
            }
        }
        return null;
    }

    /** Compute all the supertypes of t, indexed by type symbol. */
    private void closure(Type t, Map<TypeSymbol,Type> typeMap) {
        if (!t.hasTag(CLASS)) return;
        if (typeMap.put(t.tsym, t) == null) {
            closure(types.supertype(t), typeMap);
            for (Type i : types.interfaces(t))
                closure(i, typeMap);
        }
    }

    /** Compute all the supertypes of t, indexed by type symbol (except those in typesSkip). */
    private void closure(Type t, Map<TypeSymbol,Type> typesSkip, Map<TypeSymbol,Type> typeMap) {
        if (!t.hasTag(CLASS)) return;
        if (typesSkip.get(t.tsym) != null) return;
        if (typeMap.put(t.tsym, t) == null) {
            closure(types.supertype(t), typesSkip, typeMap);
            for (Type i : types.interfaces(t))
                closure(i, typesSkip, typeMap);
        }
    }

    /** Return the first method in t2 that conflicts with a method from t1. */
    private Symbol firstDirectIncompatibility(DiagnosticPosition pos, Type t1, Type t2, Type site) {
        for (Symbol s1 : t1.tsym.members().getSymbols(NON_RECURSIVE)) {
            Type st1 = null;
            if (s1.kind != MTH || !s1.isInheritedIn(site.tsym, types) ||
                    (s1.flags() & SYNTHETIC) != 0) continue;
            Symbol impl = ((MethodSymbol)s1).implementation(site.tsym, types, false);
            if (impl != null && (impl.flags() & ABSTRACT) == 0) continue;
            for (Symbol s2 : t2.tsym.members().getSymbolsByName(s1.name)) {
                if (s1 == s2) continue;
                if (s2.kind != MTH || !s2.isInheritedIn(site.tsym, types) ||
                        (s2.flags() & SYNTHETIC) != 0) continue;
                if (st1 == null) st1 = types.memberType(t1, s1);
                Type st2 = types.memberType(t2, s2);
                if (types.overrideEquivalent(st1, st2)) {
                    List<Type> tvars1 = st1.getTypeArguments();
                    List<Type> tvars2 = st2.getTypeArguments();
                    Type rt1 = st1.getReturnType();
                    Type rt2 = types.subst(st2.getReturnType(), tvars2, tvars1);
                    boolean compat =
                        types.isSameType(rt1, rt2) ||
                        !rt1.isPrimitiveOrVoid() &&
                        !rt2.isPrimitiveOrVoid() &&
                        (types.covariantReturnType(rt1, rt2, types.noWarnings) ||
                         types.covariantReturnType(rt2, rt1, types.noWarnings)) ||
                         checkCommonOverriderIn(s1,s2,site);
                    if (!compat) {
                        if (types.isSameType(t1, t2)) {
                            log.error(pos, Errors.IncompatibleDiffRetSameType(t1,
                                    s2.name, types.memberType(t2, s2).getParameterTypes()));
                        } else {
                            log.error(pos, Errors.TypesIncompatible(t1, t2,
                                    Fragments.IncompatibleDiffRet(s2.name, types.memberType(t2, s2).getParameterTypes())));
                        }
                        return s2;
                    }
                } else if (checkNameClash((ClassSymbol)site.tsym, s1, s2) &&
                        !checkCommonOverriderIn(s1, s2, site)) {
                    log.error(pos, Errors.NameClashSameErasureNoOverride(
                            s1.name, types.memberType(site, s1).asMethodType().getParameterTypes(), s1.location(),
                            s2.name, types.memberType(site, s2).asMethodType().getParameterTypes(), s2.location()));
                    return s2;
                }
            }
        }
        return null;
    }
    //WHERE
    boolean checkCommonOverriderIn(Symbol s1, Symbol s2, Type site) {
        Map<TypeSymbol,Type> supertypes = new HashMap<>();
        Type st1 = types.memberType(site, s1);
        Type st2 = types.memberType(site, s2);
        closure(site, supertypes);
        for (Type t : supertypes.values()) {
            for (Symbol s3 : t.tsym.members().getSymbolsByName(s1.name)) {
                if (s3 == s1 || s3 == s2 || s3.kind != MTH || (s3.flags() & (BRIDGE|SYNTHETIC)) != 0) continue;
                Type st3 = types.memberType(site,s3);
                if (types.overrideEquivalent(st3, st1) &&
                        types.overrideEquivalent(st3, st2) &&
                        types.returnTypeSubstitutable(st3, st1) &&
                        types.returnTypeSubstitutable(st3, st2)) {
                    return true;
                }
            }
        }
        return false;
    }

    /** Check that a given method conforms with any method it overrides.
     *  @param tree         The tree from which positions are extracted
     *                      for errors.
     *  @param m            The overriding method.
     */
    void checkOverride(Env<AttrContext> env, JCMethodDecl tree, MethodSymbol m) {
        ClassSymbol origin = (ClassSymbol)m.owner;
        if ((origin.flags() & ENUM) != 0 && names.finalize.equals(m.name)) {
            if (m.overrides(syms.enumFinalFinalize, origin, types, false)) {
                log.error(tree.pos(), Errors.EnumNoFinalize);
                return;
            }
        }
        if (allowValueClasses && origin.isValueClass() && names.finalize.equals(m.name)) {
            if (m.overrides(syms.objectFinalize, origin, types, false)) {
                log.warning(tree.pos(), Warnings.ValueFinalize);
            }
        }
        if (allowRecords && origin.isRecord()) {
            // let's find out if this is a user defined accessor in which case the @Override annotation is acceptable
            Optional<? extends RecordComponent> recordComponent = origin.getRecordComponents().stream()
                    .filter(rc -> rc.accessor == tree.sym && (rc.accessor.flags_field & GENERATED_MEMBER) == 0).findFirst();
            if (recordComponent.isPresent()) {
                return;
            }
        }

        for (Type t = origin.type; t.hasTag(CLASS);
             t = types.supertype(t)) {
            if (t != origin.type) {
                checkOverride(tree, t, origin, m);
            }
            for (Type t2 : types.interfaces(t)) {
                checkOverride(tree, t2, origin, m);
            }
        }

        final boolean explicitOverride = m.attribute(syms.overrideType.tsym) != null;
        // Check if this method must override a super method due to being annotated with @Override
        // or by virtue of being a member of a diamond inferred anonymous class. Latter case is to
        // be treated "as if as they were annotated" with @Override.
        boolean mustOverride = explicitOverride ||
                (env.info.isAnonymousDiamond && !m.isConstructor() && !m.isPrivate());
        if (mustOverride && !isOverrider(m)) {
            DiagnosticPosition pos = tree.pos();
            for (JCAnnotation a : tree.getModifiers().annotations) {
                if (a.annotationType.type.tsym == syms.overrideType.tsym) {
                    pos = a.pos();
                    break;
                }
            }
            log.error(pos,
                      explicitOverride ? (m.isStatic() ? Errors.StaticMethodsCannotBeAnnotatedWithOverride : Errors.MethodDoesNotOverrideSuperclass) :
                                Errors.AnonymousDiamondMethodDoesNotOverrideSuperclass(Fragments.DiamondAnonymousMethodsImplicitlyOverride));
        }
    }

    void checkOverride(JCTree tree, Type site, ClassSymbol origin, MethodSymbol m) {
        TypeSymbol c = site.tsym;
        for (Symbol sym : c.members().getSymbolsByName(m.name)) {
            if (m.overrides(sym, origin, types, false)) {
                if ((sym.flags() & ABSTRACT) == 0) {
                    checkOverride(tree, m, (MethodSymbol)sym, origin);
                }
            }
        }
    }

    private Predicate<Symbol> equalsHasCodeFilter = s -> MethodSymbol.implementation_filter.test(s) &&
            (s.flags() & BAD_OVERRIDE) == 0;

    public void checkClassOverrideEqualsAndHashIfNeeded(DiagnosticPosition pos,
            ClassSymbol someClass) {
        /* At present, annotations cannot possibly have a method that is override
         * equivalent with Object.equals(Object) but in any case the condition is
         * fine for completeness.
         */
        if (someClass == (ClassSymbol)syms.objectType.tsym ||
            someClass.isInterface() || someClass.isEnum() ||
            (someClass.flags() & ANNOTATION) != 0 ||
            (someClass.flags() & ABSTRACT) != 0) return;
        //anonymous inner classes implementing interfaces need especial treatment
        if (someClass.isAnonymous()) {
            List<Type> interfaces =  types.interfaces(someClass.type);
            if (interfaces != null && !interfaces.isEmpty() &&
                interfaces.head.tsym == syms.comparatorType.tsym) return;
        }
        checkClassOverrideEqualsAndHash(pos, someClass);
    }

    private void checkClassOverrideEqualsAndHash(DiagnosticPosition pos,
            ClassSymbol someClass) {
        if (lint.isEnabled(LintCategory.OVERRIDES)) {
            MethodSymbol equalsAtObject = (MethodSymbol)syms.objectType
                    .tsym.members().findFirst(names.equals);
            MethodSymbol hashCodeAtObject = (MethodSymbol)syms.objectType
                    .tsym.members().findFirst(names.hashCode);
            MethodSymbol equalsImpl = types.implementation(equalsAtObject,
                    someClass, false, equalsHasCodeFilter);
            boolean overridesEquals = equalsImpl != null &&
                                      equalsImpl.owner == someClass;
            boolean overridesHashCode = types.implementation(hashCodeAtObject,
                someClass, false, equalsHasCodeFilter) != hashCodeAtObject;

            if (overridesEquals && !overridesHashCode) {
                log.warning(pos,
                            LintWarnings.OverrideEqualsButNotHashcode(someClass));
            }
        }
    }

    public void checkHasMain(DiagnosticPosition pos, ClassSymbol c) {
        boolean found = false;

        for (Symbol sym : c.members().getSymbolsByName(names.main)) {
            if (sym.kind == MTH && (sym.flags() & PRIVATE) == 0) {
                MethodSymbol meth = (MethodSymbol)sym;
                if (!types.isSameType(meth.getReturnType(), syms.voidType)) {
                    continue;
                }
                if (meth.params.isEmpty()) {
                    found = true;
                    break;
                }
                if (meth.params.size() != 1) {
                    continue;
                }
                if (!types.isSameType(meth.params.head.type, types.makeArrayType(syms.stringType))) {
                    continue;
                }

                found = true;
                break;
            }
        }

        if (!found) {
            log.error(pos, Errors.ImplicitClassDoesNotHaveMainMethod);
        }
    }

    public void checkModuleName (JCModuleDecl tree) {
        Name moduleName = tree.sym.name;
        Assert.checkNonNull(moduleName);
        if (lint.isEnabled(LintCategory.MODULE)) {
            JCExpression qualId = tree.qualId;
            while (qualId != null) {
                Name componentName;
                DiagnosticPosition pos;
                switch (qualId.getTag()) {
                    case SELECT:
                        JCFieldAccess selectNode = ((JCFieldAccess) qualId);
                        componentName = selectNode.name;
                        pos = selectNode.pos();
                        qualId = selectNode.selected;
                        break;
                    case IDENT:
                        componentName = ((JCIdent) qualId).name;
                        pos = qualId.pos();
                        qualId = null;
                        break;
                    default:
                        throw new AssertionError("Unexpected qualified identifier: " + qualId.toString());
                }
                if (componentName != null) {
                    String moduleNameComponentString = componentName.toString();
                    int nameLength = moduleNameComponentString.length();
                    if (nameLength > 0 && Character.isDigit(moduleNameComponentString.charAt(nameLength - 1))) {
                        log.warning(pos, LintWarnings.PoorChoiceForModuleName(componentName));
                    }
                }
            }
        }
    }

    private boolean checkNameClash(ClassSymbol origin, Symbol s1, Symbol s2) {
        ClashFilter cf = new ClashFilter(origin.type);
        return (cf.test(s1) &&
                cf.test(s2) &&
                types.hasSameArgs(s1.erasure(types), s2.erasure(types)));
    }


    /** Check that all abstract members of given class have definitions.
     *  @param pos          Position to be used for error reporting.
     *  @param c            The class.
     */
    void checkAllDefined(DiagnosticPosition pos, ClassSymbol c) {
        MethodSymbol undef = types.firstUnimplementedAbstract(c);
        if (undef != null) {
            MethodSymbol undef1 =
                new MethodSymbol(undef.flags(), undef.name,
                                 types.memberType(c.type, undef), undef.owner);
            log.error(pos,
                      Errors.DoesNotOverrideAbstract(c, undef1, undef1.location()));
        }
    }

    // A primitive class cannot contain a field of its own type either or indirectly.
    // TODO, update this method once we have null restricted types
    void checkNonCyclicMembership(JCClassDecl tree) {
        if (!tree.sym.type.hasImplicitConstructor()) {
            return;
        }
        Assert.check((tree.sym.flags_field & LOCKED) == 0);
        try {
            tree.sym.flags_field |= LOCKED;
            for (List<? extends JCTree> l = tree.defs; l.nonEmpty(); l = l.tail) {
                if (l.head.hasTag(VARDEF)) {
                    JCVariableDecl field = (JCVariableDecl) l.head;
                    if (cyclePossible(field.sym)) {
                        checkNonCyclicMembership((ClassSymbol) field.type.tsym, field.pos());
                    }
                }
            }
        } finally {
            tree.sym.flags_field &= ~LOCKED;
        }
    }
    // where
    private void checkNonCyclicMembership(ClassSymbol c, DiagnosticPosition pos) {
        /*
        if ((c.flags_field & LOCKED) != 0) {
            log.error(pos, Errors.CyclicPrimitiveClassMembership(c));
            return;
        }
        try {
            c.flags_field |= LOCKED;
            for (Symbol fld : c.members().getSymbols(s -> s.kind == VAR && cyclePossible((VarSymbol) s), NON_RECURSIVE)) {
                checkNonCyclicMembership((ClassSymbol) fld.type.tsym, pos);
            }
        } finally {
            c.flags_field &= ~LOCKED;
        }
        */
    }
        // where
        private boolean cyclePossible(VarSymbol symbol) {
            return (symbol.flags() & STATIC) == 0 && symbol.type.isValueClass() && symbol.type.hasImplicitConstructor() && types.isNonNullable(symbol.type);
        }

    void checkNonCyclicDecl(JCClassDecl tree) {
        CycleChecker cc = new CycleChecker();
        cc.scan(tree);
        if (!cc.errorFound && !cc.partialCheck) {
            tree.sym.flags_field |= ACYCLIC;
        }
    }

    class CycleChecker extends TreeScanner {

        Set<Symbol> seenClasses = new HashSet<>();
        boolean errorFound = false;
        boolean partialCheck = false;

        private void checkSymbol(DiagnosticPosition pos, Symbol sym) {
            if (sym != null && sym.kind == TYP) {
                Env<AttrContext> classEnv = enter.getEnv((TypeSymbol)sym);
                if (classEnv != null) {
                    DiagnosticSource prevSource = log.currentSource();
                    try {
                        log.useSource(classEnv.toplevel.sourcefile);
                        scan(classEnv.tree);
                    }
                    finally {
                        log.useSource(prevSource.getFile());
                    }
                } else if (sym.kind == TYP) {
                    checkClass(pos, sym, List.nil());
                }
            } else if (sym == null || sym.kind != PCK) {
                //not completed yet
                partialCheck = true;
            }
        }

        @Override
        public void visitSelect(JCFieldAccess tree) {
            super.visitSelect(tree);
            checkSymbol(tree.pos(), tree.sym);
        }

        @Override
        public void visitIdent(JCIdent tree) {
            checkSymbol(tree.pos(), tree.sym);
        }

        @Override
        public void visitTypeApply(JCTypeApply tree) {
            scan(tree.clazz);
        }

        @Override
        public void visitTypeArray(JCArrayTypeTree tree) {
            scan(tree.elemtype);
        }

        @Override
        public void visitClassDef(JCClassDecl tree) {
            List<JCTree> supertypes = List.nil();
            if (tree.getExtendsClause() != null) {
                supertypes = supertypes.prepend(tree.getExtendsClause());
            }
            if (tree.getImplementsClause() != null) {
                for (JCTree intf : tree.getImplementsClause()) {
                    supertypes = supertypes.prepend(intf);
                }
            }
            checkClass(tree.pos(), tree.sym, supertypes);
        }

        void checkClass(DiagnosticPosition pos, Symbol c, List<JCTree> supertypes) {
            if ((c.flags_field & ACYCLIC) != 0)
                return;
            if (seenClasses.contains(c)) {
                errorFound = true;
                log.error(pos, Errors.CyclicInheritance(c));
                seenClasses.stream()
                  .filter(s -> !s.type.isErroneous())
                  .filter(ClassSymbol.class::isInstance)
                  .map(ClassSymbol.class::cast)
                  .forEach(Check.this::handleCyclic);
            } else if (!c.type.isErroneous()) {
                try {
                    seenClasses.add(c);
                    if (c.type.hasTag(CLASS)) {
                        if (supertypes.nonEmpty()) {
                            scan(supertypes);
                        }
                        else {
                            ClassType ct = (ClassType)c.type;
                            if (ct.supertype_field == null ||
                                    ct.interfaces_field == null) {
                                //not completed yet
                                partialCheck = true;
                                return;
                            }
                            checkSymbol(pos, ct.supertype_field.tsym);
                            for (Type intf : ct.interfaces_field) {
                                checkSymbol(pos, intf.tsym);
                            }
                        }
                        if (c.owner.kind == TYP) {
                            checkSymbol(pos, c.owner);
                        }
                    }
                } finally {
                    seenClasses.remove(c);
                }
            }
        }
    }

    /** Check for cyclic references. Issue an error if the
     *  symbol of the type referred to has a LOCKED flag set.
     *
     *  @param pos      Position to be used for error reporting.
     *  @param t        The type referred to.
     */
    void checkNonCyclic(DiagnosticPosition pos, Type t) {
        checkNonCyclicInternal(pos, t);
    }


    void checkNonCyclic(DiagnosticPosition pos, TypeVar t) {
        checkNonCyclic1(pos, t, List.nil());
    }

    private void checkNonCyclic1(DiagnosticPosition pos, Type t, List<TypeVar> seen) {
        final TypeVar tv;
        if  (t.hasTag(TYPEVAR) && (t.tsym.flags() & UNATTRIBUTED) != 0)
            return;
        if (seen.contains(t)) {
            tv = (TypeVar)t;
            tv.setUpperBound(types.createErrorType(t));
            log.error(pos, Errors.CyclicInheritance(t));
        } else if (t.hasTag(TYPEVAR)) {
            tv = (TypeVar)t;
            seen = seen.prepend(tv);
            for (Type b : types.getBounds(tv))
                checkNonCyclic1(pos, b, seen);
        }
    }

    /** Check for cyclic references. Issue an error if the
     *  symbol of the type referred to has a LOCKED flag set.
     *
     *  @param pos      Position to be used for error reporting.
     *  @param t        The type referred to.
     *  @return        True if the check completed on all attributed classes
     */
    private boolean checkNonCyclicInternal(DiagnosticPosition pos, Type t) {
        boolean complete = true; // was the check complete?
        //- System.err.println("checkNonCyclicInternal("+t+");");//DEBUG
        Symbol c = t.tsym;
        if ((c.flags_field & ACYCLIC) != 0) return true;

        if ((c.flags_field & LOCKED) != 0) {
            log.error(pos, Errors.CyclicInheritance(c));
            handleCyclic((ClassSymbol)c);
        } else if (!c.type.isErroneous()) {
            try {
                c.flags_field |= LOCKED;
                if (c.type.hasTag(CLASS)) {
                    ClassType clazz = (ClassType)c.type;
                    if (clazz.interfaces_field != null)
                        for (List<Type> l=clazz.interfaces_field; l.nonEmpty(); l=l.tail)
                            complete &= checkNonCyclicInternal(pos, l.head);
                    if (clazz.supertype_field != null) {
                        Type st = clazz.supertype_field;
                        if (st != null && st.hasTag(CLASS))
                            complete &= checkNonCyclicInternal(pos, st);
                    }
                    if (c.owner.kind == TYP)
                        complete &= checkNonCyclicInternal(pos, c.owner.type);
                }
            } finally {
                c.flags_field &= ~LOCKED;
            }
        }
        if (complete)
            complete = ((c.flags_field & UNATTRIBUTED) == 0) && c.isCompleted();
        if (complete) c.flags_field |= ACYCLIC;
        return complete;
    }

    /** Handle finding an inheritance cycle on a class by setting
     *  the class' and its supertypes' types to the error type.
     **/
    private void handleCyclic(ClassSymbol c) {
        for (List<Type> l=types.interfaces(c.type); l.nonEmpty(); l=l.tail)
            l.head = types.createErrorType((ClassSymbol)l.head.tsym, Type.noType);
        Type st = types.supertype(c.type);
        if (st.hasTag(CLASS))
            ((ClassType)c.type).supertype_field = types.createErrorType((ClassSymbol)st.tsym, Type.noType);
        c.type = types.createErrorType(c, c.type);
        c.flags_field |= ACYCLIC;
    }

    /** Check that all methods which implement some
     *  method conform to the method they implement.
     *  @param tree         The class definition whose members are checked.
     */
    void checkImplementations(JCClassDecl tree) {
        checkImplementations(tree, tree.sym, tree.sym);
    }
    //where
        /** Check that all methods which implement some
         *  method in `ic' conform to the method they implement.
         */
        void checkImplementations(JCTree tree, ClassSymbol origin, ClassSymbol ic) {
            for (List<Type> l = types.closure(ic.type); l.nonEmpty(); l = l.tail) {
                ClassSymbol lc = (ClassSymbol)l.head.tsym;
                if ((lc.flags() & ABSTRACT) != 0) {
                    for (Symbol sym : lc.members().getSymbols(NON_RECURSIVE)) {
                        if (sym.kind == MTH &&
                            (sym.flags() & (STATIC|ABSTRACT)) == ABSTRACT) {
                            MethodSymbol absmeth = (MethodSymbol)sym;
                            MethodSymbol implmeth = absmeth.implementation(origin, types, false);
                            if (implmeth != null && implmeth != absmeth &&
                                (implmeth.owner.flags() & INTERFACE) ==
                                (origin.flags() & INTERFACE)) {
                                // don't check if implmeth is in a class, yet
                                // origin is an interface. This case arises only
                                // if implmeth is declared in Object. The reason is
                                // that interfaces really don't inherit from
                                // Object it's just that the compiler represents
                                // things that way.
                                checkOverride(tree, implmeth, absmeth, origin);
                            }
                        }
                    }
                }
            }
        }

    /** Check that all abstract methods implemented by a class are
     *  mutually compatible.
     *  @param pos          Position to be used for error reporting.
     *  @param c            The class whose interfaces are checked.
     */
    void checkCompatibleSupertypes(DiagnosticPosition pos, Type c) {
        List<Type> supertypes = types.interfaces(c);
        Type supertype = types.supertype(c);
        if (supertype.hasTag(CLASS) &&
            (supertype.tsym.flags() & ABSTRACT) != 0)
            supertypes = supertypes.prepend(supertype);
        for (List<Type> l = supertypes; l.nonEmpty(); l = l.tail) {
            if (!l.head.getTypeArguments().isEmpty() &&
                !checkCompatibleAbstracts(pos, l.head, l.head, c))
                return;
            for (List<Type> m = supertypes; m != l; m = m.tail)
                if (!checkCompatibleAbstracts(pos, l.head, m.head, c))
                    return;
        }
        checkCompatibleConcretes(pos, c);

        boolean implementsLooselyConsistentValue = false;
        try {
            implementsLooselyConsistentValue = allowValueClasses && allowNullRestrictedTypes ? types.asSuper(c, syms.looselyConsistentValueType.tsym) != null : false;
        } catch (CompletionFailure cf) {
            // ignore
        }
        boolean cIsValue = (c.tsym.flags() & VALUE_CLASS) != 0;
        boolean cHasIdentity = (c.tsym.flags() & IDENTITY_TYPE) != 0;
        if (c.getKind() == TypeKind.DECLARED && implementsLooselyConsistentValue && !c.tsym.isAbstract()) {
            if (!cIsValue || !((ClassSymbol)c.tsym).hasImplicitConstructor()) {
                log.error(pos, Errors.CantImplementInterface(c.tsym));
            }
        }
        Type identitySuper = null;
        for (Type t : types.closure(c)) {
            if (t != c) {
                if (t.isIdentityClass() && (t.tsym.flags() & VALUE_BASED) == 0)
                    identitySuper = t;
                if (c.isValueClass() && identitySuper != null && identitySuper.tsym != syms.objectType.tsym) { // Object is special
                    log.error(pos, Errors.ValueTypeHasIdentitySuperType(c, identitySuper));
                    break;
                }
            }
        }
    }

    /** Check that all non-override equivalent methods accessible from 'site'
     *  are mutually compatible (JLS 8.4.8/9.4.1).
     *
     *  @param pos  Position to be used for error reporting.
     *  @param site The class whose methods are checked.
     *  @param sym  The method symbol to be checked.
     */
    void checkOverrideClashes(DiagnosticPosition pos, Type site, MethodSymbol sym) {
         ClashFilter cf = new ClashFilter(site);
        //for each method m1 that is overridden (directly or indirectly)
        //by method 'sym' in 'site'...

        ArrayList<Symbol> symbolsByName = new ArrayList<>();
        types.membersClosure(site, false).getSymbolsByName(sym.name, cf).forEach(symbolsByName::add);
        for (Symbol m1 : symbolsByName) {
            if (!sym.overrides(m1, site.tsym, types, false)) {
                continue;
            }

            //...check each method m2 that is a member of 'site'
            for (Symbol m2 : symbolsByName) {
                if (m2 == m1) continue;
                //if (i) the signature of 'sym' is not a subsignature of m1 (seen as
                //a member of 'site') and (ii) m1 has the same erasure as m2, issue an error
                if (!types.isSubSignature(sym.type, types.memberType(site, m2)) &&
                        types.hasSameArgs(m2.erasure(types), m1.erasure(types))) {
                    sym.flags_field |= CLASH;
                    if (m1 == sym) {
                        log.error(pos, Errors.NameClashSameErasureNoOverride(
                            m1.name, types.memberType(site, m1).asMethodType().getParameterTypes(), m1.location(),
                            m2.name, types.memberType(site, m2).asMethodType().getParameterTypes(), m2.location()));
                    } else {
                        ClassType ct = (ClassType)site;
                        String kind = ct.isInterface() ? "interface" : "class";
                        log.error(pos, Errors.NameClashSameErasureNoOverride1(
                            kind,
                            ct.tsym.name,
                            m1.name,
                            types.memberType(site, m1).asMethodType().getParameterTypes(),
                            m1.location(),
                            m2.name,
                            types.memberType(site, m2).asMethodType().getParameterTypes(),
                            m2.location()));
                    }
                    return;
                }
            }
        }
    }

    /** Check that all static methods accessible from 'site' are
     *  mutually compatible (JLS 8.4.8).
     *
     *  @param pos  Position to be used for error reporting.
     *  @param site The class whose methods are checked.
     *  @param sym  The method symbol to be checked.
     */
    void checkHideClashes(DiagnosticPosition pos, Type site, MethodSymbol sym) {
        ClashFilter cf = new ClashFilter(site);
        //for each method m1 that is a member of 'site'...
        for (Symbol s : types.membersClosure(site, true).getSymbolsByName(sym.name, cf)) {
            //if (i) the signature of 'sym' is not a subsignature of m1 (seen as
            //a member of 'site') and (ii) 'sym' has the same erasure as m1, issue an error
            if (!types.isSubSignature(sym.type, types.memberType(site, s))) {
                if (types.hasSameArgs(s.erasure(types), sym.erasure(types))) {
                    log.error(pos,
                              Errors.NameClashSameErasureNoHide(sym, sym.location(), s, s.location()));
                    return;
                }
            }
         }
     }

     //where
     private class ClashFilter implements Predicate<Symbol> {

         Type site;

         ClashFilter(Type site) {
             this.site = site;
         }

         boolean shouldSkip(Symbol s) {
             return (s.flags() & CLASH) != 0 &&
                s.owner == site.tsym;
         }

         @Override
         public boolean test(Symbol s) {
             return s.kind == MTH &&
                     (s.flags() & SYNTHETIC) == 0 &&
                     !shouldSkip(s) &&
                     s.isInheritedIn(site.tsym, types) &&
                     !s.isConstructor();
         }
     }

    void checkDefaultMethodClashes(DiagnosticPosition pos, Type site) {
        DefaultMethodClashFilter dcf = new DefaultMethodClashFilter(site);
        for (Symbol m : types.membersClosure(site, false).getSymbols(dcf)) {
            Assert.check(m.kind == MTH);
            List<MethodSymbol> prov = types.interfaceCandidates(site, (MethodSymbol)m);
            if (prov.size() > 1) {
                ListBuffer<Symbol> abstracts = new ListBuffer<>();
                ListBuffer<Symbol> defaults = new ListBuffer<>();
                for (MethodSymbol provSym : prov) {
                    if ((provSym.flags() & DEFAULT) != 0) {
                        defaults = defaults.append(provSym);
                    } else if ((provSym.flags() & ABSTRACT) != 0) {
                        abstracts = abstracts.append(provSym);
                    }
                    if (defaults.nonEmpty() && defaults.size() + abstracts.size() >= 2) {
                        //strong semantics - issue an error if two sibling interfaces
                        //have two override-equivalent defaults - or if one is abstract
                        //and the other is default
                        Fragment diagKey;
                        Symbol s1 = defaults.first();
                        Symbol s2;
                        if (defaults.size() > 1) {
                            s2 = defaults.toList().tail.head;
                            diagKey = Fragments.IncompatibleUnrelatedDefaults(Kinds.kindName(site.tsym), site,
                                    m.name, types.memberType(site, m).getParameterTypes(),
                                    s1.location(), s2.location());

                        } else {
                            s2 = abstracts.first();
                            diagKey = Fragments.IncompatibleAbstractDefault(Kinds.kindName(site.tsym), site,
                                    m.name, types.memberType(site, m).getParameterTypes(),
                                    s1.location(), s2.location());
                        }
                        log.error(pos, Errors.TypesIncompatible(s1.location().type, s2.location().type, diagKey));
                        break;
                    }
                }
            }
        }
    }

    //where
     private class DefaultMethodClashFilter implements Predicate<Symbol> {

         Type site;

         DefaultMethodClashFilter(Type site) {
             this.site = site;
         }

         @Override
         public boolean test(Symbol s) {
             return s.kind == MTH &&
                     (s.flags() & DEFAULT) != 0 &&
                     s.isInheritedIn(site.tsym, types) &&
                     !s.isConstructor();
         }
     }

    /** Report warnings for potentially ambiguous method declarations in the given site. */
    void checkPotentiallyAmbiguousOverloads(JCClassDecl tree, Type site) {

        // Skip if warning not enabled
        if (!lint.isEnabled(LintCategory.OVERLOADS))
            return;

        // Gather all of site's methods, including overridden methods, grouped by name (except Object methods)
        List<java.util.List<MethodSymbol>> methodGroups = methodsGroupedByName(site,
            new PotentiallyAmbiguousFilter(site), ArrayList::new);

        // Build the predicate that determines if site is responsible for an ambiguity
        BiPredicate<MethodSymbol, MethodSymbol> responsible = buildResponsiblePredicate(site, methodGroups);

        // Now remove overridden methods from each group, leaving only site's actual members
        methodGroups.forEach(list -> removePreempted(list, (m1, m2) -> m1.overrides(m2, site.tsym, types, false)));

        // Allow site's own declared methods (only) to apply @SuppressWarnings("overloads")
        methodGroups.forEach(list -> list.removeIf(
            m -> m.owner == site.tsym && !lint.augment(m).isEnabled(LintCategory.OVERLOADS)));

        // Warn about ambiguous overload method pairs for which site is responsible
        methodGroups.forEach(list -> compareAndRemove(list, (m1, m2) -> {

            // See if this is an ambiguous overload for which "site" is responsible
            if (!potentiallyAmbiguousOverload(site, m1, m2) || !responsible.test(m1, m2))
                return 0;

            // Locate the warning at one of the methods, if possible
            DiagnosticPosition pos =
                m1.owner == site.tsym ? TreeInfo.diagnosticPositionFor(m1, tree) :
                m2.owner == site.tsym ? TreeInfo.diagnosticPositionFor(m2, tree) :
                tree.pos();

            // Log the warning
            log.warning(pos,
                LintWarnings.PotentiallyAmbiguousOverload(
                    m1.asMemberOf(site, types), m1.location(),
                    m2.asMemberOf(site, types), m2.location()));

            // Don't warn again for either of these two methods
            return FIRST | SECOND;
        }));
    }

    /** Build a predicate that determines, given two methods that are members of the given class,
     *  whether the class should be held "responsible" if the methods are potentially ambiguous.
     *
     *  Sometimes ambiguous methods are unavoidable because they're inherited from a supertype.
     *  For example, any subtype of Spliterator.OfInt will have ambiguities for both
     *  forEachRemaining() and tryAdvance() (in both cases the overloads are IntConsumer and
     *  Consumer&lt;? super Integer&gt;). So we only want to "blame" a class when that class is
     *  itself responsible for creating the ambiguity. We declare that a class C is "responsible"
     *  for the ambiguity between two methods m1 and m2 if there is no direct supertype T of C
     *  such that m1 and m2, or some overrides thereof, both exist in T and are ambiguous in T.
     *  As an optimization, we first check if either method is declared in C and does not override
     *  any other methods; in this case the class is definitely responsible.
     */
    BiPredicate<MethodSymbol, MethodSymbol> buildResponsiblePredicate(Type site,
        List<? extends Collection<MethodSymbol>> methodGroups) {

        // Define the "overrides" predicate
        BiPredicate<MethodSymbol, MethodSymbol> overrides = (m1, m2) -> m1.overrides(m2, site.tsym, types, false);

        // Map each method declared in site to a list of the supertype method(s) it directly overrides
        HashMap<MethodSymbol, ArrayList<MethodSymbol>> overriddenMethodsMap = new HashMap<>();
        methodGroups.forEach(list -> {
            for (MethodSymbol m : list) {

                // Skip methods not declared in site
                if (m.owner != site.tsym)
                    continue;

                // Gather all supertype methods overridden by m, directly or indirectly
                ArrayList<MethodSymbol> overriddenMethods = list.stream()
                  .filter(m2 -> m2 != m && overrides.test(m, m2))
                  .collect(Collectors.toCollection(ArrayList::new));

                // Eliminate non-direct overrides
                removePreempted(overriddenMethods, overrides);

                // Add to map
                overriddenMethodsMap.put(m, overriddenMethods);
            }
        });

        // Build the predicate
        return (m1, m2) -> {

            // Get corresponding supertype methods (if declared in site)
            java.util.List<MethodSymbol> overriddenMethods1 = overriddenMethodsMap.get(m1);
            java.util.List<MethodSymbol> overriddenMethods2 = overriddenMethodsMap.get(m2);

            // Quick check for the case where a method was added by site itself
            if (overriddenMethods1 != null && overriddenMethods1.isEmpty())
                return true;
            if (overriddenMethods2 != null && overriddenMethods2.isEmpty())
                return true;

            // Get each method's corresponding method(s) from supertypes of site
            java.util.List<MethodSymbol> supertypeMethods1 = overriddenMethods1 != null ?
              overriddenMethods1 : Collections.singletonList(m1);
            java.util.List<MethodSymbol> supertypeMethods2 = overriddenMethods2 != null ?
              overriddenMethods2 : Collections.singletonList(m2);

            // See if we can blame some direct supertype instead
            return types.directSupertypes(site).stream()
              .filter(stype -> stype != syms.objectType)
              .map(stype -> stype.tsym.type)                // view supertype in its original form
              .noneMatch(stype -> {
                for (MethodSymbol sm1 : supertypeMethods1) {
                    if (!types.isSubtype(types.erasure(stype), types.erasure(sm1.owner.type)))
                        continue;
                    for (MethodSymbol sm2 : supertypeMethods2) {
                        if (!types.isSubtype(types.erasure(stype), types.erasure(sm2.owner.type)))
                            continue;
                        if (potentiallyAmbiguousOverload(stype, sm1, sm2))
                            return true;
                    }
                }
                return false;
            });
        };
    }

    /** Gather all of site's methods, including overridden methods, grouped and sorted by name,
     *  after applying the given filter.
     */
    <C extends Collection<MethodSymbol>> List<C> methodsGroupedByName(Type site,
            Predicate<Symbol> filter, Supplier<? extends C> groupMaker) {
        Iterable<Symbol> symbols = types.membersClosure(site, false).getSymbols(filter, RECURSIVE);
        return StreamSupport.stream(symbols.spliterator(), false)
          .map(MethodSymbol.class::cast)
          .collect(Collectors.groupingBy(m -> m.name, Collectors.toCollection(groupMaker)))
          .entrySet()
          .stream()
          .sorted(Comparator.comparing(e -> e.getKey().toString()))
          .map(Map.Entry::getValue)
          .collect(List.collector());
    }

    /** Compare elements in a list pair-wise in order to remove some of them.
     *  @param list mutable list of items
     *  @param comparer returns flag bit(s) to remove FIRST and/or SECOND
     */
    <T> void compareAndRemove(java.util.List<T> list, ToIntBiFunction<? super T, ? super T> comparer) {
        for (int index1 = 0; index1 < list.size() - 1; index1++) {
            T item1 = list.get(index1);
            for (int index2 = index1 + 1; index2 < list.size(); index2++) {
                T item2 = list.get(index2);
                int flags = comparer.applyAsInt(item1, item2);
                if ((flags & SECOND) != 0)
                    list.remove(index2--);          // remove item2
                if ((flags & FIRST) != 0) {
                    list.remove(index1--);          // remove item1
                    break;
                }
            }
        }
    }

    /** Remove elements in a list that are preempted by some other element in the list.
     *  @param list mutable list of items
     *  @param preempts decides if one item preempts another, causing the second one to be removed
     */
    <T> void removePreempted(java.util.List<T> list, BiPredicate<? super T, ? super T> preempts) {
        compareAndRemove(list, (item1, item2) -> {
            int flags = 0;
            if (preempts.test(item1, item2))
                flags |= SECOND;
            if (preempts.test(item2, item1))
                flags |= FIRST;
            return flags;
        });
    }

    /** Filters method candidates for the "potentially ambiguous method" check */
    class PotentiallyAmbiguousFilter extends ClashFilter {

        PotentiallyAmbiguousFilter(Type site) {
            super(site);
        }

        @Override
        boolean shouldSkip(Symbol s) {
            return s.owner.type.tsym == syms.objectType.tsym || super.shouldSkip(s);
        }
    }

    /**
      * Report warnings for potentially ambiguous method declarations. Two declarations
      * are potentially ambiguous if they feature two unrelated functional interface
      * in same argument position (in which case, a call site passing an implicit
      * lambda would be ambiguous). This assumes they already have the same name.
      */
    boolean potentiallyAmbiguousOverload(Type site, MethodSymbol msym1, MethodSymbol msym2) {
        Assert.check(msym1.name == msym2.name);
        if (msym1 == msym2)
            return false;
        Type mt1 = types.memberType(site, msym1);
        Type mt2 = types.memberType(site, msym2);
        //if both generic methods, adjust type variables
        if (mt1.hasTag(FORALL) && mt2.hasTag(FORALL) &&
                types.hasSameBounds((ForAll)mt1, (ForAll)mt2)) {
            mt2 = types.subst(mt2, ((ForAll)mt2).tvars, ((ForAll)mt1).tvars);
        }
        //expand varargs methods if needed
        int maxLength = Math.max(mt1.getParameterTypes().length(), mt2.getParameterTypes().length());
        List<Type> args1 = rs.adjustArgs(mt1.getParameterTypes(), msym1, maxLength, true);
        List<Type> args2 = rs.adjustArgs(mt2.getParameterTypes(), msym2, maxLength, true);
        //if arities don't match, exit
        if (args1.length() != args2.length())
            return false;
        boolean potentiallyAmbiguous = false;
        while (args1.nonEmpty() && args2.nonEmpty()) {
            Type s = args1.head;
            Type t = args2.head;
            if (!types.isSubtype(t, s) && !types.isSubtype(s, t)) {
                if (types.isFunctionalInterface(s) && types.isFunctionalInterface(t) &&
                        types.findDescriptorType(s).getParameterTypes().length() > 0 &&
                        types.findDescriptorType(s).getParameterTypes().length() ==
                        types.findDescriptorType(t).getParameterTypes().length()) {
                    potentiallyAmbiguous = true;
                } else {
                    return false;
                }
            }
            args1 = args1.tail;
            args2 = args2.tail;
        }
        return potentiallyAmbiguous;
    }

    // Apply special flag "-XDwarnOnAccessToMembers" which turns on just this particular warning for all types of access
    void checkAccessFromSerializableElement(final JCTree tree, boolean isLambda) {
        final Lint prevLint = setLint(warnOnAnyAccessToMembers ? lint.enable(LintCategory.SERIAL) : lint);
        try {
            if (warnOnAnyAccessToMembers || isLambda)
                checkAccessFromSerializableElementInner(tree, isLambda);
        } finally {
            setLint(prevLint);
        }
    }

    private void checkAccessFromSerializableElementInner(final JCTree tree, boolean isLambda) {
        if (lint.isEnabled(LintCategory.SERIAL)) {
            Symbol sym = TreeInfo.symbol(tree);
            if (!sym.kind.matches(KindSelector.VAL_MTH)) {
                return;
            }

            if (sym.kind == VAR) {
                if ((sym.flags() & PARAMETER) != 0 ||
                    sym.isDirectlyOrIndirectlyLocal() ||
                    sym.name == names._this ||
                    sym.name == names._super) {
                    return;
                }
            }

            if (!types.isSubtype(sym.owner.type, syms.serializableType) &&
                isEffectivelyNonPublic(sym)) {
                if (isLambda) {
                    if (belongsToRestrictedPackage(sym)) {
                        log.warning(tree.pos(),
                                    LintWarnings.AccessToMemberFromSerializableLambda(sym));
                    }
                } else {
                    log.warning(tree.pos(),
                                LintWarnings.AccessToMemberFromSerializableElement(sym));
                }
            }
        }
    }

    private boolean isEffectivelyNonPublic(Symbol sym) {
        if (sym.packge() == syms.rootPackage) {
            return false;
        }

        while (sym.kind != PCK) {
            if ((sym.flags() & PUBLIC) == 0) {
                return true;
            }
            sym = sym.owner;
        }
        return false;
    }

    private boolean belongsToRestrictedPackage(Symbol sym) {
        String fullName = sym.packge().fullname.toString();
        return fullName.startsWith("java.") ||
                fullName.startsWith("javax.") ||
                fullName.startsWith("sun.") ||
                fullName.contains(".internal.");
    }

    /** Check that class c does not implement directly or indirectly
     *  the same parameterized interface with two different argument lists.
     *  @param pos          Position to be used for error reporting.
     *  @param type         The type whose interfaces are checked.
     */
    void checkClassBounds(DiagnosticPosition pos, Type type) {
        checkClassBounds(pos, new HashMap<TypeSymbol,Type>(), type);
    }
//where
        /** Enter all interfaces of type `type' into the hash table `seensofar'
         *  with their class symbol as key and their type as value. Make
         *  sure no class is entered with two different types.
         */
        void checkClassBounds(DiagnosticPosition pos,
                              Map<TypeSymbol,Type> seensofar,
                              Type type) {
            if (type.isErroneous()) return;
            for (List<Type> l = types.interfaces(type); l.nonEmpty(); l = l.tail) {
                Type it = l.head;
                if (type.hasTag(CLASS) && !it.hasTag(CLASS)) continue; // JLS 8.1.5

                Type oldit = seensofar.put(it.tsym, it);
                if (oldit != null) {
                    List<Type> oldparams = oldit.allparams();
                    List<Type> newparams = it.allparams();
                    if (!types.containsTypeEquivalent(oldparams, newparams))
                        log.error(pos,
                                  Errors.CantInheritDiffArg(it.tsym,
                                                            Type.toString(oldparams),
                                                            Type.toString(newparams)));
                }
                checkClassBounds(pos, seensofar, it);
            }
            Type st = types.supertype(type);
            if (type.hasTag(CLASS) && !st.hasTag(CLASS)) return; // JLS 8.1.4
            if (st != Type.noType) checkClassBounds(pos, seensofar, st);
        }

    /** Enter interface into into set.
     *  If it existed already, issue a "repeated interface" error.
     */
    void checkNotRepeated(DiagnosticPosition pos, Type it, Set<Symbol> its) {
        if (its.contains(it.tsym))
            log.error(pos, Errors.RepeatedInterface);
        else {
            its.add(it.tsym);
        }
    }

/* *************************************************************************
 * Check annotations
 **************************************************************************/

    /**
     * Recursively validate annotations values
     */
    void validateAnnotationTree(JCTree tree) {
        class AnnotationValidator extends TreeScanner {
            @Override
            public void visitAnnotation(JCAnnotation tree) {
                if (!tree.type.isErroneous() && tree.type.tsym.isAnnotationType()) {
                    super.visitAnnotation(tree);
                    validateAnnotation(tree);
                }
            }
        }
        tree.accept(new AnnotationValidator());
    }

    /**
     *  {@literal
     *  Annotation types are restricted to primitives, String, an
     *  enum, an annotation, Class, Class<?>, Class<? extends
     *  Anything>, arrays of the preceding.
     *  }
     */
    void validateAnnotationType(JCTree restype) {
        // restype may be null if an error occurred, so don't bother validating it
        if (restype != null) {
            validateAnnotationType(restype.pos(), restype.type);
        }
    }

    void validateAnnotationType(DiagnosticPosition pos, Type type) {
        if (type.isPrimitive()) return;
        if (types.isSameType(type, syms.stringType)) return;
        if ((type.tsym.flags() & Flags.ENUM) != 0) return;
        if ((type.tsym.flags() & Flags.ANNOTATION) != 0) return;
        if (types.cvarLowerBound(type).tsym == syms.classType.tsym) return;
        if (types.isArray(type) && !types.isArray(types.elemtype(type))) {
            validateAnnotationType(pos, types.elemtype(type));
            return;
        }
        log.error(pos, Errors.InvalidAnnotationMemberType);
    }

    /**
     * "It is also a compile-time error if any method declared in an
     * annotation type has a signature that is override-equivalent to
     * that of any public or protected method declared in class Object
     * or in the interface annotation.Annotation."
     *
     * @jls 9.6 Annotation Types
     */
    void validateAnnotationMethod(DiagnosticPosition pos, MethodSymbol m) {
        for (Type sup = syms.annotationType; sup.hasTag(CLASS); sup = types.supertype(sup)) {
            Scope s = sup.tsym.members();
            for (Symbol sym : s.getSymbolsByName(m.name)) {
                if (sym.kind == MTH &&
                    (sym.flags() & (PUBLIC | PROTECTED)) != 0 &&
                    types.overrideEquivalent(m.type, sym.type))
                    log.error(pos, Errors.IntfAnnotationMemberClash(sym, sup));
            }
        }
    }

    /** Check the annotations of a symbol.
     */
    public void validateAnnotations(List<JCAnnotation> annotations, JCTree declarationTree, Symbol s) {
        for (JCAnnotation a : annotations)
            validateAnnotation(a, declarationTree, s);
    }

    /** Check the type annotations.
     */
    public void validateTypeAnnotations(List<JCAnnotation> annotations, Symbol s, boolean isTypeParameter) {
        for (JCAnnotation a : annotations)
            validateTypeAnnotation(a, s, isTypeParameter);
    }

    /** Check an annotation of a symbol.
     */
    private void validateAnnotation(JCAnnotation a, JCTree declarationTree, Symbol s) {
        /** NOTE: if annotation processors are present, annotation processing rounds can happen after this method,
         *  this can impact in particular records for which annotations are forcibly propagated.
         */
        validateAnnotationTree(a);
        boolean isRecordMember = ((s.flags_field & RECORD) != 0 || s.enclClass() != null && s.enclClass().isRecord());

        boolean isRecordField = (s.flags_field & RECORD) != 0 &&
                declarationTree.hasTag(VARDEF) &&
                s.owner.kind == TYP;

        if (isRecordField) {
            // first we need to check if the annotation is applicable to records
            Name[] targets = getTargetNames(a);
            boolean appliesToRecords = false;
            for (Name target : targets) {
                appliesToRecords =
                                target == names.FIELD ||
                                target == names.PARAMETER ||
                                target == names.METHOD ||
                                target == names.TYPE_USE ||
                                target == names.RECORD_COMPONENT;
                if (appliesToRecords) {
                    break;
                }
            }
            if (!appliesToRecords) {
                log.error(a.pos(), Errors.AnnotationTypeNotApplicable);
            } else {
                /* lets now find the annotations in the field that are targeted to record components and append them to
                 * the corresponding record component
                 */
                ClassSymbol recordClass = (ClassSymbol) s.owner;
                RecordComponent rc = recordClass.getRecordComponent((VarSymbol)s);
                SymbolMetadata metadata = rc.getMetadata();
                if (metadata == null || metadata.isEmpty()) {
                    /* if not is empty then we have already been here, which is the case if multiple annotations are applied
                     * to the record component declaration
                     */
                    rc.appendAttributes(s.getRawAttributes().stream().filter(anno ->
                            Arrays.stream(getTargetNames(anno.type.tsym)).anyMatch(name -> name == names.RECORD_COMPONENT)
                    ).collect(List.collector()));

                    JCVariableDecl fieldAST = (JCVariableDecl) declarationTree;
                    for (JCAnnotation fieldAnnot : fieldAST.mods.annotations) {
                        for (JCAnnotation rcAnnot : rc.declarationFor().mods.annotations) {
                            if (rcAnnot.pos == fieldAnnot.pos) {
                                rcAnnot.setType(fieldAnnot.type);
                                break;
                            }
                        }
                    }

                    /* At this point, we used to carry over any type annotations from the VARDEF to the record component, but
                     * that is problematic, since we get here only when *some* annotation is applied to the SE5 (declaration)
                     * annotation location, inadvertently failing to carry over the type annotations when the VarDef has no
                     * annotations in the SE5 annotation location.
                     *
                     * Now type annotations are assigned to record components in a method that would execute irrespective of
                     * whether there are SE5 annotations on a VarDef viz com.sun.tools.javac.code.TypeAnnotations.TypeAnnotationPositions.visitVarDef
                     */
                }
            }
        }

        /* the section below is tricky. Annotations applied to record components are propagated to the corresponding
         * record member so if an annotation has target: FIELD, it is propagated to the corresponding FIELD, if it has
         * target METHOD, it is propagated to the accessor and so on. But at the moment when method members are generated
         * there is no enough information to propagate only the right annotations. So all the annotations are propagated
         * to all the possible locations.
         *
         * At this point we need to remove all the annotations that are not in place before going on with the annotation
         * party. On top of the above there is the issue that there is no AST representing record components, just symbols
         * so the corresponding field has been holding all the annotations and it's metadata has been modified as if it
         * was both a field and a record component.
         *
         * So there are two places where we need to trim annotations from: the metadata of the symbol and / or the modifiers
         * in the AST. Whatever is in the metadata will be written to the class file, whatever is in the modifiers could
         * be see by annotation processors.
         *
         * The metadata contains both type annotations and declaration annotations. At this point of the game we don't
         * need to care about type annotations, they are all in the right place. But we could need to remove declaration
         * annotations. So for declaration annotations if they are not applicable to the record member, excluding type
         * annotations which are already correct, then we will remove it. For the AST modifiers if the annotation is not
         * applicable either as type annotation and or declaration annotation, only in that case it will be removed.
         *
         * So it could be that annotation is removed as a declaration annotation but it is kept in the AST modifier for
         * further inspection by annotation processors.
         *
         * For example:
         *
         *     import java.lang.annotation.*;
         *
         *     @Target({ElementType.TYPE_USE, ElementType.RECORD_COMPONENT})
         *     @Retention(RetentionPolicy.RUNTIME)
         *     @interface Anno { }
         *
         *     record R(@Anno String s) {}
         *
         * at this point we will have for the case of the generated field:
         *   - @Anno in the modifier
         *   - @Anno as a type annotation
         *   - @Anno as a declaration annotation
         *
         * the last one should be removed because the annotation has not FIELD as target but it was applied as a
         * declaration annotation because the field was being treated both as a field and as a record component
         * as we have already copied the annotations to the record component, now the field doesn't need to hold
         * annotations that are not intended for it anymore. Still @Anno has to be kept in the AST's modifiers as it
         * is applicable as a type annotation to the type of the field.
         */

        if (a.type.tsym.isAnnotationType()) {
            Optional<Set<Name>> applicableTargetsOp = getApplicableTargets(a, s);
            if (!applicableTargetsOp.isEmpty()) {
                Set<Name> applicableTargets = applicableTargetsOp.get();
                boolean notApplicableOrIsTypeUseOnly = applicableTargets.isEmpty() ||
                        applicableTargets.size() == 1 && applicableTargets.contains(names.TYPE_USE);
                boolean isCompGeneratedRecordElement = isRecordMember && (s.flags_field & Flags.GENERATED_MEMBER) != 0;
                boolean isCompRecordElementWithNonApplicableDeclAnno = isCompGeneratedRecordElement && notApplicableOrIsTypeUseOnly;

                if (applicableTargets.isEmpty() || isCompRecordElementWithNonApplicableDeclAnno) {
                    if (isCompRecordElementWithNonApplicableDeclAnno) {
                            /* so we have found an annotation that is not applicable to a record member that was generated by the
                             * compiler. This was intentionally done at TypeEnter, now is the moment strip away the annotations
                             * that are not applicable to the given record member
                             */
                        JCModifiers modifiers = TreeInfo.getModifiers(declarationTree);
                            /* lets first remove the annotation from the modifier if it is not applicable, we have to check again as
                             * it could be a type annotation
                             */
                        if (modifiers != null && applicableTargets.isEmpty()) {
                            ListBuffer<JCAnnotation> newAnnotations = new ListBuffer<>();
                            for (JCAnnotation anno : modifiers.annotations) {
                                if (anno != a) {
                                    newAnnotations.add(anno);
                                }
                            }
                            modifiers.annotations = newAnnotations.toList();
                        }
                        // now lets remove it from the symbol
                        s.getMetadata().removeDeclarationMetadata(a.attribute);
                    } else {
                        log.error(a.pos(), Errors.AnnotationTypeNotApplicable);
                    }
                }
                /* if we are seeing the @SafeVarargs annotation applied to a compiler generated accessor,
                 * then this is an error as we know that no compiler generated accessor will be a varargs
                 * method, better to fail asap
                 */
                if (isCompGeneratedRecordElement && !isRecordField && a.type.tsym == syms.trustMeType.tsym && declarationTree.hasTag(METHODDEF)) {
                    log.error(a.pos(), Errors.VarargsInvalidTrustmeAnno(syms.trustMeType.tsym, Fragments.VarargsTrustmeOnNonVarargsAccessor(s)));
                }
            }
        }

        if (a.annotationType.type.tsym == syms.functionalInterfaceType.tsym) {
            if (s.kind != TYP) {
                log.error(a.pos(), Errors.BadFunctionalIntfAnno);
            } else if (!s.isInterface() || (s.flags() & ANNOTATION) != 0) {
                log.error(a.pos(), Errors.BadFunctionalIntfAnno1(Fragments.NotAFunctionalIntf(s)));
            }
        }
    }

    public void validateTypeAnnotation(JCAnnotation a, Symbol s, boolean isTypeParameter) {
        Assert.checkNonNull(a.type);
        // we just want to validate that the anotation doesn't have any wrong target
        if (s != null) getApplicableTargets(a, s);
        validateAnnotationTree(a);

        if (a.hasTag(TYPE_ANNOTATION) &&
                !a.annotationType.type.isErroneous() &&
                !isTypeAnnotation(a, isTypeParameter)) {
            log.error(a.pos(), Errors.AnnotationTypeNotApplicableToType(a.type));
        }
    }

    /**
     * Validate the proposed container 'repeatable' on the
     * annotation type symbol 's'. Report errors at position
     * 'pos'.
     *
     * @param s The (annotation)type declaration annotated with a @Repeatable
     * @param repeatable the @Repeatable on 's'
     * @param pos where to report errors
     */
    public void validateRepeatable(TypeSymbol s, Attribute.Compound repeatable, DiagnosticPosition pos) {
        Assert.check(types.isSameType(repeatable.type, syms.repeatableType));

        Type t = null;
        List<Pair<MethodSymbol,Attribute>> l = repeatable.values;
        if (!l.isEmpty()) {
            Assert.check(l.head.fst.name == names.value);
            if (l.head.snd instanceof Attribute.Class) {
                t = ((Attribute.Class)l.head.snd).getValue();
            }
        }

        if (t == null) {
            // errors should already have been reported during Annotate
            return;
        }

        validateValue(t.tsym, s, pos);
        validateRetention(t.tsym, s, pos);
        validateDocumented(t.tsym, s, pos);
        validateInherited(t.tsym, s, pos);
        validateTarget(t.tsym, s, pos);
        validateDefault(t.tsym, pos);
    }

    private void validateValue(TypeSymbol container, TypeSymbol contained, DiagnosticPosition pos) {
        Symbol sym = container.members().findFirst(names.value);
        if (sym != null && sym.kind == MTH) {
            MethodSymbol m = (MethodSymbol) sym;
            Type ret = m.getReturnType();
            if (!(ret.hasTag(ARRAY) && types.isSameType(((ArrayType)ret).elemtype, contained.type))) {
                log.error(pos,
                          Errors.InvalidRepeatableAnnotationValueReturn(container,
                                                                        ret,
                                                                        types.makeArrayType(contained.type)));
            }
        } else {
            log.error(pos, Errors.InvalidRepeatableAnnotationNoValue(container));
        }
    }

    private void validateRetention(TypeSymbol container, TypeSymbol contained, DiagnosticPosition pos) {
        Attribute.RetentionPolicy containerRetention = types.getRetention(container);
        Attribute.RetentionPolicy containedRetention = types.getRetention(contained);

        boolean error = false;
        switch (containedRetention) {
        case RUNTIME:
            if (containerRetention != Attribute.RetentionPolicy.RUNTIME) {
                error = true;
            }
            break;
        case CLASS:
            if (containerRetention == Attribute.RetentionPolicy.SOURCE)  {
                error = true;
            }
        }
        if (error ) {
            log.error(pos,
                      Errors.InvalidRepeatableAnnotationRetention(container,
                                                                  containerRetention.name(),
                                                                  contained,
                                                                  containedRetention.name()));
        }
    }

    private void validateDocumented(Symbol container, Symbol contained, DiagnosticPosition pos) {
        if (contained.attribute(syms.documentedType.tsym) != null) {
            if (container.attribute(syms.documentedType.tsym) == null) {
                log.error(pos, Errors.InvalidRepeatableAnnotationNotDocumented(container, contained));
            }
        }
    }

    private void validateInherited(Symbol container, Symbol contained, DiagnosticPosition pos) {
        if (contained.attribute(syms.inheritedType.tsym) != null) {
            if (container.attribute(syms.inheritedType.tsym) == null) {
                log.error(pos, Errors.InvalidRepeatableAnnotationNotInherited(container, contained));
            }
        }
    }

    private void validateTarget(TypeSymbol container, TypeSymbol contained, DiagnosticPosition pos) {
        // The set of targets the container is applicable to must be a subset
        // (with respect to annotation target semantics) of the set of targets
        // the contained is applicable to. The target sets may be implicit or
        // explicit.

        Set<Name> containerTargets;
        Attribute.Array containerTarget = getAttributeTargetAttribute(container);
        if (containerTarget == null) {
            containerTargets = getDefaultTargetSet();
        } else {
            containerTargets = new HashSet<>();
            for (Attribute app : containerTarget.values) {
                if (!(app instanceof Attribute.Enum attributeEnum)) {
                    continue; // recovery
                }
                containerTargets.add(attributeEnum.value.name);
            }
        }

        Set<Name> containedTargets;
        Attribute.Array containedTarget = getAttributeTargetAttribute(contained);
        if (containedTarget == null) {
            containedTargets = getDefaultTargetSet();
        } else {
            containedTargets = new HashSet<>();
            for (Attribute app : containedTarget.values) {
                if (!(app instanceof Attribute.Enum attributeEnum)) {
                    continue; // recovery
                }
                containedTargets.add(attributeEnum.value.name);
            }
        }

        if (!isTargetSubsetOf(containerTargets, containedTargets)) {
            log.error(pos, Errors.InvalidRepeatableAnnotationIncompatibleTarget(container, contained));
        }
    }

    /* get a set of names for the default target */
    private Set<Name> getDefaultTargetSet() {
        if (defaultTargets == null) {
            defaultTargets = Set.of(defaultTargetMetaInfo());
        }

        return defaultTargets;
    }
    private Set<Name> defaultTargets;


    /** Checks that s is a subset of t, with respect to ElementType
     * semantics, specifically {ANNOTATION_TYPE} is a subset of {TYPE},
     * and {TYPE_USE} covers the set {ANNOTATION_TYPE, TYPE, TYPE_USE,
     * TYPE_PARAMETER}.
     */
    private boolean isTargetSubsetOf(Set<Name> s, Set<Name> t) {
        // Check that all elements in s are present in t
        for (Name n2 : s) {
            boolean currentElementOk = false;
            for (Name n1 : t) {
                if (n1 == n2) {
                    currentElementOk = true;
                    break;
                } else if (n1 == names.TYPE && n2 == names.ANNOTATION_TYPE) {
                    currentElementOk = true;
                    break;
                } else if (n1 == names.TYPE_USE &&
                        (n2 == names.TYPE ||
                         n2 == names.ANNOTATION_TYPE ||
                         n2 == names.TYPE_PARAMETER)) {
                    currentElementOk = true;
                    break;
                }
            }
            if (!currentElementOk)
                return false;
        }
        return true;
    }

    private void validateDefault(Symbol container, DiagnosticPosition pos) {
        // validate that all other elements of containing type has defaults
        Scope scope = container.members();
        for(Symbol elm : scope.getSymbols()) {
            if (elm.name != names.value &&
                elm.kind == MTH &&
                ((MethodSymbol)elm).defaultValue == null) {
                log.error(pos,
                          Errors.InvalidRepeatableAnnotationElemNondefault(container, elm));
            }
        }
    }

    /** Is s a method symbol that overrides a method in a superclass? */
    boolean isOverrider(Symbol s) {
        if (s.kind != MTH || s.isStatic())
            return false;
        MethodSymbol m = (MethodSymbol)s;
        TypeSymbol owner = (TypeSymbol)m.owner;
        for (Type sup : types.closure(owner.type)) {
            if (sup == owner.type)
                continue; // skip "this"
            Scope scope = sup.tsym.members();
            for (Symbol sym : scope.getSymbolsByName(m.name)) {
                if (!sym.isStatic() && m.overrides(sym, owner, types, true))
                    return true;
            }
        }
        return false;
    }

    /** Is the annotation applicable to types? */
    protected boolean isTypeAnnotation(JCAnnotation a, boolean isTypeParameter) {
        List<Attribute> targets = typeAnnotations.annotationTargets(a.annotationType.type.tsym);
        return (targets == null) ?
                (Feature.NO_TARGET_ANNOTATION_APPLICABILITY.allowedInSource(source) && isTypeParameter) :
                targets.stream()
                        .anyMatch(attr -> isTypeAnnotation(attr, isTypeParameter));
    }
    //where
        boolean isTypeAnnotation(Attribute a, boolean isTypeParameter) {
            Attribute.Enum e = (Attribute.Enum)a;
            return (e.value.name == names.TYPE_USE ||
                    (isTypeParameter && e.value.name == names.TYPE_PARAMETER));
        }

    /** Is the annotation applicable to the symbol? */
    Name[] getTargetNames(JCAnnotation a) {
        return getTargetNames(a.annotationType.type.tsym);
    }

    public Name[] getTargetNames(TypeSymbol annoSym) {
        Attribute.Array arr = getAttributeTargetAttribute(annoSym);
        Name[] targets;
        if (arr == null) {
            targets = defaultTargetMetaInfo();
        } else {
            // TODO: can we optimize this?
            targets = new Name[arr.values.length];
            for (int i=0; i<arr.values.length; ++i) {
                Attribute app = arr.values[i];
                if (!(app instanceof Attribute.Enum attributeEnum)) {
                    return new Name[0];
                }
                targets[i] = attributeEnum.value.name;
            }
        }
        return targets;
    }

    boolean annotationApplicable(JCAnnotation a, Symbol s) {
        Optional<Set<Name>> targets = getApplicableTargets(a, s);
        /* the optional could be empty if the annotation is unknown in that case
         * we return that it is applicable and if it is erroneous that should imply
         * an error at the declaration site
         */
        return targets.isEmpty() || targets.isPresent() && !targets.get().isEmpty();
    }

    Optional<Set<Name>> getApplicableTargets(JCAnnotation a, Symbol s) {
        Attribute.Array arr = getAttributeTargetAttribute(a.annotationType.type.tsym);
        Name[] targets;
        Set<Name> applicableTargets = new HashSet<>();

        if (arr == null) {
            targets = defaultTargetMetaInfo();
        } else {
            // TODO: can we optimize this?
            targets = new Name[arr.values.length];
            for (int i=0; i<arr.values.length; ++i) {
                Attribute app = arr.values[i];
                if (!(app instanceof Attribute.Enum attributeEnum)) {
                    // recovery
                    return Optional.empty();
                }
                targets[i] = attributeEnum.value.name;
            }
        }
        for (Name target : targets) {
            if (target == names.TYPE) {
                if (s.kind == TYP)
                    applicableTargets.add(names.TYPE);
            } else if (target == names.FIELD) {
                if (s.kind == VAR && s.owner.kind != MTH)
                    applicableTargets.add(names.FIELD);
            } else if (target == names.RECORD_COMPONENT) {
                if (s.getKind() == ElementKind.RECORD_COMPONENT) {
                    applicableTargets.add(names.RECORD_COMPONENT);
                }
            } else if (target == names.METHOD) {
                if (s.kind == MTH && !s.isConstructor())
                    applicableTargets.add(names.METHOD);
            } else if (target == names.PARAMETER) {
                if (s.kind == VAR &&
                    (s.owner.kind == MTH && (s.flags() & PARAMETER) != 0)) {
                    applicableTargets.add(names.PARAMETER);
                }
            } else if (target == names.CONSTRUCTOR) {
                if (s.kind == MTH && s.isConstructor())
                    applicableTargets.add(names.CONSTRUCTOR);
            } else if (target == names.LOCAL_VARIABLE) {
                if (s.kind == VAR && s.owner.kind == MTH &&
                      (s.flags() & PARAMETER) == 0) {
                    applicableTargets.add(names.LOCAL_VARIABLE);
                }
            } else if (target == names.ANNOTATION_TYPE) {
                if (s.kind == TYP && (s.flags() & ANNOTATION) != 0) {
                    applicableTargets.add(names.ANNOTATION_TYPE);
                }
            } else if (target == names.PACKAGE) {
                if (s.kind == PCK)
                    applicableTargets.add(names.PACKAGE);
            } else if (target == names.TYPE_USE) {
                if (s.kind == VAR && s.owner.kind == MTH && s.type.hasTag(NONE)) {
                    //cannot type annotate implicitly typed locals
                    continue;
                } else if (s.kind == TYP || s.kind == VAR ||
                        (s.kind == MTH && !s.isConstructor() &&
                                !s.type.getReturnType().hasTag(VOID)) ||
                        (s.kind == MTH && s.isConstructor())) {
                    applicableTargets.add(names.TYPE_USE);
                }
            } else if (target == names.TYPE_PARAMETER) {
                if (s.kind == TYP && s.type.hasTag(TYPEVAR))
                    applicableTargets.add(names.TYPE_PARAMETER);
            } else if (target == names.MODULE) {
                if (s.kind == MDL)
                    applicableTargets.add(names.MODULE);
            } else {
                log.error(a, Errors.AnnotationUnrecognizedAttributeName(a.type, target));
                return Optional.empty(); // Unknown ElementType
            }
        }
        return Optional.of(applicableTargets);
    }

    Attribute.Array getAttributeTargetAttribute(TypeSymbol s) {
        Attribute.Compound atTarget = s.getAnnotationTypeMetadata().getTarget();
        if (atTarget == null) return null; // ok, is applicable
        Attribute atValue = atTarget.member(names.value);
        return (atValue instanceof Attribute.Array attributeArray) ? attributeArray : null;
    }

    private Name[] dfltTargetMeta;
    private Name[] defaultTargetMetaInfo() {
        if (dfltTargetMeta == null) {
            ArrayList<Name> defaultTargets = new ArrayList<>();
            defaultTargets.add(names.PACKAGE);
            defaultTargets.add(names.TYPE);
            defaultTargets.add(names.FIELD);
            defaultTargets.add(names.METHOD);
            defaultTargets.add(names.CONSTRUCTOR);
            defaultTargets.add(names.ANNOTATION_TYPE);
            defaultTargets.add(names.LOCAL_VARIABLE);
            defaultTargets.add(names.PARAMETER);
            if (allowRecords) {
              defaultTargets.add(names.RECORD_COMPONENT);
            }
            if (allowModules) {
              defaultTargets.add(names.MODULE);
            }
            dfltTargetMeta = defaultTargets.toArray(new Name[0]);
        }
        return dfltTargetMeta;
    }

    /** Check an annotation value.
     *
     * @param a The annotation tree to check
     * @return true if this annotation tree is valid, otherwise false
     */
    public boolean validateAnnotationDeferErrors(JCAnnotation a) {
        boolean res = false;
        final Log.DiagnosticHandler diagHandler = log.new DiscardDiagnosticHandler();
        try {
            res = validateAnnotation(a);
        } finally {
            log.popDiagnosticHandler(diagHandler);
        }
        return res;
    }

    private boolean validateAnnotation(JCAnnotation a) {
        boolean isValid = true;
        AnnotationTypeMetadata metadata = a.annotationType.type.tsym.getAnnotationTypeMetadata();

        // collect an inventory of the annotation elements
        Set<MethodSymbol> elements = metadata.getAnnotationElements();

        // remove the ones that are assigned values
        for (JCTree arg : a.args) {
            if (!arg.hasTag(ASSIGN)) continue; // recovery
            JCAssign assign = (JCAssign)arg;
            Symbol m = TreeInfo.symbol(assign.lhs);
            if (m == null || m.type.isErroneous()) continue;
            if (!elements.remove(m)) {
                isValid = false;
                log.error(assign.lhs.pos(),
                          Errors.DuplicateAnnotationMemberValue(m.name, a.type));
            }
        }

        // all the remaining ones better have default values
        List<Name> missingDefaults = List.nil();
        Set<MethodSymbol> membersWithDefault = metadata.getAnnotationElementsWithDefault();
        for (MethodSymbol m : elements) {
            if (m.type.isErroneous())
                continue;

            if (!membersWithDefault.contains(m))
                missingDefaults = missingDefaults.append(m.name);
        }
        missingDefaults = missingDefaults.reverse();
        if (missingDefaults.nonEmpty()) {
            isValid = false;
            Error errorKey = (missingDefaults.size() > 1)
                    ? Errors.AnnotationMissingDefaultValue1(a.type, missingDefaults)
                    : Errors.AnnotationMissingDefaultValue(a.type, missingDefaults);
            log.error(a.pos(), errorKey);
        }

        return isValid && validateTargetAnnotationValue(a);
    }

    /* Validate the special java.lang.annotation.Target annotation */
    boolean validateTargetAnnotationValue(JCAnnotation a) {
        // special case: java.lang.annotation.Target must not have
        // repeated values in its value member
        if (a.annotationType.type.tsym != syms.annotationTargetType.tsym ||
                a.args.tail == null)
            return true;

        boolean isValid = true;
        if (!a.args.head.hasTag(ASSIGN)) return false; // error recovery
        JCAssign assign = (JCAssign) a.args.head;
        Symbol m = TreeInfo.symbol(assign.lhs);
        if (m.name != names.value) return false;
        JCTree rhs = assign.rhs;
        if (!rhs.hasTag(NEWARRAY)) return false;
        JCNewArray na = (JCNewArray) rhs;
        Set<Symbol> targets = new HashSet<>();
        for (JCTree elem : na.elems) {
            if (!targets.add(TreeInfo.symbol(elem))) {
                isValid = false;
                log.error(elem.pos(), Errors.RepeatedAnnotationTarget);
            }
        }
        return isValid;
    }

    void checkDeprecatedAnnotation(DiagnosticPosition pos, Symbol s) {
        if (lint.isEnabled(LintCategory.DEP_ANN) && s.isDeprecatableViaAnnotation() &&
            (s.flags() & DEPRECATED) != 0 &&
            !syms.deprecatedType.isErroneous() &&
            s.attribute(syms.deprecatedType.tsym) == null) {
            log.warning(pos, LintWarnings.MissingDeprecatedAnnotation);
        }
        // Note: @Deprecated has no effect on local variables, parameters and package decls.
        if (lint.isEnabled(LintCategory.DEPRECATION) && !s.isDeprecatableViaAnnotation()) {
            if (!syms.deprecatedType.isErroneous() && s.attribute(syms.deprecatedType.tsym) != null) {
                log.warning(pos,
                            LintWarnings.DeprecatedAnnotationHasNoEffect(Kinds.kindName(s)));
            }
        }
    }

    void checkDeprecated(final DiagnosticPosition pos, final Symbol other, final Symbol s) {
        checkDeprecated(() -> pos, other, s);
    }

    void checkDeprecated(Supplier<DiagnosticPosition> pos, final Symbol other, final Symbol s) {
        if (!importSuppression
                && (s.isDeprecatedForRemoval() || s.isDeprecated() && !other.isDeprecated())
                && (s.outermostClass() != other.outermostClass() || s.outermostClass() == null)
                && s.kind != Kind.PCK) {
            deferredLintHandler.report(_l -> warnDeprecated(pos.get(), s));
        }
    }

    void checkSunAPI(final DiagnosticPosition pos, final Symbol s) {
        if ((s.flags() & PROPRIETARY) != 0) {
            deferredLintHandler.report(_l -> {
                log.mandatoryWarning(pos, Warnings.SunProprietary(s));
            });
        }
    }

    void checkProfile(final DiagnosticPosition pos, final Symbol s) {
        if (profile != Profile.DEFAULT && (s.flags() & NOT_IN_PROFILE) != 0) {
            log.error(pos, Errors.NotInProfile(s, profile));
        }
    }

    void checkPreview(DiagnosticPosition pos, Symbol other, Symbol s) {
        checkPreview(pos, other, Type.noType, s);
    }

    void checkPreview(DiagnosticPosition pos, Symbol other, Type site, Symbol s) {
        boolean sIsPreview;
        Symbol previewSymbol;
        if ((s.flags() & PREVIEW_API) != 0) {
            sIsPreview = true;
            previewSymbol=  s;
        } else if ((s.kind == Kind.MTH || s.kind == Kind.VAR) &&
                   site.tsym != null &&
                   (site.tsym.flags() & PREVIEW_API) == 0 &&
                   (s.owner.flags() & PREVIEW_API) != 0) {
            //calling a method, or using a field, whose owner is a preview, but
            //using a site that is not a preview. Also produce an error or warning:
            sIsPreview = true;
            previewSymbol = s.owner;
        } else {
            sIsPreview = false;
            previewSymbol = null;
        }
        if (sIsPreview && !preview.participatesInPreview(syms, other, s) && !disablePreviewCheck) {
            if ((previewSymbol.flags() & PREVIEW_REFLECTIVE) == 0) {
                if (!preview.isEnabled()) {
                    log.error(pos, Errors.IsPreview(s));
                } else {
                    preview.markUsesPreview(pos);
                    warnPreviewAPI(pos, LintWarnings.IsPreview(s));
                }
            } else {
                warnPreviewAPI(pos, LintWarnings.IsPreviewReflective(s));
            }
        }
        if (preview.declaredUsingPreviewFeature(s)) {
            if (preview.isEnabled()) {
                //for preview disabled do presumably so not need to do anything?
                //If "s" is compiled from source, then there was an error for it already;
                //if "s" is from classfile, there already was an error for the classfile.
                preview.markUsesPreview(pos);
                warnPreviewAPI(pos, LintWarnings.DeclaredUsingPreview(kindName(s), s));
            }
        }
    }

    void checkRestricted(DiagnosticPosition pos, Symbol s) {
        if (s.kind == MTH && (s.flags() & RESTRICTED) != 0) {
            deferredLintHandler.report(_l -> warnRestrictedAPI(pos, s));
        }
    }

/* *************************************************************************
 * Check for recursive annotation elements.
 **************************************************************************/

    /** Check for cycles in the graph of annotation elements.
     */
    void checkNonCyclicElements(JCClassDecl tree) {
        if ((tree.sym.flags_field & ANNOTATION) == 0) return;
        Assert.check((tree.sym.flags_field & LOCKED) == 0);
        try {
            tree.sym.flags_field |= LOCKED;
            for (JCTree def : tree.defs) {
                if (!def.hasTag(METHODDEF)) continue;
                JCMethodDecl meth = (JCMethodDecl)def;
                checkAnnotationResType(meth.pos(), meth.restype.type);
            }
        } finally {
            tree.sym.flags_field &= ~LOCKED;
            tree.sym.flags_field |= ACYCLIC_ANN;
        }
    }

    void checkNonCyclicElementsInternal(DiagnosticPosition pos, TypeSymbol tsym) {
        if ((tsym.flags_field & ACYCLIC_ANN) != 0)
            return;
        if ((tsym.flags_field & LOCKED) != 0) {
            log.error(pos, Errors.CyclicAnnotationElement(tsym));
            return;
        }
        try {
            tsym.flags_field |= LOCKED;
            for (Symbol s : tsym.members().getSymbols(NON_RECURSIVE)) {
                if (s.kind != MTH)
                    continue;
                checkAnnotationResType(pos, ((MethodSymbol)s).type.getReturnType());
            }
        } finally {
            tsym.flags_field &= ~LOCKED;
            tsym.flags_field |= ACYCLIC_ANN;
        }
    }

    void checkAnnotationResType(DiagnosticPosition pos, Type type) {
        switch (type.getTag()) {
        case CLASS:
            if ((type.tsym.flags() & ANNOTATION) != 0)
                checkNonCyclicElementsInternal(pos, type.tsym);
            break;
        case ARRAY:
            checkAnnotationResType(pos, types.elemtype(type));
            break;
        default:
            break; // int etc
        }
    }

/* *************************************************************************
 * Check for cycles in the constructor call graph.
 **************************************************************************/

    /** Check for cycles in the graph of constructors calling other
     *  constructors.
     */
    void checkCyclicConstructors(JCClassDecl tree) {
        // use LinkedHashMap so we generate errors deterministically
        Map<Symbol,Symbol> callMap = new LinkedHashMap<>();

        // enter each constructor this-call into the map
        for (List<JCTree> l = tree.defs; l.nonEmpty(); l = l.tail) {
            if (!TreeInfo.isConstructor(l.head))
                continue;
            JCMethodDecl meth = (JCMethodDecl)l.head;
            JCMethodInvocation app = TreeInfo.findConstructorCall(meth);
            if (app != null && TreeInfo.name(app.meth) == names._this) {
                callMap.put(meth.sym, TreeInfo.symbol(app.meth));
            } else {
                meth.sym.flags_field |= ACYCLIC;
            }
        }

        // Check for cycles in the map
        Symbol[] ctors = new Symbol[0];
        ctors = callMap.keySet().toArray(ctors);
        for (Symbol caller : ctors) {
            checkCyclicConstructor(tree, caller, callMap);
        }
    }

    /** Look in the map to see if the given constructor is part of a
     *  call cycle.
     */
    private void checkCyclicConstructor(JCClassDecl tree, Symbol ctor,
                                        Map<Symbol,Symbol> callMap) {
        if (ctor != null && (ctor.flags_field & ACYCLIC) == 0) {
            if ((ctor.flags_field & LOCKED) != 0) {
                log.error(TreeInfo.diagnosticPositionFor(ctor, tree, false, t -> t.hasTag(IDENT)),
                          Errors.RecursiveCtorInvocation);
            } else {
                ctor.flags_field |= LOCKED;
                checkCyclicConstructor(tree, callMap.remove(ctor), callMap);
                ctor.flags_field &= ~LOCKED;
            }
            ctor.flags_field |= ACYCLIC;
        }
    }

/* *************************************************************************
 * Verify the proper placement of super()/this() calls.
 *
 *    - super()/this() may only appear in constructors
 *    - There must be at most one super()/this() call per constructor
 *    - The super()/this() call, if any, must be a top-level statement in the
 *      constructor, i.e., not nested inside any other statement or block
 *    - There must be no return statements prior to the super()/this() call
 **************************************************************************/

    void checkSuperInitCalls(JCClassDecl tree) {
        new SuperThisChecker().check(tree);
    }

    private class SuperThisChecker extends TreeScanner {

        // Match this scan stack: 1=JCMethodDecl, 2=JCExpressionStatement, 3=JCMethodInvocation
        private static final int MATCH_SCAN_DEPTH = 3;

        private boolean constructor;        // is this method a constructor?
        private boolean firstStatement;     // at the first statement in method?
        private JCReturn earlyReturn;       // first return prior to the super()/init(), if any
        private Name initCall;              // whichever of "super" or "init" we've seen already
        private int scanDepth;              // current scan recursion depth in method body

        public void check(JCClassDecl classDef) {
            scan(classDef.defs);
        }

        @Override
        public void visitMethodDef(JCMethodDecl tree) {
            Assert.check(!constructor);
            Assert.check(earlyReturn == null);
            Assert.check(initCall == null);
            Assert.check(scanDepth == 1);

            // Initialize state for this method
            constructor = TreeInfo.isConstructor(tree);
            try {

                // Scan method body
                if (tree.body != null) {
                    firstStatement = true;
                    for (List<JCStatement> l = tree.body.stats; l.nonEmpty(); l = l.tail) {
                        scan(l.head);
                        firstStatement = false;
                    }
                }

                // Verify no 'return' seen prior to an explicit super()/this() call
                if (constructor && earlyReturn != null && initCall != null)
                    log.error(earlyReturn.pos(), Errors.ReturnBeforeSuperclassInitialized);
            } finally {
                firstStatement = false;
                constructor = false;
                earlyReturn = null;
                initCall = null;
            }
        }

        @Override
        public void scan(JCTree tree) {
            scanDepth++;
            try {
                super.scan(tree);
            } finally {
                scanDepth--;
            }
        }

        @Override
        public void visitApply(JCMethodInvocation apply) {
            do {

                // Is this a super() or this() call?
                Name methodName = TreeInfo.name(apply.meth);
                if (methodName != names._super && methodName != names._this)
                    break;

                // super()/this() calls must only appear in a constructor
                if (!constructor) {
                    log.error(apply.pos(), Errors.CallMustOnlyAppearInCtor);
                    break;
                }

                // super()/this() calls must be a top level statement
                if (scanDepth != MATCH_SCAN_DEPTH) {
                    log.error(apply.pos(), Errors.CtorCallsNotAllowedHere);
                    break;
                }

                // super()/this() calls must not appear more than once
                if (initCall != null) {
                    log.error(apply.pos(), Errors.RedundantSuperclassInit);
                    break;
                }

                // If super()/this() isn't first, require flexible constructors feature
                if (!firstStatement)
                    preview.checkSourceLevel(apply.pos(), Feature.FLEXIBLE_CONSTRUCTORS);

                // We found a legitimate super()/this() call; remember it
                initCall = methodName;
            } while (false);

            // Proceed
            super.visitApply(apply);
        }

        @Override
        public void visitReturn(JCReturn tree) {
            if (constructor && initCall == null && earlyReturn == null)
                earlyReturn = tree;             // we have seen a return but not (yet) a super()/this()
            super.visitReturn(tree);
        }

        @Override
        public void visitClassDef(JCClassDecl tree) {
            // don't descend any further
        }

        @Override
        public void visitLambda(JCLambda tree) {
            final boolean constructorPrev = constructor;
            final boolean firstStatementPrev = firstStatement;
            final JCReturn earlyReturnPrev = earlyReturn;
            final Name initCallPrev = initCall;
            final int scanDepthPrev = scanDepth;
            constructor = false;
            firstStatement = false;
            earlyReturn = null;
            initCall = null;
            scanDepth = 0;
            try {
                super.visitLambda(tree);
            } finally {
                constructor = constructorPrev;
                firstStatement = firstStatementPrev;
                earlyReturn = earlyReturnPrev;
                initCall = initCallPrev;
                scanDepth = scanDepthPrev;
            }
        }
    }

/* *************************************************************************
 * Miscellaneous
 **************************************************************************/

    /**
     *  Check for division by integer constant zero
     *  @param pos           Position for error reporting.
     *  @param operator      The operator for the expression
     *  @param operand       The right hand operand for the expression
     */
    void checkDivZero(final DiagnosticPosition pos, Symbol operator, Type operand) {
        if (operand.constValue() != null
            && operand.getTag().isSubRangeOf(LONG)
            && ((Number) (operand.constValue())).longValue() == 0) {
            int opc = ((OperatorSymbol)operator).opcode;
            if (opc == ByteCodes.idiv || opc == ByteCodes.imod
                || opc == ByteCodes.ldiv || opc == ByteCodes.lmod) {
                deferredLintHandler.report(_ -> lint.logIfEnabled(pos, LintWarnings.DivZero));
            }
        }
    }

    /**
     *  Check for possible loss of precission
     *  @param pos           Position for error reporting.
     *  @param found    The computed type of the tree
     *  @param req  The computed type of the tree
     */
    void checkLossOfPrecision(final DiagnosticPosition pos, Type found, Type req) {
        if (found.isNumeric() && req.isNumeric() && !types.isAssignable(found, req)) {
            deferredLintHandler.report(_ ->
                lint.logIfEnabled(pos, LintWarnings.PossibleLossOfPrecision(found, req)));
        }
    }

    /**
     * Check for empty statements after if
     */
    void checkEmptyIf(JCIf tree) {
        if (tree.thenpart.hasTag(SKIP) && tree.elsepart == null) {
            lint.logIfEnabled(tree.thenpart.pos(), LintWarnings.EmptyIf);
        }
    }

    /** Check that symbol is unique in given scope.
     *  @param pos           Position for error reporting.
     *  @param sym           The symbol.
     *  @param s             The scope.
     */
    boolean checkUnique(DiagnosticPosition pos, Symbol sym, Scope s) {
        if (sym.type.isErroneous())
            return true;
        if (sym.owner.name == names.any) return false;
        for (Symbol byName : s.getSymbolsByName(sym.name, NON_RECURSIVE)) {
            if (sym != byName &&
                    (byName.flags() & CLASH) == 0 &&
                    sym.kind == byName.kind &&
                    sym.name != names.error &&
                    (sym.kind != MTH ||
                     types.hasSameArgs(sym.type, byName.type) ||
                     types.hasSameArgs(types.erasure(sym.type), types.erasure(byName.type)))) {
                if ((sym.flags() & VARARGS) != (byName.flags() & VARARGS)) {
                    sym.flags_field |= CLASH;
                    varargsDuplicateError(pos, sym, byName);
                    return true;
                } else if (sym.kind == MTH && !types.hasSameArgs(sym.type, byName.type, false)) {
                    duplicateErasureError(pos, sym, byName);
                    sym.flags_field |= CLASH;
                    return true;
                } else if ((sym.flags() & MATCH_BINDING) != 0 &&
                           (byName.flags() & MATCH_BINDING) != 0 &&
                           (byName.flags() & MATCH_BINDING_TO_OUTER) == 0) {
                    if (!sym.type.isErroneous()) {
                        log.error(pos, Errors.MatchBindingExists);
                        sym.flags_field |= CLASH;
                    }
                    return false;
                } else {
                    duplicateError(pos, byName);
                    return false;
                }
            }
        }
        return true;
    }

    /** Report duplicate declaration error.
     */
    void duplicateErasureError(DiagnosticPosition pos, Symbol sym1, Symbol sym2) {
        if (!sym1.type.isErroneous() && !sym2.type.isErroneous()) {
            log.error(pos, Errors.NameClashSameErasure(sym1, sym2));
        }
    }

    /**Check that types imported through the ordinary imports don't clash with types imported
     * by other (static or ordinary) imports. Note that two static imports may import two clashing
     * types without an error on the imports.
     * @param toplevel       The toplevel tree for which the test should be performed.
     */
    void checkImportsUnique(JCCompilationUnit toplevel) {
        WriteableScope ordinallyImportedSoFar = WriteableScope.create(toplevel.packge);
        WriteableScope staticallyImportedSoFar = WriteableScope.create(toplevel.packge);
        WriteableScope topLevelScope = toplevel.toplevelScope;

        for (JCTree def : toplevel.defs) {
            if (!def.hasTag(IMPORT))
                continue;

            JCImport imp = (JCImport) def;

            if (imp.importScope == null)
                continue;

            for (Symbol sym : imp.importScope.getSymbols(sym -> sym.kind == TYP)) {
                if (imp.isStatic()) {
                    checkUniqueImport(imp.pos(), ordinallyImportedSoFar, staticallyImportedSoFar, topLevelScope, sym, true);
                    staticallyImportedSoFar.enter(sym);
                } else {
                    checkUniqueImport(imp.pos(), ordinallyImportedSoFar, staticallyImportedSoFar, topLevelScope, sym, false);
                    ordinallyImportedSoFar.enter(sym);
                }
            }

            imp.importScope = null;
        }
    }

    /** Check that single-type import is not already imported or top-level defined,
     *  but make an exception for two single-type imports which denote the same type.
     *  @param pos                     Position for error reporting.
     *  @param ordinallyImportedSoFar  A Scope containing types imported so far through
     *                                 ordinary imports.
     *  @param staticallyImportedSoFar A Scope containing types imported so far through
     *                                 static imports.
     *  @param topLevelScope           The current file's top-level Scope
     *  @param sym                     The symbol.
     *  @param staticImport            Whether or not this was a static import
     */
    private boolean checkUniqueImport(DiagnosticPosition pos, Scope ordinallyImportedSoFar,
                                      Scope staticallyImportedSoFar, Scope topLevelScope,
                                      Symbol sym, boolean staticImport) {
        Predicate<Symbol> duplicates = candidate -> candidate != sym && !candidate.type.isErroneous();
        Symbol ordinaryClashing = ordinallyImportedSoFar.findFirst(sym.name, duplicates);
        Symbol staticClashing = null;
        if (ordinaryClashing == null && !staticImport) {
            staticClashing = staticallyImportedSoFar.findFirst(sym.name, duplicates);
        }
        if (ordinaryClashing != null || staticClashing != null) {
            if (ordinaryClashing != null)
                log.error(pos, Errors.AlreadyDefinedSingleImport(ordinaryClashing));
            else
                log.error(pos, Errors.AlreadyDefinedStaticSingleImport(staticClashing));
            return false;
        }
        Symbol clashing = topLevelScope.findFirst(sym.name, duplicates);
        if (clashing != null) {
            log.error(pos, Errors.AlreadyDefinedThisUnit(clashing));
            return false;
        }
        return true;
    }

    /** Check that a qualified name is in canonical form (for import decls).
     */
    public void checkCanonical(JCTree tree) {
        if (!isCanonical(tree))
            log.error(tree.pos(),
                      Errors.ImportRequiresCanonical(TreeInfo.symbol(tree)));
    }
        // where
        private boolean isCanonical(JCTree tree) {
            while (tree.hasTag(SELECT)) {
                JCFieldAccess s = (JCFieldAccess) tree;
                if (s.sym.owner.getQualifiedName() != TreeInfo.symbol(s.selected).getQualifiedName())
                    return false;
                tree = s.selected;
            }
            return true;
        }

    /** Check that an auxiliary class is not accessed from any other file than its own.
     */
    void checkForBadAuxiliaryClassAccess(DiagnosticPosition pos, Env<AttrContext> env, ClassSymbol c) {
        if ((c.flags() & AUXILIARY) != 0 &&
            rs.isAccessible(env, c) &&
            !fileManager.isSameFile(c.sourcefile, env.toplevel.sourcefile))
        {
            lint.logIfEnabled(pos,
                        LintWarnings.AuxiliaryClassAccessedFromOutsideOfItsSourceFile(c, c.sourcefile));
        }
    }

    /**
     * Check for a default constructor in an exported package.
     */
    void checkDefaultConstructor(ClassSymbol c, DiagnosticPosition pos) {
        if (lint.isEnabled(LintCategory.MISSING_EXPLICIT_CTOR) &&
            ((c.flags() & (ENUM | RECORD)) == 0) &&
            !c.isAnonymous() &&
            ((c.flags() & (PUBLIC | PROTECTED)) != 0) &&
            Feature.MODULES.allowedInSource(source)) {
            NestingKind nestingKind = c.getNestingKind();
            switch (nestingKind) {
                case ANONYMOUS,
                     LOCAL -> {return;}
                case TOP_LEVEL -> {;} // No additional checks needed
                case MEMBER -> {
                    // For nested member classes, all the enclosing
                    // classes must be public or protected.
                    Symbol owner = c.owner;
                    while (owner != null && owner.kind == TYP) {
                        if ((owner.flags() & (PUBLIC | PROTECTED)) == 0)
                            return;
                        owner = owner.owner;
                    }
                }
            }

            // Only check classes in named packages exported by its module
            PackageSymbol pkg = c.packge();
            if (!pkg.isUnnamed()) {
                ModuleSymbol modle = pkg.modle;
                for (ExportsDirective exportDir : modle.exports) {
                    // Report warning only if the containing
                    // package is unconditionally exported
                    if (exportDir.packge.equals(pkg)) {
                        if (exportDir.modules == null || exportDir.modules.isEmpty()) {
                            // Warning may be suppressed by
                            // annotations; check again for being
                            // enabled in the deferred context.
                            deferredLintHandler.report(_ ->
                                lint.logIfEnabled(pos, LintWarnings.MissingExplicitCtor(c, pkg, modle)));
                        } else {
                            return;
                        }
                    }
                }
            }
        }
        return;
    }

    private class NullnessWarner extends Warner {
        public NullnessWarner(DiagnosticPosition pos) {
            super(pos);
        }

        @Override
        public void warn(LintCategory lint) {
            if (allowNullRestrictedTypes) {
                boolean warned = this.warned;
                super.warn(lint);
                if (warned) return; // suppress redundant diagnostics
                switch (lint) {
                    case NULL:
                        Check.this.warnNullableTypes(pos(), Warnings.UncheckedNullnessConversion);
                        break;
                    default:
                        throw new AssertionError("Unexpected lint: " + lint);
                }
            }
        }
    }

    private class ConversionWarner extends Warner {
        final String uncheckedKey;
        final Type found;
        final Type expected;
        public ConversionWarner(DiagnosticPosition pos, String uncheckedKey, Type found, Type expected) {
            super(pos);
            this.uncheckedKey = uncheckedKey;
            this.found = found;
            this.expected = expected;
        }

        @Override
        public void warn(LintCategory lint) {
            boolean warned = this.warned;
            super.warn(lint);
            if (warned) return; // suppress redundant diagnostics
            switch (lint) {
                case UNCHECKED:
                    Check.this.warnUnchecked(pos(), LintWarnings.ProbFoundReq(diags.fragment(uncheckedKey), found, expected));
                    break;
                case VARARGS:
                    if (method != null &&
                            method.attribute(syms.trustMeType.tsym) != null &&
                            isTrustMeAllowedOnMethod(method) &&
                            !types.isReifiable(method.type.getParameterTypes().last())) {
                        Check.this.lint.logIfEnabled(pos(), LintWarnings.VarargsUnsafeUseVarargsParam(method.params.last()));
                    }
                    break;
                case NULL:
                    Check.this.warnNullableTypes(pos(), Warnings.UncheckedNullnessConversion);
                    break;
                default:
                    throw new AssertionError("Unexpected lint: " + lint);
            }
            this.warned = true;
        }
    }

    private class CastWarner extends ConversionWarner {
        public CastWarner(DiagnosticPosition pos, String key, Type found, Type expected) {
            super(pos, key, found, expected);
        }

        @Override
        public void warn(LintCategory lint) {
            if (lint != LintCategory.NULL) {
                super.warn(lint);
            } else {
                boolean warned = this.warned;
                if (warned) return;
                if (types.isParametric(expected)) {
                    // not sure this is the right warning
                    Check.this.warnNullableTypes(pos(), Warnings.NarrowingNullnessConversion);
                }
            }
        }
    }

    public Warner castWarner(DiagnosticPosition pos, Type found, Type expected) {
        return new CastWarner(pos, "unchecked.cast.to.type", found, expected);
    }

    public Warner convertWarner(DiagnosticPosition pos, Type found, Type expected) {
        return new ConversionWarner(pos, "unchecked.assign", found, expected);
    }

    public void checkFunctionalInterface(JCClassDecl tree, ClassSymbol cs) {
        Compound functionalType = cs.attribute(syms.functionalInterfaceType.tsym);

        if (functionalType != null) {
            try {
                types.findDescriptorSymbol((TypeSymbol)cs);
            } catch (Types.FunctionDescriptorLookupError ex) {
                DiagnosticPosition pos = tree.pos();
                for (JCAnnotation a : tree.getModifiers().annotations) {
                    if (a.annotationType.type.tsym == syms.functionalInterfaceType.tsym) {
                        pos = a.pos();
                        break;
                    }
                }
                log.error(pos, Errors.BadFunctionalIntfAnno1(ex.getDiagnostic()));
            }
        }
    }

    public void checkImportsResolvable(final JCCompilationUnit toplevel) {
        for (final JCImportBase impBase : toplevel.getImports()) {
            if (!(impBase instanceof JCImport imp))
                continue;
            if (!imp.staticImport || !imp.qualid.hasTag(SELECT))
                continue;
            final JCFieldAccess select = imp.qualid;
            final Symbol origin;
            if (select.name == names.asterisk || (origin = TreeInfo.symbol(select.selected)) == null || origin.kind != TYP)
                continue;

            TypeSymbol site = (TypeSymbol) TreeInfo.symbol(select.selected);
            if (!checkTypeContainsImportableElement(site, site, toplevel.packge, select.name, new HashSet<Symbol>())) {
                log.error(imp.pos(),
                          Errors.CantResolveLocation(KindName.STATIC,
                                                     select.name,
                                                     null,
                                                     null,
                                                     Fragments.Location(kindName(site),
                                                                        site,
                                                                        null)));
            }
        }
    }

    // Check that packages imported are in scope (JLS 7.4.3, 6.3, 6.5.3.1, 6.5.3.2)
    public void checkImportedPackagesObservable(final JCCompilationUnit toplevel) {
        OUTER: for (JCImportBase impBase : toplevel.getImports()) {
            if (impBase instanceof JCImport imp && !imp.staticImport &&
                TreeInfo.name(imp.qualid) == names.asterisk) {
                TypeSymbol tsym = imp.qualid.selected.type.tsym;
                if (tsym.kind == PCK && tsym.members().isEmpty() &&
                    !(Feature.IMPORT_ON_DEMAND_OBSERVABLE_PACKAGES.allowedInSource(source) && tsym.exists())) {
                    log.error(DiagnosticFlag.RESOLVE_ERROR, imp.qualid.selected.pos(), Errors.DoesntExist(tsym));
                }
            }
        }
    }

    private boolean checkTypeContainsImportableElement(TypeSymbol tsym, TypeSymbol origin, PackageSymbol packge, Name name, Set<Symbol> processed) {
        if (tsym == null || !processed.add(tsym))
            return false;

            // also search through inherited names
        if (checkTypeContainsImportableElement(types.supertype(tsym.type).tsym, origin, packge, name, processed))
            return true;

        for (Type t : types.interfaces(tsym.type))
            if (checkTypeContainsImportableElement(t.tsym, origin, packge, name, processed))
                return true;

        for (Symbol sym : tsym.members().getSymbolsByName(name)) {
            if (sym.isStatic() &&
                importAccessible(sym, packge) &&
                sym.isMemberOf(origin, types)) {
                return true;
            }
        }

        return false;
    }

    // is the sym accessible everywhere in packge?
    public boolean importAccessible(Symbol sym, PackageSymbol packge) {
        try {
            int flags = (int)(sym.flags() & AccessFlags);
            switch (flags) {
            default:
            case PUBLIC:
                return true;
            case PRIVATE:
                return false;
            case 0:
            case PROTECTED:
                return sym.packge() == packge;
            }
        } catch (ClassFinder.BadClassFile err) {
            throw err;
        } catch (CompletionFailure ex) {
            return false;
        }
    }

    public void checkLeaksNotAccessible(Env<AttrContext> env, JCClassDecl check) {
        JCCompilationUnit toplevel = env.toplevel;

        if (   toplevel.modle == syms.unnamedModule
            || toplevel.modle == syms.noModule
            || (check.sym.flags() & COMPOUND) != 0) {
            return ;
        }

        ExportsDirective currentExport = findExport(toplevel.packge);

        if (   currentExport == null //not exported
            || currentExport.modules != null) //don't check classes in qualified export
            return ;

        new TreeScanner() {
            Lint lint = env.info.lint;
            boolean inSuperType;

            @Override
            public void visitBlock(JCBlock tree) {
            }
            @Override
            public void visitMethodDef(JCMethodDecl tree) {
                if (!isAPISymbol(tree.sym))
                    return;
                Lint prevLint = lint;
                try {
                    lint = lint.augment(tree.sym);
                    if (lint.isEnabled(LintCategory.EXPORTS)) {
                        super.visitMethodDef(tree);
                    }
                } finally {
                    lint = prevLint;
                }
            }
            @Override
            public void visitVarDef(JCVariableDecl tree) {
                if (!isAPISymbol(tree.sym) && tree.sym.owner.kind != MTH)
                    return;
                Lint prevLint = lint;
                try {
                    lint = lint.augment(tree.sym);
                    if (lint.isEnabled(LintCategory.EXPORTS)) {
                        scan(tree.mods);
                        scan(tree.vartype);
                    }
                } finally {
                    lint = prevLint;
                }
            }
            @Override
            public void visitClassDef(JCClassDecl tree) {
                if (tree != check)
                    return ;

                if (!isAPISymbol(tree.sym))
                    return ;

                Lint prevLint = lint;
                try {
                    lint = lint.augment(tree.sym);
                    if (lint.isEnabled(LintCategory.EXPORTS)) {
                        scan(tree.mods);
                        scan(tree.typarams);
                        try {
                            inSuperType = true;
                            scan(tree.extending);
                            scan(tree.implementing);
                        } finally {
                            inSuperType = false;
                        }
                        scan(tree.defs);
                    }
                } finally {
                    lint = prevLint;
                }
            }
            @Override
            public void visitTypeApply(JCTypeApply tree) {
                scan(tree.clazz);
                boolean oldInSuperType = inSuperType;
                try {
                    inSuperType = false;
                    scan(tree.arguments);
                } finally {
                    inSuperType = oldInSuperType;
                }
            }
            @Override
            public void visitIdent(JCIdent tree) {
                Symbol sym = TreeInfo.symbol(tree);
                if (sym.kind == TYP && !sym.type.hasTag(TYPEVAR)) {
                    checkVisible(tree.pos(), sym, toplevel.packge, inSuperType);
                }
            }

            @Override
            public void visitSelect(JCFieldAccess tree) {
                Symbol sym = TreeInfo.symbol(tree);
                Symbol sitesym = TreeInfo.symbol(tree.selected);
                if (sym.kind == TYP && sitesym.kind == PCK) {
                    checkVisible(tree.pos(), sym, toplevel.packge, inSuperType);
                } else {
                    super.visitSelect(tree);
                }
            }

            @Override
            public void visitAnnotation(JCAnnotation tree) {
                if (tree.attribute.type.tsym.getAnnotation(java.lang.annotation.Documented.class) != null)
                    super.visitAnnotation(tree);
            }

        }.scan(check);
    }
        //where:
        private ExportsDirective findExport(PackageSymbol pack) {
            for (ExportsDirective d : pack.modle.exports) {
                if (d.packge == pack)
                    return d;
            }

            return null;
        }
        private boolean isAPISymbol(Symbol sym) {
            while (sym.kind != PCK) {
                if ((sym.flags() & Flags.PUBLIC) == 0 && (sym.flags() & Flags.PROTECTED) == 0) {
                    return false;
                }
                sym = sym.owner;
            }
            return true;
        }
        private void checkVisible(DiagnosticPosition pos, Symbol what, PackageSymbol inPackage, boolean inSuperType) {
            if (!isAPISymbol(what) && !inSuperType) { //package private/private element
                log.warning(pos, LintWarnings.LeaksNotAccessible(kindName(what), what, what.packge().modle));
                return ;
            }

            PackageSymbol whatPackage = what.packge();
            ExportsDirective whatExport = findExport(whatPackage);
            ExportsDirective inExport = findExport(inPackage);

            if (whatExport == null) { //package not exported:
                log.warning(pos, LintWarnings.LeaksNotAccessibleUnexported(kindName(what), what, what.packge().modle));
                return ;
            }

            if (whatExport.modules != null) {
                if (inExport.modules == null || !whatExport.modules.containsAll(inExport.modules)) {
                    log.warning(pos, LintWarnings.LeaksNotAccessibleUnexportedQualified(kindName(what), what, what.packge().modle));
                }
            }

            if (whatPackage.modle != inPackage.modle && whatPackage.modle != syms.java_base) {
                //check that relativeTo.modle requires transitive what.modle, somehow:
                List<ModuleSymbol> todo = List.of(inPackage.modle);

                while (todo.nonEmpty()) {
                    ModuleSymbol current = todo.head;
                    todo = todo.tail;
                    if (current == whatPackage.modle)
                        return ; //OK
                    if ((current.flags() & Flags.AUTOMATIC_MODULE) != 0)
                        continue; //for automatic modules, don't look into their dependencies
                    for (RequiresDirective req : current.requires) {
                        if (req.isTransitive()) {
                            todo = todo.prepend(req.module);
                        }
                    }
                }

                log.warning(pos, LintWarnings.LeaksNotAccessibleNotRequiredTransitive(kindName(what), what, what.packge().modle));
            }
        }

    void checkModuleExists(final DiagnosticPosition pos, ModuleSymbol msym) {
        if (msym.kind != MDL) {
            deferredLintHandler.report(_ ->
                lint.logIfEnabled(pos, LintWarnings.ModuleNotFound(msym)));
        }
    }

    void checkPackageExistsForOpens(final DiagnosticPosition pos, PackageSymbol packge) {
        if (packge.members().isEmpty() &&
            ((packge.flags() & Flags.HAS_RESOURCE) == 0)) {
            deferredLintHandler.report(_ ->
                lint.logIfEnabled(pos, LintWarnings.PackageEmptyOrNotFound(packge)));
        }
    }

    void checkModuleRequires(final DiagnosticPosition pos, final RequiresDirective rd) {
        if ((rd.module.flags() & Flags.AUTOMATIC_MODULE) != 0) {
            deferredLintHandler.report(_ -> {
                if (rd.isTransitive() && lint.isEnabled(LintCategory.REQUIRES_TRANSITIVE_AUTOMATIC)) {
                    log.warning(pos, LintWarnings.RequiresTransitiveAutomatic);
                } else {
                    lint.logIfEnabled(pos, LintWarnings.RequiresAutomatic);
                }
            });
        }
    }

    /**
     * Verify the case labels conform to the constraints. Checks constraints related
     * combinations of patterns and other labels.
     *
     * @param cases the cases that should be checked.
     */
    void checkSwitchCaseStructure(List<JCCase> cases) {
        for (List<JCCase> l = cases; l.nonEmpty(); l = l.tail) {
            JCCase c = l.head;
            if (c.labels.head instanceof JCConstantCaseLabel constLabel) {
                if (TreeInfo.isNull(constLabel.expr)) {
                    if (c.labels.tail.nonEmpty()) {
                        if (c.labels.tail.head instanceof JCDefaultCaseLabel defLabel) {
                            if (c.labels.tail.tail.nonEmpty()) {
                                log.error(c.labels.tail.tail.head.pos(), Errors.InvalidCaseLabelCombination);
                            }
                        } else {
                            log.error(c.labels.tail.head.pos(), Errors.InvalidCaseLabelCombination);
                        }
                    }
                } else {
                    for (JCCaseLabel label : c.labels.tail) {
                        if (!(label instanceof JCConstantCaseLabel) || TreeInfo.isNullCaseLabel(label)) {
                            log.error(label.pos(), Errors.InvalidCaseLabelCombination);
                            break;
                        }
                    }
                }
            } else if (c.labels.tail.nonEmpty()) {
                var patterCaseLabels = c.labels.stream().filter(ll -> ll instanceof JCPatternCaseLabel).map(cl -> (JCPatternCaseLabel)cl);
                var allUnderscore = patterCaseLabels.allMatch(pcl -> !hasBindings(pcl.getPattern()));

                if (!allUnderscore) {
                    log.error(c.labels.tail.head.pos(), Errors.FlowsThroughFromPattern);
                }

                boolean allPatternCaseLabels = c.labels.stream().allMatch(p -> p instanceof JCPatternCaseLabel);

                if (allPatternCaseLabels) {
                    preview.checkSourceLevel(c.labels.tail.head.pos(), Feature.UNNAMED_VARIABLES);
                }

                for (JCCaseLabel label : c.labels.tail) {
                    if (label instanceof JCConstantCaseLabel) {
                        log.error(label.pos(), Errors.InvalidCaseLabelCombination);
                        break;
                    }
                }
            }
        }

        boolean isCaseStatementGroup = cases.nonEmpty() &&
                                       cases.head.caseKind == CaseTree.CaseKind.STATEMENT;

        if (isCaseStatementGroup) {
            boolean previousCompletessNormally = false;
            for (List<JCCase> l = cases; l.nonEmpty(); l = l.tail) {
                JCCase c = l.head;
                if (previousCompletessNormally &&
                    c.stats.nonEmpty() &&
                    c.labels.head instanceof JCPatternCaseLabel patternLabel &&
                    (hasBindings(patternLabel.pat) || hasBindings(c.guard))) {
                    log.error(c.labels.head.pos(), Errors.FlowsThroughToPattern);
                } else if (c.stats.isEmpty() &&
                           c.labels.head instanceof JCPatternCaseLabel patternLabel &&
                           (hasBindings(patternLabel.pat) || hasBindings(c.guard)) &&
                           hasStatements(l.tail)) {
                    log.error(c.labels.head.pos(), Errors.FlowsThroughFromPattern);
                }
                previousCompletessNormally = c.completesNormally;
            }
        }
    }

    boolean hasBindings(JCTree p) {
        boolean[] bindings = new boolean[1];

        new TreeScanner() {
            @Override
            public void visitBindingPattern(JCBindingPattern tree) {
                bindings[0] |= !tree.var.sym.isUnnamedVariable();
                super.visitBindingPattern(tree);
            }
        }.scan(p);

        return bindings[0];
    }

    boolean hasStatements(List<JCCase> cases) {
        for (List<JCCase> l = cases; l.nonEmpty(); l = l.tail) {
            if (l.head.stats.nonEmpty()) {
                return true;
            }
        }

        return false;
    }
    void checkSwitchCaseLabelDominated(JCCaseLabel unconditionalCaseLabel, List<JCCase> cases) {
        List<Pair<JCCase, JCCaseLabel>> caseLabels = List.nil();
        boolean seenDefault = false;
        boolean seenDefaultLabel = false;
        boolean warnDominatedByDefault = false;
        boolean unconditionalFound = false;

        for (List<JCCase> l = cases; l.nonEmpty(); l = l.tail) {
            JCCase c = l.head;
            for (JCCaseLabel label : c.labels) {
                if (label.hasTag(DEFAULTCASELABEL)) {
                    seenDefault = true;
                    seenDefaultLabel |=
                            TreeInfo.isNullCaseLabel(c.labels.head);
                    continue;
                }
                if (TreeInfo.isNullCaseLabel(label)) {
                    if (seenDefault) {
                        log.error(label.pos(), Errors.PatternDominated);
                    }
                    continue;
                }
                if (seenDefault && !warnDominatedByDefault) {
                    if (label.hasTag(PATTERNCASELABEL) ||
                        (label instanceof JCConstantCaseLabel && seenDefaultLabel)) {
                        log.error(label.pos(), Errors.PatternDominated);
                        warnDominatedByDefault = true;
                    }
                }
                Type currentType = labelType(label);
                for (Pair<JCCase, JCCaseLabel> caseAndLabel : caseLabels) {
                    JCCase testCase = caseAndLabel.fst;
                    JCCaseLabel testCaseLabel = caseAndLabel.snd;
                    Type testType = labelType(testCaseLabel);
                    boolean dominated = false;
                    if (types.isUnconditionallyExact(currentType, testType) &&
                        !currentType.hasTag(ERROR) && !testType.hasTag(ERROR)) {
                        //the current label is potentially dominated by the existing (test) label, check:
                        if (label instanceof JCConstantCaseLabel) {
                            dominated |= !(testCaseLabel instanceof JCConstantCaseLabel) &&
                                         TreeInfo.unguardedCase(testCase);
                        } else if (label instanceof JCPatternCaseLabel patternCL &&
                                   testCaseLabel instanceof JCPatternCaseLabel testPatternCaseLabel &&
                                   (testCase.equals(c) || TreeInfo.unguardedCase(testCase))) {
                            dominated = patternDominated(testPatternCaseLabel.pat,
                                                         patternCL.pat);
                        }
                    }

                    if (dominated) {
                        log.error(label.pos(), Errors.PatternDominated);
                    }
                }
                caseLabels = caseLabels.prepend(Pair.of(c, label));
            }
        }
    }
        //where:
        private Type labelType(JCCaseLabel label) {
            return types.erasure(switch (label.getTag()) {
                case PATTERNCASELABEL -> ((JCPatternCaseLabel) label).pat.type;
                case CONSTANTCASELABEL -> ((JCConstantCaseLabel) label).expr.type;
                default -> throw Assert.error("Unexpected tree kind: " + label.getTag());
            });
        }
        private boolean patternDominated(JCPattern existingPattern, JCPattern currentPattern) {
            Type existingPatternType = types.erasure(existingPattern.type);
            Type currentPatternType = types.erasure(currentPattern.type);
            if (!types.isUnconditionallyExact(currentPatternType, existingPatternType)) {
                return false;
            }
            if (currentPattern instanceof JCBindingPattern ||
                currentPattern instanceof JCAnyPattern) {
                return existingPattern instanceof JCBindingPattern ||
                       existingPattern instanceof JCAnyPattern;
            } else if (currentPattern instanceof JCRecordPattern currentRecordPattern) {
                if (existingPattern instanceof JCBindingPattern ||
                    existingPattern instanceof JCAnyPattern) {
                    return true;
                } else if (existingPattern instanceof JCRecordPattern existingRecordPattern) {
                    List<JCPattern> existingNested = existingRecordPattern.nested;
                    List<JCPattern> currentNested = currentRecordPattern.nested;
                    if (existingNested.size() != currentNested.size()) {
                        return false;
                    }
                    while (existingNested.nonEmpty()) {
                        if (!patternDominated(existingNested.head, currentNested.head)) {
                            return false;
                        }
                        existingNested = existingNested.tail;
                        currentNested = currentNested.tail;
                    }
                    return true;
                } else {
                    Assert.error("Unknown pattern: " + existingPattern.getTag());
                }
            } else {
                Assert.error("Unknown pattern: " + currentPattern.getTag());
            }
            return false;
        }

    /** check if a type is a subtype of Externalizable, if that is available. */
    boolean isExternalizable(Type t) {
        try {
            syms.externalizableType.complete();
        } catch (CompletionFailure e) {
            return false;
        }
        return types.isSubtype(t, syms.externalizableType);
    }

    /**
     * Check structure of serialization declarations.
     */
    public void checkSerialStructure(Env<AttrContext> env, JCClassDecl tree, ClassSymbol c) {
        (new SerialTypeVisitor(env)).visit(c, tree);
    }

    /**
     * This visitor will warn if a serialization-related field or
     * method is declared in a suspicious or incorrect way. In
     * particular, it will warn for cases where the runtime
     * serialization mechanism will silently ignore a mis-declared
     * entity.
     *
     * Distinguished serialization-related fields and methods:
     *
     * Methods:
     *
     * private void writeObject(ObjectOutputStream stream) throws IOException
     * ANY-ACCESS-MODIFIER Object writeReplace() throws ObjectStreamException
     *
     * private void readObject(ObjectInputStream stream) throws IOException, ClassNotFoundException
     * private void readObjectNoData() throws ObjectStreamException
     * ANY-ACCESS-MODIFIER Object readResolve() throws ObjectStreamException
     *
     * Fields:
     *
     * private static final long serialVersionUID
     * private static final ObjectStreamField[] serialPersistentFields
     *
     * Externalizable: methods defined on the interface
     * public void writeExternal(ObjectOutput) throws IOException
     * public void readExternal(ObjectInput) throws IOException
     */
    private class SerialTypeVisitor extends ElementKindVisitor14<Void, JCClassDecl> {
        Env<AttrContext> env;
        SerialTypeVisitor(Env<AttrContext> env) {
            this.lint = Check.this.lint;
            this.env = env;
        }

        private static final Set<String> serialMethodNames =
            Set.of("writeObject", "writeReplace",
                   "readObject",  "readObjectNoData",
                   "readResolve");

        private static final Set<String> serialFieldNames =
            Set.of("serialVersionUID", "serialPersistentFields");

        // Type of serialPersistentFields
        private final Type OSF_TYPE = new Type.ArrayType(syms.objectStreamFieldType, syms.arrayClass);

        Lint lint;

        @Override
        public Void defaultAction(Element e, JCClassDecl p) {
            throw new IllegalArgumentException(Objects.requireNonNullElse(e.toString(), ""));
        }

        @Override
        public Void visitType(TypeElement e, JCClassDecl p) {
            runUnderLint(e, p, (symbol, param) -> super.visitType(symbol, param));
            return null;
        }

        @Override
        public Void visitTypeAsClass(TypeElement e,
                                     JCClassDecl p) {
            // Anonymous classes filtered out by caller.

            ClassSymbol c = (ClassSymbol)e;

            checkCtorAccess(p, c);

            // Check for missing serialVersionUID; check *not* done
            // for enums or records.
            VarSymbol svuidSym = null;
            for (Symbol sym : c.members().getSymbolsByName(names.serialVersionUID)) {
                if (sym.kind == VAR) {
                    svuidSym = (VarSymbol)sym;
                    break;
                }
            }

            if (svuidSym == null) {
                log.warning(p.pos(), LintWarnings.MissingSVUID(c));
            }

            // Check for serialPersistentFields to gate checks for
            // non-serializable non-transient instance fields
            boolean serialPersistentFieldsPresent =
                    c.members()
                     .getSymbolsByName(names.serialPersistentFields, sym -> sym.kind == VAR)
                     .iterator()
                     .hasNext();

            // Check declarations of serialization-related methods and
            // fields
            final boolean[] hasWriteReplace = {false};
            for(Symbol el : c.getEnclosedElements()) {
                runUnderLint(el, p, (enclosed, tree) -> {
                    String name = null;
                    switch(enclosed.getKind()) {
                    case FIELD -> {
                        if (!serialPersistentFieldsPresent) {
                            var flags = enclosed.flags();
                            if ( ((flags & TRANSIENT) == 0) &&
                                 ((flags & STATIC) == 0)) {
                                Type varType = enclosed.asType();
                                if (!canBeSerialized(varType)) {
                                    // Note per JLS arrays are
                                    // serializable even if the
                                    // component type is not.
                                    log.warning(
                                            TreeInfo.diagnosticPositionFor(enclosed, tree),
                                                LintWarnings.NonSerializableInstanceField);
                                } else if (varType.hasTag(ARRAY)) {
                                    ArrayType arrayType = (ArrayType)varType;
                                    Type elementType = arrayType.elemtype;
                                    while (elementType.hasTag(ARRAY)) {
                                        arrayType = (ArrayType)elementType;
                                        elementType = arrayType.elemtype;
                                    }
                                    if (!canBeSerialized(elementType)) {
                                        log.warning(
                                                TreeInfo.diagnosticPositionFor(enclosed, tree),
                                                    LintWarnings.NonSerializableInstanceFieldArray(elementType));
                                    }
                                }
                            }
                        }

                        name = enclosed.getSimpleName().toString();
                        if (serialFieldNames.contains(name)) {
                            VarSymbol field = (VarSymbol)enclosed;
                            switch (name) {
                            case "serialVersionUID"       ->  checkSerialVersionUID(tree, e, field);
                            case "serialPersistentFields" ->  checkSerialPersistentFields(tree, e, field);
                            default -> throw new AssertionError();
                            }
                        }
                    }

                    // Correctly checking the serialization-related
                    // methods is subtle. For the methods declared to be
                    // private or directly declared in the class, the
                    // enclosed elements of the class can be checked in
                    // turn. However, writeReplace and readResolve can be
                    // declared in a superclass and inherited. Note that
                    // the runtime lookup walks the superclass chain
                    // looking for writeReplace/readResolve via
                    // Class.getDeclaredMethod. This differs from calling
                    // Elements.getAllMembers(TypeElement) as the latter
                    // will also pull in default methods from
                    // superinterfaces. In other words, the runtime checks
                    // (which long predate default methods on interfaces)
                    // do not admit the possibility of inheriting methods
                    // this way, a difference from general inheritance.

                    // The current implementation just checks the enclosed
                    // elements and does not directly check the inherited
                    // methods. If all the types are being checked this is
                    // less of a concern; however, there are cases that
                    // could be missed. In particular, readResolve and
                    // writeReplace could, in principle, by inherited from
                    // a non-serializable superclass and thus not checked
                    // even if compiled with a serializable child class.
                    case METHOD -> {
                        var method = (MethodSymbol)enclosed;
                        name = method.getSimpleName().toString();
                        if (serialMethodNames.contains(name)) {
                            switch (name) {
                            case "writeObject"      -> checkWriteObject(tree, e, method);
                            case "writeReplace"     -> {hasWriteReplace[0] = true; hasAppropriateWriteReplace(tree, method, true);}
                            case "readObject"       -> checkReadObject(tree,e, method);
                            case "readObjectNoData" -> checkReadObjectNoData(tree, e, method);
                            case "readResolve"      -> checkReadResolve(tree, e, method);
                            default ->  throw new AssertionError();
                            }
                        }
                    }
                    }
                });
            }
            if (!hasWriteReplace[0] &&
                    (c.isValueClass() || hasAbstractValueSuperClass(c, Set.of(syms.numberType.tsym))) &&
                    !c.isAbstract() && !c.isRecord() &&
                    types.unboxedType(c.type) == Type.noType) {
                // we need to check if the class is inheriting an appropriate writeReplace method
                MethodSymbol ms = null;
                Log.DiagnosticHandler discardHandler = log.new DiscardDiagnosticHandler();
                try {
                    ms = rs.resolveInternalMethod(env.tree, env, c.type, names.writeReplace, List.nil(), List.nil());
                } catch (FatalError fe) {
                    // ignore no method was found
                } finally {
                    log.popDiagnosticHandler(discardHandler);
                }
                if (ms == null || !hasAppropriateWriteReplace(p, ms, false)) {
                    log.warning(p.pos(),
                            c.isValueClass() ? LintWarnings.SerializableValueClassWithoutWriteReplace1 :
                                    LintWarnings.SerializableValueClassWithoutWriteReplace2);
                }
            }
            return null;
        }

        boolean canBeSerialized(Type type) {
            return type.isPrimitive() || rs.isSerializable(type);
        }

        private boolean hasAbstractValueSuperClass(Symbol c, Set<Symbol> excluding) {
            while (c.getKind() == ElementKind.CLASS) {
                Type sup = ((ClassSymbol)c).getSuperclass();
                if (!sup.hasTag(CLASS) || sup.isErroneous() ||
                        sup.tsym == syms.objectType.tsym) {
                    return false;
                }
                // if it is a value super class it has to be abstract
                if (sup.isValueClass() && !excluding.contains(sup.tsym)) {
                    return true;
                }
                c = sup.tsym;
            }
            return false;
        }

        /**
         * Check that Externalizable class needs a public no-arg
         * constructor.
         *
         * Check that a Serializable class has access to the no-arg
         * constructor of its first nonserializable superclass.
         */
        private void checkCtorAccess(JCClassDecl tree, ClassSymbol c) {
            if (isExternalizable(c.type)) {
                for(var sym : c.getEnclosedElements()) {
                    if (sym.isConstructor() &&
                        ((sym.flags() & PUBLIC) == PUBLIC)) {
                        if (((MethodSymbol)sym).getParameters().isEmpty()) {
                            return;
                        }
                    }
                }
                log.warning(tree.pos(),
                            LintWarnings.ExternalizableMissingPublicNoArgCtor);
            } else {
                // Approximate access to the no-arg constructor up in
                // the superclass chain by checking that the
                // constructor is not private. This may not handle
                // some cross-package situations correctly.
                Type superClass = c.getSuperclass();
                // java.lang.Object is *not* Serializable so this loop
                // should terminate.
                while (rs.isSerializable(superClass) ) {
                    try {
                        superClass = (Type)((TypeElement)(((DeclaredType)superClass)).asElement()).getSuperclass();
                    } catch(ClassCastException cce) {
                        return ; // Don't try to recover
                    }
                }
                // Non-Serializable superclass
                try {
                    ClassSymbol supertype = ((ClassSymbol)(((DeclaredType)superClass).asElement()));
                    for(var sym : supertype.getEnclosedElements()) {
                        if (sym.isConstructor()) {
                            MethodSymbol ctor = (MethodSymbol)sym;
                            if (ctor.getParameters().isEmpty()) {
                                if (((ctor.flags() & PRIVATE) == PRIVATE) ||
                                    // Handle nested classes and implicit this$0
                                    (supertype.getNestingKind() == NestingKind.MEMBER &&
                                     ((supertype.flags() & STATIC) == 0)))
                                    log.warning(tree.pos(),
                                                LintWarnings.SerializableMissingAccessNoArgCtor(supertype.getQualifiedName()));
                            }
                        }
                    }
                } catch (ClassCastException cce) {
                    return ; // Don't try to recover
                }
                return;
            }
        }

        private void checkSerialVersionUID(JCClassDecl tree, Element e, VarSymbol svuid) {
            // To be effective, serialVersionUID must be marked static
            // and final, but private is recommended. But alas, in
            // practice there are many non-private serialVersionUID
            // fields.
             if ((svuid.flags() & (STATIC | FINAL)) !=
                 (STATIC | FINAL)) {
                 log.warning(
                         TreeInfo.diagnosticPositionFor(svuid, tree),
                             LintWarnings.ImproperSVUID((Symbol)e));
             }

             // check svuid has type long
             if (!svuid.type.hasTag(LONG)) {
                 log.warning(
                         TreeInfo.diagnosticPositionFor(svuid, tree),
                             LintWarnings.LongSVUID((Symbol)e));
             }

             if (svuid.getConstValue() == null)
                 log.warning(
                         TreeInfo.diagnosticPositionFor(svuid, tree),
                             LintWarnings.ConstantSVUID((Symbol)e));
        }

        private void checkSerialPersistentFields(JCClassDecl tree, Element e, VarSymbol spf) {
            // To be effective, serialPersisentFields must be private, static, and final.
             if ((spf.flags() & (PRIVATE | STATIC | FINAL)) !=
                 (PRIVATE | STATIC | FINAL)) {
                 log.warning(
                         TreeInfo.diagnosticPositionFor(spf, tree),
                             LintWarnings.ImproperSPF);
             }

             if (!types.isSameType(spf.type, OSF_TYPE)) {
                 log.warning(
                         TreeInfo.diagnosticPositionFor(spf, tree),
                             LintWarnings.OSFArraySPF);
             }

            if (isExternalizable((Type)(e.asType()))) {
                log.warning(
                        TreeInfo.diagnosticPositionFor(spf, tree),
                            LintWarnings.IneffectualSerialFieldExternalizable);
            }

            // Warn if serialPersistentFields is initialized to a
            // literal null.
            JCTree spfDecl = TreeInfo.declarationFor(spf, tree);
            if (spfDecl != null && spfDecl.getTag() == VARDEF) {
                JCVariableDecl variableDef = (JCVariableDecl) spfDecl;
                JCExpression initExpr = variableDef.init;
                 if (initExpr != null && TreeInfo.isNull(initExpr)) {
                     log.warning(initExpr.pos(),
                                 LintWarnings.SPFNullInit);
                 }
            }
        }

        private void checkWriteObject(JCClassDecl tree, Element e, MethodSymbol method) {
            // The "synchronized" modifier is seen in the wild on
            // readObject and writeObject methods and is generally
            // innocuous.

            // private void writeObject(ObjectOutputStream stream) throws IOException
            checkPrivateNonStaticMethod(tree, method);
            isExpectedReturnType(tree, method, syms.voidType, true);
            checkOneArg(tree, e, method, syms.objectOutputStreamType);
            hasExpectedExceptions(tree, method, true, syms.ioExceptionType);
            checkExternalizable(tree, e, method);
        }

        private boolean hasAppropriateWriteReplace(JCClassDecl tree, MethodSymbol method, boolean warn) {
            // ANY-ACCESS-MODIFIER Object writeReplace() throws
            // ObjectStreamException

            // Excluding abstract, could have a more complicated
            // rule based on abstract-ness of the class
            return isConcreteInstanceMethod(tree, method, warn) &&
                    isExpectedReturnType(tree, method, syms.objectType, warn) &&
                    hasNoArgs(tree, method, warn) &&
                    hasExpectedExceptions(tree, method, warn, syms.objectStreamExceptionType);
        }

        private void checkReadObject(JCClassDecl tree, Element e, MethodSymbol method) {
            // The "synchronized" modifier is seen in the wild on
            // readObject and writeObject methods and is generally
            // innocuous.

            // private void readObject(ObjectInputStream stream)
            //   throws IOException, ClassNotFoundException
            checkPrivateNonStaticMethod(tree, method);
            isExpectedReturnType(tree, method, syms.voidType, true);
            checkOneArg(tree, e, method, syms.objectInputStreamType);
            hasExpectedExceptions(tree, method, true, syms.ioExceptionType, syms.classNotFoundExceptionType);
            checkExternalizable(tree, e, method);
        }

        private void checkReadObjectNoData(JCClassDecl tree, Element e, MethodSymbol method) {
            // private void readObjectNoData() throws ObjectStreamException
            checkPrivateNonStaticMethod(tree, method);
            isExpectedReturnType(tree, method, syms.voidType, true);
            hasNoArgs(tree, method, true);
            hasExpectedExceptions(tree, method, true, syms.objectStreamExceptionType);
            checkExternalizable(tree, e, method);
        }

        private void checkReadResolve(JCClassDecl tree, Element e, MethodSymbol method) {
            // ANY-ACCESS-MODIFIER Object readResolve()
            // throws ObjectStreamException

            // Excluding abstract, could have a more complicated
            // rule based on abstract-ness of the class
            isConcreteInstanceMethod(tree, method, true);
            isExpectedReturnType(tree, method, syms.objectType, true);
            hasNoArgs(tree, method, true);
            hasExpectedExceptions(tree, method, true, syms.objectStreamExceptionType);
        }

        private void checkWriteExternalRecord(JCClassDecl tree, Element e, MethodSymbol method, boolean isExtern) {
            //public void writeExternal(ObjectOutput) throws IOException
            checkExternMethodRecord(tree, e, method, syms.objectOutputType, isExtern);
        }

        private void checkReadExternalRecord(JCClassDecl tree, Element e, MethodSymbol method, boolean isExtern) {
            // public void readExternal(ObjectInput) throws IOException
            checkExternMethodRecord(tree, e, method, syms.objectInputType, isExtern);
         }

        private void checkExternMethodRecord(JCClassDecl tree, Element e, MethodSymbol method, Type argType,
                                             boolean isExtern) {
            if (isExtern && isExternMethod(tree, e, method, argType)) {
                log.warning(
                        TreeInfo.diagnosticPositionFor(method, tree),
                            LintWarnings.IneffectualExternalizableMethodRecord(method.getSimpleName().toString()));
            }
        }

        void checkPrivateNonStaticMethod(JCClassDecl tree, MethodSymbol method) {
            var flags = method.flags();
            if ((flags & PRIVATE) == 0) {
                log.warning(
                        TreeInfo.diagnosticPositionFor(method, tree),
                            LintWarnings.SerialMethodNotPrivate(method.getSimpleName()));
            }

            if ((flags & STATIC) != 0) {
                log.warning(
                        TreeInfo.diagnosticPositionFor(method, tree),
                            LintWarnings.SerialMethodStatic(method.getSimpleName()));
            }
        }

        /**
         * Per section 1.12 "Serialization of Enum Constants" of
         * the serialization specification, due to the special
         * serialization handling of enums, any writeObject,
         * readObject, writeReplace, and readResolve methods are
         * ignored as are serialPersistentFields and
         * serialVersionUID fields.
         */
        @Override
        public Void visitTypeAsEnum(TypeElement e,
                                    JCClassDecl p) {
            boolean isExtern = isExternalizable((Type)e.asType());
            for(Element el : e.getEnclosedElements()) {
                runUnderLint(el, p, (enclosed, tree) -> {
                    String name = enclosed.getSimpleName().toString();
                    switch(enclosed.getKind()) {
                    case FIELD -> {
                        var field = (VarSymbol)enclosed;
                        if (serialFieldNames.contains(name)) {
                            log.warning(
                                    TreeInfo.diagnosticPositionFor(field, tree),
                                        LintWarnings.IneffectualSerialFieldEnum(name));
                        }
                    }

                    case METHOD -> {
                        var method = (MethodSymbol)enclosed;
                        if (serialMethodNames.contains(name)) {
                            log.warning(
                                    TreeInfo.diagnosticPositionFor(method, tree),
                                        LintWarnings.IneffectualSerialMethodEnum(name));
                        }

                        if (isExtern) {
                            switch(name) {
                            case "writeExternal" -> checkWriteExternalEnum(tree, e, method);
                            case "readExternal"  -> checkReadExternalEnum(tree, e, method);
                            }
                        }
                    }

                    // Also perform checks on any class bodies of enum constants, see JLS 8.9.1.
                    case ENUM_CONSTANT -> {
                        var field = (VarSymbol)enclosed;
                        JCVariableDecl decl = (JCVariableDecl) TreeInfo.declarationFor(field, p);
                        if (decl.init instanceof JCNewClass nc && nc.def != null) {
                            ClassSymbol enumConstantType = nc.def.sym;
                            visitTypeAsEnum(enumConstantType, p);
                        }
                    }

                    }});
            }
            return null;
        }

        private void checkWriteExternalEnum(JCClassDecl tree, Element e, MethodSymbol method) {
            //public void writeExternal(ObjectOutput) throws IOException
            checkExternMethodEnum(tree, e, method, syms.objectOutputType);
        }

        private void checkReadExternalEnum(JCClassDecl tree, Element e, MethodSymbol method) {
             // public void readExternal(ObjectInput) throws IOException
            checkExternMethodEnum(tree, e, method, syms.objectInputType);
         }

        private void checkExternMethodEnum(JCClassDecl tree, Element e, MethodSymbol method, Type argType) {
            if (isExternMethod(tree, e, method, argType)) {
                log.warning(
                        TreeInfo.diagnosticPositionFor(method, tree),
                            LintWarnings.IneffectualExternMethodEnum(method.getSimpleName().toString()));
            }
        }

        private boolean isExternMethod(JCClassDecl tree, Element e, MethodSymbol method, Type argType) {
            long flags = method.flags();
            Type rtype = method.getReturnType();

            // Not necessary to check throws clause in this context
            return (flags & PUBLIC) != 0 && (flags & STATIC) == 0 &&
                types.isSameType(syms.voidType, rtype) &&
                hasExactlyOneArgWithType(tree, e, method, argType);
        }

        /**
         * Most serialization-related fields and methods on interfaces
         * are ineffectual or problematic.
         */
        @Override
        public Void visitTypeAsInterface(TypeElement e,
                                         JCClassDecl p) {
            for(Element el : e.getEnclosedElements()) {
                runUnderLint(el, p, (enclosed, tree) -> {
                    String name = null;
                    switch(enclosed.getKind()) {
                    case FIELD -> {
                        var field = (VarSymbol)enclosed;
                        name = field.getSimpleName().toString();
                        switch(name) {
                        case "serialPersistentFields" -> {
                            log.warning(
                                    TreeInfo.diagnosticPositionFor(field, tree),
                                        LintWarnings.IneffectualSerialFieldInterface);
                        }

                        case "serialVersionUID" -> {
                            checkSerialVersionUID(tree, e, field);
                        }
                        }
                    }

                    case METHOD -> {
                        var method = (MethodSymbol)enclosed;
                        name = enclosed.getSimpleName().toString();
                        if (serialMethodNames.contains(name)) {
                            switch (name) {
                            case
                                "readObject",
                                "readObjectNoData",
                                "writeObject"      -> checkPrivateMethod(tree, e, method);

                            case
                                "writeReplace",
                                "readResolve"      -> checkDefaultIneffective(tree, e, method);

                            default ->  throw new AssertionError();
                            }

                        }
                    }}
                });
            }

            return null;
        }

        private void checkPrivateMethod(JCClassDecl tree,
                                        Element e,
                                        MethodSymbol method) {
            if ((method.flags() & PRIVATE) == 0) {
                log.warning(
                        TreeInfo.diagnosticPositionFor(method, tree),
                            LintWarnings.NonPrivateMethodWeakerAccess);
            }
        }

        private void checkDefaultIneffective(JCClassDecl tree,
                                             Element e,
                                             MethodSymbol method) {
            if ((method.flags() & DEFAULT) == DEFAULT) {
                log.warning(
                        TreeInfo.diagnosticPositionFor(method, tree),
                            LintWarnings.DefaultIneffective);

            }
        }

        @Override
        public Void visitTypeAsAnnotationType(TypeElement e,
                                              JCClassDecl p) {
            // Per the JLS, annotation types are not serializeable
            return null;
        }

        /**
         * From the Java Object Serialization Specification, 1.13
         * Serialization of Records:
         *
         * "The process by which record objects are serialized or
         * externalized cannot be customized; any class-specific
         * writeObject, readObject, readObjectNoData, writeExternal,
         * and readExternal methods defined by record classes are
         * ignored during serialization and deserialization. However,
         * a substitute object to be serialized or a designate
         * replacement may be specified, by the writeReplace and
         * readResolve methods, respectively. Any
         * serialPersistentFields field declaration is
         * ignored. Documenting serializable fields and data for
         * record classes is unnecessary, since there is no variation
         * in the serial form, other than whether a substitute or
         * replacement object is used. The serialVersionUID of a
         * record class is 0L unless explicitly declared. The
         * requirement for matching serialVersionUID values is waived
         * for record classes."
         */
        @Override
        public Void visitTypeAsRecord(TypeElement e,
                                      JCClassDecl p) {
            boolean isExtern = isExternalizable((Type)e.asType());
            for(Element el : e.getEnclosedElements()) {
                runUnderLint(el, p, (enclosed, tree) -> {
                    String name = enclosed.getSimpleName().toString();
                    switch(enclosed.getKind()) {
                    case FIELD -> {
                        var field = (VarSymbol)enclosed;
                        switch(name) {
                        case "serialPersistentFields" -> {
                            log.warning(
                                    TreeInfo.diagnosticPositionFor(field, tree),
                                        LintWarnings.IneffectualSerialFieldRecord);
                        }

                        case "serialVersionUID" -> {
                            // Could generate additional warning that
                            // svuid value is not checked to match for
                            // records.
                            checkSerialVersionUID(tree, e, field);
                        }}
                    }

                    case METHOD -> {
                        var method = (MethodSymbol)enclosed;
                        switch(name) {
                        case "writeReplace" -> hasAppropriateWriteReplace(tree, method, true);
                        case "readResolve"  -> checkReadResolve(tree, e, method);

                        case "writeExternal" -> checkWriteExternalRecord(tree, e, method, isExtern);
                        case "readExternal"  -> checkReadExternalRecord(tree, e, method, isExtern);

                        default -> {
                            if (serialMethodNames.contains(name)) {
                                log.warning(
                                        TreeInfo.diagnosticPositionFor(method, tree),
                                            LintWarnings.IneffectualSerialMethodRecord(name));
                            }
                        }}
                    }}});
            }
            return null;
        }

        boolean isConcreteInstanceMethod(JCClassDecl tree,
                                         MethodSymbol method,
                                         boolean warn) {
            if ((method.flags() & (STATIC | ABSTRACT)) != 0) {
                if (warn) {
                    log.warning(
                            TreeInfo.diagnosticPositionFor(method, tree),
                                LintWarnings.SerialConcreteInstanceMethod(method.getSimpleName()));
                }
                return false;
            }
            return true;
        }

        private boolean isExpectedReturnType(JCClassDecl tree,
                                          MethodSymbol method,
                                          Type expectedReturnType,
                                          boolean warn) {
            // Note: there may be complications checking writeReplace
            // and readResolve since they return Object and could, in
            // principle, have covariant overrides and any synthetic
            // bridge method would not be represented here for
            // checking.
            Type rtype = method.getReturnType();
            if (!types.isSameType(expectedReturnType, rtype)) {
                if (warn) {
                    log.warning(
                            TreeInfo.diagnosticPositionFor(method, tree),
                            LintWarnings.SerialMethodUnexpectedReturnType(method.getSimpleName(),
                                                                      rtype, expectedReturnType));
                }
                return false;
            }
            return true;
        }

        private void checkOneArg(JCClassDecl tree,
                                 Element enclosing,
                                 MethodSymbol method,
                                 Type expectedType) {
            String name = method.getSimpleName().toString();

            var parameters= method.getParameters();

            if (parameters.size() != 1) {
                log.warning(
                        TreeInfo.diagnosticPositionFor(method, tree),
                            LintWarnings.SerialMethodOneArg(method.getSimpleName(), parameters.size()));
                return;
            }

            Type parameterType = parameters.get(0).asType();
            if (!types.isSameType(parameterType, expectedType)) {
                log.warning(
                        TreeInfo.diagnosticPositionFor(method, tree),
                            LintWarnings.SerialMethodParameterType(method.getSimpleName(),
                                                               expectedType,
                                                               parameterType));
            }
        }

        private boolean hasExactlyOneArgWithType(JCClassDecl tree,
                                                 Element enclosing,
                                                 MethodSymbol method,
                                                 Type expectedType) {
            var parameters = method.getParameters();
            return (parameters.size() == 1) &&
                types.isSameType(parameters.get(0).asType(), expectedType);
        }


        boolean hasNoArgs(JCClassDecl tree, MethodSymbol method, boolean warn) {
            var parameters = method.getParameters();
            if (!parameters.isEmpty()) {
                if (warn) {
                    log.warning(
                            TreeInfo.diagnosticPositionFor(parameters.get(0), tree),
                            LintWarnings.SerialMethodNoArgs(method.getSimpleName()));
                }
                return false;
            }
            return true;
        }

        private void checkExternalizable(JCClassDecl tree, Element enclosing, MethodSymbol method) {
            // If the enclosing class is externalizable, warn for the method
            if (isExternalizable((Type)enclosing.asType())) {
                log.warning(
                        TreeInfo.diagnosticPositionFor(method, tree),
                            LintWarnings.IneffectualSerialMethodExternalizable(method.getSimpleName()));
            }
            return;
        }

        private boolean hasExpectedExceptions(JCClassDecl tree,
                                              MethodSymbol method,
                                              boolean warn,
                                              Type... declaredExceptions) {
            for (Type thrownType: method.getThrownTypes()) {
                // For each exception in the throws clause of the
                // method, if not an Error and not a RuntimeException,
                // check if the exception is a subtype of a declared
                // exception from the throws clause of the
                // serialization method in question.
                if (types.isSubtype(thrownType, syms.runtimeExceptionType) ||
                    types.isSubtype(thrownType, syms.errorType) ) {
                    continue;
                } else {
                    boolean declared = false;
                    for (Type declaredException : declaredExceptions) {
                        if (types.isSubtype(thrownType, declaredException)) {
                            declared = true;
                            continue;
                        }
                    }
                    if (!declared) {
                        if (warn) {
                            log.warning(
                                    TreeInfo.diagnosticPositionFor(method, tree),
                                    LintWarnings.SerialMethodUnexpectedException(method.getSimpleName(),
                                                                             thrownType));
                        }
                        return false;
                    }
                }
            }
            return true;
        }

        private <E extends Element> Void runUnderLint(E symbol, JCClassDecl p, BiConsumer<E, JCClassDecl> task) {
            Lint prevLint = lint;
            try {
                lint = lint.augment((Symbol) symbol);

                if (lint.isEnabled(LintCategory.SERIAL)) {
                    task.accept(symbol, p);
                }

                return null;
            } finally {
                lint = prevLint;
            }
        }

    }

}<|MERGE_RESOLUTION|>--- conflicted
+++ resolved
@@ -227,17 +227,15 @@
      */
     private final boolean allowValueClasses;
 
-<<<<<<< HEAD
-    /** Are null restricted types allowed
-     */
-    private final boolean allowNullRestrictedTypes;
-=======
     /** Whether to force suppression of deprecation and preview warnings.
      *  This happens when attributing import statements for JDK 9+.
      *  @see Feature#DEPRECATION_ON_IMPORT
      */
     private boolean importSuppression;
->>>>>>> be146831
+
+    /** Are null restricted types allowed
+     */
+    private final boolean allowNullRestrictedTypes;
 
 /* *************************************************************************
  * Errors and Warnings
@@ -309,40 +307,16 @@
             uncheckedHandler.report(pos, warnKey);
     }
 
-<<<<<<< HEAD
     /** Warn about operation with bang types.
      *  @param pos        Position to be used for error reporting.
      *  @param warnKey    A warning key.
      */
-    public void warnNullableTypes(DiagnosticPosition pos, Warning warnKey) {
+    public void warnNullableTypes(DiagnosticPosition pos, LintWarning warnKey) {
         if (allowNullRestrictedTypes && lint.isEnabled(LintCategory.NULL)) {
-            log.warning(LintCategory.NULL, pos, warnKey);
-        }
-    }
-
-    /** Warn about unsafe vararg method decl.
-     *  @param pos        Position to be used for error reporting.
-     */
-    void warnUnsafeVararg(DiagnosticPosition pos, Warning warnKey) {
-        if (lint.isEnabled(LintCategory.VARARGS))
-            log.warning(LintCategory.VARARGS, pos, warnKey);
-    }
-
-    public void warnStatic(DiagnosticPosition pos, Warning warnKey) {
-        if (lint.isEnabled(LintCategory.STATIC))
-            log.warning(LintCategory.STATIC, pos, warnKey);
-    }
-
-    /** Warn about division by integer constant zero.
-     *  @param pos        Position to be used for error reporting.
-     */
-    void warnDivZero(DiagnosticPosition pos) {
-        if (lint.isEnabled(LintCategory.DIVZERO))
-            log.warning(LintCategory.DIVZERO, pos, Warnings.DivZero);
-    }
-
-=======
->>>>>>> be146831
+            lint.logIfEnabled(pos, warnKey);
+        }
+    }
+
     /**
      * Report any deferred diagnostics.
      */
@@ -693,16 +667,9 @@
                 && !(ignoreAnnotatedCasts && TreeInfo.containsTypeAnnotation(tree.clazz))
                 && !is292targetTypeCast(tree)) {
             deferredLintHandler.report(_l -> {
-<<<<<<< HEAD
-                if (lint.isEnabled(LintCategory.CAST)) {
-                    if (!lint.isEnabled(LintCategory.NULL) || !types.hasNarrowerNullability(tree.clazz.type, tree.expr.type)) {
-                        log.warning(LintCategory.CAST,
-                                tree.pos(), Warnings.RedundantCast(tree.clazz.type));
-                    }
-                }
-=======
-                lint.logIfEnabled(tree.pos(), LintWarnings.RedundantCast(tree.clazz.type));
->>>>>>> be146831
+                if (!lint.isEnabled(LintCategory.NULL) || !types.hasNarrowerNullability(tree.clazz.type, tree.expr.type)) {
+                    lint.logIfEnabled(tree.pos(), LintWarnings.RedundantCast(tree.clazz.type));
+                }
             });
         }
     }
@@ -1451,8 +1418,7 @@
                 log.error(pos,
                         Errors.ModNotAllowedHere(asFlagSet(illegal)));
             }
-        }
-        else if ((sym.kind == TYP ||
+        } else if ((sym.kind == TYP ||
                   // ISSUE: Disallowing abstract&private is no longer appropriate
                   // in the presence of inner classes. Should it be deleted here?
                   checkDisjoint(pos, flags,
@@ -2021,13 +1987,13 @@
             types.pushWarner(overrideWarner);
             resultTypesOK = types.returnTypeSubstitutable(mt, ot, otres, overrideWarner);
             if (overrideWarner.hasNonSilentLint(LintCategory.NULL)) {
-                warnNullableTypes(TreeInfo.diagnosticPositionFor(m, tree), Warnings.OverridesWithDifferentNullness1);
+                warnNullableTypes(TreeInfo.diagnosticPositionFor(m, tree), LintWarnings.OverridesWithDifferentNullness1);
             }
             overrideWarner.remove(LintCategory.NULL);
             // at this point we know this will be true but to gather the warnings
             types.isSubSignature(mt, ot, overrideWarner);
             if (overrideWarner.hasNonSilentLint(LintCategory.NULL)) {
-                warnNullableTypes(TreeInfo.diagnosticPositionFor(m, tree), Warnings.OverridesWithDifferentNullness2);
+                warnNullableTypes(TreeInfo.diagnosticPositionFor(m, tree), LintWarnings.OverridesWithDifferentNullness2);
             }
         } finally {
             types.popWarner();
@@ -4641,7 +4607,7 @@
                 if (warned) return; // suppress redundant diagnostics
                 switch (lint) {
                     case NULL:
-                        Check.this.warnNullableTypes(pos(), Warnings.UncheckedNullnessConversion);
+                        Check.this.warnNullableTypes(pos(), LintWarnings.UncheckedNullnessConversion);
                         break;
                     default:
                         throw new AssertionError("Unexpected lint: " + lint);
@@ -4679,7 +4645,7 @@
                     }
                     break;
                 case NULL:
-                    Check.this.warnNullableTypes(pos(), Warnings.UncheckedNullnessConversion);
+                    Check.this.warnNullableTypes(pos(), LintWarnings.UncheckedNullnessConversion);
                     break;
                 default:
                     throw new AssertionError("Unexpected lint: " + lint);
@@ -4702,7 +4668,7 @@
                 if (warned) return;
                 if (types.isParametric(expected)) {
                     // not sure this is the right warning
-                    Check.this.warnNullableTypes(pos(), Warnings.NarrowingNullnessConversion);
+                    Check.this.warnNullableTypes(pos(), LintWarnings.NarrowingNullnessConversion);
                 }
             }
         }
