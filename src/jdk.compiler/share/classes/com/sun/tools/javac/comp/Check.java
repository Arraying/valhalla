--- conflicted
+++ resolved
@@ -692,20 +692,13 @@
                 && types.isSameType(tree.expr.type, tree.clazz.type)
                 && !(ignoreAnnotatedCasts && TreeInfo.containsTypeAnnotation(tree.clazz))
                 && !is292targetTypeCast(tree)) {
-<<<<<<< HEAD
-            deferredLintHandler.report(() -> {
+            deferredLintHandler.report(_l -> {
                 if (lint.isEnabled(LintCategory.CAST)) {
                     if (!lint.isEnabled(LintCategory.NULL) || !types.hasNarrowerNullability(tree.clazz.type, tree.expr.type)) {
                         log.warning(LintCategory.CAST,
                                 tree.pos(), Warnings.RedundantCast(tree.clazz.type));
                     }
                 }
-=======
-            deferredLintHandler.report(_l -> {
-                if (lint.isEnabled(LintCategory.CAST))
-                    log.warning(LintCategory.CAST,
-                            tree.pos(), Warnings.RedundantCast(tree.clazz.type));
->>>>>>> 2c876c9c
             });
         }
     }
