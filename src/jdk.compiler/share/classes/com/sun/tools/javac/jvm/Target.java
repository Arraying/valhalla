/*
 * Copyright (c) 2002, 2020, Oracle and/or its affiliates. All rights reserved.
 * DO NOT ALTER OR REMOVE COPYRIGHT NOTICES OR THIS FILE HEADER.
 *
 * This code is free software; you can redistribute it and/or modify it
 * under the terms of the GNU General Public License version 2 only, as
 * published by the Free Software Foundation.  Oracle designates this
 * particular file as subject to the "Classpath" exception as provided
 * by Oracle in the LICENSE file that accompanied this code.
 *
 * This code is distributed in the hope that it will be useful, but WITHOUT
 * ANY WARRANTY; without even the implied warranty of MERCHANTABILITY or
 * FITNESS FOR A PARTICULAR PURPOSE.  See the GNU General Public License
 * version 2 for more details (a copy is included in the LICENSE file that
 * accompanied this code).
 *
 * You should have received a copy of the GNU General Public License version
 * 2 along with this work; if not, write to the Free Software Foundation,
 * Inc., 51 Franklin St, Fifth Floor, Boston, MA 02110-1301 USA.
 *
 * Please contact Oracle, 500 Oracle Parkway, Redwood Shores, CA 94065 USA
 * or visit www.oracle.com if you need additional information or have any
 * questions.
 */

package com.sun.tools.javac.jvm;

import java.util.*;

import com.sun.tools.javac.code.Flags;
import com.sun.tools.javac.code.Symbol;
import com.sun.tools.javac.util.*;

import static com.sun.tools.javac.main.Option.TARGET;

/** The classfile version target.
 *
 *  <p><b>This is NOT part of any supported API.
 *  If you write code that depends on this, you do so at your own risk.
 *  This code and its internal interfaces are subject to change or
 *  deletion without notice.</b>
 */
public enum Target {
    JDK1_1("1.1", 45, 3),
    JDK1_2("1.2", 46, 0),
    JDK1_3("1.3", 47, 0),

    /** J2SE1.4 = Merlin. */
    JDK1_4("1.4", 48, 0),

    /** JDK 5, codename Tiger. */
    JDK1_5("5", 49, 0),

    /** JDK 6. */
    JDK1_6("6", 50, 0),

    /** JDK 7. */
    JDK1_7("7", 51, 0),

    /** JDK 8. */
    JDK1_8("8", 52, 0),

    /** JDK 9. */
    JDK1_9("9", 53, 0),

    /** JDK 10. */
    JDK1_10("10", 54, 0),

    /** JDK 11. */
    JDK1_11("11", 55, 0),

    /** JDK 12. */
    JDK1_12("12", 56, 0),

    /** JDK 13. */
    JDK1_13("13", 57, 0),

    /** JDK 14. */
    JDK1_14("14", 58, 0),

    /** JDK 15. */
    JDK1_15("15", 59, 0);

    private static final Context.Key<Target> targetKey = new Context.Key<>();

    public static Target instance(Context context) {
        Target instance = context.get(targetKey);
        if (instance == null) {
            Options options = Options.instance(context);
            String targetString = options.get(TARGET);
            if (targetString != null) instance = lookup(targetString);
            if (instance == null) instance = DEFAULT;
            context.put(targetKey, instance);
        }
        return instance;
    }

    public static final Target MIN = Target.JDK1_7;

    private static final Target MAX = values()[values().length - 1];

    private static final Map<String,Target> tab = new HashMap<>();
    static {
        for (Target t : values()) {
            tab.put(t.name, t);
        }
        tab.put("1.5", JDK1_5);
        tab.put("1.6", JDK1_6);
        tab.put("1.7", JDK1_7);
        tab.put("1.8", JDK1_8);
        tab.put("1.9", JDK1_9);
        tab.put("1.10", JDK1_10);
    }

    public final String name;
    public final int majorVersion;
    public final int minorVersion;
    private Target(String name, int majorVersion, int minorVersion) {
        this.name = name;
        this.majorVersion = majorVersion;
        this.minorVersion = minorVersion;
    }

    public static final Target DEFAULT = values()[values().length - 1];

    public static Target lookup(String name) {
        return tab.get(name);
    }

    public boolean isSupported() {
        return this.compareTo(MIN) >= 0;
    }

    /** Return the character to be used in constructing synthetic
     *  identifiers, where not specified by the JLS.
     */
    public char syntheticNameChar() {
        return '$';
    }

    /** Does the target VM expect MethodParameters attributes?
     */
    public boolean hasMethodParameters() {
        return compareTo(JDK1_8) >= 0;
    }

    /** Does the target JDK contain StringConcatFactory class?
     */
    public boolean hasStringConcatFactory() {
        return compareTo(JDK1_9) >= 0;
    }

    /** Value of platform release used to access multi-release jar files
     */
    public String multiReleaseValue() {
        return Integer.toString(this.ordinal() - Target.JDK1_1.ordinal() + 1);
    }

    /** All modules that export an API are roots when compiling code in the unnamed
     *  module and targeting 11 or newer.
     */
    public boolean allApiModulesAreRoots() {
        return compareTo(JDK1_11) >= 0;
    }

    /** Does the target VM support nestmate access?
     */
    public boolean hasNestmateAccess() {
        return compareTo(JDK1_11) >= 0;
    }

    /** language runtime uses nest-based access.
     *  e.g. lambda and string concat spin dynamic proxy class as a nestmate
     *  of the target class
     */
    public boolean runtimeUseNestAccess() {
        return compareTo(JDK1_15) >= 0;
    }

    /** Does the target VM support virtual private invocations?
     */
    public boolean hasVirtualPrivateInvoke() {
        return compareTo(JDK1_11) >= 0;
    }
<<<<<<< HEAD
=======

    /** Does the target VM support sealed types
     */
    public boolean hasSealedClasses() {
        return compareTo(JDK1_15) >= 0;
    }
>>>>>>> d9fc4454
}<|MERGE_RESOLUTION|>--- conflicted
+++ resolved
@@ -182,13 +182,10 @@
     public boolean hasVirtualPrivateInvoke() {
         return compareTo(JDK1_11) >= 0;
     }
-<<<<<<< HEAD
-=======
 
     /** Does the target VM support sealed types
      */
     public boolean hasSealedClasses() {
         return compareTo(JDK1_15) >= 0;
     }
->>>>>>> d9fc4454
 }