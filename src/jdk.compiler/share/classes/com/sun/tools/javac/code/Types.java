--- conflicted
+++ resolved
@@ -122,18 +122,14 @@
         capturedName = names.fromString("<captured wildcard>");
         messages = JavacMessages.instance(context);
         diags = JCDiagnostic.Factory.instance(context);
-<<<<<<< HEAD
         noWarnings = new Warner(null) {
             @Override
             public String toString() {
                 return "NO_WARNINGS";
             }
         };
-=======
-        noWarnings = new Warner(null);
         Options options = Options.instance(context);
         dumpStacktraceOnError = options.isSet("dev") || options.isSet(DOE);
->>>>>>> e4c7850c
     }
     // </editor-fold>
 
