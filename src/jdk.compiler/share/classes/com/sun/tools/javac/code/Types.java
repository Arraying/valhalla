--- conflicted
+++ resolved
@@ -33,6 +33,7 @@
 import java.util.Optional;
 import java.util.Set;
 import java.util.WeakHashMap;
+import java.util.function.BiFunction;
 import java.util.function.BiPredicate;
 import java.util.function.Function;
 import java.util.function.Predicate;
@@ -42,6 +43,7 @@
 
 import com.sun.tools.javac.code.Attribute.RetentionPolicy;
 import com.sun.tools.javac.code.Lint.LintCategory;
+import com.sun.tools.javac.code.Source.Feature;
 import com.sun.tools.javac.code.Type.UndetVar.InferenceBound;
 import com.sun.tools.javac.code.TypeMetadata.Annotations;
 import com.sun.tools.javac.comp.AttrContext;
@@ -131,16 +133,12 @@
                 return "NO_WARNINGS";
             }
         };
-<<<<<<< HEAD
         Preview preview = Preview.instance(context);
         allowNullRestrictedTypes = (!preview.isPreview(Source.Feature.NULL_RESTRICTED_TYPES) || preview.isEnabled()) &&
                 Source.Feature.NULL_RESTRICTED_TYPES.allowedInSource(source);
         Options options = Options.instance(context);
+        dumpStacktraceOnError = options.isSet("dev") || options.isSet(DOE);
         tvarUnspecifiedNullity = options.isSet("tvarUnspecifiedNullity");
-=======
-        Options options = Options.instance(context);
-        dumpStacktraceOnError = options.isSet("dev") || options.isSet(DOE);
->>>>>>> 115d3dea
     }
     // </editor-fold>
 
@@ -5345,7 +5343,7 @@
                     if (((TypeVar)type).isCaptured()) {
                         reportIllegalSignature(type);
                     }
-                    if (types.isDeclaredParametric(type)) {
+                    if (Types.this.isDeclaredParametric(type)) {
                         append('=');// '*' is already used for wildcards
                     } else {
                         NullMarker nmTV = type.getNullMarker();
