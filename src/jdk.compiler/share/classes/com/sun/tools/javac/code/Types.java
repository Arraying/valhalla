/*
 * Copyright (c) 2003, 2023, Oracle and/or its affiliates. All rights reserved.
 * DO NOT ALTER OR REMOVE COPYRIGHT NOTICES OR THIS FILE HEADER.
 *
 * This code is free software; you can redistribute it and/or modify it
 * under the terms of the GNU General Public License version 2 only, as
 * published by the Free Software Foundation.  Oracle designates this
 * particular file as subject to the "Classpath" exception as provided
 * by Oracle in the LICENSE file that accompanied this code.
 *
 * This code is distributed in the hope that it will be useful, but WITHOUT
 * ANY WARRANTY; without even the implied warranty of MERCHANTABILITY or
 * FITNESS FOR A PARTICULAR PURPOSE.  See the GNU General Public License
 * version 2 for more details (a copy is included in the LICENSE file that
 * accompanied this code).
 *
 * You should have received a copy of the GNU General Public License version
 * 2 along with this work; if not, write to the Free Software Foundation,
 * Inc., 51 Franklin St, Fifth Floor, Boston, MA 02110-1301 USA.
 *
 * Please contact Oracle, 500 Oracle Parkway, Redwood Shores, CA 94065 USA
 * or visit www.oracle.com if you need additional information or have any
 * questions.
 */

package com.sun.tools.javac.code;

import java.lang.ref.SoftReference;
import java.util.HashSet;
import java.util.HashMap;
import java.util.Locale;
import java.util.Map;
import java.util.Optional;
import java.util.Set;
import java.util.WeakHashMap;
import java.util.function.BiFunction;
import java.util.function.BiPredicate;
import java.util.function.Function;
import java.util.function.Predicate;
import java.util.stream.Collector;

import javax.tools.JavaFileObject;

import com.sun.tools.javac.code.Attribute.RetentionPolicy;
import com.sun.tools.javac.code.Lint.LintCategory;
import com.sun.tools.javac.code.Source.Feature;
import com.sun.tools.javac.code.Type.UndetVar.InferenceBound;
import com.sun.tools.javac.code.TypeMetadata.Annotations;
import com.sun.tools.javac.comp.AttrContext;
import com.sun.tools.javac.comp.Check;
import com.sun.tools.javac.comp.Enter;
import com.sun.tools.javac.comp.Env;
import com.sun.tools.javac.jvm.ClassFile;
import com.sun.tools.javac.util.*;

import static com.sun.tools.javac.code.BoundKind.*;
import static com.sun.tools.javac.code.Flags.*;
import static com.sun.tools.javac.code.Kinds.Kind.*;
import static com.sun.tools.javac.code.Scope.*;
import static com.sun.tools.javac.code.Scope.LookupKind.NON_RECURSIVE;
import static com.sun.tools.javac.code.Symbol.*;
import static com.sun.tools.javac.code.Type.*;
import static com.sun.tools.javac.code.TypeTag.*;
import static com.sun.tools.javac.jvm.ClassFile.externalize;
import com.sun.tools.javac.resources.CompilerProperties.Fragments;

/**
 * Utility class containing various operations on types.
 *
 * <p>Unless other names are more illustrative, the following naming
 * conventions should be observed in this file:
 *
 * <dl>
 * <dt>t</dt>
 * <dd>If the first argument to an operation is a type, it should be named t.</dd>
 * <dt>s</dt>
 * <dd>Similarly, if the second argument to an operation is a type, it should be named s.</dd>
 * <dt>ts</dt>
 * <dd>If an operations takes a list of types, the first should be named ts.</dd>
 * <dt>ss</dt>
 * <dd>A second list of types should be named ss.</dd>
 * </dl>
 *
 * <p><b>This is NOT part of any supported API.
 * If you write code that depends on this, you do so at your own risk.
 * This code and its internal interfaces are subject to change or
 * deletion without notice.</b>
 */
public class Types {
    protected static final Context.Key<Types> typesKey = new Context.Key<>();

    final Symtab syms;
    final JavacMessages messages;
    final Names names;
    final Check chk;
    final Enter enter;
    JCDiagnostic.Factory diags;
    List<Warner> warnStack = List.nil();
    final Name capturedName;

    public final Warner noWarnings;

    private boolean emitQDesc;

    private boolean allowNullRestrictedTypes;

    // <editor-fold defaultstate="collapsed" desc="Instantiating">
    public static Types instance(Context context) {
        Types instance = context.get(typesKey);
        if (instance == null)
            instance = new Types(context);
        return instance;
    }

    @SuppressWarnings("this-escape")
    protected Types(Context context) {
        context.put(typesKey, this);
        syms = Symtab.instance(context);
        names = Names.instance(context);
        Source source = Source.instance(context);
        chk = Check.instance(context);
        enter = Enter.instance(context);
        capturedName = names.fromString("<captured wildcard>");
        messages = JavacMessages.instance(context);
        diags = JCDiagnostic.Factory.instance(context);
        noWarnings = new Warner(null) {
            @Override
            public String toString() {
                return "NO_WARNINGS";
            }
        };
<<<<<<< HEAD
        Options options = Options.instance(context);
        emitQDesc = options.isSet("emitQDesc") || options.isSet("enablePrimitiveClasses");
        allowNullRestrictedTypes = options.isSet("enableNullRestrictedTypes");
=======
>>>>>>> 9c21d4c5
    }
    // </editor-fold>

    // <editor-fold defaultstate="collapsed" desc="bounds">
    /**
     * Get a wildcard's upper bound, returning non-wildcards unchanged.
     * @param t a type argument, either a wildcard or a type
     */
    public Type wildUpperBound(Type t) {
        if (t.hasTag(WILDCARD)) {
            WildcardType w = (WildcardType) t;
            if (w.isSuperBound())
                return w.bound == null ? syms.objectType : w.bound.getUpperBound();
            else
                return wildUpperBound(w.type);
        }
        else return t;
    }

    /**
     * Get a capture variable's upper bound, returning other types unchanged.
     * @param t a type
     */
    public Type cvarUpperBound(Type t) {
        if (t.hasTag(TYPEVAR)) {
            TypeVar v = (TypeVar) t;
            return v.isCaptured() ? cvarUpperBound(v.getUpperBound()) : v;
        }
        else return t;
    }

    /**
     * Get a wildcard's lower bound, returning non-wildcards unchanged.
     * @param t a type argument, either a wildcard or a type
     */
    public Type wildLowerBound(Type t) {
        if (t.hasTag(WILDCARD)) {
            WildcardType w = (WildcardType) t;
            return w.isExtendsBound() ? syms.botType : wildLowerBound(w.type);
        }
        else return t;
    }

    /**
     * Get a capture variable's lower bound, returning other types unchanged.
     * @param t a type
     */
    public Type cvarLowerBound(Type t) {
        if (t.hasTag(TYPEVAR) && ((TypeVar) t).isCaptured()) {
            return cvarLowerBound(t.getLowerBound());
        }
        else return t;
    }

    /**
     * Recursively skip type-variables until a class/array type is found; capture conversion is then
     * (optionally) applied to the resulting type. This is useful for i.e. computing a site that is
     * suitable for a method lookup.
     */
    public Type skipTypeVars(Type site, boolean capture) {
        while (site.hasTag(TYPEVAR)) {
            site = site.getUpperBound();
        }
        return capture ? capture(site) : site;
    }
    // </editor-fold>

    // <editor-fold defaultstate="collapsed" desc="projections">

    /**
     * A projection kind. See {@link TypeProjection}
     */
    enum ProjectionKind {
        UPWARDS() {
            @Override
            ProjectionKind complement() {
                return DOWNWARDS;
            }
        },
        DOWNWARDS() {
            @Override
            ProjectionKind complement() {
                return UPWARDS;
            }
        };

        abstract ProjectionKind complement();
    }

    /**
     * This visitor performs upwards and downwards projections on types.
     *
     * A projection is defined as a function that takes a type T, a set of type variables V and that
     * produces another type S.
     *
     * An upwards projection maps a type T into a type S such that (i) T has no variables in V,
     * and (ii) S is an upper bound of T.
     *
     * A downwards projection maps a type T into a type S such that (i) T has no variables in V,
     * and (ii) S is a lower bound of T.
     *
     * Note that projections are only allowed to touch variables in V. Therefore, it is possible for
     * a projection to leave its input type unchanged if it does not contain any variables in V.
     *
     * Moreover, note that while an upwards projection is always defined (every type as an upper bound),
     * a downwards projection is not always defined.
     *
     * Examples:
     *
     * {@code upwards(List<#CAP1>, [#CAP1]) = List<? extends String>, where #CAP1 <: String }
     * {@code downwards(List<#CAP2>, [#CAP2]) = List<? super String>, where #CAP2 :> String }
     * {@code upwards(List<#CAP1>, [#CAP2]) = List<#CAP1> }
     * {@code downwards(List<#CAP1>, [#CAP1]) = not defined }
     */
    class TypeProjection extends TypeMapping<ProjectionKind> {

        List<Type> vars;
        Set<Type> seen = new HashSet<>();

        public TypeProjection(List<Type> vars) {
            this.vars = vars;
        }

        @Override
        public Type visitClassType(ClassType t, ProjectionKind pkind) {
            if (t.isCompound()) {
                List<Type> components = directSupertypes(t);
                List<Type> components1 = components.map(c -> c.map(this, pkind));
                if (components == components1) return t;
                else return makeIntersectionType(components1);
            } else {
                Type outer = t.getEnclosingType();
                Type outer1 = visit(outer, pkind);
                List<Type> typarams = t.getTypeArguments();
                List<Type> formals = t.tsym.type.getTypeArguments();
                ListBuffer<Type> typarams1 = new ListBuffer<>();
                boolean changed = false;
                for (Type actual : typarams) {
                    Type t2 = mapTypeArgument(t, formals.head.getUpperBound(), actual, pkind);
                    if (t2.hasTag(BOT)) {
                        //not defined
                        return syms.botType;
                    }
                    typarams1.add(t2);
                    changed |= actual != t2;
                    formals = formals.tail;
                }
                if (outer1 == outer && !changed) return t;
                else return new ClassType(outer1, typarams1.toList(), t.tsym, t.getMetadata()) {
                    @Override
                    protected boolean needsStripping() {
                        return true;
                    }
                };
            }
        }

        @Override
        public Type visitArrayType(ArrayType t, ProjectionKind s) {
            Type elemtype = t.elemtype;
            Type elemtype1 = visit(elemtype, s);
            if (elemtype1 == elemtype) {
                return t;
            } else if (elemtype1.hasTag(BOT)) {
                //undefined
                return syms.botType;
            } else {
                return new ArrayType(elemtype1, t.tsym, t.metadata) {
                    @Override
                    protected boolean needsStripping() {
                        return true;
                    }
                };
            }
        }

        @Override
        public Type visitTypeVar(TypeVar t, ProjectionKind pkind) {
            if (vars.contains(t)) {
                if (seen.add(t)) {
                    try {
                        final Type bound;
                        switch (pkind) {
                            case UPWARDS:
                                bound = t.getUpperBound();
                                break;
                            case DOWNWARDS:
                                bound = (t.getLowerBound() == null) ?
                                        syms.botType :
                                        t.getLowerBound();
                                break;
                            default:
                                Assert.error();
                                return null;
                        }
                        return bound.map(this, pkind);
                    } finally {
                        seen.remove(t);
                    }
                } else {
                    //cycle
                    return pkind == ProjectionKind.UPWARDS ?
                            syms.objectType : syms.botType;
                }
            } else {
                return t;
            }
        }

        private Type mapTypeArgument(Type site, Type declaredBound, Type t, ProjectionKind pkind) {
            return t.containsAny(vars) ?
                    t.map(new TypeArgumentProjection(site, declaredBound), pkind) :
                    t;
        }

        class TypeArgumentProjection extends TypeMapping<ProjectionKind> {

            Type site;
            Type declaredBound;

            TypeArgumentProjection(Type site, Type declaredBound) {
                this.site = site;
                this.declaredBound = declaredBound;
            }

            @Override
            public Type visitType(Type t, ProjectionKind pkind) {
                //type argument is some type containing restricted vars
                if (pkind == ProjectionKind.DOWNWARDS) {
                    //not defined
                    return syms.botType;
                }
                Type upper = t.map(TypeProjection.this, ProjectionKind.UPWARDS);
                Type lower = t.map(TypeProjection.this, ProjectionKind.DOWNWARDS);
                List<Type> formals = site.tsym.type.getTypeArguments();
                BoundKind bk;
                Type bound;
                if (!isSameType(upper, syms.objectType) &&
                        (declaredBound.containsAny(formals) ||
                         !isSubtype(declaredBound, upper))) {
                    bound = upper;
                    bk = EXTENDS;
                } else if (!lower.hasTag(BOT)) {
                    bound = lower;
                    bk = SUPER;
                } else {
                    bound = syms.objectType;
                    bk = UNBOUND;
                }
                return makeWildcard(bound, bk);
            }

            @Override
            public Type visitWildcardType(WildcardType wt, ProjectionKind pkind) {
                //type argument is some wildcard whose bound contains restricted vars
                Type bound = syms.botType;
                BoundKind bk = wt.kind;
                switch (wt.kind) {
                    case EXTENDS:
                        bound = wt.type.map(TypeProjection.this, pkind);
                        if (bound.hasTag(BOT)) {
                            return syms.botType;
                        }
                        break;
                    case SUPER:
                        bound = wt.type.map(TypeProjection.this, pkind.complement());
                        if (bound.hasTag(BOT)) {
                            bound = syms.objectType;
                            bk = UNBOUND;
                        }
                        break;
                }
                return makeWildcard(bound, bk);
            }

            private Type makeWildcard(Type bound, BoundKind bk) {
                return new WildcardType(bound, bk, syms.boundClass) {
                    @Override
                    protected boolean needsStripping() {
                        return true;
                    }
                };
            }
        }
    }

    /**
     * Computes an upward projection of given type, and vars. See {@link TypeProjection}.
     *
     * @param t the type to be projected
     * @param vars the set of type variables to be mapped
     * @return the type obtained as result of the projection
     */
    public Type upward(Type t, List<Type> vars) {
        return t.map(new TypeProjection(vars), ProjectionKind.UPWARDS);
    }

    /**
     * Computes the set of captured variables mentioned in a given type. See {@link CaptureScanner}.
     * This routine is typically used to computed the input set of variables to be used during
     * an upwards projection (see {@link Types#upward(Type, List)}).
     *
     * @param t the type where occurrences of captured variables have to be found
     * @return the set of captured variables found in t
     */
    public List<Type> captures(Type t) {
        CaptureScanner cs = new CaptureScanner();
        Set<Type> captures = new HashSet<>();
        cs.visit(t, captures);
        return List.from(captures);
    }

    /**
     * This visitor scans a type recursively looking for occurrences of captured type variables.
     */
    class CaptureScanner extends SimpleVisitor<Void, Set<Type>> {

        @Override
        public Void visitType(Type t, Set<Type> types) {
            return null;
        }

        @Override
        public Void visitClassType(ClassType t, Set<Type> seen) {
            if (t.isCompound()) {
                directSupertypes(t).forEach(s -> visit(s, seen));
            } else {
                t.allparams().forEach(ta -> visit(ta, seen));
            }
            return null;
        }

        @Override
        public Void visitArrayType(ArrayType t, Set<Type> seen) {
            return visit(t.elemtype, seen);
        }

        @Override
        public Void visitWildcardType(WildcardType t, Set<Type> seen) {
            visit(t.type, seen);
            return null;
        }

        @Override
        public Void visitTypeVar(TypeVar t, Set<Type> seen) {
            if ((t.tsym.flags() & Flags.SYNTHETIC) != 0 && seen.add(t)) {
                visit(t.getUpperBound(), seen);
            }
            return null;
        }

        @Override
        public Void visitCapturedType(CapturedType t, Set<Type> seen) {
            if (seen.add(t)) {
                visit(t.getUpperBound(), seen);
                visit(t.getLowerBound(), seen);
            }
            return null;
        }
    }

    // </editor-fold>

    // <editor-fold defaultstate="collapsed" desc="isUnbounded">
    /**
     * Checks that all the arguments to a class are unbounded
     * wildcards or something else that doesn't make any restrictions
     * on the arguments. If a class isUnbounded, a raw super- or
     * subclass can be cast to it without a warning.
     * @param t a type
     * @return true iff the given type is unbounded or raw
     */
    public boolean isUnbounded(Type t) {
        return isUnbounded.visit(t);
    }
    // where
        private final UnaryVisitor<Boolean> isUnbounded = new UnaryVisitor<Boolean>() {

            public Boolean visitType(Type t, Void ignored) {
                return true;
            }

            @Override
            public Boolean visitClassType(ClassType t, Void ignored) {
                List<Type> parms = t.tsym.type.allparams();
                List<Type> args = t.allparams();
                while (parms.nonEmpty()) {
                    WildcardType unb = new WildcardType(syms.objectType,
                                                        BoundKind.UNBOUND,
                                                        syms.boundClass,
                                                        (TypeVar)parms.head);
                    if (!containsType(args.head, unb))
                        return false;
                    parms = parms.tail;
                    args = args.tail;
                }
                return true;
            }
        };
    // </editor-fold>

    // <editor-fold defaultstate="collapsed" desc="asSub">
    /**
     * Return the least specific subtype of t that starts with symbol
     * sym.  If none exists, return null.  The least specific subtype
     * is determined as follows:
     *
     * <p>If there is exactly one parameterized instance of sym that is a
     * subtype of t, that parameterized instance is returned.<br>
     * Otherwise, if the plain type or raw type `sym' is a subtype of
     * type t, the type `sym' itself is returned.  Otherwise, null is
     * returned.
     */
    public Type asSub(Type t, Symbol sym) {
        return asSub.visit(t, sym);
    }
    // where
        private final SimpleVisitor<Type,Symbol> asSub = new SimpleVisitor<Type,Symbol>() {

            public Type visitType(Type t, Symbol sym) {
                return null;
            }

            @Override
            public Type visitClassType(ClassType t, Symbol sym) {
                if (t.tsym == sym)
                    return t;
                Type base = asSuper(sym.type, t.tsym);
                if (base == null)
                    return null;
                ListBuffer<Type> from = new ListBuffer<>();
                ListBuffer<Type> to = new ListBuffer<>();
                try {
                    adapt(base, t, from, to);
                } catch (AdaptFailure ex) {
                    return null;
                }
                Type res = subst(sym.type, from.toList(), to.toList());
                if (!isSubtype(res, t))
                    return null;
                ListBuffer<Type> openVars = new ListBuffer<>();
                for (List<Type> l = sym.type.allparams();
                     l.nonEmpty(); l = l.tail)
                    if (res.contains(l.head) && !t.contains(l.head))
                        openVars.append(l.head);
                if (openVars.nonEmpty()) {
                    if (t.isRaw()) {
                        // The subtype of a raw type is raw
                        res = erasure(res);
                    } else {
                        // Unbound type arguments default to ?
                        List<Type> opens = openVars.toList();
                        ListBuffer<Type> qs = new ListBuffer<>();
                        for (List<Type> iter = opens; iter.nonEmpty(); iter = iter.tail) {
                            qs.append(new WildcardType(syms.objectType, BoundKind.UNBOUND,
                                                       syms.boundClass, (TypeVar) iter.head));
                        }
                        res = subst(res, opens, qs.toList());
                    }
                }
                return res;
            }

            @Override
            public Type visitErrorType(ErrorType t, Symbol sym) {
                return t;
            }
        };
    // </editor-fold>

    // <editor-fold defaultstate="collapsed" desc="isConvertible">
    /**
     * Is t a subtype of or convertible via boxing/unboxing
     * conversion to s?
     */
    public boolean isConvertible(Type t, Type s, Warner warn) {
        if (t.hasTag(ERROR)) {
            return true;
        }
<<<<<<< HEAD

=======
>>>>>>> 9c21d4c5
        boolean tPrimitive = t.isPrimitive();
        boolean sPrimitive = s.isPrimitive();
        if (tPrimitive == sPrimitive) {
            return isSubtypeUnchecked(t, s, warn);
        }
        boolean tUndet = t.hasTag(UNDETVAR);
        boolean sUndet = s.hasTag(UNDETVAR);

        if (tUndet || sUndet) {
            return tUndet ?
                    isSubtype(t, boxedTypeOrType(s)) :
                    isSubtype(boxedTypeOrType(t), s);
        }

        return tPrimitive
            ? isSubtype(boxedClass(t).type, s)
            : isSubtype(unboxedType(t), s);
    }

    /**
     * Is t a subtype of or convertible via boxing/unboxing
     * conversions to s?
     */
    public boolean isConvertible(Type t, Type s) {
        return isConvertible(t, s, noWarnings);
    }
    // </editor-fold>

    // <editor-fold defaultstate="collapsed" desc="findSam">

    /**
     * Exception used to report a function descriptor lookup failure. The exception
     * wraps a diagnostic that can be used to generate more details error
     * messages.
     */
    public static class FunctionDescriptorLookupError extends RuntimeException {
        private static final long serialVersionUID = 0;

        transient JCDiagnostic diagnostic;

        FunctionDescriptorLookupError() {
            this.diagnostic = null;
        }

        FunctionDescriptorLookupError setMessage(JCDiagnostic diag) {
            this.diagnostic = diag;
            return this;
        }

        public JCDiagnostic getDiagnostic() {
            return diagnostic;
        }

        @Override
        public Throwable fillInStackTrace() {
            // This is an internal exception; the stack trace is irrelevant.
            return this;
        }
    }

    /**
     * A cache that keeps track of function descriptors associated with given
     * functional interfaces.
     */
    class DescriptorCache {

        private WeakHashMap<TypeSymbol, Entry> _map = new WeakHashMap<>();

        class FunctionDescriptor {
            Symbol descSym;

            FunctionDescriptor(Symbol descSym) {
                this.descSym = descSym;
            }

            public Symbol getSymbol() {
                return descSym;
            }

            public Type getType(Type site) {
                site = removeWildcards(site);
                if (site.isIntersection()) {
                    IntersectionClassType ict = (IntersectionClassType)site;
                    for (Type component : ict.getExplicitComponents()) {
                        if (!chk.checkValidGenericType(component)) {
                            //if the inferred functional interface type is not well-formed,
                            //or if it's not a subtype of the original target, issue an error
                            throw failure(diags.fragment(Fragments.NoSuitableFunctionalIntfInst(site)));
                        }
                    }
                } else {
                    if (!chk.checkValidGenericType(site)) {
                        //if the inferred functional interface type is not well-formed,
                        //or if it's not a subtype of the original target, issue an error
                        throw failure(diags.fragment(Fragments.NoSuitableFunctionalIntfInst(site)));
                    }
                }
                return memberType(site, descSym);
            }
        }

        class Entry {
            final FunctionDescriptor cachedDescRes;
            final int prevMark;

            public Entry(FunctionDescriptor cachedDescRes,
                    int prevMark) {
                this.cachedDescRes = cachedDescRes;
                this.prevMark = prevMark;
            }

            boolean matches(int mark) {
                return  this.prevMark == mark;
            }
        }

        FunctionDescriptor get(TypeSymbol origin) throws FunctionDescriptorLookupError {
            Entry e = _map.get(origin);
            CompoundScope members = membersClosure(origin.type, false);
            if (e == null ||
                    !e.matches(members.getMark())) {
                FunctionDescriptor descRes = findDescriptorInternal(origin, members);
                _map.put(origin, new Entry(descRes, members.getMark()));
                return descRes;
            }
            else {
                return e.cachedDescRes;
            }
        }

        /**
         * Compute the function descriptor associated with a given functional interface
         */
        public FunctionDescriptor findDescriptorInternal(TypeSymbol origin,
                CompoundScope membersCache) throws FunctionDescriptorLookupError {
            if (!origin.isInterface() || (origin.flags() & ANNOTATION) != 0 || origin.isSealed()) {
                //t must be an interface
                throw failure("not.a.functional.intf", origin);
            }

            final ListBuffer<Symbol> abstracts = new ListBuffer<>();
            for (Symbol sym : membersCache.getSymbols(new DescriptorFilter(origin))) {
                Type mtype = memberType(origin.type, sym);
                if (abstracts.isEmpty()) {
                    abstracts.append(sym);
                } else if ((sym.name == abstracts.first().name &&
                        overrideEquivalent(mtype, memberType(origin.type, abstracts.first())))) {
                    if (!abstracts.stream().filter(msym -> msym.owner.isSubClass(sym.enclClass(), Types.this))
                            .map(msym -> memberType(origin.type, msym))
                            .anyMatch(abstractMType -> isSubSignature(abstractMType, mtype))) {
                        abstracts.append(sym);
                    }
                } else {
                    //the target method(s) should be the only abstract members of t
                    throw failure("not.a.functional.intf.1",  origin,
                            diags.fragment(Fragments.IncompatibleAbstracts(Kinds.kindName(origin), origin)));
                }
            }
            if (abstracts.isEmpty()) {
                //t must define a suitable non-generic method
                throw failure("not.a.functional.intf.1", origin,
                            diags.fragment(Fragments.NoAbstracts(Kinds.kindName(origin), origin)));
            } else if (abstracts.size() == 1) {
                return new FunctionDescriptor(abstracts.first());
            } else { // size > 1
                FunctionDescriptor descRes = mergeDescriptors(origin, abstracts.toList());
                if (descRes == null) {
                    //we can get here if the functional interface is ill-formed
                    ListBuffer<JCDiagnostic> descriptors = new ListBuffer<>();
                    for (Symbol desc : abstracts) {
                        String key = desc.type.getThrownTypes().nonEmpty() ?
                                "descriptor.throws" : "descriptor";
                        descriptors.append(diags.fragment(key, desc.name,
                                desc.type.getParameterTypes(),
                                desc.type.getReturnType(),
                                desc.type.getThrownTypes()));
                    }
                    JCDiagnostic msg =
                            diags.fragment(Fragments.IncompatibleDescsInFunctionalIntf(Kinds.kindName(origin),
                                                                                       origin));
                    JCDiagnostic.MultilineDiagnostic incompatibleDescriptors =
                            new JCDiagnostic.MultilineDiagnostic(msg, descriptors.toList());
                    throw failure(incompatibleDescriptors);
                }
                return descRes;
            }
        }

        /**
         * Compute a synthetic type for the target descriptor given a list
         * of override-equivalent methods in the functional interface type.
         * The resulting method type is a method type that is override-equivalent
         * and return-type substitutable with each method in the original list.
         */
        private FunctionDescriptor mergeDescriptors(TypeSymbol origin, List<Symbol> methodSyms) {
            return mergeAbstracts(methodSyms, origin.type, false)
                    .map(bestSoFar -> new FunctionDescriptor(bestSoFar.baseSymbol()) {
                        @Override
                        public Type getType(Type origin) {
                            Type mt = memberType(origin, getSymbol());
                            return createMethodTypeWithThrown(mt, bestSoFar.type.getThrownTypes());
                        }
                    }).orElse(null);
        }

        FunctionDescriptorLookupError failure(String msg, Object... args) {
            return failure(diags.fragment(msg, args));
        }

        FunctionDescriptorLookupError failure(JCDiagnostic diag) {
            return new FunctionDescriptorLookupError().setMessage(diag);
        }
    }

    private DescriptorCache descCache = new DescriptorCache();

    /**
     * Find the method descriptor associated to this class symbol - if the
     * symbol 'origin' is not a functional interface, an exception is thrown.
     */
    public Symbol findDescriptorSymbol(TypeSymbol origin) throws FunctionDescriptorLookupError {
        return descCache.get(origin).getSymbol();
    }

    /**
     * Find the type of the method descriptor associated to this class symbol -
     * if the symbol 'origin' is not a functional interface, an exception is thrown.
     */
    public Type findDescriptorType(Type origin) throws FunctionDescriptorLookupError {
        return descCache.get(origin.tsym).getType(origin);
    }

    /**
     * Is given type a functional interface?
     */
    public boolean isFunctionalInterface(TypeSymbol tsym) {
        try {
            findDescriptorSymbol(tsym);
            return true;
        } catch (FunctionDescriptorLookupError ex) {
            return false;
        }
    }

    public boolean isFunctionalInterface(Type site) {
        try {
            findDescriptorType(site);
            return true;
        } catch (FunctionDescriptorLookupError ex) {
            return false;
        }
    }

    public Type removeWildcards(Type site) {
        if (site.getTypeArguments().stream().anyMatch(t -> t.hasTag(WILDCARD))) {
            //compute non-wildcard parameterization - JLS 9.9
            List<Type> actuals = site.getTypeArguments();
            List<Type> formals = site.tsym.type.getTypeArguments();
            ListBuffer<Type> targs = new ListBuffer<>();
            for (Type formal : formals) {
                Type actual = actuals.head;
                Type bound = formal.getUpperBound();
                if (actuals.head.hasTag(WILDCARD)) {
                    WildcardType wt = (WildcardType)actual;
                    //check that bound does not contain other formals
                    if (bound.containsAny(formals)) {
                        targs.add(wt.type);
                    } else {
                        //compute new type-argument based on declared bound and wildcard bound
                        switch (wt.kind) {
                            case UNBOUND:
                                targs.add(bound);
                                break;
                            case EXTENDS:
                                targs.add(glb(bound, wt.type));
                                break;
                            case SUPER:
                                targs.add(wt.type);
                                break;
                            default:
                                Assert.error("Cannot get here!");
                        }
                    }
                } else {
                    //not a wildcard - the new type argument remains unchanged
                    targs.add(actual);
                }
                actuals = actuals.tail;
            }
            return subst(site.tsym.type, formals, targs.toList());
        } else {
            return site;
        }
    }

    /**
     * Create a symbol for a class that implements a given functional interface
     * and overrides its functional descriptor. This routine is used for two
     * main purposes: (i) checking well-formedness of a functional interface;
     * (ii) perform functional interface bridge calculation.
     */
    public ClassSymbol makeFunctionalInterfaceClass(Env<AttrContext> env, Name name, Type target, long cflags) {
        if (target == null || target == syms.unknownType) {
            return null;
        }
        Symbol descSym = findDescriptorSymbol(target.tsym);
        Type descType = findDescriptorType(target);
        ClassSymbol csym = new ClassSymbol(cflags, name, env.enclClass.sym.outermostClass());
        csym.completer = Completer.NULL_COMPLETER;
        csym.members_field = WriteableScope.create(csym);
        MethodSymbol instDescSym = new MethodSymbol(descSym.flags(), descSym.name, descType, csym);
        csym.members_field.enter(instDescSym);
        Type.ClassType ctype = new Type.ClassType(Type.noType, List.nil(), csym);
        ctype.supertype_field = syms.objectType;
        ctype.interfaces_field = target.isIntersection() ?
                directSupertypes(target) :
                List.of(target);
        csym.type = ctype;
        csym.sourcefile = ((ClassSymbol)csym.owner).sourcefile;
        return csym;
    }

    /**
     * Find the minimal set of methods that are overridden by the functional
     * descriptor in 'origin'. All returned methods are assumed to have different
     * erased signatures.
     */
    public List<Symbol> functionalInterfaceBridges(TypeSymbol origin) {
        Assert.check(isFunctionalInterface(origin));
        Symbol descSym = findDescriptorSymbol(origin);
        CompoundScope members = membersClosure(origin.type, false);
        ListBuffer<Symbol> overridden = new ListBuffer<>();
        outer: for (Symbol m2 : members.getSymbolsByName(descSym.name, bridgeFilter)) {
            if (m2 == descSym) continue;
            else if (descSym.overrides(m2, origin, Types.this, false)) {
                for (Symbol m3 : overridden) {
                    if (isSameType(m3.erasure(Types.this), m2.erasure(Types.this)) ||
                            (m3.overrides(m2, origin, Types.this, false) &&
                            (pendingBridges((ClassSymbol)origin, m3.enclClass()) ||
                            (((MethodSymbol)m2).binaryImplementation((ClassSymbol)m3.owner, Types.this) != null)))) {
                        continue outer;
                    }
                }
                overridden.add(m2);
            }
        }
        return overridden.toList();
    }
    //where
        // Use anonymous class instead of lambda expression intentionally,
        // because the variable `names` has modifier: final.
        private Predicate<Symbol> bridgeFilter = new Predicate<Symbol>() {
            public boolean test(Symbol t) {
                return t.kind == MTH &&
<<<<<<< HEAD
                        !names.isInit(t.name) &&
=======
                        t.name != names.init &&
>>>>>>> 9c21d4c5
                        t.name != names.clinit &&
                        (t.flags() & SYNTHETIC) == 0;
            }
        };

        private boolean pendingBridges(ClassSymbol origin, TypeSymbol s) {
            //a symbol will be completed from a classfile if (a) symbol has
            //an associated file object with CLASS kind and (b) the symbol has
            //not been entered
            if (origin.classfile != null &&
                    origin.classfile.getKind() == JavaFileObject.Kind.CLASS &&
                    enter.getEnv(origin) == null) {
                return false;
            }
            if (origin == s) {
                return true;
            }
            for (Type t : interfaces(origin.type)) {
                if (pendingBridges((ClassSymbol)t.tsym, s)) {
                    return true;
                }
            }
            return false;
        }
    // </editor-fold>

   /**
    * Scope filter used to skip methods that should be ignored (such as methods
    * overridden by j.l.Object) during function interface conversion interface check
    */
    class DescriptorFilter implements Predicate<Symbol> {

       TypeSymbol origin;

       DescriptorFilter(TypeSymbol origin) {
           this.origin = origin;
       }

       @Override
       public boolean test(Symbol sym) {
           return sym.kind == MTH &&
                   (sym.flags() & (ABSTRACT | DEFAULT)) == ABSTRACT &&
                   !overridesObjectMethod(origin, sym) &&
                   (interfaceCandidates(origin.type, (MethodSymbol)sym).head.flags() & DEFAULT) == 0;
       }
    }

    // <editor-fold defaultstate="collapsed" desc="isSubtype">
    /**
     * Is t an unchecked subtype of s?
     */
    public boolean isSubtypeUnchecked(Type t, Type s) {
        return isSubtypeUnchecked(t, s, noWarnings);
    }
    /**
     * Is t an unchecked subtype of s?
     */
    public boolean isSubtypeUnchecked(Type t, Type s, Warner warn) {
        boolean result = isSubtypeUncheckedInternal(t, s, true, warn);
        if (result) {
            checkUnsafeVarargsConversion(t, s, warn);
        }
        return result;
    }
    //where
        private boolean isSubtypeUncheckedInternal(Type t, Type s, boolean capture, Warner warn) {
<<<<<<< HEAD
            try {
                warnStack = warnStack.prepend(warn);
                if (t.hasTag(ARRAY) && s.hasTag(ARRAY)) {
                    if (((ArrayType)t).elemtype.isPrimitive()) {
                        return isSameType(elemtype(t), elemtype(s));
=======
            if (t.hasTag(ARRAY) && s.hasTag(ARRAY)) {
                if (((ArrayType)t).elemtype.isPrimitive()) {
                    return isSameType(elemtype(t), elemtype(s));
                } else {
                    return isSubtypeUncheckedInternal(elemtype(t), elemtype(s), false, warn);
                }
            } else if (isSubtype(t, s, capture)) {
                return true;
            } else if (t.hasTag(TYPEVAR)) {
                return isSubtypeUncheckedInternal(t.getUpperBound(), s, false, warn);
            } else if (!s.isRaw()) {
                Type t2 = asSuper(t, s.tsym);
                if (t2 != null && t2.isRaw()) {
                    if (isReifiable(s)) {
                        warn.silentWarn(LintCategory.UNCHECKED);
>>>>>>> 9c21d4c5
                    } else {
                        // if T.ref <: S, then T[] <: S[]
                        Type es = elemtype(s);
                        Type et = elemtype(t);
                        if (!isSubtypeUncheckedInternal(et, es, false, warn))
                            return false;
                        return true;
                    }
                } else if (isSubtype(t, s, capture)) {
                    return true;
                } else if (t.hasTag(TYPEVAR)) {
                    return isSubtypeUncheckedInternal(t.getUpperBound(), s, false, warn);
                } else if (!s.isRaw()) {
                    Type t2 = asSuper(t, s.tsym);
                    if (t2 != null && t2.isRaw()) {
                        if (isReifiable(s)) {
                            warn.silentWarn(LintCategory.UNCHECKED);
                        } else {
                            warn.warn(LintCategory.UNCHECKED);
                        }
                        return true;
                    }
                }
                return false;
            } finally {
                warnStack = warnStack.tail;
            }
        }

        private void checkUnsafeVarargsConversion(Type t, Type s, Warner warn) {
            if (!t.hasTag(ARRAY) || isReifiable(t)) {
                return;
            }
            ArrayType from = (ArrayType)t;
            boolean shouldWarn = false;
            switch (s.getTag()) {
                case ARRAY:
                    ArrayType to = (ArrayType)s;
                    shouldWarn = from.isVarargs() &&
                            !to.isVarargs() &&
                            !isReifiable(from);
                    break;
                case CLASS:
                    shouldWarn = from.isVarargs();
                    break;
            }
            if (shouldWarn) {
                warn.warn(LintCategory.VARARGS);
            }
        }

    /**
     * Is t a subtype of s?<br>
     * (not defined for Method and ForAll types)
     */
    public final boolean isSubtype(Type t, Type s) {
        return isSubtype(t, s, true);
    }
    public final boolean isSubtypeNoCapture(Type t, Type s) {
        return isSubtype(t, s, false);
    }
    public boolean isSubtype(Type t, Type s, boolean capture) {
        if (t.equalsIgnoreMetadata(s)) {
            if (allowNullRestrictedTypes) {
                new NullabilityComparator((t1, t2) -> hasNarrowerNullability(t1, t2)).visit(s, t);
            }
            return true;
        }
        if (s.isPartial())
            return isSuperType(s, t);

        if (s.isCompound()) {
            for (Type s2 : interfaces(s).prepend(supertype(s))) {
                if (!isSubtype(t, s2, capture))
                    return false;
            }
            return true;
        }

        // Generally, if 's' is a lower-bounded type variable, recur on lower bound; but
        // for inference variables and intersections, we need to keep 's'
        // (see JLS 4.10.2 for intersections and 18.2.3 for inference vars)
        if (!t.hasTag(UNDETVAR) && !t.isCompound()) {
            // TODO: JDK-8039198, bounds checking sometimes passes in a wildcard as s
            Type lower = cvarLowerBound(wildLowerBound(s));
            if (s != lower && !lower.hasTag(BOT))
                return isSubtype(capture ? capture(t) : t, lower, false);
        }

        return isSubtype.visit(capture ? capture(t) : t, s);
    }
    // where
        private IsSubtype isSubtype = new IsSubtype();
        class IsSubtype extends TypeRelation {
            @Override
            public Boolean visitType(Type t, Type s) {
                switch (t.getTag()) {
                 case BYTE:
                     return (!s.hasTag(CHAR) && t.getTag().isSubRangeOf(s.getTag()));
                 case CHAR:
                     return (!s.hasTag(SHORT) && t.getTag().isSubRangeOf(s.getTag()));
                 case SHORT: case INT: case LONG:
                 case FLOAT: case DOUBLE:
                     return t.getTag().isSubRangeOf(s.getTag());
                 case BOOLEAN: case VOID:
                     return t.hasTag(s.getTag());
                 case TYPEVAR:
                     return isSubtypeNoCapture(t.getUpperBound(), s);
                 case BOT: {
                     if (s.isNonNullable()) {
                         return false;
                     }
                     return
<<<<<<< HEAD
                             s.hasTag(BOT) || s.hasTag(CLASS) ||
                             s.hasTag(ARRAY) || s.hasTag(TYPEVAR);
                 }
=======
                         s.hasTag(BOT) || s.hasTag(CLASS) ||
                         s.hasTag(ARRAY) || s.hasTag(TYPEVAR);
>>>>>>> 9c21d4c5
                 case WILDCARD: //we shouldn't be here - avoids crash (see 7034495)
                 case NONE:
                     return false;
                 default:
                     throw new AssertionError("isSubtype " + t.getTag());
                 }
            }

            private Set<TypePair> cache = new HashSet<>();

            private boolean containsTypeRecursive(Type t, Type s) {
                TypePair pair = new TypePair(t, s);
                if (cache.add(pair)) {
                    try {
                        return containsType(t.getTypeArguments(),
                                            s.getTypeArguments());
                    } finally {
                        cache.remove(pair);
                    }
                } else {
                    return containsType(t.getTypeArguments(),
                                        rewriteSupers(s).getTypeArguments());
                }
            }

            private Type rewriteSupers(Type t) {
                if (!t.isParameterized())
                    return t;
                ListBuffer<Type> from = new ListBuffer<>();
                ListBuffer<Type> to = new ListBuffer<>();
                adaptSelf(t, from, to);
                if (from.isEmpty())
                    return t;
                ListBuffer<Type> rewrite = new ListBuffer<>();
                boolean changed = false;
                for (Type orig : to.toList()) {
                    Type s = rewriteSupers(orig);
                    if (s.isSuperBound() && !s.isExtendsBound()) {
                        s = new WildcardType(syms.objectType,
                                             BoundKind.UNBOUND,
                                             syms.boundClass,
                                             s.getMetadata());
                        changed = true;
                    } else if (s != orig) {
                        s = new WildcardType(wildUpperBound(s),
                                             BoundKind.EXTENDS,
                                             syms.boundClass,
                                             s.getMetadata());
                        changed = true;
                    }
                    rewrite.append(s);
                }
                if (changed)
                    return subst(t.tsym.type, from.toList(), rewrite.toList());
                else
                    return t;
            }

            @Override
            public Boolean visitClassType(ClassType t, Type s) {
                Type sup = asSuper(t, s.tsym);
                if (sup == null) return false;
                // If t is an intersection, sup might not be a class type
                if (!sup.hasTag(CLASS)) return isSubtypeNoCapture(sup, s);
<<<<<<< HEAD
                boolean result = sup.tsym == s.tsym
=======
                return sup.tsym == s.tsym
>>>>>>> 9c21d4c5
                     // Check type variable containment
                    && (!s.isParameterized() || containsTypeRecursive(s, sup))
                    && isSubtypeNoCapture(sup.getEnclosingType(),
                                          s.getEnclosingType());
                if (result && allowNullRestrictedTypes) {
                    new NullabilityComparator((t1, t2) -> hasNarrowerNullability(t1, t2)).visit(s, t);
                }
                return result;
            }

            @Override
            public Boolean visitArrayType(ArrayType t, Type s) {
                if (s.hasTag(ARRAY)) {
                    if (t.elemtype.isPrimitive())
                        return isSameType(t.elemtype, elemtype(s));
<<<<<<< HEAD
                    else {
                        // if T.ref <: S, then T[] <: S[]
                        Type es = elemtype(s);
                        Type et = elemtype(t);
                        return isSubtypeNoCapture(et, es);
                    }
=======
                    else
                        return isSubtypeNoCapture(t.elemtype, elemtype(s));
>>>>>>> 9c21d4c5
                }

                if (s.hasTag(CLASS)) {
                    Name sname = s.tsym.getQualifiedName();
                    return sname == names.java_lang_Object
                        || sname == names.java_lang_Cloneable
                        || sname == names.java_io_Serializable;
                }

                return false;
            }

            @Override
            public Boolean visitUndetVar(UndetVar t, Type s) {
                //todo: test against origin needed? or replace with substitution?
                if (t == s || t.qtype == s || s.hasTag(ERROR) || s.hasTag(UNKNOWN)) {
                    return true;
                } else if (s.hasTag(BOT)) {
                    //if 's' is 'null' there's no instantiated type U for which
                    //U <: s (but 'null' itself, which is not a valid type)
                    return false;
                }

                t.addBound(InferenceBound.UPPER, s, Types.this);
                return true;
            }

            @Override
            public Boolean visitErrorType(ErrorType t, Type s) {
                return true;
            }
        }

        public class NullabilityComparator extends TypeRelation {
            BiFunction<Type, Type, Boolean> differentNullability;

            NullabilityComparator(BiFunction<Type, Type, Boolean> differentNullability) {
                this.differentNullability = differentNullability;
            }

            @Override
            public Boolean visitType(Type t, Type s) {
                Warner warner = !warnStack.isEmpty() ? warnStack.head : noWarnings;
                if (differentNullability.apply(t, s)) {
                    warner.warn(LintCategory.NULL);
                    return true;
                } else {
                    return false;
                }
            }

            @Override
            public Boolean visitClassType(ClassType t, Type s) {
                Warner warner = !warnStack.isEmpty() ? warnStack.head : noWarnings;
                if (differentNullability.apply(t, s)) {
                    warner.warn(LintCategory.NULL);
                    return true;
                } else {
                    return s != null && (!s.isParameterized() || compareTypeArgsRecursive(t, s))
                            && visit(t.getEnclosingType(), s.getEnclosingType());
                }
            }
            // where
            boolean compareTypeArgsRecursive(Type t, Type s) {
                return compareTypeArgs(t.getTypeArguments(), s.getTypeArguments());
            }

            boolean compareTypeArgs(List<Type> ts, List<Type> ss) {
                while (ts.nonEmpty() && ss.nonEmpty()) {
                    if (visit(ts.head, ss.head)) {
                        return true;
                    }
                    ts = ts.tail;
                    ss = ss.tail;
                }
                return false;
            }
        }

    /**
     * Is t a subtype of every type in given list `ts'?<br>
     * (not defined for Method and ForAll types)<br>
     * Allows unchecked conversions.
     */
    public boolean isSubtypeUnchecked(Type t, List<Type> ts, Warner warn) {
        for (List<Type> l = ts; l.nonEmpty(); l = l.tail)
            if (!isSubtypeUnchecked(t, l.head, warn))
                return false;
        return true;
    }

    /**
     * Are corresponding elements of ts subtypes of ss?  If lists are
     * of different length, return false.
     */
    public boolean isSubtypes(List<Type> ts, List<Type> ss) {
        while (ts.tail != null && ss.tail != null
               /*inlined: ts.nonEmpty() && ss.nonEmpty()*/ &&
               isSubtype(ts.head, ss.head)) {
            ts = ts.tail;
            ss = ss.tail;
        }
        return ts.tail == null && ss.tail == null;
        /*inlined: ts.isEmpty() && ss.isEmpty();*/
    }

    /**
     * Are corresponding elements of ts subtypes of ss, allowing
     * unchecked conversions?  If lists are of different length,
     * return false.
     **/
    public boolean isSubtypesUnchecked(List<Type> ts, List<Type> ss, Warner warn) {
        while (ts.tail != null && ss.tail != null
               /*inlined: ts.nonEmpty() && ss.nonEmpty()*/ &&
               isSubtypeUnchecked(ts.head, ss.head, warn)) {
            ts = ts.tail;
            ss = ss.tail;
        }
        return ts.tail == null && ss.tail == null;
        /*inlined: ts.isEmpty() && ss.isEmpty();*/
    }
    // </editor-fold>

    // <editor-fold defaultstate="collapsed" desc="isSuperType">
    /**
     * Is t a supertype of s?
     */
    public boolean isSuperType(Type t, Type s) {
        switch (t.getTag()) {
        case ERROR:
            return true;
        case UNDETVAR: {
            UndetVar undet = (UndetVar)t;
            if (t == s ||
                undet.qtype == s ||
                s.hasTag(ERROR) ||
                s.hasTag(BOT)) {
                return true;
            }
            undet.addBound(InferenceBound.LOWER, s, this);
            return true;
        }
        default:
            return isSubtype(s, t);
        }
    }
    // </editor-fold>

    // <editor-fold defaultstate="collapsed" desc="isSameType">
    /**
     * Are corresponding elements of the lists the same type?  If
     * lists are of different length, return false.
     */
    public boolean isSameTypes(List<Type> ts, List<Type> ss) {
        while (ts.tail != null && ss.tail != null
               /*inlined: ts.nonEmpty() && ss.nonEmpty()*/ &&
               isSameType(ts.head, ss.head)) {
            ts = ts.tail;
            ss = ss.tail;
        }
        return ts.tail == null && ss.tail == null;
        /*inlined: ts.isEmpty() && ss.isEmpty();*/
    }

    /**
     * A polymorphic signature method (JLS 15.12.3) is a method that
     *   (i) is declared in the java.lang.invoke.MethodHandle/VarHandle classes;
     *  (ii) takes a single variable arity parameter;
     * (iii) whose declared type is Object[];
     *  (iv) has any return type, Object signifying a polymorphic return type; and
     *   (v) is native.
    */
   public boolean isSignaturePolymorphic(MethodSymbol msym) {
       List<Type> argtypes = msym.type.getParameterTypes();
       return (msym.flags_field & NATIVE) != 0 &&
              (msym.owner == syms.methodHandleType.tsym || msym.owner == syms.varHandleType.tsym) &&
               argtypes.length() == 1 &&
               argtypes.head.hasTag(TypeTag.ARRAY) &&
               ((ArrayType)argtypes.head).elemtype.tsym == syms.objectType.tsym;
   }

    /**
     * Is t the same type as s?
     */
    public boolean isSameType(Type t, Type s) {
        return isSameTypeVisitor.visit(t, s);
    }
    // where

        /**
         * Type-equality relation - type variables are considered
         * equals if they share the same object identity.
         */
        TypeRelation isSameTypeVisitor = new TypeRelation() {

            public Boolean visitType(Type t, Type s) {
                if (t.equalsIgnoreMetadata(s))
                    return true;

                if (s.isPartial())
                    return visit(s, t);

                switch (t.getTag()) {
                case BYTE: case CHAR: case SHORT: case INT: case LONG: case FLOAT:
                case DOUBLE: case BOOLEAN: case VOID: case BOT: case NONE:
                    return t.hasTag(s.getTag());
                case TYPEVAR: {
                    if (s.hasTag(TYPEVAR)) {
                        //type-substitution does not preserve type-var types
                        //check that type var symbols and bounds are indeed the same
                        return t == s;
                    }
                    else {
                        //special case for s == ? super X, where upper(s) = u
                        //check that u == t, where u has been set by Type.withTypeVar
                        return s.isSuperBound() &&
                                !s.isExtendsBound() &&
                                visit(t, wildUpperBound(s));
                    }
                }
                default:
                    throw new AssertionError("isSameType " + t.getTag());
                }
            }

            @Override
            public Boolean visitWildcardType(WildcardType t, Type s) {
                if (!s.hasTag(WILDCARD)) {
                    return false;
                } else {
                    WildcardType t2 = (WildcardType)s;
                    return (t.kind == t2.kind || (t.isExtendsBound() && s.isExtendsBound())) &&
                            isSameType(t.type, t2.type);
                }
            }

            @Override
            public Boolean visitClassType(ClassType t, Type s) {
                if (t == s)
                    return true;

                if (s.isPartial())
                    return visit(s, t);

                if (s.isSuperBound() && !s.isExtendsBound())
                    return visit(t, wildUpperBound(s)) && visit(t, wildLowerBound(s));

                if (t.isCompound() && s.isCompound()) {
                    if (!visit(supertype(t), supertype(s)))
                        return false;

                    Map<Symbol,Type> tMap = new HashMap<>();
                    for (Type ti : interfaces(t)) {
                        tMap.put(ti.tsym, ti);
                    }
                    for (Type si : interfaces(s)) {
                        if (!tMap.containsKey(si.tsym))
                            return false;
                        Type ti = tMap.remove(si.tsym);
                        if (!visit(ti, si))
                            return false;
                    }
                    return tMap.isEmpty();
                }
<<<<<<< HEAD
                boolean equal = t.tsym == s.tsym
                        && visit(t.getEnclosingType(), s.getEnclosingType())
                        && containsTypeEquivalent(t.getTypeArguments(), s.getTypeArguments());
                if (equal && allowNullRestrictedTypes) {
                    new NullabilityComparator((t1, t2) -> !hasSameNullability(t1, t2)).visit(s, t);
                }
                return equal;
=======
                return t.tsym == s.tsym
                    && visit(t.getEnclosingType(), s.getEnclosingType())
                    && containsTypeEquivalent(t.getTypeArguments(), s.getTypeArguments());
>>>>>>> 9c21d4c5
            }

            @Override
            public Boolean visitArrayType(ArrayType t, Type s) {
                if (t == s)
                    return true;

                if (s.isPartial())
                    return visit(s, t);

                return s.hasTag(ARRAY)
                    && containsTypeEquivalent(t.elemtype, elemtype(s));
            }

            @Override
            public Boolean visitMethodType(MethodType t, Type s) {
                // isSameType for methods does not take thrown
                // exceptions into account!
                return hasSameArgs(t, s) && visit(t.getReturnType(), s.getReturnType());
            }

            @Override
            public Boolean visitPackageType(PackageType t, Type s) {
                return t == s;
            }

            @Override
            public Boolean visitForAll(ForAll t, Type s) {
                if (!s.hasTag(FORALL)) {
                    return false;
                }

                ForAll forAll = (ForAll)s;
                return hasSameBounds(t, forAll)
                    && visit(t.qtype, subst(forAll.qtype, forAll.tvars, t.tvars));
            }

            @Override
            public Boolean visitUndetVar(UndetVar t, Type s) {
                if (s.hasTag(WILDCARD)) {
                    // FIXME, this might be leftovers from before capture conversion
                    return false;
                }

                if (t == s || t.qtype == s || s.hasTag(ERROR) || s.hasTag(UNKNOWN)) {
                    return true;
                }

                t.addBound(InferenceBound.EQ, s, Types.this);

                return true;
            }

            @Override
            public Boolean visitErrorType(ErrorType t, Type s) {
                return true;
            }
        };

    // </editor-fold>

    // <editor-fold defaultstate="collapsed" desc="Contains Type">
    public boolean containedBy(Type t, Type s) {
        switch (t.getTag()) {
        case UNDETVAR:
            if (s.hasTag(WILDCARD)) {
                UndetVar undetvar = (UndetVar)t;
                WildcardType wt = (WildcardType)s;
                switch(wt.kind) {
                    case UNBOUND:
                        break;
                    case EXTENDS: {
                        Type bound = wildUpperBound(s);
                        undetvar.addBound(InferenceBound.UPPER, bound, this);
                        break;
                    }
                    case SUPER: {
                        Type bound = wildLowerBound(s);
                        undetvar.addBound(InferenceBound.LOWER, bound, this);
                        break;
                    }
                }
                return true;
            } else {
                return isSameType(t, s);
            }
        case ERROR:
            return true;
        default:
            return containsType(s, t);
        }
    }

    boolean containsType(List<Type> ts, List<Type> ss) {
        while (ts.nonEmpty() && ss.nonEmpty()
               && containsType(ts.head, ss.head)) {
            ts = ts.tail;
            ss = ss.tail;
        }
        return ts.isEmpty() && ss.isEmpty();
    }

    /**
     * Check if t contains s.
     *
     * <p>T contains S if:
     *
     * <p>{@code L(T) <: L(S) && U(S) <: U(T)}
     *
     * <p>This relation is only used by ClassType.isSubtype(), that
     * is,
     *
     * <p>{@code C<S> <: C<T> if T contains S.}
     *
     * <p>Because of F-bounds, this relation can lead to infinite
     * recursion.  Thus we must somehow break that recursion.  Notice
     * that containsType() is only called from ClassType.isSubtype().
     * Since the arguments have already been checked against their
     * bounds, we know:
     *
     * <p>{@code U(S) <: U(T) if T is "super" bound (U(T) *is* the bound)}
     *
     * <p>{@code L(T) <: L(S) if T is "extends" bound (L(T) is bottom)}
     *
     * @param t a type
     * @param s a type
     */
    public boolean containsType(Type t, Type s) {
        return containsType.visit(t, s);
    }
    // where
        private TypeRelation containsType = new TypeRelation() {

            public Boolean visitType(Type t, Type s) {
                if (s.isPartial())
                    return containedBy(s, t);
                else
                    return isSameType(t, s);
            }

//            void debugContainsType(WildcardType t, Type s) {
//                System.err.println();
//                System.err.format(" does %s contain %s?%n", t, s);
//                System.err.format(" %s U(%s) <: U(%s) %s = %s%n",
//                                  wildUpperBound(s), s, t, wildUpperBound(t),
//                                  t.isSuperBound()
//                                  || isSubtypeNoCapture(wildUpperBound(s), wildUpperBound(t)));
//                System.err.format(" %s L(%s) <: L(%s) %s = %s%n",
//                                  wildLowerBound(t), t, s, wildLowerBound(s),
//                                  t.isExtendsBound()
//                                  || isSubtypeNoCapture(wildLowerBound(t), wildLowerBound(s)));
//                System.err.println();
//            }

            @Override
            public Boolean visitWildcardType(WildcardType t, Type s) {
                if (s.isPartial())
                    return containedBy(s, t);
                else {
//                    debugContainsType(t, s);
                    return isSameWildcard(t, s)
                        || isCaptureOf(s, t)
                        || ((t.isExtendsBound() || isSubtypeNoCapture(wildLowerBound(t), wildLowerBound(s))) &&
                            (t.isSuperBound() || isSubtypeNoCapture(wildUpperBound(s), wildUpperBound(t))));
                }
            }

            @Override
            public Boolean visitUndetVar(UndetVar t, Type s) {
                if (!s.hasTag(WILDCARD)) {
                    return isSameType(t, s);
                } else {
                    return false;
                }
            }

            @Override
            public Boolean visitErrorType(ErrorType t, Type s) {
                return true;
            }
        };

    public boolean isCaptureOf(Type s, WildcardType t) {
        if (!s.hasTag(TYPEVAR) || !((TypeVar)s).isCaptured())
            return false;
        return isSameWildcard(t, ((CapturedType)s).wildcard);
    }

    public boolean isSameWildcard(WildcardType t, Type s) {
        if (!s.hasTag(WILDCARD))
            return false;
        WildcardType w = (WildcardType)s;
        return w.kind == t.kind && w.type == t.type;
    }

    public boolean containsTypeEquivalent(List<Type> ts, List<Type> ss) {
        while (ts.nonEmpty() && ss.nonEmpty()
               && containsTypeEquivalent(ts.head, ss.head)) {
            ts = ts.tail;
            ss = ss.tail;
        }
        return ts.isEmpty() && ss.isEmpty();
    }
    // </editor-fold>

    // <editor-fold defaultstate="collapsed" desc="isCastable">
    public boolean isCastable(Type t, Type s) {
        return isCastable(t, s, noWarnings);
    }

    /**
     * Is t castable to s?<br>
     * s is assumed to be an erased type.<br>
     * (not defined for Method and ForAll types).
     */
    public boolean isCastable(Type t, Type s, Warner warn) {
        // if same type
        if (t == s)
            return true;
        // if one of the types is primitive
        if (t.isPrimitive() != s.isPrimitive()) {
            t = skipTypeVars(t, false);
            return (isConvertible(t, s, warn)
                    || (s.isPrimitive() &&
                        isSubtype(boxedClass(s).type, t)));
        }
        boolean result;
        if (warn != warnStack.head) {
            try {
                warnStack = warnStack.prepend(warn);
                checkUnsafeVarargsConversion(t, s, warn);
                result = isCastable.visit(t,s);
            } finally {
                warnStack = warnStack.tail;
            }
        } else {
            result = isCastable.visit(t,s);
        }
        if (result && t.hasTag(CLASS) && t.tsym.kind.matches(Kinds.KindSelector.TYP)
                && s.hasTag(CLASS) && s.tsym.kind.matches(Kinds.KindSelector.TYP)
                && (t.tsym.isSealed() || s.tsym.isSealed())) {
            return (t.isCompound() || s.isCompound()) ?
                    true :
                    !(new DisjointChecker().areDisjoint((ClassSymbol)t.tsym, (ClassSymbol)s.tsym));
        }
        return result;
    }
    // where
        class DisjointChecker {
            Set<Pair<ClassSymbol, ClassSymbol>> pairsSeen = new HashSet<>();
            private boolean areDisjoint(ClassSymbol ts, ClassSymbol ss) {
                Pair<ClassSymbol, ClassSymbol> newPair = new Pair<>(ts, ss);
                /* if we are seeing the same pair again then there is an issue with the sealed hierarchy
                 * bail out, a detailed error will be reported downstream
                 */
                if (!pairsSeen.add(newPair))
                    return false;
                if (isSubtype(erasure(ts.type), erasure(ss.type))) {
                    return false;
                }
                if (isSubtype(erasure(ts.type), erasure(ss.type))) {
                    return false;
                }
                // if both are classes or both are interfaces, shortcut
                if (ts.isInterface() == ss.isInterface() && isSubtype(erasure(ss.type), erasure(ts.type))) {
                    return false;
                }
                if (ts.isInterface() && !ss.isInterface()) {
                    /* so ts is interface but ss is a class
                     * an interface is disjoint from a class if the class is disjoint form the interface
                     */
                    return areDisjoint(ss, ts);
                }
                // a final class that is not subtype of ss is disjoint
                if (!ts.isInterface() && ts.isFinal()) {
                    return true;
                }
                // if at least one is sealed
                if (ts.isSealed() || ss.isSealed()) {
                    // permitted subtypes have to be disjoint with the other symbol
                    ClassSymbol sealedOne = ts.isSealed() ? ts : ss;
                    ClassSymbol other = sealedOne == ts ? ss : ts;
                    return sealedOne.permitted.stream().allMatch(sym -> areDisjoint((ClassSymbol)sym, other));
                }
                return false;
            }
        }

        private TypeRelation isCastable = new TypeRelation() {

            public Boolean visitType(Type t, Type s) {
                if (s.hasTag(ERROR) || t.hasTag(NONE))
                    return true;

                switch (t.getTag()) {
                case BYTE: case CHAR: case SHORT: case INT: case LONG: case FLOAT:
                case DOUBLE:
                    return s.isNumeric();
                case BOOLEAN:
                    return s.hasTag(BOOLEAN);
                case VOID:
                    return false;
                case BOT:
                    return isSubtype(t, s);
                default:
                    throw new AssertionError();
                }
            }

            @Override
            public Boolean visitWildcardType(WildcardType t, Type s) {
                return isCastable(wildUpperBound(t), s, warnStack.head);
            }

            @Override
            public Boolean visitClassType(ClassType t, Type s) {
<<<<<<< HEAD
                if (s.hasTag(ERROR) || s.hasTag(BOT) && (!t.hasImplicitConstructor() || !t.isNonNullable()))
=======
                if (s.hasTag(ERROR) || s.hasTag(BOT))
>>>>>>> 9c21d4c5
                    return true;

                if (s.hasTag(TYPEVAR)) {
                    if (isCastable(t, s.getUpperBound(), noWarnings)) {
                        warnStack.head.warn(LintCategory.UNCHECKED);
                        return true;
                    } else {
                        return false;
                    }
                }

                if (t.isCompound() || s.isCompound()) {
                    return !t.isCompound() ?
                            visitCompoundType((ClassType)s, t, true) :
                            visitCompoundType(t, s, false);
                }

                if (s.hasTag(CLASS) || s.hasTag(ARRAY)) {
                    boolean upcast;
                    if ((upcast = isSubtype(erasure(t), erasure(s)))
                        || isSubtype(erasure(s), erasure(t))) {
                        if (!upcast && s.hasTag(ARRAY)) {
                            if (!isReifiable(s))
                                warnStack.head.warn(LintCategory.UNCHECKED);
                            return true;
                        } else if (s.isRaw()) {
                            return true;
                        } else if (t.isRaw()) {
                            if (!isUnbounded(s))
                                warnStack.head.warn(LintCategory.UNCHECKED);
                            return true;
                        }
                        // Assume |a| <: |b|
                        final Type a = upcast ? t : s;
                        final Type b = upcast ? s : t;
                        final boolean HIGH = true;
                        final boolean LOW = false;
                        final boolean DONT_REWRITE_TYPEVARS = false;
                        Type aHigh = rewriteQuantifiers(a, HIGH, DONT_REWRITE_TYPEVARS);
                        Type aLow  = rewriteQuantifiers(a, LOW,  DONT_REWRITE_TYPEVARS);
                        Type bHigh = rewriteQuantifiers(b, HIGH, DONT_REWRITE_TYPEVARS);
                        Type bLow  = rewriteQuantifiers(b, LOW,  DONT_REWRITE_TYPEVARS);
                        Type lowSub = asSub(bLow, aLow.tsym);
                        Type highSub = (lowSub == null) ? null : asSub(bHigh, aHigh.tsym);
                        if (highSub == null) {
                            final boolean REWRITE_TYPEVARS = true;
                            aHigh = rewriteQuantifiers(a, HIGH, REWRITE_TYPEVARS);
                            aLow  = rewriteQuantifiers(a, LOW,  REWRITE_TYPEVARS);
                            bHigh = rewriteQuantifiers(b, HIGH, REWRITE_TYPEVARS);
                            bLow  = rewriteQuantifiers(b, LOW,  REWRITE_TYPEVARS);
                            lowSub = asSub(bLow, aLow.tsym);
                            highSub = (lowSub == null) ? null : asSub(bHigh, aHigh.tsym);
                        }
                        if (highSub != null) {
                            if (!(a.tsym == highSub.tsym && a.tsym == lowSub.tsym)) {
                                Assert.error(a.tsym + " != " + highSub.tsym + " != " + lowSub.tsym);
                            }
                            if (!disjointTypes(aHigh.allparams(), highSub.allparams())
                                && !disjointTypes(aHigh.allparams(), lowSub.allparams())
                                && !disjointTypes(aLow.allparams(), highSub.allparams())
                                && !disjointTypes(aLow.allparams(), lowSub.allparams())) {
                                if (upcast ? giveWarning(a, b) :
                                    giveWarning(b, a))
                                    warnStack.head.warn(LintCategory.UNCHECKED);
                                return true;
                            }
                        }
                        if (isReifiable(s))
                            return isSubtypeUnchecked(a, b);
                        else
                            return isSubtypeUnchecked(a, b, warnStack.head);
                    }

                    // Sidecast
                    if (s.hasTag(CLASS)) {
                        if ((s.tsym.flags() & INTERFACE) != 0) {
                            return ((t.tsym.flags() & FINAL) == 0)
                                ? sideCast(t, s, warnStack.head)
                                : sideCastFinal(t, s, warnStack.head);
                        } else if ((t.tsym.flags() & INTERFACE) != 0) {
                            return ((s.tsym.flags() & FINAL) == 0)
                                ? sideCast(t, s, warnStack.head)
                                : sideCastFinal(t, s, warnStack.head);
                        } else {
                            // unrelated class types
                            return false;
                        }
                    }
                }
                return false;
            }

            boolean visitCompoundType(ClassType ct, Type s, boolean reverse) {
                Warner warn = noWarnings;
                for (Type c : directSupertypes(ct)) {
                    warn.clear();
                    if (reverse ? !isCastable(s, c, warn) : !isCastable(c, s, warn))
                        return false;
                }
                if (warn.hasLint(LintCategory.UNCHECKED))
                    warnStack.head.warn(LintCategory.UNCHECKED);
                return true;
            }

            @Override
            public Boolean visitArrayType(ArrayType t, Type s) {
                switch (s.getTag()) {
                case ERROR:
                case BOT:
                    return true;
                case TYPEVAR:
                    if (isCastable(s, t, noWarnings)) {
                        warnStack.head.warn(LintCategory.UNCHECKED);
                        return true;
                    } else {
                        return false;
                    }
                case CLASS:
                    return isSubtype(t, s);
                case ARRAY:
                    if (elemtype(t).isPrimitive() || elemtype(s).isPrimitive()) {
                        return elemtype(t).hasTag(elemtype(s).getTag());
                    } else {
                        return isCastable(elemtype(t), elemtype(s), warnStack.head);
                    }
                default:
                    return false;
                }
            }

            @Override
            public Boolean visitTypeVar(TypeVar t, Type s) {
                switch (s.getTag()) {
                case ERROR:
                case BOT:
                    return true;
                case TYPEVAR:
                    if (isSubtype(t, s)) {
                        return true;
                    } else if (isCastable(t.getUpperBound(), s, noWarnings)) {
                        warnStack.head.warn(LintCategory.UNCHECKED);
                        return true;
                    } else {
                        return false;
                    }
                default:
                    return isCastable(t.getUpperBound(), s, warnStack.head);
                }
            }

            @Override
            public Boolean visitErrorType(ErrorType t, Type s) {
                return true;
            }
        };
    // </editor-fold>

    // <editor-fold defaultstate="collapsed" desc="disjointTypes">
    public boolean disjointTypes(List<Type> ts, List<Type> ss) {
        while (ts.tail != null && ss.tail != null) {
            if (disjointType(ts.head, ss.head)) return true;
            ts = ts.tail;
            ss = ss.tail;
        }
        return false;
    }

    /**
     * Two types or wildcards are considered disjoint if it can be
     * proven that no type can be contained in both. It is
     * conservative in that it is allowed to say that two types are
     * not disjoint, even though they actually are.
     *
     * The type {@code C<X>} is castable to {@code C<Y>} exactly if
     * {@code X} and {@code Y} are not disjoint.
     */
    public boolean disjointType(Type t, Type s) {
        return disjointType.visit(t, s);
    }
    // where
        private TypeRelation disjointType = new TypeRelation() {

            private Set<TypePair> cache = new HashSet<>();

            @Override
            public Boolean visitType(Type t, Type s) {
                if (s.hasTag(WILDCARD))
                    return visit(s, t);
                else
                    return notSoftSubtypeRecursive(t, s) || notSoftSubtypeRecursive(s, t);
            }

            private boolean isCastableRecursive(Type t, Type s) {
                TypePair pair = new TypePair(t, s);
                if (cache.add(pair)) {
                    try {
                        return Types.this.isCastable(t, s);
                    } finally {
                        cache.remove(pair);
                    }
                } else {
                    return true;
                }
            }

            private boolean notSoftSubtypeRecursive(Type t, Type s) {
                TypePair pair = new TypePair(t, s);
                if (cache.add(pair)) {
                    try {
                        return Types.this.notSoftSubtype(t, s);
                    } finally {
                        cache.remove(pair);
                    }
                } else {
                    return false;
                }
            }

            @Override
            public Boolean visitWildcardType(WildcardType t, Type s) {
                if (t.isUnbound())
                    return false;

                if (!s.hasTag(WILDCARD)) {
                    if (t.isExtendsBound())
                        return notSoftSubtypeRecursive(s, t.type);
                    else
                        return notSoftSubtypeRecursive(t.type, s);
                }

                if (s.isUnbound())
                    return false;

                if (t.isExtendsBound()) {
                    if (s.isExtendsBound())
                        return !isCastableRecursive(t.type, wildUpperBound(s));
                    else if (s.isSuperBound())
                        return notSoftSubtypeRecursive(wildLowerBound(s), t.type);
                } else if (t.isSuperBound()) {
                    if (s.isExtendsBound())
                        return notSoftSubtypeRecursive(t.type, wildUpperBound(s));
                }
                return false;
            }
        };
    // </editor-fold>

    // <editor-fold defaultstate="collapsed" desc="cvarLowerBounds">
    public List<Type> cvarLowerBounds(List<Type> ts) {
        return ts.map(cvarLowerBoundMapping);
    }
        private final TypeMapping<Void> cvarLowerBoundMapping = new TypeMapping<Void>() {
            @Override
            public Type visitCapturedType(CapturedType t, Void _unused) {
                return cvarLowerBound(t);
            }
        };
    // </editor-fold>

    // <editor-fold defaultstate="collapsed" desc="notSoftSubtype">
    /**
     * This relation answers the question: is impossible that
     * something of type `t' can be a subtype of `s'? This is
     * different from the question "is `t' not a subtype of `s'?"
     * when type variables are involved: Integer is not a subtype of T
     * where {@code <T extends Number>} but it is not true that Integer cannot
     * possibly be a subtype of T.
     */
    public boolean notSoftSubtype(Type t, Type s) {
        if (t == s) return false;
        if (t.hasTag(TYPEVAR)) {
            TypeVar tv = (TypeVar) t;
            return !isCastable(tv.getUpperBound(),
                               relaxBound(s),
                               noWarnings);
        }
        if (!s.hasTag(WILDCARD))
            s = cvarUpperBound(s);

        return !isSubtype(t, relaxBound(s));
    }

    private Type relaxBound(Type t) {
        return (t.hasTag(TYPEVAR)) ?
                rewriteQuantifiers(skipTypeVars(t, false), true, true) :
                t;
    }
    // </editor-fold>

    // <editor-fold defaultstate="collapsed" desc="isReifiable">
    public boolean isReifiable(Type t) {
        return isReifiable.visit(t);
    }
    // where
        private UnaryVisitor<Boolean> isReifiable = new UnaryVisitor<Boolean>() {

            public Boolean visitType(Type t, Void ignored) {
                return true;
            }

            @Override
            public Boolean visitClassType(ClassType t, Void ignored) {
                if (t.isCompound())
                    return false;
                else {
                    if (!t.isParameterized())
                        return true;

                    for (Type param : t.allparams()) {
                        if (!param.isUnbound())
                            return false;
                    }
                    return true;
                }
            }

            @Override
            public Boolean visitArrayType(ArrayType t, Void ignored) {
                return visit(t.elemtype);
            }

            @Override
            public Boolean visitTypeVar(TypeVar t, Void ignored) {
                return false;
            }
        };
    // </editor-fold>

    // <editor-fold defaultstate="collapsed" desc="Array Utils">
    public boolean isArray(Type t) {
        while (t.hasTag(WILDCARD))
            t = wildUpperBound(t);
        return t.hasTag(ARRAY);
    }

    /**
     * The element type of an array.
     */
    public Type elemtype(Type t) {
        switch (t.getTag()) {
        case WILDCARD:
            return elemtype(wildUpperBound(t));
        case ARRAY:
            return ((ArrayType)t).elemtype;
        case FORALL:
            return elemtype(((ForAll)t).qtype);
        case ERROR:
            return t;
        default:
            return null;
        }
    }

    public Type elemtypeOrType(Type t) {
        Type elemtype = elemtype(t);
        return elemtype != null ?
            elemtype :
            t;
    }

    /**
     * Mapping to take element type of an arraytype
     */
    private TypeMapping<Void> elemTypeFun = new TypeMapping<Void>() {
        @Override
        public Type visitArrayType(ArrayType t, Void _unused) {
            return t.elemtype;
        }

        @Override
        public Type visitTypeVar(TypeVar t, Void _unused) {
            return visit(skipTypeVars(t, false));
        }
    };

    /**
     * The number of dimensions of an array type.
     */
    public int dimensions(Type t) {
        int result = 0;
        while (t.hasTag(ARRAY)) {
            result++;
            t = elemtype(t);
        }
        return result;
    }

    /**
     * Returns an ArrayType with the component type t
     *
     * @param t The component type of the ArrayType
     * @return the ArrayType for the given component
     */
    public ArrayType makeArrayType(Type t) {
        return makeArrayType(t, 1);
    }

    public ArrayType makeArrayType(Type t, int dimensions) {
        if (t.hasTag(VOID) || t.hasTag(PACKAGE)) {
            Assert.error("Type t must not be a VOID or PACKAGE type, " + t.toString());
        }
        ArrayType result = new ArrayType(t, syms.arrayClass);
        for (int i = 1; i < dimensions; i++) {
            result = new ArrayType(result, syms.arrayClass);
        }
        return result;
<<<<<<< HEAD
    }
    // </editor-fold>

    // <editor-fold defaultstate="collapsed" desc="warn stack">
    public void pushWarner(Warner warner) {
        warnStack = warnStack.prepend(warner);
    }

    public void popWarner() {
        warnStack = warnStack.tail;
=======
>>>>>>> 9c21d4c5
    }
    // </editor-fold>

    // <editor-fold defaultstate="collapsed" desc="asSuper">
    /**
     * Return the (most specific) base type of t that starts with the
     * given symbol.  If none exists, return null.
     *
     * Caveat Emptor: Since javac represents the class of all arrays with a singleton
     * symbol Symtab.arrayClass, which by being a singleton cannot hold any discriminant,
     * this method could yield surprising answers when invoked on arrays. For example when
     * invoked with t being byte [] and sym being t.sym itself, asSuper would answer null.
     *
     * @param t a type
     * @param sym a symbol
     */
    public Type asSuper(Type t, Symbol sym) {
        /* Some examples:
         *
         * (Enum<E>, Comparable) => Comparable<E>
         * (c.s.s.d.AttributeTree.ValueKind, Enum) => Enum<c.s.s.d.AttributeTree.ValueKind>
         * (c.s.s.t.ExpressionTree, c.s.s.t.Tree) => c.s.s.t.Tree
         * (j.u.List<capture#160 of ? extends c.s.s.d.DocTree>, Iterable) =>
         *     Iterable<capture#160 of ? extends c.s.s.d.DocTree>
         */
        if (sym.type == syms.objectType) { //optimization
            return syms.objectType;
        }
        return asSuper.visit(t, sym);
    }
    // where
        private SimpleVisitor<Type,Symbol> asSuper = new SimpleVisitor<Type,Symbol>() {

            private Set<Symbol> seenTypes = new HashSet<>();

            public Type visitType(Type t, Symbol sym) {
                return null;
            }

            @Override
            public Type visitClassType(ClassType t, Symbol sym) {
                if (t.tsym == sym)
                    return t;

                Symbol c = t.tsym;
                if (!seenTypes.add(c)) {
                    return null;
                }
                try {
                    Type st = supertype(t);
                    if (st.hasTag(CLASS) || st.hasTag(TYPEVAR)) {
                        Type x = asSuper(st, sym);
                        if (x != null)
                            return x;
                    }
                    if ((sym.flags() & INTERFACE) != 0) {
                        for (List<Type> l = interfaces(t); l.nonEmpty(); l = l.tail) {
                            if (!l.head.hasTag(ERROR)) {
                                Type x = asSuper(l.head, sym);
                                if (x != null)
                                    return x;
                            }
                        }
                    }
                    return null;
                } finally {
                    seenTypes.remove(c);
                }
            }

            @Override
            public Type visitArrayType(ArrayType t, Symbol sym) {
                return isSubtype(t, sym.type) ? sym.type : null;
            }

            @Override
            public Type visitTypeVar(TypeVar t, Symbol sym) {
                if (t.tsym == sym)
                    return t;
                else
                    return asSuper(t.getUpperBound(), sym);
            }

            @Override
            public Type visitErrorType(ErrorType t, Symbol sym) {
                return t;
            }
        };

    /**
     * Return the base type of t or any of its outer types that starts
     * with the given symbol.  If none exists, return null.
     *
     * @param t a type
     * @param sym a symbol
     */
    public Type asOuterSuper(Type t, Symbol sym) {
        switch (t.getTag()) {
        case CLASS:
            do {
                Type s = asSuper(t, sym);
                if (s != null) return s;
                t = t.getEnclosingType();
            } while (t.hasTag(CLASS));
            return null;
        case ARRAY:
            return isSubtype(t, sym.type) ? sym.type : null;
        case TYPEVAR:
            return asSuper(t, sym);
        case ERROR:
            return t;
        default:
            return null;
        }
    }

    /**
     * Return the base type of t or any of its enclosing types that
     * starts with the given symbol.  If none exists, return null.
     *
     * @param t a type
     * @param sym a symbol
     */
    public Type asEnclosingSuper(Type t, Symbol sym) {
        switch (t.getTag()) {
        case CLASS:
            do {
                Type s = asSuper(t, sym);
                if (s != null) return s;
                Type outer = t.getEnclosingType();
                t = (outer.hasTag(CLASS)) ? outer :
                    (t.tsym.owner.enclClass() != null) ? t.tsym.owner.enclClass().type :
                    Type.noType;
            } while (t.hasTag(CLASS));
            return null;
        case ARRAY:
            return isSubtype(t, sym.type) ? sym.type : null;
        case TYPEVAR:
            return asSuper(t, sym);
        case ERROR:
            return t;
        default:
            return null;
        }
    }
    // </editor-fold>

    // <editor-fold defaultstate="collapsed" desc="memberType">
    /**
     * The type of given symbol, seen as a member of t.
     *
     * @param t a type
     * @param sym a symbol
     */
    public Type memberType(Type t, Symbol sym) {
        return (sym.flags() & STATIC) != 0
            ? sym.type
            : memberType.visit(t, sym);
        }
    // where
        private SimpleVisitor<Type,Symbol> memberType = new SimpleVisitor<Type,Symbol>() {

            public Type visitType(Type t, Symbol sym) {
                return sym.type;
            }

            @Override
            public Type visitWildcardType(WildcardType t, Symbol sym) {
                return memberType(wildUpperBound(t), sym);
            }

            @Override
            public Type visitClassType(ClassType t, Symbol sym) {
                Symbol owner = sym.owner;
                long flags = sym.flags();
                if (((flags & STATIC) == 0) && owner.type.isParameterized()) {
                    Type base = asOuterSuper(t, owner);
                    //if t is an intersection type T = CT & I1 & I2 ... & In
                    //its supertypes CT, I1, ... In might contain wildcards
                    //so we need to go through capture conversion
                    base = t.isCompound() ? capture(base) : base;
                    if (base != null) {
                        List<Type> ownerParams = owner.type.allparams();
                        List<Type> baseParams = base.allparams();
                        if (ownerParams.nonEmpty()) {
                            if (baseParams.isEmpty()) {
                                // then base is a raw type
                                return erasure(sym.type);
                            } else {
                                return subst(sym.type, ownerParams, baseParams);
                            }
                        }
                    }
                }
                return sym.type;
            }

            @Override
            public Type visitTypeVar(TypeVar t, Symbol sym) {
                return memberType(t.getUpperBound(), sym);
            }

            @Override
            public Type visitErrorType(ErrorType t, Symbol sym) {
                return t;
            }
        };
    // </editor-fold>

    // <editor-fold defaultstate="collapsed" desc="isAssignable">
    public boolean isAssignable(Type t, Type s) {
        return isAssignable(t, s, noWarnings);
    }

    /**
     * Is t assignable to s?<br>
     * Equivalent to subtype except for constant values and raw
     * types.<br>
     * (not defined for Method and ForAll types)
     */
    public boolean isAssignable(Type t, Type s, Warner warn) {
        if (t.hasTag(ERROR))
            return true;
        if (t.getTag().isSubRangeOf(INT) && t.constValue() != null) {
            int value = ((Number)t.constValue()).intValue();
            switch (s.getTag()) {
            case BYTE:
            case CHAR:
            case SHORT:
            case INT:
                if (s.getTag().checkRange(value))
                    return true;
                break;
            case CLASS:
                switch (unboxedType(s).getTag()) {
                case BYTE:
                case CHAR:
                case SHORT:
                    return isAssignable(t, unboxedType(s), warn);
                }
                break;
            }
        }
        return isConvertible(t, s, warn);
    }
    // </editor-fold>

    // <editor-fold defaultstate="collapsed" desc="erasure">
    /**
     * The erasure of t {@code |t|} -- the type that results when all
     * type parameters in t are deleted.
     */
    public Type erasure(Type t) {
        return eraseNotNeeded(t) ? t : erasure(t, false);
    }
    //where
    private boolean eraseNotNeeded(Type t) {
        // We don't want to erase primitive types and String type as that
        // operation is idempotent. Also, erasing these could result in loss
        // of information such as constant values attached to such types.
        return (t.isPrimitive()) || (syms.stringType.tsym == t.tsym);
    }

    private Type erasure(Type t, boolean recurse) {
        if (t.isPrimitive()) {
            return t; /* fast special case */
        } else {
            Type out = erasure.visit(t, recurse);
            return out;
        }
    }
    // where
        private TypeMapping<Boolean> erasure = new StructuralTypeMapping<Boolean>() {
            private Type combineMetadata(final Type s,
                                         final Type t) {
                if (t.getMetadata().nonEmpty()) {
                    switch (s.getKind()) {
                        case OTHER:
                        case UNION:
                        case INTERSECTION:
                        case PACKAGE:
                        case EXECUTABLE:
                        case NONE:
                        case VOID:
                        case ERROR:
                            return s;
                        default: return s.cloneWithMetadata(t.getMetadata()).dropMetadata(Annotations.class);
                    }
                } else {
                    return s;
                }
            }

            public Type visitType(Type t, Boolean recurse) {
                if (t.isPrimitive())
                    return t; /*fast special case*/
                else {
                    //other cases already handled
                    return combineMetadata(t, t);
                }
            }

            @Override
            public Type visitWildcardType(WildcardType t, Boolean recurse) {
                Type erased = erasure(wildUpperBound(t), recurse);
                return combineMetadata(erased, t);
            }

            @Override
            public Type visitClassType(ClassType t, Boolean recurse) {
                Type erased = t.tsym.erasure(Types.this);
                if (recurse) {
<<<<<<< HEAD
                    erased = new ErasedClassType(erased.getEnclosingType(), erased.tsym,
=======
                    erased = new ErasedClassType(erased.getEnclosingType(),erased.tsym,
>>>>>>> 9c21d4c5
                            t.dropMetadata(Annotations.class).getMetadata());
                    return erased;
                } else {
                    return combineMetadata(erased, t);
                }
            }

            @Override
            public Type visitTypeVar(TypeVar t, Boolean recurse) {
                Type erased = erasure(t.getUpperBound(), recurse);
                return combineMetadata(erased, t);
            }
        };

    public List<Type> erasure(List<Type> ts) {
        return erasure.visit(ts, false);
    }

    public Type erasureRecursive(Type t) {
        return erasure(t, true);
    }

    public List<Type> erasureRecursive(List<Type> ts) {
        return erasure.visit(ts, true);
    }
    // </editor-fold>

    // <editor-fold defaultstate="collapsed" desc="makeIntersectionType">
    /**
     * Make an intersection type from non-empty list of types.  The list should be ordered according to
     * {@link TypeSymbol#precedes(TypeSymbol, Types)}. Note that this might cause a symbol completion.
     * Hence, this version of makeIntersectionType may not be called during a classfile read.
     *
     * @param bounds    the types from which the intersection type is formed
     */
    public IntersectionClassType makeIntersectionType(List<Type> bounds) {
        return makeIntersectionType(bounds, bounds.head.tsym.isInterface());
    }

    /**
     * Make an intersection type from non-empty list of types.  The list should be ordered according to
     * {@link TypeSymbol#precedes(TypeSymbol, Types)}. This does not cause symbol completion as
     * an extra parameter indicates as to whether all bounds are interfaces - in which case the
     * supertype is implicitly assumed to be 'Object'.
     *
     * @param bounds        the types from which the intersection type is formed
     * @param allInterfaces are all bounds interface types?
     */
    public IntersectionClassType makeIntersectionType(List<Type> bounds, boolean allInterfaces) {
        Assert.check(bounds.nonEmpty());
        Type firstExplicitBound = bounds.head;
        if (allInterfaces) {
            bounds = bounds.prepend(syms.objectType);
        }
        ClassSymbol bc =
            new ClassSymbol(ABSTRACT|PUBLIC|SYNTHETIC|COMPOUND|ACYCLIC,
                            Type.moreInfo
                                ? names.fromString(bounds.toString())
                                : names.empty,
                            null,
                            syms.noSymbol);
        IntersectionClassType intersectionType = new IntersectionClassType(bounds, bc, allInterfaces);
        bc.type = intersectionType;
        bc.erasure_field = (bounds.head.hasTag(TYPEVAR)) ?
                syms.objectType : // error condition, recover
                erasure(firstExplicitBound);
        bc.members_field = WriteableScope.create(bc);
        return intersectionType;
    }
    // </editor-fold>

    // <editor-fold defaultstate="collapsed" desc="supertype">
    public Type supertype(Type t) {
        return supertype.visit(t);
    }
    // where
        private UnaryVisitor<Type> supertype = new UnaryVisitor<Type>() {

            public Type visitType(Type t, Void ignored) {
                // A note on wildcards: there is no good way to
                // determine a supertype for a lower-bounded wildcard.
                return Type.noType;
            }

            @Override
            public Type visitClassType(ClassType t, Void ignored) {
                if (t.supertype_field == null) {
                    Type supertype = ((ClassSymbol)t.tsym).getSuperclass();
                    // An interface has no superclass; its supertype is Object.
                    if (t.isInterface())
                        supertype = ((ClassType)t.tsym.type).supertype_field;
                    if (t.supertype_field == null) {
                        List<Type> actuals = classBound(t).allparams();
                        List<Type> formals = t.tsym.type.allparams();
                        if (t.hasErasedSupertypes()) {
                            t.supertype_field = erasureRecursive(supertype);
                        } else if (formals.nonEmpty()) {
                            t.supertype_field = subst(supertype, formals, actuals);
                        }
                        else {
                            t.supertype_field = supertype;
                        }
                    }
                }
                return t.supertype_field;
            }

            /**
             * The supertype is always a class type. If the type
             * variable's bounds start with a class type, this is also
             * the supertype.  Otherwise, the supertype is
             * java.lang.Object.
             */
            @Override
            public Type visitTypeVar(TypeVar t, Void ignored) {
                if (t.getUpperBound().hasTag(TYPEVAR) ||
                    (!t.getUpperBound().isCompound() && !t.getUpperBound().isInterface())) {
                    return t.getUpperBound();
                } else {
                    return supertype(t.getUpperBound());
                }
            }

            @Override
            public Type visitArrayType(ArrayType t, Void ignored) {
                if (t.elemtype.isPrimitive() || isSameType(t.elemtype, syms.objectType))
                    return arraySuperType();
                else
                    return new ArrayType(supertype(t.elemtype), t.tsym);
            }

            @Override
            public Type visitErrorType(ErrorType t, Void ignored) {
                return Type.noType;
            }
        };
    // </editor-fold>

    // <editor-fold defaultstate="collapsed" desc="interfaces">
    /**
     * Return the interfaces implemented by this class.
     */
    public List<Type> interfaces(Type t) {
        return interfaces.visit(t);
    }
    // where
        private UnaryVisitor<List<Type>> interfaces = new UnaryVisitor<List<Type>>() {

            public List<Type> visitType(Type t, Void ignored) {
                return List.nil();
            }

            @Override
            public List<Type> visitClassType(ClassType t, Void ignored) {
                if (t.interfaces_field == null) {
                    List<Type> interfaces = ((ClassSymbol)t.tsym).getInterfaces();
                    if (t.interfaces_field == null) {
                        // If t.interfaces_field is null, then t must
                        // be a parameterized type (not to be confused
                        // with a generic type declaration).
                        // Terminology:
                        //    Parameterized type: List<String>
                        //    Generic type declaration: class List<E> { ... }
                        // So t corresponds to List<String> and
                        // t.tsym.type corresponds to List<E>.
                        // The reason t must be parameterized type is
                        // that completion will happen as a side
                        // effect of calling
                        // ClassSymbol.getInterfaces.  Since
                        // t.interfaces_field is null after
                        // completion, we can assume that t is not the
                        // type of a class/interface declaration.
                        Assert.check(t != t.tsym.type, t);
                        List<Type> actuals = t.allparams();
                        List<Type> formals = t.tsym.type.allparams();
                        if (t.hasErasedSupertypes()) {
                            t.interfaces_field = erasureRecursive(interfaces);
                        } else if (formals.nonEmpty()) {
                            t.interfaces_field = subst(interfaces, formals, actuals);
                        }
                        else {
                            t.interfaces_field = interfaces;
                        }
                    }
                }
                return t.interfaces_field;
            }

            @Override
            public List<Type> visitTypeVar(TypeVar t, Void ignored) {
                if (t.getUpperBound().isCompound())
                    return interfaces(t.getUpperBound());

                if (t.getUpperBound().isInterface())
                    return List.of(t.getUpperBound());

                return List.nil();
            }
        };

    public List<Type> directSupertypes(Type t) {
        return directSupertypes.visit(t);
    }
    // where
        private final UnaryVisitor<List<Type>> directSupertypes = new UnaryVisitor<List<Type>>() {

            public List<Type> visitType(final Type type, final Void ignored) {
                if (!type.isIntersection()) {
                    final Type sup = supertype(type);
                    return (sup == Type.noType || sup == type || sup == null)
                        ? interfaces(type)
                        : interfaces(type).prepend(sup);
                } else {
                    return ((IntersectionClassType)type).getExplicitComponents();
                }
            }
        };

    public boolean isDirectSuperInterface(TypeSymbol isym, TypeSymbol origin) {
        for (Type i2 : interfaces(origin.type)) {
            if (isym == i2.tsym) return true;
        }
        return false;
    }
    // </editor-fold>

    // <editor-fold defaultstate="collapsed" desc="isDerivedRaw">
    Map<Type,Boolean> isDerivedRawCache = new HashMap<>();

    public boolean isDerivedRaw(Type t) {
        Boolean result = isDerivedRawCache.get(t);
        if (result == null) {
            result = isDerivedRawInternal(t);
            isDerivedRawCache.put(t, result);
        }
        return result;
    }

    public boolean isDerivedRawInternal(Type t) {
        if (t.isErroneous())
            return false;
        return
            t.isRaw() ||
            supertype(t) != Type.noType && isDerivedRaw(supertype(t)) ||
            isDerivedRaw(interfaces(t));
    }

    public boolean isDerivedRaw(List<Type> ts) {
        List<Type> l = ts;
        while (l.nonEmpty() && !isDerivedRaw(l.head)) l = l.tail;
        return l.nonEmpty();
    }
    // </editor-fold>

    // <editor-fold defaultstate="collapsed" desc="setBounds">
    /**
     * Same as {@link Types#setBounds(TypeVar, List, boolean)}, except that third parameter is computed directly,
     * as follows: if all all bounds are interface types, the computed supertype is Object,otherwise
     * the supertype is simply left null (in this case, the supertype is assumed to be the head of
     * the bound list passed as second argument). Note that this check might cause a symbol completion.
     * Hence, this version of setBounds may not be called during a classfile read.
     *
     * @param t         a type variable
     * @param bounds    the bounds, must be nonempty
     */
    public void setBounds(TypeVar t, List<Type> bounds) {
        setBounds(t, bounds, bounds.head.tsym.isInterface());
    }

    /**
     * Set the bounds field of the given type variable to reflect a (possibly multiple) list of bounds.
     * This does not cause symbol completion as an extra parameter indicates as to whether all bounds
     * are interfaces - in which case the supertype is implicitly assumed to be 'Object'.
     *
     * @param t             a type variable
     * @param bounds        the bounds, must be nonempty
     * @param allInterfaces are all bounds interface types?
     */
    public void setBounds(TypeVar t, List<Type> bounds, boolean allInterfaces) {
        t.setUpperBound( bounds.tail.isEmpty() ?
                bounds.head :
                makeIntersectionType(bounds, allInterfaces) );
        t.rank_field = -1;
    }
    // </editor-fold>

    // <editor-fold defaultstate="collapsed" desc="getBounds">
    /**
     * Return list of bounds of the given type variable.
     */
    public List<Type> getBounds(TypeVar t) {
        if (t.getUpperBound().hasTag(NONE))
            return List.nil();
        else if (t.getUpperBound().isErroneous() || !t.getUpperBound().isCompound())
            return List.of(t.getUpperBound());
        else if ((erasure(t).tsym.flags() & INTERFACE) == 0)
            return interfaces(t).prepend(supertype(t));
        else
            // No superclass was given in bounds.
            // In this case, supertype is Object, erasure is first interface.
            return interfaces(t);
    }
    // </editor-fold>

    // <editor-fold defaultstate="collapsed" desc="classBound">
    /**
     * If the given type is a (possibly selected) type variable,
     * return the bounding class of this type, otherwise return the
     * type itself.
     */
    public Type classBound(Type t) {
        return classBound.visit(t);
    }
    // where
        private UnaryVisitor<Type> classBound = new UnaryVisitor<Type>() {

            public Type visitType(Type t, Void ignored) {
                return t;
            }

            @Override
            public Type visitClassType(ClassType t, Void ignored) {
                Type outer1 = classBound(t.getEnclosingType());
                if (outer1 != t.getEnclosingType())
                    return new ClassType(outer1, t.getTypeArguments(), t.tsym,
                                         t.getMetadata());
                else
                    return t;
            }

            @Override
            public Type visitTypeVar(TypeVar t, Void ignored) {
                return classBound(supertype(t));
            }

            @Override
            public Type visitErrorType(ErrorType t, Void ignored) {
                return t;
            }
        };
    // </editor-fold>

    // <editor-fold defaultstate="collapsed" desc="subsignature / override equivalence">
    /**
     * Returns true iff the first signature is a <em>subsignature</em>
     * of the other.  This is <b>not</b> an equivalence
     * relation.
     *
     * @jls 8.4.2 Method Signature
     * @see #overrideEquivalent(Type t, Type s)
     * @param t first signature (possibly raw).
     * @param s second signature (could be subjected to erasure).
     * @return true if t is a subsignature of s.
     */
    public boolean isSubSignature(Type t, Type s) {
        return isSubSignature(t, s, noWarnings);
    }

    public boolean isSubSignature(Type t, Type s, Warner warn) {
        try {
            warnStack = warnStack.prepend(warn);
            return hasSameArgs(t, s, true) || hasSameArgs(t, erasure(s), true);
        } finally {
            warnStack = warnStack.tail;
        }
    }

    /**
     * Returns true iff these signatures are related by <em>override
     * equivalence</em>.  This is the natural extension of
     * isSubSignature to an equivalence relation.
     *
     * @jls 8.4.2 Method Signature
     * @see #isSubSignature(Type t, Type s)
     * @param t a signature (possible raw, could be subjected to
     * erasure).
     * @param s a signature (possible raw, could be subjected to
     * erasure).
     * @return true if either argument is a subsignature of the other.
     */
    public boolean overrideEquivalent(Type t, Type s) {
        return hasSameArgs(t, s) ||
            hasSameArgs(t, erasure(s)) || hasSameArgs(erasure(t), s);
    }

    public boolean overridesObjectMethod(TypeSymbol origin, Symbol msym) {
        for (Symbol sym : syms.objectType.tsym.members().getSymbolsByName(msym.name)) {
            if (msym.overrides(sym, origin, Types.this, true)) {
                return true;
            }
        }
        return false;
    }

    /**
     * This enum defines the strategy for implementing most specific return type check
     * during the most specific and functional interface checks.
     */
    public enum MostSpecificReturnCheck {
        /**
         * Return r1 is more specific than r2 if {@code r1 <: r2}. Extra care required for (i) handling
         * method type variables (if either method is generic) and (ii) subtyping should be replaced
         * by type-equivalence for primitives. This is essentially an inlined version of
         * {@link Types#resultSubtype(Type, Type, Warner)}, where the assignability check has been
         * replaced with a strict subtyping check.
         */
        BASIC() {
            @Override
            public boolean test(Type mt1, Type mt2, Types types) {
                List<Type> tvars = mt1.getTypeArguments();
                List<Type> svars = mt2.getTypeArguments();
                Type t = mt1.getReturnType();
                Type s = types.subst(mt2.getReturnType(), svars, tvars);
                return types.isSameType(t, s) ||
                    !t.isPrimitive() &&
                    !s.isPrimitive() &&
                    types.isSubtype(t, s);
            }
        },
        /**
         * Return r1 is more specific than r2 if r1 is return-type-substitutable for r2.
         */
        RTS() {
            @Override
            public boolean test(Type mt1, Type mt2, Types types) {
                return types.returnTypeSubstitutable(mt1, mt2);
            }
        };

        public abstract boolean test(Type mt1, Type mt2, Types types);
    }

    /**
     * Merge multiple abstract methods. The preferred method is a method that is a subsignature
     * of all the other signatures and whose return type is more specific {@link MostSpecificReturnCheck}.
     * The resulting preferred method has a throws clause that is the intersection of the merged
     * methods' clauses.
     */
    public Optional<Symbol> mergeAbstracts(List<Symbol> ambiguousInOrder, Type site, boolean sigCheck) {
        //first check for preconditions
        boolean shouldErase = false;
        List<Type> erasedParams = ambiguousInOrder.head.erasure(this).getParameterTypes();
        for (Symbol s : ambiguousInOrder) {
            if ((s.flags() & ABSTRACT) == 0 ||
                    (sigCheck && !isSameTypes(erasedParams, s.erasure(this).getParameterTypes()))) {
                return Optional.empty();
            } else if (s.type.hasTag(FORALL)) {
                shouldErase = true;
            }
        }
        //then merge abstracts
        for (MostSpecificReturnCheck mostSpecificReturnCheck : MostSpecificReturnCheck.values()) {
            outer: for (Symbol s : ambiguousInOrder) {
                Type mt = memberType(site, s);
                List<Type> allThrown = mt.getThrownTypes();
                for (Symbol s2 : ambiguousInOrder) {
                    if (s != s2) {
                        Type mt2 = memberType(site, s2);
                        if (!isSubSignature(mt, mt2) ||
                                !mostSpecificReturnCheck.test(mt, mt2, this)) {
                            //ambiguity cannot be resolved
                            continue outer;
                        } else {
                            List<Type> thrownTypes2 = mt2.getThrownTypes();
                            if (!mt.hasTag(FORALL) && shouldErase) {
                                thrownTypes2 = erasure(thrownTypes2);
                            } else if (mt.hasTag(FORALL)) {
                                //subsignature implies that if most specific is generic, then all other
                                //methods are too
                                Assert.check(mt2.hasTag(FORALL));
                                // if both are generic methods, adjust thrown types ahead of intersection computation
                                thrownTypes2 = subst(thrownTypes2, mt2.getTypeArguments(), mt.getTypeArguments());
                            }
                            allThrown = chk.intersect(allThrown, thrownTypes2);
                        }
                    }
                }
                return (allThrown == mt.getThrownTypes()) ?
                        Optional.of(s) :
                        Optional.of(new MethodSymbol(
                                s.flags(),
                                s.name,
                                createMethodTypeWithThrown(s.type, allThrown),
                                s.owner) {
                            @Override
                            public Symbol baseSymbol() {
                                return s;
                            }
                        });
            }
        }
        return Optional.empty();
    }

    // <editor-fold defaultstate="collapsed" desc="Determining method implementation in given site">
    class ImplementationCache {

        private WeakHashMap<MethodSymbol, SoftReference<Map<TypeSymbol, Entry>>> _map = new WeakHashMap<>();

        class Entry {
            final MethodSymbol cachedImpl;
            final Predicate<Symbol> implFilter;
            final boolean checkResult;
            final int prevMark;

            public Entry(MethodSymbol cachedImpl,
                    Predicate<Symbol> scopeFilter,
                    boolean checkResult,
                    int prevMark) {
                this.cachedImpl = cachedImpl;
                this.implFilter = scopeFilter;
                this.checkResult = checkResult;
                this.prevMark = prevMark;
            }

            boolean matches(Predicate<Symbol> scopeFilter, boolean checkResult, int mark) {
                return this.implFilter == scopeFilter &&
                        this.checkResult == checkResult &&
                        this.prevMark == mark;
            }
        }

        MethodSymbol get(MethodSymbol ms, TypeSymbol origin, boolean checkResult, Predicate<Symbol> implFilter) {
            SoftReference<Map<TypeSymbol, Entry>> ref_cache = _map.get(ms);
            Map<TypeSymbol, Entry> cache = ref_cache != null ? ref_cache.get() : null;
            if (cache == null) {
                cache = new HashMap<>();
                _map.put(ms, new SoftReference<>(cache));
            }
            Entry e = cache.get(origin);
            CompoundScope members = membersClosure(origin.type, true);
            if (e == null ||
                    !e.matches(implFilter, checkResult, members.getMark())) {
                MethodSymbol impl = implementationInternal(ms, origin, checkResult, implFilter);
                cache.put(origin, new Entry(impl, implFilter, checkResult, members.getMark()));
                return impl;
            }
            else {
                return e.cachedImpl;
            }
        }

        private MethodSymbol implementationInternal(MethodSymbol ms, TypeSymbol origin, boolean checkResult, Predicate<Symbol> implFilter) {
            for (Type t = origin.type; t.hasTag(CLASS) || t.hasTag(TYPEVAR); t = supertype(t)) {
                t = skipTypeVars(t, false);
                TypeSymbol c = t.tsym;
                Symbol bestSoFar = null;
                for (Symbol sym : c.members().getSymbolsByName(ms.name, implFilter)) {
                    if (sym != null && sym.overrides(ms, origin, Types.this, checkResult)) {
                        bestSoFar = sym;
                        if ((sym.flags() & ABSTRACT) == 0) {
                            //if concrete impl is found, exit immediately
                            break;
                        }
                    }
                }
                if (bestSoFar != null) {
                    //return either the (only) concrete implementation or the first abstract one
                    return (MethodSymbol)bestSoFar;
                }
            }
            return null;
        }
    }

    private ImplementationCache implCache = new ImplementationCache();

    public MethodSymbol implementation(MethodSymbol ms, TypeSymbol origin, boolean checkResult, Predicate<Symbol> implFilter) {
        return implCache.get(ms, origin, checkResult, implFilter);
    }
    // </editor-fold>

    // <editor-fold defaultstate="collapsed" desc="compute transitive closure of all members in given site">
    class MembersClosureCache extends SimpleVisitor<Scope.CompoundScope, Void> {

        private Map<TypeSymbol, CompoundScope> _map = new HashMap<>();

        Set<TypeSymbol> seenTypes = new HashSet<>();

        class MembersScope extends CompoundScope {

            CompoundScope scope;

            public MembersScope(CompoundScope scope) {
                super(scope.owner);
                this.scope = scope;
            }

            Predicate<Symbol> combine(Predicate<Symbol> sf) {
                return s -> !s.owner.isInterface() && (sf == null || sf.test(s));
            }

            @Override
            public Iterable<Symbol> getSymbols(Predicate<Symbol> sf, LookupKind lookupKind) {
                return scope.getSymbols(combine(sf), lookupKind);
            }

            @Override
            public Iterable<Symbol> getSymbolsByName(Name name, Predicate<Symbol> sf, LookupKind lookupKind) {
                return scope.getSymbolsByName(name, combine(sf), lookupKind);
            }

            @Override
            public int getMark() {
                return scope.getMark();
            }
        }

        CompoundScope nilScope;

        /** members closure visitor methods **/

        public CompoundScope visitType(Type t, Void _unused) {
            if (nilScope == null) {
                nilScope = new CompoundScope(syms.noSymbol);
            }
            return nilScope;
        }

        @Override
        public CompoundScope visitClassType(ClassType t, Void _unused) {
            if (!seenTypes.add(t.tsym)) {
                //this is possible when an interface is implemented in multiple
                //superclasses, or when a class hierarchy is circular - in such
                //cases we don't need to recurse (empty scope is returned)
                return new CompoundScope(t.tsym);
            }
            try {
                seenTypes.add(t.tsym);
                ClassSymbol csym = (ClassSymbol)t.tsym;
                CompoundScope membersClosure = _map.get(csym);
                if (membersClosure == null) {
                    membersClosure = new CompoundScope(csym);
                    for (Type i : interfaces(t)) {
                        membersClosure.prependSubScope(visit(i, null));
                    }
                    membersClosure.prependSubScope(visit(supertype(t), null));
                    membersClosure.prependSubScope(csym.members());
                    _map.put(csym, membersClosure);
                }
                return membersClosure;
            }
            finally {
                seenTypes.remove(t.tsym);
            }
        }

        @Override
        public CompoundScope visitTypeVar(TypeVar t, Void _unused) {
            return visit(t.getUpperBound(), null);
        }
    }

    private MembersClosureCache membersCache = new MembersClosureCache();

    public CompoundScope membersClosure(Type site, boolean skipInterface) {
        CompoundScope cs = membersCache.visit(site, null);
        Assert.checkNonNull(cs, () -> "type " + site);
        return skipInterface ? membersCache.new MembersScope(cs) : cs;
    }
    // </editor-fold>


    /** Return first abstract member of class `sym'.
     */
    public MethodSymbol firstUnimplementedAbstract(ClassSymbol sym) {
        try {
            return firstUnimplementedAbstractImpl(sym, sym);
        } catch (CompletionFailure ex) {
            chk.completionError(enter.getEnv(sym).tree.pos(), ex);
            return null;
        }
    }
        //where:
        private MethodSymbol firstUnimplementedAbstractImpl(ClassSymbol impl, ClassSymbol c) {
            MethodSymbol undef = null;
            // Do not bother to search in classes that are not abstract,
            // since they cannot have abstract members.
            if (c == impl || (c.flags() & (ABSTRACT | INTERFACE)) != 0) {
                Scope s = c.members();
                for (Symbol sym : s.getSymbols(NON_RECURSIVE)) {
                    if (sym.kind == MTH &&
                        (sym.flags() & (ABSTRACT|DEFAULT|PRIVATE)) == ABSTRACT) {
                        MethodSymbol absmeth = (MethodSymbol)sym;
                        MethodSymbol implmeth = absmeth.implementation(impl, this, true);
                        if (implmeth == null || implmeth == absmeth) {
                            //look for default implementations
                            MethodSymbol prov = interfaceCandidates(impl.type, absmeth).head;
                            if (prov != null && prov.overrides(absmeth, impl, this, true)) {
                                implmeth = prov;
                            }
                        }
                        if (implmeth == null || implmeth == absmeth) {
                            undef = absmeth;
                            break;
                        }
                    }
                }
                if (undef == null) {
                    Type st = supertype(c.type);
                    if (st.hasTag(CLASS))
                        undef = firstUnimplementedAbstractImpl(impl, (ClassSymbol)st.tsym);
                }
                for (List<Type> l = interfaces(c.type);
                     undef == null && l.nonEmpty();
                     l = l.tail) {
                    undef = firstUnimplementedAbstractImpl(impl, (ClassSymbol)l.head.tsym);
                }
            }
            return undef;
        }

    public class CandidatesCache {
        public Map<Entry, List<MethodSymbol>> cache = new WeakHashMap<>();

        class Entry {
            Type site;
            MethodSymbol msym;

            Entry(Type site, MethodSymbol msym) {
                this.site = site;
                this.msym = msym;
            }

            @Override
            public boolean equals(Object obj) {
                return (obj instanceof Entry entry)
                        && entry.msym == msym
                        && isSameType(site, entry.site);
            }

            @Override
            public int hashCode() {
                return Types.this.hashCode(site) & ~msym.hashCode();
            }
        }

        public List<MethodSymbol> get(Entry e) {
            return cache.get(e);
        }

        public void put(Entry e, List<MethodSymbol> msymbols) {
            cache.put(e, msymbols);
        }
    }

    public CandidatesCache candidatesCache = new CandidatesCache();

    //where
    public List<MethodSymbol> interfaceCandidates(Type site, MethodSymbol ms) {
        CandidatesCache.Entry e = candidatesCache.new Entry(site, ms);
        List<MethodSymbol> candidates = candidatesCache.get(e);
        if (candidates == null) {
            Predicate<Symbol> filter = new MethodFilter(ms, site);
            List<MethodSymbol> candidates2 = List.nil();
            for (Symbol s : membersClosure(site, false).getSymbols(filter)) {
                if (!site.tsym.isInterface() && !s.owner.isInterface()) {
                    return List.of((MethodSymbol)s);
                } else if (!candidates2.contains(s)) {
                    candidates2 = candidates2.prepend((MethodSymbol)s);
                }
            }
            candidates = prune(candidates2);
            candidatesCache.put(e, candidates);
        }
        return candidates;
    }

    public List<MethodSymbol> prune(List<MethodSymbol> methods) {
        ListBuffer<MethodSymbol> methodsMin = new ListBuffer<>();
        for (MethodSymbol m1 : methods) {
            boolean isMin_m1 = true;
            for (MethodSymbol m2 : methods) {
                if (m1 == m2) continue;
                if (m2.owner != m1.owner &&
                        asSuper(m2.owner.type, m1.owner) != null) {
                    isMin_m1 = false;
                    break;
                }
            }
            if (isMin_m1)
                methodsMin.append(m1);
        }
        return methodsMin.toList();
    }
    // where
            private class MethodFilter implements Predicate<Symbol> {

                Symbol msym;
                Type site;

                MethodFilter(Symbol msym, Type site) {
                    this.msym = msym;
                    this.site = site;
                }

                @Override
                public boolean test(Symbol s) {
                    return s.kind == MTH &&
                            s.name == msym.name &&
                            (s.flags() & SYNTHETIC) == 0 &&
                            s.isInheritedIn(site.tsym, Types.this) &&
                            overrideEquivalent(memberType(site, s), memberType(site, msym));
                }
            }
    // </editor-fold>

    /**
     * Does t have the same arguments as s?  It is assumed that both
     * types are (possibly polymorphic) method types.  Monomorphic
     * method types "have the same arguments", if their argument lists
     * are equal.  Polymorphic method types "have the same arguments",
     * if they have the same arguments after renaming all type
     * variables of one to corresponding type variables in the other,
     * where correspondence is by position in the type parameter list.
     */
    public boolean hasSameArgs(Type t, Type s) {
        return hasSameArgs(t, s, true);
    }

    public boolean hasSameArgs(Type t, Type s, boolean strict) {
        return hasSameArgs(t, s, strict ? hasSameArgs_strict : hasSameArgs_nonstrict);
    }

    private boolean hasSameArgs(Type t, Type s, TypeRelation hasSameArgs) {
        return hasSameArgs.visit(t, s);
    }
    // where
        private class HasSameArgs extends TypeRelation {

            boolean strict;

            public HasSameArgs(boolean strict) {
                this.strict = strict;
            }

            public Boolean visitType(Type t, Type s) {
                throw new AssertionError();
            }

            @Override
            public Boolean visitMethodType(MethodType t, Type s) {
                return s.hasTag(METHOD)
                    && containsTypeEquivalent(t.argtypes, s.getParameterTypes());
            }

            @Override
            public Boolean visitForAll(ForAll t, Type s) {
                if (!s.hasTag(FORALL))
                    return strict ? false : visitMethodType(t.asMethodType(), s);

                ForAll forAll = (ForAll)s;
                return hasSameBounds(t, forAll)
                    && visit(t.qtype, subst(forAll.qtype, forAll.tvars, t.tvars));
            }

            @Override
            public Boolean visitErrorType(ErrorType t, Type s) {
                return false;
            }
        }

    TypeRelation hasSameArgs_strict = new HasSameArgs(true);
        TypeRelation hasSameArgs_nonstrict = new HasSameArgs(false);

    // </editor-fold>

    // <editor-fold defaultstate="collapsed" desc="subst">
    public List<Type> subst(List<Type> ts,
                            List<Type> from,
                            List<Type> to) {
        return ts.map(new Subst(from, to));
    }

    /**
     * Substitute all occurrences of a type in `from' with the
     * corresponding type in `to' in 't'. Match lists `from' and `to'
     * from the right: If lists have different length, discard leading
     * elements of the longer list.
     */
    public Type subst(Type t, List<Type> from, List<Type> to) {
        return t.map(new Subst(from, to));
    }

    private class Subst extends StructuralTypeMapping<Void> {
        List<Type> from;
        List<Type> to;

        public Subst(List<Type> from, List<Type> to) {
            int fromLength = from.length();
            int toLength = to.length();
            while (fromLength > toLength) {
                fromLength--;
                from = from.tail;
            }
            while (fromLength < toLength) {
                toLength--;
                to = to.tail;
            }
            this.from = from;
            this.to = to;
        }

        @Override
        public Type visitTypeVar(TypeVar t, Void ignored) {
            for (List<Type> from = this.from, to = this.to;
                 from.nonEmpty();
                 from = from.tail, to = to.tail) {
                if (t.equalsIgnoreMetadata(from.head)) {
                    return to.head.withTypeVar(t);
                }
            }
            return t;
        }

        @Override
        public Type visitClassType(ClassType t, Void ignored) {
            if (!t.isCompound()) {
                return super.visitClassType(t, ignored);
            } else {
                Type st = visit(supertype(t));
                List<Type> is = visit(interfaces(t), ignored);
                if (st == supertype(t) && is == interfaces(t))
                    return t;
                else
                    return makeIntersectionType(is.prepend(st));
            }
        }

        @Override
        public Type visitWildcardType(WildcardType t, Void ignored) {
            WildcardType t2 = (WildcardType)super.visitWildcardType(t, ignored);
            if (t2 != t && t.isExtendsBound() && t2.type.isExtendsBound()) {
                t2.type = wildUpperBound(t2.type);
            }
            return t2;
        }

        @Override
        public Type visitForAll(ForAll t, Void ignored) {
            if (Type.containsAny(to, t.tvars)) {
                //perform alpha-renaming of free-variables in 't'
                //if 'to' types contain variables that are free in 't'
                List<Type> freevars = newInstances(t.tvars);
                t = new ForAll(freevars,
                               Types.this.subst(t.qtype, t.tvars, freevars));
            }
            List<Type> tvars1 = substBounds(t.tvars, from, to);
            Type qtype1 = visit(t.qtype);
            if (tvars1 == t.tvars && qtype1 == t.qtype) {
                return t;
            } else if (tvars1 == t.tvars) {
                return new ForAll(tvars1, qtype1) {
                    @Override
                    public boolean needsStripping() {
                        return true;
                    }
                };
            } else {
                return new ForAll(tvars1, Types.this.subst(qtype1, t.tvars, tvars1)) {
                    @Override
                    public boolean needsStripping() {
                        return true;
                    }
                };
            }
        }
    }

    public List<Type> substBounds(List<Type> tvars,
                                  List<Type> from,
                                  List<Type> to) {
        if (tvars.isEmpty())
            return tvars;
        ListBuffer<Type> newBoundsBuf = new ListBuffer<>();
        boolean changed = false;
        // calculate new bounds
        for (Type t : tvars) {
            TypeVar tv = (TypeVar) t;
            Type bound = subst(tv.getUpperBound(), from, to);
            if (bound != tv.getUpperBound())
                changed = true;
            newBoundsBuf.append(bound);
        }
        if (!changed)
            return tvars;
        ListBuffer<Type> newTvars = new ListBuffer<>();
        // create new type variables without bounds
        for (Type t : tvars) {
            newTvars.append(new TypeVar(t.tsym, null, syms.botType,
                                        t.getMetadata()));
        }
        // the new bounds should use the new type variables in place
        // of the old
        List<Type> newBounds = newBoundsBuf.toList();
        from = tvars;
        to = newTvars.toList();
        for (; !newBounds.isEmpty(); newBounds = newBounds.tail) {
            newBounds.head = subst(newBounds.head, from, to);
        }
        newBounds = newBoundsBuf.toList();
        // set the bounds of new type variables to the new bounds
        for (Type t : newTvars.toList()) {
            TypeVar tv = (TypeVar) t;
            tv.setUpperBound( newBounds.head );
            newBounds = newBounds.tail;
        }
        return newTvars.toList();
    }

    public TypeVar substBound(TypeVar t, List<Type> from, List<Type> to) {
        Type bound1 = subst(t.getUpperBound(), from, to);
        if (bound1 == t.getUpperBound())
            return t;
        else {
            // create new type variable without bounds
            TypeVar tv = new TypeVar(t.tsym, null, syms.botType,
                                     t.getMetadata());
            // the new bound should use the new type variable in place
            // of the old
            tv.setUpperBound( subst(bound1, List.of(t), List.of(tv)) );
            return tv;
        }
    }
    // </editor-fold>

    // <editor-fold defaultstate="collapsed" desc="hasSameBounds">
    /**
     * Does t have the same bounds for quantified variables as s?
     */
    public boolean hasSameBounds(ForAll t, ForAll s) {
        List<Type> l1 = t.tvars;
        List<Type> l2 = s.tvars;
        while (l1.nonEmpty() && l2.nonEmpty() &&
               isSameType(l1.head.getUpperBound(),
                          subst(l2.head.getUpperBound(),
                                s.tvars,
                                t.tvars))) {
            l1 = l1.tail;
            l2 = l2.tail;
        }
        return l1.isEmpty() && l2.isEmpty();
    }
    // </editor-fold>

    // <editor-fold defaultstate="collapsed" desc="newInstances">
    /** Create new vector of type variables from list of variables
     *  changing all recursive bounds from old to new list.
     */
    public List<Type> newInstances(List<Type> tvars) {
        List<Type> tvars1 = tvars.map(newInstanceFun);
        for (List<Type> l = tvars1; l.nonEmpty(); l = l.tail) {
            TypeVar tv = (TypeVar) l.head;
            tv.setUpperBound( subst(tv.getUpperBound(), tvars, tvars1) );
        }
        return tvars1;
    }
        private static final TypeMapping<Void> newInstanceFun = new TypeMapping<Void>() {
            @Override
            public TypeVar visitTypeVar(TypeVar t, Void _unused) {
                return new TypeVar(t.tsym, t.getUpperBound(), t.getLowerBound(), t.getMetadata());
            }
        };
    // </editor-fold>

    public Type createMethodTypeWithParameters(Type original, List<Type> newParams) {
        return original.accept(methodWithParameters, newParams);
    }
    // where
        private final MapVisitor<List<Type>> methodWithParameters = new MapVisitor<List<Type>>() {
            public Type visitType(Type t, List<Type> newParams) {
                throw new IllegalArgumentException("Not a method type: " + t);
            }
            public Type visitMethodType(MethodType t, List<Type> newParams) {
                return new MethodType(newParams, t.restype, t.thrown, t.tsym);
            }
            public Type visitForAll(ForAll t, List<Type> newParams) {
                return new ForAll(t.tvars, t.qtype.accept(this, newParams));
            }
        };

    public Type createMethodTypeWithThrown(Type original, List<Type> newThrown) {
        return original.accept(methodWithThrown, newThrown);
    }
    // where
        private final MapVisitor<List<Type>> methodWithThrown = new MapVisitor<List<Type>>() {
            public Type visitType(Type t, List<Type> newThrown) {
                throw new IllegalArgumentException("Not a method type: " + t);
            }
            public Type visitMethodType(MethodType t, List<Type> newThrown) {
                return new MethodType(t.argtypes, t.restype, newThrown, t.tsym);
            }
            public Type visitForAll(ForAll t, List<Type> newThrown) {
                return new ForAll(t.tvars, t.qtype.accept(this, newThrown));
            }
        };

    public Type createMethodTypeWithReturn(Type original, Type newReturn) {
        return original.accept(methodWithReturn, newReturn);
    }
    // where
        private final MapVisitor<Type> methodWithReturn = new MapVisitor<Type>() {
            public Type visitType(Type t, Type newReturn) {
                throw new IllegalArgumentException("Not a method type: " + t);
            }
            public Type visitMethodType(MethodType t, Type newReturn) {
                return new MethodType(t.argtypes, newReturn, t.thrown, t.tsym) {
                    @Override
                    public Type baseType() {
                        return t;
                    }
                };
            }
            public Type visitForAll(ForAll t, Type newReturn) {
                return new ForAll(t.tvars, t.qtype.accept(this, newReturn)) {
                    @Override
                    public Type baseType() {
                        return t;
                    }
                };
            }
        };

    // <editor-fold defaultstate="collapsed" desc="createErrorType">
    public Type createErrorType(Type originalType) {
        return new ErrorType(originalType, syms.errSymbol);
    }

    public Type createErrorType(ClassSymbol c, Type originalType) {
        return new ErrorType(c, originalType);
    }

    public Type createErrorType(Name name, TypeSymbol container, Type originalType) {
        return new ErrorType(name, container, originalType);
    }
    // </editor-fold>

    // <editor-fold defaultstate="collapsed" desc="rank">
    /**
     * The rank of a class is the length of the longest path between
     * the class and java.lang.Object in the class inheritance
     * graph. Undefined for all but reference types.
     */
    public int rank(Type t) {
        switch(t.getTag()) {
        case CLASS: {
            ClassType cls = (ClassType)t;
            if (cls.rank_field < 0) {
                Name fullname = cls.tsym.getQualifiedName();
                if (fullname == names.java_lang_Object)
                    cls.rank_field = 0;
                else {
                    int r = rank(supertype(cls));
                    for (List<Type> l = interfaces(cls);
                         l.nonEmpty();
                         l = l.tail) {
                        if (rank(l.head) > r)
                            r = rank(l.head);
                    }
                    cls.rank_field = r + 1;
                }
            }
            return cls.rank_field;
        }
        case TYPEVAR: {
            TypeVar tvar = (TypeVar)t;
            if (tvar.rank_field < 0) {
                int r = rank(supertype(tvar));
                for (List<Type> l = interfaces(tvar);
                     l.nonEmpty();
                     l = l.tail) {
                    if (rank(l.head) > r) r = rank(l.head);
                }
                tvar.rank_field = r + 1;
            }
            return tvar.rank_field;
        }
        case ERROR:
        case NONE:
            return 0;
        default:
            throw new AssertionError();
        }
    }
    // </editor-fold>

    /**
     * Helper method for generating a string representation of a given type
     * accordingly to a given locale
     */
    public String toString(Type t, Locale locale) {
        return Printer.createStandardPrinter(messages).visit(t, locale);
    }

    /**
     * Helper method for generating a string representation of a given type
     * accordingly to a given locale
     */
    public String toString(Symbol t, Locale locale) {
        return Printer.createStandardPrinter(messages).visit(t, locale);
    }

    // <editor-fold defaultstate="collapsed" desc="toString">
    /**
     * This toString is slightly more descriptive than the one on Type.
     *
     * @deprecated Types.toString(Type t, Locale l) provides better support
     * for localization
     */
    @Deprecated
    public String toString(Type t) {
        if (t.hasTag(FORALL)) {
            ForAll forAll = (ForAll)t;
            return typaramsString(forAll.tvars) + forAll.qtype;
        }
        return "" + t;
    }
    // where
        private String typaramsString(List<Type> tvars) {
            StringBuilder s = new StringBuilder();
            s.append('<');
            boolean first = true;
            for (Type t : tvars) {
                if (!first) s.append(", ");
                first = false;
                appendTyparamString(((TypeVar)t), s);
            }
            s.append('>');
            return s.toString();
        }
        private void appendTyparamString(TypeVar t, StringBuilder buf) {
            buf.append(t);
            if (t.getUpperBound() == null ||
                t.getUpperBound().tsym.getQualifiedName() == names.java_lang_Object)
                return;
            buf.append(" extends "); // Java syntax; no need for i18n
            Type bound = t.getUpperBound();
            if (!bound.isCompound()) {
                buf.append(bound);
            } else if ((erasure(t).tsym.flags() & INTERFACE) == 0) {
                buf.append(supertype(t));
                for (Type intf : interfaces(t)) {
                    buf.append('&');
                    buf.append(intf);
                }
            } else {
                // No superclass was given in bounds.
                // In this case, supertype is Object, erasure is first interface.
                boolean first = true;
                for (Type intf : interfaces(t)) {
                    if (!first) buf.append('&');
                    first = false;
                    buf.append(intf);
                }
            }
        }
    // </editor-fold>

    // <editor-fold defaultstate="collapsed" desc="Determining least upper bounds of types">
    /**
     * A cache for closures.
     *
     * <p>A closure is a list of all the supertypes and interfaces of
     * a class or interface type, ordered by ClassSymbol.precedes
     * (that is, subclasses come first, arbitrary but fixed
     * otherwise).
     */
    private Map<Type,List<Type>> closureCache = new HashMap<>();

    /**
     * Returns the closure of a class or interface type.
     */
    public List<Type> closure(Type t) {
        List<Type> cl = closureCache.get(t);
        if (cl == null) {
            Type st = supertype(t);
            if (!t.isCompound()) {
                if (st.hasTag(CLASS)) {
                    cl = insert(closure(st), t);
                } else if (st.hasTag(TYPEVAR)) {
                    cl = closure(st).prepend(t);
                } else {
                    cl = List.of(t);
                }
            } else {
                cl = closure(supertype(t));
            }
            for (List<Type> l = interfaces(t); l.nonEmpty(); l = l.tail)
                cl = union(cl, closure(l.head));
            closureCache.put(t, cl);
        }
        return cl;
    }

    /**
     * Collect types into a new closure (using a {@code ClosureHolder})
     */
    public Collector<Type, ClosureHolder, List<Type>> closureCollector(boolean minClosure, BiPredicate<Type, Type> shouldSkip) {
        return Collector.of(() -> new ClosureHolder(minClosure, shouldSkip),
                ClosureHolder::add,
                ClosureHolder::merge,
                ClosureHolder::closure);
    }
    //where
        class ClosureHolder {
            List<Type> closure;
            final boolean minClosure;
            final BiPredicate<Type, Type> shouldSkip;

            ClosureHolder(boolean minClosure, BiPredicate<Type, Type> shouldSkip) {
                this.closure = List.nil();
                this.minClosure = minClosure;
                this.shouldSkip = shouldSkip;
            }

            void add(Type type) {
                closure = insert(closure, type, shouldSkip);
            }

            ClosureHolder merge(ClosureHolder other) {
                closure = union(closure, other.closure, shouldSkip);
                return this;
            }

            List<Type> closure() {
                return minClosure ? closureMin(closure) : closure;
            }
        }

    BiPredicate<Type, Type> basicClosureSkip = (t1, t2) -> t1.tsym == t2.tsym;

    /**
     * Insert a type in a closure
     */
    public List<Type> insert(List<Type> cl, Type t, BiPredicate<Type, Type> shouldSkip) {
        if (cl.isEmpty()) {
            return cl.prepend(t);
        } else if (shouldSkip.test(t, cl.head)) {
            return cl;
        } else if (t.tsym.precedes(cl.head.tsym, this)) {
            return cl.prepend(t);
        } else {
            // t comes after head, or the two are unrelated
            return insert(cl.tail, t, shouldSkip).prepend(cl.head);
        }
    }

    public List<Type> insert(List<Type> cl, Type t) {
        return insert(cl, t, basicClosureSkip);
    }

    /**
     * Form the union of two closures
     */
    public List<Type> union(List<Type> cl1, List<Type> cl2, BiPredicate<Type, Type> shouldSkip) {
        if (cl1.isEmpty()) {
            return cl2;
        } else if (cl2.isEmpty()) {
            return cl1;
        } else if (shouldSkip.test(cl1.head, cl2.head)) {
            return union(cl1.tail, cl2.tail, shouldSkip).prepend(cl1.head);
        } else if (cl2.head.tsym.precedes(cl1.head.tsym, this)) {
            return union(cl1, cl2.tail, shouldSkip).prepend(cl2.head);
        } else {
            return union(cl1.tail, cl2, shouldSkip).prepend(cl1.head);
        }
    }

    public List<Type> union(List<Type> cl1, List<Type> cl2) {
        return union(cl1, cl2, basicClosureSkip);
    }

    /**
     * Intersect two closures
     */
    public List<Type> intersect(List<Type> cl1, List<Type> cl2) {
        if (cl1 == cl2)
            return cl1;
        if (cl1.isEmpty() || cl2.isEmpty())
            return List.nil();
        if (cl1.head.tsym.precedes(cl2.head.tsym, this))
            return intersect(cl1.tail, cl2);
        if (cl2.head.tsym.precedes(cl1.head.tsym, this))
            return intersect(cl1, cl2.tail);
        if (isSameType(cl1.head, cl2.head))
            return intersect(cl1.tail, cl2.tail).prepend(cl1.head);
        if (cl1.head.tsym == cl2.head.tsym &&
            cl1.head.hasTag(CLASS) && cl2.head.hasTag(CLASS)) {
            if (cl1.head.isParameterized() && cl2.head.isParameterized()) {
                Type merge = merge(cl1.head,cl2.head);
                return intersect(cl1.tail, cl2.tail).prepend(merge);
            }
            if (cl1.head.isRaw() || cl2.head.isRaw())
                return intersect(cl1.tail, cl2.tail).prepend(erasure(cl1.head));
        }
        return intersect(cl1.tail, cl2.tail);
    }
    // where
        class TypePair {
            final Type t1;
            final Type t2;;

            TypePair(Type t1, Type t2) {
                this.t1 = t1;
                this.t2 = t2;
            }
            @Override
            public int hashCode() {
                return 127 * Types.this.hashCode(t1) + Types.this.hashCode(t2);
            }
            @Override
            public boolean equals(Object obj) {
                return (obj instanceof TypePair typePair)
                        && isSameType(t1, typePair.t1)
                        && isSameType(t2, typePair.t2);
            }
        }
        Set<TypePair> mergeCache = new HashSet<>();
        private Type merge(Type c1, Type c2) {
            ClassType class1 = (ClassType) c1;
            List<Type> act1 = class1.getTypeArguments();
            ClassType class2 = (ClassType) c2;
            List<Type> act2 = class2.getTypeArguments();
            ListBuffer<Type> merged = new ListBuffer<>();
            List<Type> typarams = class1.tsym.type.getTypeArguments();

            while (act1.nonEmpty() && act2.nonEmpty() && typarams.nonEmpty()) {
                if (containsType(act1.head, act2.head)) {
                    merged.append(act1.head);
                } else if (containsType(act2.head, act1.head)) {
                    merged.append(act2.head);
                } else {
                    TypePair pair = new TypePair(c1, c2);
                    Type m;
                    if (mergeCache.add(pair)) {
                        m = new WildcardType(lub(wildUpperBound(act1.head),
                                                 wildUpperBound(act2.head)),
                                             BoundKind.EXTENDS,
                                             syms.boundClass);
                        mergeCache.remove(pair);
                    } else {
                        m = new WildcardType(syms.objectType,
                                             BoundKind.UNBOUND,
                                             syms.boundClass);
                    }
                    merged.append(m.withTypeVar(typarams.head));
                }
                act1 = act1.tail;
                act2 = act2.tail;
                typarams = typarams.tail;
            }
            Assert.check(act1.isEmpty() && act2.isEmpty() && typarams.isEmpty());
            // There is no spec detailing how type annotations are to
            // be inherited.  So set it to noAnnotations for now
            return new ClassType(class1.getEnclosingType(), merged.toList(),
                                 class1.tsym, List.nil());
        }

    /**
     * Return the minimum type of a closure, a compound type if no
     * unique minimum exists.
     */
    private Type compoundMin(List<Type> cl) {
        if (cl.isEmpty()) return syms.objectType;
        List<Type> compound = closureMin(cl);
        if (compound.isEmpty())
            return null;
        else if (compound.tail.isEmpty())
            return compound.head;
        else
            return makeIntersectionType(compound);
    }

    /**
     * Return the minimum types of a closure, suitable for computing
     * compoundMin or glb.
     */
    private List<Type> closureMin(List<Type> cl) {
        ListBuffer<Type> classes = new ListBuffer<>();
        ListBuffer<Type> interfaces = new ListBuffer<>();
        Set<Type> toSkip = new HashSet<>();
        while (!cl.isEmpty()) {
            Type current = cl.head;
            boolean keep = !toSkip.contains(current);
            if (keep && current.hasTag(TYPEVAR)) {
                // skip lower-bounded variables with a subtype in cl.tail
                for (Type t : cl.tail) {
                    if (isSubtypeNoCapture(t, current)) {
                        keep = false;
                        break;
                    }
                }
            }
            if (keep) {
                if (current.isInterface())
                    interfaces.append(current);
                else
                    classes.append(current);
                for (Type t : cl.tail) {
                    // skip supertypes of 'current' in cl.tail
                    if (isSubtypeNoCapture(current, t))
                        toSkip.add(t);
                }
            }
            cl = cl.tail;
        }
        return classes.appendList(interfaces).toList();
    }

    /**
     * Return the least upper bound of list of types.  if the lub does
     * not exist return null.
     */
    public Type lub(List<Type> ts) {
        return lub(ts.toArray(new Type[ts.length()]));
    }

    /**
     * Return the least upper bound (lub) of set of types.  If the lub
     * does not exist return the type of null (bottom).
     */
    public Type lub(Type... ts) {
        final int UNKNOWN_BOUND = 0;
        final int ARRAY_BOUND = 1;
        final int CLASS_BOUND = 2;

        int[] kinds = new int[ts.length];

        int boundkind = UNKNOWN_BOUND;
        for (int i = 0 ; i < ts.length ; i++) {
            Type t = ts[i];
            switch (t.getTag()) {
            case CLASS:
                boundkind |= kinds[i] = CLASS_BOUND;
                break;
            case ARRAY:
                boundkind |= kinds[i] = ARRAY_BOUND;
                break;
            case  TYPEVAR:
                do {
                    t = t.getUpperBound();
                } while (t.hasTag(TYPEVAR));
                if (t.hasTag(ARRAY)) {
                    boundkind |= kinds[i] = ARRAY_BOUND;
                } else {
                    boundkind |= kinds[i] = CLASS_BOUND;
                }
                break;
            default:
                kinds[i] = UNKNOWN_BOUND;
                if (t.isPrimitive())
                    return syms.errType;
            }
        }
        switch (boundkind) {
        case 0:
            return syms.botType;

        case ARRAY_BOUND:
            // calculate lub(A[], B[])
            Type[] elements = new Type[ts.length];
            for (int i = 0 ; i < ts.length ; i++) {
                Type elem = elements[i] = elemTypeFun.apply(ts[i]);
                if (elem.isPrimitive()) {
                    // if a primitive type is found, then return
                    // arraySuperType unless all the types are the
                    // same
                    Type first = ts[0];
                    for (int j = 1 ; j < ts.length ; j++) {
                        if (!isSameType(first, ts[j])) {
                             // lub(int[], B[]) is Cloneable & Serializable
                            return arraySuperType();
                        }
                    }
                    // all the array types are the same, return one
                    // lub(int[], int[]) is int[]
                    return first;
                }
            }
            // lub(A[], B[]) is lub(A, B)[]
            return new ArrayType(lub(elements), syms.arrayClass);

        case CLASS_BOUND:
            // calculate lub(A, B)
            int startIdx = 0;
            for (int i = 0; i < ts.length ; i++) {
                Type t = ts[i];
                if (t.hasTag(CLASS) || t.hasTag(TYPEVAR)) {
                    break;
                } else {
                    startIdx++;
                }
            }
            Assert.check(startIdx < ts.length);
            //step 1 - compute erased candidate set (EC)
            List<Type> cl = erasedSupertypes(ts[startIdx]);
            for (int i = startIdx + 1 ; i < ts.length ; i++) {
                Type t = ts[i];
                if (t.hasTag(CLASS) || t.hasTag(TYPEVAR))
                    cl = intersect(cl, erasedSupertypes(t));
            }
            //step 2 - compute minimal erased candidate set (MEC)
            List<Type> mec = closureMin(cl);
            //step 3 - for each element G in MEC, compute lci(Inv(G))
            List<Type> candidates = List.nil();
            for (Type erasedSupertype : mec) {
                List<Type> lci = List.of(asSuper(ts[startIdx], erasedSupertype.tsym));
                for (int i = startIdx + 1 ; i < ts.length ; i++) {
                    Type superType = asSuper(ts[i], erasedSupertype.tsym);
                    lci = intersect(lci, superType != null ? List.of(superType) : List.nil());
                }
                candidates = candidates.appendList(lci);
            }
            //step 4 - let MEC be { G1, G2 ... Gn }, then we have that
            //lub = lci(Inv(G1)) & lci(Inv(G2)) & ... & lci(Inv(Gn))
            return compoundMin(candidates);

        default:
            // calculate lub(A, B[])
            List<Type> classes = List.of(arraySuperType());
            for (int i = 0 ; i < ts.length ; i++) {
                if (kinds[i] != ARRAY_BOUND) // Filter out any arrays
                    classes = classes.prepend(ts[i]);
            }
            // lub(A, B[]) is lub(A, arraySuperType)
            return lub(classes);
        }
    }
    // where
        List<Type> erasedSupertypes(Type t) {
            ListBuffer<Type> buf = new ListBuffer<>();
            for (Type sup : closure(t)) {
                if (sup.hasTag(TYPEVAR)) {
                    buf.append(sup);
                } else {
                    buf.append(erasure(sup));
                }
            }
            return buf.toList();
        }

        private Type arraySuperType;
        private Type arraySuperType() {
            // initialized lazily to avoid problems during compiler startup
            if (arraySuperType == null) {
                // JLS 10.8: all arrays implement Cloneable and Serializable.
                arraySuperType = makeIntersectionType(List.of(syms.serializableType,
                        syms.cloneableType), true);
            }
            return arraySuperType;
        }
    // </editor-fold>

    // <editor-fold defaultstate="collapsed" desc="Greatest lower bound">
    public Type glb(List<Type> ts) {
        Type t1 = ts.head;
        for (Type t2 : ts.tail) {
            if (t1.isErroneous())
                return t1;
            t1 = glb(t1, t2);
        }
        return t1;
    }
    //where
    public Type glb(Type t, Type s) {
        if (s == null)
            return t;
        else if (t.isPrimitive() || s.isPrimitive())
            return syms.errType;
        else if (isSubtypeNoCapture(t, s))
            return t;
        else if (isSubtypeNoCapture(s, t))
            return s;

        List<Type> closure = union(closure(t), closure(s));
        return glbFlattened(closure, t);
    }
    //where
    /**
     * Perform glb for a list of non-primitive, non-error, non-compound types;
     * redundant elements are removed.  Bounds should be ordered according to
     * {@link Symbol#precedes(TypeSymbol,Types)}.
     *
     * @param flatBounds List of type to glb
     * @param errT Original type to use if the result is an error type
     */
    private Type glbFlattened(List<Type> flatBounds, Type errT) {
        List<Type> bounds = closureMin(flatBounds);

        if (bounds.isEmpty()) {             // length == 0
            return syms.objectType;
        } else if (bounds.tail.isEmpty()) { // length == 1
            return bounds.head;
        } else {                            // length > 1
            int classCount = 0;
            List<Type> cvars = List.nil();
            List<Type> lowers = List.nil();
            for (Type bound : bounds) {
                if (!bound.isInterface()) {
                    classCount++;
                    Type lower = cvarLowerBound(bound);
                    if (bound != lower && !lower.hasTag(BOT)) {
                        cvars = cvars.append(bound);
                        lowers = lowers.append(lower);
                    }
                }
            }
            if (classCount > 1) {
                if (lowers.isEmpty()) {
                    return createErrorType(errT);
                } else {
                    // try again with lower bounds included instead of capture variables
                    List<Type> newBounds = bounds.diff(cvars).appendList(lowers);
                    return glb(newBounds);
                }
            }
        }
        return makeIntersectionType(bounds);
    }
    // </editor-fold>

    // <editor-fold defaultstate="collapsed" desc="hashCode">
    /**
     * Compute a hash code on a type.
     */
    public int hashCode(Type t) {
        return hashCode(t, false);
    }

    public int hashCode(Type t, boolean strict) {
        return strict ?
                hashCodeStrictVisitor.visit(t) :
                hashCodeVisitor.visit(t);
    }
    // where
        private static final HashCodeVisitor hashCodeVisitor = new HashCodeVisitor();
        private static final HashCodeVisitor hashCodeStrictVisitor = new HashCodeVisitor() {
            @Override
            public Integer visitTypeVar(TypeVar t, Void ignored) {
                return System.identityHashCode(t);
            }
        };

        private static class HashCodeVisitor extends UnaryVisitor<Integer> {
            public Integer visitType(Type t, Void ignored) {
                return t.getTag().ordinal();
            }

            @Override
            public Integer visitClassType(ClassType t, Void ignored) {
                int result = visit(t.getEnclosingType());
                result *= 127;
                result += t.tsym.flatName().hashCode();
                for (Type s : t.getTypeArguments()) {
                    result *= 127;
                    result += visit(s);
                }
                return result;
            }

            @Override
            public Integer visitMethodType(MethodType t, Void ignored) {
                int h = METHOD.ordinal();
                for (List<Type> thisargs = t.argtypes;
                     thisargs.tail != null;
                     thisargs = thisargs.tail)
                    h = (h << 5) + visit(thisargs.head);
                return (h << 5) + visit(t.restype);
            }

            @Override
            public Integer visitWildcardType(WildcardType t, Void ignored) {
                int result = t.kind.hashCode();
                if (t.type != null) {
                    result *= 127;
                    result += visit(t.type);
                }
                return result;
            }

            @Override
            public Integer visitArrayType(ArrayType t, Void ignored) {
                return visit(t.elemtype) + 12;
            }

            @Override
            public Integer visitTypeVar(TypeVar t, Void ignored) {
                return System.identityHashCode(t);
            }

            @Override
            public Integer visitUndetVar(UndetVar t, Void ignored) {
                return System.identityHashCode(t);
            }

            @Override
            public Integer visitErrorType(ErrorType t, Void ignored) {
                return 0;
            }
        }
    // </editor-fold>

    // <editor-fold defaultstate="collapsed" desc="Return-Type-Substitutable">
    /**
     * Does t have a result that is a subtype of the result type of s,
     * suitable for covariant returns?  It is assumed that both types
     * are (possibly polymorphic) method types.  Monomorphic method
     * types are handled in the obvious way.  Polymorphic method types
     * require renaming all type variables of one to corresponding
     * type variables in the other, where correspondence is by
     * position in the type parameter list. */
    public boolean resultSubtype(Type t, Type s, Warner warner) {
        List<Type> tvars = t.getTypeArguments();
        List<Type> svars = s.getTypeArguments();
        Type tres = t.getReturnType();
        Type sres = subst(s.getReturnType(), svars, tvars);
        return covariantReturnType(tres, sres, warner);
    }

    /**
     * Return-Type-Substitutable.
     * @jls 8.4.5 Method Result
     */
    public boolean returnTypeSubstitutable(Type r1, Type r2) {
        if (hasSameArgs(r1, r2))
            return resultSubtype(r1, r2, noWarnings);
        else
            return covariantReturnType(r1.getReturnType(),
                                       erasure(r2.getReturnType()),
                                       noWarnings);
    }

    public boolean returnTypeSubstitutable(Type r1,
                                           Type r2, Type r2res,
                                           Warner warner) {
        try {
            warnStack = warnStack.prepend(warner);
            if (isSameType(r1.getReturnType(), r2res))
                return true;
            if (r1.getReturnType().isPrimitive() || r2res.isPrimitive())
                return false;

            if (hasSameArgs(r1, r2))
                return covariantReturnType(r1.getReturnType(), r2res, warner);
            if (isSubtypeUnchecked(r1.getReturnType(), r2res, warner))
                return true;
            if (!isSubtype(r1.getReturnType(), erasure(r2res), false))
                return false;
            warner.warn(LintCategory.UNCHECKED);
            return true;
        } finally {
            warnStack = warnStack.tail;
        }
    }

    /**
     * Is t an appropriate return type in an overrider for a
     * method that returns s?
     */
    public boolean covariantReturnType(Type t, Type s, Warner warner) {
        return
            isSameType(t, s) ||
            !t.isPrimitive() &&
            !s.isPrimitive() &&
            isAssignable(t, s, warner);
    }
    // </editor-fold>

    // <editor-fold defaultstate="collapsed" desc="Box/unbox support">
    /**
     * Return the class that boxes the given primitive.
     */
    public ClassSymbol boxedClass(Type t) {
        return syms.enterClass(syms.java_base, syms.boxedName[t.getTag().ordinal()]);
    }

    /**
     * Return the boxed type if 't' is primitive, otherwise return 't' itself.
     */
    public Type boxedTypeOrType(Type t) {
        return t.isPrimitive() ?
            boxedClass(t).type :
            t;
    }

    /**
     * Return the primitive type corresponding to a boxed type.
     */
    public Type unboxedType(Type t) {
        if (t.hasTag(ERROR))
            return Type.noType;
        for (int i=0; i<syms.boxedName.length; i++) {
            Name box = syms.boxedName[i];
            if (box != null &&
                asSuper(t, syms.enterClass(syms.java_base, box)) != null)
                return syms.typeOfTag[i];
        }
        return Type.noType;
    }

    /**
     * Return the unboxed type if 't' is a boxed class, otherwise return 't' itself.
     */
    public Type unboxedTypeOrType(Type t) {
        Type unboxedType = unboxedType(t);
        return unboxedType.hasTag(NONE) ? t : unboxedType;
    }
    // </editor-fold>

    // <editor-fold defaultstate="collapsed" desc="Capture conversion">
    /*
     * JLS 5.1.10 Capture Conversion:
     *
     * Let G name a generic type declaration with n formal type
     * parameters A1 ... An with corresponding bounds U1 ... Un. There
     * exists a capture conversion from G<T1 ... Tn> to G<S1 ... Sn>,
     * where, for 1 <= i <= n:
     *
     * + If Ti is a wildcard type argument (4.5.1) of the form ? then
     *   Si is a fresh type variable whose upper bound is
     *   Ui[A1 := S1, ..., An := Sn] and whose lower bound is the null
     *   type.
     *
     * + If Ti is a wildcard type argument of the form ? extends Bi,
     *   then Si is a fresh type variable whose upper bound is
     *   glb(Bi, Ui[A1 := S1, ..., An := Sn]) and whose lower bound is
     *   the null type, where glb(V1,... ,Vm) is V1 & ... & Vm. It is
     *   a compile-time error if for any two classes (not interfaces)
     *   Vi and Vj,Vi is not a subclass of Vj or vice versa.
     *
     * + If Ti is a wildcard type argument of the form ? super Bi,
     *   then Si is a fresh type variable whose upper bound is
     *   Ui[A1 := S1, ..., An := Sn] and whose lower bound is Bi.
     *
     * + Otherwise, Si = Ti.
     *
     * Capture conversion on any type other than a parameterized type
     * (4.5) acts as an identity conversion (5.1.1). Capture
     * conversions never require a special action at run time and
     * therefore never throw an exception at run time.
     *
     * Capture conversion is not applied recursively.
     */
    /**
     * Capture conversion as specified by the JLS.
     */

    public List<Type> capture(List<Type> ts) {
        List<Type> buf = List.nil();
        for (Type t : ts) {
            buf = buf.prepend(capture(t));
        }
        return buf.reverse();
    }

    public Type capture(Type t) {
        if (!t.hasTag(CLASS)) {
            return t;
        }
        if (t.getEnclosingType() != Type.noType) {
            Type capturedEncl = capture(t.getEnclosingType());
            if (capturedEncl != t.getEnclosingType()) {
                Type type1 = memberType(capturedEncl, t.tsym);
                t = subst(type1, t.tsym.type.getTypeArguments(), t.getTypeArguments());
            }
        }
        ClassType cls = (ClassType)t;
        if (cls.isRaw() || !cls.isParameterized())
            return cls;

        ClassType G = (ClassType)cls.asElement().asType();
        List<Type> A = G.getTypeArguments();
        List<Type> T = cls.getTypeArguments();
        List<Type> S = freshTypeVariables(T);

        List<Type> currentA = A;
        List<Type> currentT = T;
        List<Type> currentS = S;
        boolean captured = false;
        while (!currentA.isEmpty() &&
               !currentT.isEmpty() &&
               !currentS.isEmpty()) {
            if (currentS.head != currentT.head) {
                captured = true;
                WildcardType Ti = (WildcardType)currentT.head;
                Type Ui = currentA.head.getUpperBound();
                CapturedType Si = (CapturedType)currentS.head;
                if (Ui == null)
                    Ui = syms.objectType;
                switch (Ti.kind) {
                case UNBOUND:
                    Si.setUpperBound( subst(Ui, A, S) );
                    Si.lower = syms.botType;
                    break;
                case EXTENDS:
                    Si.setUpperBound( glb(Ti.getExtendsBound(), subst(Ui, A, S)) );
                    Si.lower = syms.botType;
                    break;
                case SUPER:
                    Si.setUpperBound( subst(Ui, A, S) );
                    Si.lower = Ti.getSuperBound();
                    break;
                }
                Type tmpBound = Si.getUpperBound().hasTag(UNDETVAR) ? ((UndetVar)Si.getUpperBound()).qtype : Si.getUpperBound();
                Type tmpLower = Si.lower.hasTag(UNDETVAR) ? ((UndetVar)Si.lower).qtype : Si.lower;
                if (!Si.getUpperBound().hasTag(ERROR) &&
                    !Si.lower.hasTag(ERROR) &&
                    isSameType(tmpBound, tmpLower)) {
                    currentS.head = Si.getUpperBound();
                }
            }
            currentA = currentA.tail;
            currentT = currentT.tail;
            currentS = currentS.tail;
        }
        if (!currentA.isEmpty() || !currentT.isEmpty() || !currentS.isEmpty())
            return erasure(t); // some "rare" type involved

        if (captured)
            return new ClassType(cls.getEnclosingType(), S, cls.tsym,
                                 cls.getMetadata());
        else
            return t;
    }
    // where
        public List<Type> freshTypeVariables(List<Type> types) {
            ListBuffer<Type> result = new ListBuffer<>();
            for (Type t : types) {
                if (t.hasTag(WILDCARD)) {
                    Type bound = ((WildcardType)t).getExtendsBound();
                    if (bound == null)
                        bound = syms.objectType;
                    result.append(new CapturedType(capturedName,
                                                   syms.noSymbol,
                                                   bound,
                                                   syms.botType,
                                                   (WildcardType)t));
                } else {
                    result.append(t);
                }
            }
            return result.toList();
        }
    // </editor-fold>

    // <editor-fold defaultstate="collapsed" desc="Internal utility methods">
    private boolean sideCast(Type from, Type to, Warner warn) {
        // We are casting from type $from$ to type $to$, which are
        // non-final unrelated types.  This method
        // tries to reject a cast by transferring type parameters
        // from $to$ to $from$ by common superinterfaces.
        boolean reverse = false;
        Type target = to;
        if ((to.tsym.flags() & INTERFACE) == 0) {
            Assert.check((from.tsym.flags() & INTERFACE) != 0);
            reverse = true;
            to = from;
            from = target;
        }
        List<Type> commonSupers = superClosure(to, erasure(from));
        boolean giveWarning = commonSupers.isEmpty();
        // The arguments to the supers could be unified here to
        // get a more accurate analysis
        while (commonSupers.nonEmpty()) {
            Type t1 = asSuper(from, commonSupers.head.tsym);
            Type t2 = commonSupers.head; // same as asSuper(to, commonSupers.head.tsym);
            if (disjointTypes(t1.getTypeArguments(), t2.getTypeArguments()))
                return false;
            giveWarning = giveWarning || (reverse ? giveWarning(t2, t1) : giveWarning(t1, t2));
            commonSupers = commonSupers.tail;
        }
        if (giveWarning && !isReifiable(reverse ? from : to))
            warn.warn(LintCategory.UNCHECKED);
        return true;
    }

    private boolean sideCastFinal(Type from, Type to, Warner warn) {
        // We are casting from type $from$ to type $to$, which are
        // unrelated types one of which is final and the other of
        // which is an interface.  This method
        // tries to reject a cast by transferring type parameters
        // from the final class to the interface.
        boolean reverse = false;
        Type target = to;
        if ((to.tsym.flags() & INTERFACE) == 0) {
            Assert.check((from.tsym.flags() & INTERFACE) != 0);
            reverse = true;
            to = from;
            from = target;
        }
        Assert.check((from.tsym.flags() & FINAL) != 0);
        Type t1 = asSuper(from, to.tsym);
        if (t1 == null) return false;
        Type t2 = to;
        if (disjointTypes(t1.getTypeArguments(), t2.getTypeArguments()))
            return false;
        if (!isReifiable(target) &&
            (reverse ? giveWarning(t2, t1) : giveWarning(t1, t2)))
            warn.warn(LintCategory.UNCHECKED);
        return true;
    }

    private boolean giveWarning(Type from, Type to) {
        List<Type> bounds = to.isCompound() ?
                directSupertypes(to) : List.of(to);
        for (Type b : bounds) {
            Type subFrom = asSub(from, b.tsym);
            if (b.isParameterized() &&
                    (!(isUnbounded(b) ||
                    isSubtype(from, b) ||
                    ((subFrom != null) && containsType(b.allparams(), subFrom.allparams()))))) {
                return true;
            }
        }
        return false;
    }

    private List<Type> superClosure(Type t, Type s) {
        List<Type> cl = List.nil();
        for (List<Type> l = interfaces(t); l.nonEmpty(); l = l.tail) {
            if (isSubtype(s, erasure(l.head))) {
                cl = insert(cl, l.head);
            } else {
                cl = union(cl, superClosure(l.head, s));
            }
        }
        return cl;
    }

    private boolean containsTypeEquivalent(Type t, Type s) {
        return isSameType(t, s) || // shortcut
            containsType(t, s) && containsType(s, t);
    }

    // <editor-fold defaultstate="collapsed" desc="adapt">
    /**
     * Adapt a type by computing a substitution which maps a source
     * type to a target type.
     *
     * @param source    the source type
     * @param target    the target type
     * @param from      the type variables of the computed substitution
     * @param to        the types of the computed substitution.
     */
    public void adapt(Type source,
                       Type target,
                       ListBuffer<Type> from,
                       ListBuffer<Type> to) throws AdaptFailure {
        new Adapter(from, to).adapt(source, target);
    }

    class Adapter extends SimpleVisitor<Void, Type> {

        ListBuffer<Type> from;
        ListBuffer<Type> to;
        Map<Symbol,Type> mapping;

        Adapter(ListBuffer<Type> from, ListBuffer<Type> to) {
            this.from = from;
            this.to = to;
            mapping = new HashMap<>();
        }

        public void adapt(Type source, Type target) throws AdaptFailure {
            visit(source, target);
            List<Type> fromList = from.toList();
            List<Type> toList = to.toList();
            while (!fromList.isEmpty()) {
                Type val = mapping.get(fromList.head.tsym);
                if (toList.head != val)
                    toList.head = val;
                fromList = fromList.tail;
                toList = toList.tail;
            }
        }

        @Override
        public Void visitClassType(ClassType source, Type target) throws AdaptFailure {
            if (target.hasTag(CLASS))
                adaptRecursive(source.allparams(), target.allparams());
            return null;
        }

        @Override
        public Void visitArrayType(ArrayType source, Type target) throws AdaptFailure {
            if (target.hasTag(ARRAY))
                adaptRecursive(elemtype(source), elemtype(target));
            return null;
        }

        @Override
        public Void visitWildcardType(WildcardType source, Type target) throws AdaptFailure {
            if (source.isExtendsBound())
                adaptRecursive(wildUpperBound(source), wildUpperBound(target));
            else if (source.isSuperBound())
                adaptRecursive(wildLowerBound(source), wildLowerBound(target));
            return null;
        }

        @Override
        public Void visitTypeVar(TypeVar source, Type target) throws AdaptFailure {
            // Check to see if there is
            // already a mapping for $source$, in which case
            // the old mapping will be merged with the new
            Type val = mapping.get(source.tsym);
            if (val != null) {
                if (val.isSuperBound() && target.isSuperBound()) {
                    val = isSubtype(wildLowerBound(val), wildLowerBound(target))
                        ? target : val;
                } else if (val.isExtendsBound() && target.isExtendsBound()) {
                    val = isSubtype(wildUpperBound(val), wildUpperBound(target))
                        ? val : target;
                } else if (!isSameType(val, target)) {
                    throw new AdaptFailure();
                }
            } else {
                val = target;
                from.append(source);
                to.append(target);
            }
            mapping.put(source.tsym, val);
            return null;
        }

        @Override
        public Void visitType(Type source, Type target) {
            return null;
        }

        private Set<TypePair> cache = new HashSet<>();

        private void adaptRecursive(Type source, Type target) {
            TypePair pair = new TypePair(source, target);
            if (cache.add(pair)) {
                try {
                    visit(source, target);
                } finally {
                    cache.remove(pair);
                }
            }
        }

        private void adaptRecursive(List<Type> source, List<Type> target) {
            if (source.length() == target.length()) {
                while (source.nonEmpty()) {
                    adaptRecursive(source.head, target.head);
                    source = source.tail;
                    target = target.tail;
                }
            }
        }
    }

    public static class AdaptFailure extends RuntimeException {
        static final long serialVersionUID = -7490231548272701566L;
    }

    private void adaptSelf(Type t,
                           ListBuffer<Type> from,
                           ListBuffer<Type> to) {
        try {
            //if (t.tsym.type != t)
                adapt(t.tsym.type, t, from, to);
        } catch (AdaptFailure ex) {
            // Adapt should never fail calculating a mapping from
            // t.tsym.type to t as there can be no merge problem.
            throw new AssertionError(ex);
        }
    }
    // </editor-fold>

    /**
     * Rewrite all type variables (universal quantifiers) in the given
     * type to wildcards (existential quantifiers).  This is used to
     * determine if a cast is allowed.  For example, if high is true
     * and {@code T <: Number}, then {@code List<T>} is rewritten to
     * {@code List<?  extends Number>}.  Since {@code List<Integer> <:
     * List<? extends Number>} a {@code List<T>} can be cast to {@code
     * List<Integer>} with a warning.
     * @param t a type
     * @param high if true return an upper bound; otherwise a lower
     * bound
     * @param rewriteTypeVars only rewrite captured wildcards if false;
     * otherwise rewrite all type variables
     * @return the type rewritten with wildcards (existential
     * quantifiers) only
     */
    private Type rewriteQuantifiers(Type t, boolean high, boolean rewriteTypeVars) {
        return new Rewriter(high, rewriteTypeVars).visit(t);
    }

    class Rewriter extends UnaryVisitor<Type> {

        boolean high;
        boolean rewriteTypeVars;

        Rewriter(boolean high, boolean rewriteTypeVars) {
            this.high = high;
            this.rewriteTypeVars = rewriteTypeVars;
        }

        @Override
        public Type visitClassType(ClassType t, Void s) {
            ListBuffer<Type> rewritten = new ListBuffer<>();
            boolean changed = false;
            for (Type arg : t.allparams()) {
                Type bound = visit(arg);
                if (arg != bound) {
                    changed = true;
                }
                rewritten.append(bound);
            }
            if (changed)
                return subst(t.tsym.type,
                        t.tsym.type.allparams(),
                        rewritten.toList());
            else
                return t;
        }

        public Type visitType(Type t, Void s) {
            return t;
        }

        @Override
        public Type visitCapturedType(CapturedType t, Void s) {
            Type w_bound = t.wildcard.type;
            Type bound = w_bound.contains(t) ?
                        erasure(w_bound) :
                        visit(w_bound);
            return rewriteAsWildcardType(visit(bound), t.wildcard.bound, t.wildcard.kind);
        }

        @Override
        public Type visitTypeVar(TypeVar t, Void s) {
            if (rewriteTypeVars) {
                Type bound = t.getUpperBound().contains(t) ?
                        erasure(t.getUpperBound()) :
                        visit(t.getUpperBound());
                return rewriteAsWildcardType(bound, t, EXTENDS);
            } else {
                return t;
            }
        }

        @Override
        public Type visitWildcardType(WildcardType t, Void s) {
            Type bound2 = visit(t.type);
            return t.type == bound2 ? t : rewriteAsWildcardType(bound2, t.bound, t.kind);
        }

        private Type rewriteAsWildcardType(Type bound, TypeVar formal, BoundKind bk) {
            switch (bk) {
               case EXTENDS: return high ?
                       makeExtendsWildcard(B(bound), formal) :
                       makeExtendsWildcard(syms.objectType, formal);
               case SUPER: return high ?
                       makeSuperWildcard(syms.botType, formal) :
                       makeSuperWildcard(B(bound), formal);
               case UNBOUND: return makeExtendsWildcard(syms.objectType, formal);
               default:
                   Assert.error("Invalid bound kind " + bk);
                   return null;
            }
        }

        Type B(Type t) {
            while (t.hasTag(WILDCARD)) {
                WildcardType w = (WildcardType)t;
                t = high ?
                    w.getExtendsBound() :
                    w.getSuperBound();
                if (t == null) {
                    t = high ? syms.objectType : syms.botType;
                }
            }
            return t;
        }
    }


    /**
     * Create a wildcard with the given upper (extends) bound; create
     * an unbounded wildcard if bound is Object.
     *
     * @param bound the upper bound
     * @param formal the formal type parameter that will be
     * substituted by the wildcard
     */
    private WildcardType makeExtendsWildcard(Type bound, TypeVar formal) {
        if (bound == syms.objectType) {
            return new WildcardType(syms.objectType,
                                    BoundKind.UNBOUND,
                                    syms.boundClass,
                                    formal);
        } else {
            return new WildcardType(bound,
                                    BoundKind.EXTENDS,
                                    syms.boundClass,
                                    formal);
        }
    }

    /**
     * Create a wildcard with the given lower (super) bound; create an
     * unbounded wildcard if bound is bottom (type of {@code null}).
     *
     * @param bound the lower bound
     * @param formal the formal type parameter that will be
     * substituted by the wildcard
     */
    private WildcardType makeSuperWildcard(Type bound, TypeVar formal) {
        if (bound.hasTag(BOT)) {
            return new WildcardType(syms.objectType,
                                    BoundKind.UNBOUND,
                                    syms.boundClass,
                                    formal);
        } else {
            return new WildcardType(bound,
                                    BoundKind.SUPER,
                                    syms.boundClass,
                                    formal);
        }
    }

    /**
     * A wrapper for a type that allows use in sets.
     */
    public static class UniqueType {
        public final Type type;
        final Types types;
        private boolean encodeTypeSig;

        public UniqueType(Type type, Types types, boolean encodeTypeSig) {
            this.type = type;
            this.types = types;
            this.encodeTypeSig = encodeTypeSig;
        }

        public UniqueType(Type type, Types types) {
            this(type, types, true);
        }

        public int hashCode() {
            return types.hashCode(type);
        }

        public boolean equals(Object obj) {
            return (obj instanceof UniqueType uniqueType) &&
                    types.isSameType(type, uniqueType.type);
        }

        public boolean encodeTypeSig() {
            return encodeTypeSig;
        }

        public String toString() {
            return type.toString();
        }

    }
    // </editor-fold>

    // <editor-fold defaultstate="collapsed" desc="Visitors">
    /**
     * A default visitor for types.  All visitor methods except
     * visitType are implemented by delegating to visitType.  Concrete
     * subclasses must provide an implementation of visitType and can
     * override other methods as needed.
     *
     * @param <R> the return type of the operation implemented by this
     * visitor; use Void if no return type is needed.
     * @param <S> the type of the second argument (the first being the
     * type itself) of the operation implemented by this visitor; use
     * Void if a second argument is not needed.
     */
    public abstract static class DefaultTypeVisitor<R,S> implements Type.Visitor<R,S> {
        public final R visit(Type t, S s)               { return t.accept(this, s); }
        public R visitClassType(ClassType t, S s)       { return visitType(t, s); }
        public R visitWildcardType(WildcardType t, S s) { return visitType(t, s); }
        public R visitArrayType(ArrayType t, S s)       { return visitType(t, s); }
        public R visitMethodType(MethodType t, S s)     { return visitType(t, s); }
        public R visitPackageType(PackageType t, S s)   { return visitType(t, s); }
        public R visitModuleType(ModuleType t, S s)     { return visitType(t, s); }
        public R visitTypeVar(TypeVar t, S s)           { return visitType(t, s); }
        public R visitCapturedType(CapturedType t, S s) { return visitType(t, s); }
        public R visitForAll(ForAll t, S s)             { return visitType(t, s); }
        public R visitUndetVar(UndetVar t, S s)         { return visitType(t, s); }
        public R visitErrorType(ErrorType t, S s)       { return visitType(t, s); }
    }

    /**
     * A default visitor for symbols.  All visitor methods except
     * visitSymbol are implemented by delegating to visitSymbol.  Concrete
     * subclasses must provide an implementation of visitSymbol and can
     * override other methods as needed.
     *
     * @param <R> the return type of the operation implemented by this
     * visitor; use Void if no return type is needed.
     * @param <S> the type of the second argument (the first being the
     * symbol itself) of the operation implemented by this visitor; use
     * Void if a second argument is not needed.
     */
    public abstract static class DefaultSymbolVisitor<R,S> implements Symbol.Visitor<R,S> {
        public final R visit(Symbol s, S arg)                   { return s.accept(this, arg); }
        public R visitClassSymbol(ClassSymbol s, S arg)         { return visitSymbol(s, arg); }
        public R visitMethodSymbol(MethodSymbol s, S arg)       { return visitSymbol(s, arg); }
        public R visitOperatorSymbol(OperatorSymbol s, S arg)   { return visitSymbol(s, arg); }
        public R visitPackageSymbol(PackageSymbol s, S arg)     { return visitSymbol(s, arg); }
        public R visitTypeSymbol(TypeSymbol s, S arg)           { return visitSymbol(s, arg); }
        public R visitVarSymbol(VarSymbol s, S arg)             { return visitSymbol(s, arg); }
    }

    /**
     * A <em>simple</em> visitor for types.  This visitor is simple as
     * captured wildcards, for-all types (generic methods), and
     * undetermined type variables (part of inference) are hidden.
     * Captured wildcards are hidden by treating them as type
     * variables and the rest are hidden by visiting their qtypes.
     *
     * @param <R> the return type of the operation implemented by this
     * visitor; use Void if no return type is needed.
     * @param <S> the type of the second argument (the first being the
     * type itself) of the operation implemented by this visitor; use
     * Void if a second argument is not needed.
     */
    public abstract static class SimpleVisitor<R,S> extends DefaultTypeVisitor<R,S> {
        @Override
        public R visitCapturedType(CapturedType t, S s) {
            return visitTypeVar(t, s);
        }
        @Override
        public R visitForAll(ForAll t, S s) {
            return visit(t.qtype, s);
        }
        @Override
        public R visitUndetVar(UndetVar t, S s) {
            return visit(t.qtype, s);
        }
    }

    /**
     * A plain relation on types.  That is a 2-ary function on the
     * form Type&nbsp;&times;&nbsp;Type&nbsp;&rarr;&nbsp;Boolean.
     * <!-- In plain text: Type x Type -> Boolean -->
     */
    public abstract static class TypeRelation extends SimpleVisitor<Boolean,Type> {}

    /**
     * A convenience visitor for implementing operations that only
     * require one argument (the type itself), that is, unary
     * operations.
     *
     * @param <R> the return type of the operation implemented by this
     * visitor; use Void if no return type is needed.
     */
    public abstract static class UnaryVisitor<R> extends SimpleVisitor<R,Void> {
        public final R visit(Type t) { return t.accept(this, null); }
    }

    /**
     * A visitor for implementing a mapping from types to types.  The
     * default behavior of this class is to implement the identity
     * mapping (mapping a type to itself).  This can be overridden in
     * subclasses.
     *
     * @param <S> the type of the second argument (the first being the
     * type itself) of this mapping; use Void if a second argument is
     * not needed.
     */
    public static class MapVisitor<S> extends DefaultTypeVisitor<Type,S> {
        public final Type visit(Type t) { return t.accept(this, null); }
        public Type visitType(Type t, S s) { return t; }
    }

    /**
     * An abstract class for mappings from types to types (see {@link Type#map(TypeMapping)}.
     * This class implements the functional interface {@code Function}, that allows it to be used
     * fluently in stream-like processing.
     */
    public static class TypeMapping<S> extends MapVisitor<S> implements Function<Type, Type> {
        @Override
        public Type apply(Type type) { return visit(type); }

        List<Type> visit(List<Type> ts, S s) {
            return ts.map(t -> visit(t, s));
        }

        @Override
        public Type visitCapturedType(CapturedType t, S s) {
            return visitTypeVar(t, s);
        }
    }
    // </editor-fold>


    // <editor-fold defaultstate="collapsed" desc="Annotation support">

    public RetentionPolicy getRetention(Attribute.Compound a) {
        return getRetention(a.type.tsym);
    }

    public RetentionPolicy getRetention(TypeSymbol sym) {
        RetentionPolicy vis = RetentionPolicy.CLASS; // the default
        Attribute.Compound c = sym.attribute(syms.retentionType.tsym);
        if (c != null) {
            Attribute value = c.member(names.value);
            if (value != null && value instanceof Attribute.Enum attributeEnum) {
                Name levelName = attributeEnum.value.name;
                if (levelName == names.SOURCE) vis = RetentionPolicy.SOURCE;
                else if (levelName == names.CLASS) vis = RetentionPolicy.CLASS;
                else if (levelName == names.RUNTIME) vis = RetentionPolicy.RUNTIME;
                else ;// /* fail soft */ throw new AssertionError(levelName);
            }
        }
        return vis;
    }
    // </editor-fold>

    // <editor-fold defaultstate="collapsed" desc="Signature Generation">

    public abstract static class SignatureGenerator {

        public static class InvalidSignatureException extends RuntimeException {
            private static final long serialVersionUID = 0;

            private final transient Type type;

            InvalidSignatureException(Type type) {
                this.type = type;
            }

            public Type type() {
                return type;
            }

            @Override
            public Throwable fillInStackTrace() {
                // This is an internal exception; the stack trace is irrelevant.
                return this;
            }
        }

        private final Types types;

        protected abstract void append(char ch);
        protected abstract void append(byte[] ba);
        protected abstract void append(Name name);
        protected void classReference(ClassSymbol c) { /* by default: no-op */ }

        protected SignatureGenerator(Types types) {
            this.types = types;
        }

        protected void reportIllegalSignature(Type t) {
            throw new InvalidSignatureException(t);
        }

        /**
         * Assemble signature of given type in string buffer.
         */
        public void assembleSig(Type type) {
            switch (type.getTag()) {
                case BYTE:
                    append('B');
                    break;
                case SHORT:
                    append('S');
                    break;
                case CHAR:
                    append('C');
                    break;
                case INT:
                    append('I');
                    break;
                case LONG:
                    append('J');
                    break;
                case FLOAT:
                    append('F');
                    break;
                case DOUBLE:
                    append('D');
                    break;
                case BOOLEAN:
                    append('Z');
                    break;
                case VOID:
                    append('V');
                    break;
                case CLASS:
                    if (type.isCompound()) {
                        reportIllegalSignature(type);
                    }
<<<<<<< HEAD
                    if (types.emitQDesc && type.hasImplicitConstructor() && type.isNonNullable())
                        append('Q');
                    else
                        append('L');
=======
                    append('L');
>>>>>>> 9c21d4c5
                    assembleClassSig(type);
                    append(';');
                    break;
                case ARRAY:
                    ArrayType at = (ArrayType) type;
                    append('[');
                    assembleSig(at.elemtype);
                    break;
                case METHOD:
                    MethodType mt = (MethodType) type;
                    append('(');
                    assembleSig(mt.argtypes);
                    append(')');
                    assembleSig(mt.restype);
                    if (hasTypeVar(mt.thrown)) {
                        for (List<Type> l = mt.thrown; l.nonEmpty(); l = l.tail) {
                            append('^');
                            assembleSig(l.head);
                        }
                    }
                    break;
                case WILDCARD: {
                    Type.WildcardType ta = (Type.WildcardType) type;
                    switch (ta.kind) {
                        case SUPER:
                            append('-');
                            assembleSig(ta.type);
                            break;
                        case EXTENDS:
                            append('+');
                            assembleSig(ta.type);
                            break;
                        case UNBOUND:
                            append('*');
                            break;
                        default:
                            throw new AssertionError(ta.kind);
                    }
                    break;
                }
                case TYPEVAR:
                    if (((TypeVar)type).isCaptured()) {
                        reportIllegalSignature(type);
                    }
                    append('T');
                    append(type.tsym.name);
                    append(';');
                    break;
                case FORALL:
                    Type.ForAll ft = (Type.ForAll) type;
                    assembleParamsSig(ft.tvars);
                    assembleSig(ft.qtype);
                    break;
                default:
                    throw new AssertionError("typeSig " + type.getTag());
            }
        }

        public boolean hasTypeVar(List<Type> l) {
            while (l.nonEmpty()) {
                if (l.head.hasTag(TypeTag.TYPEVAR)) {
                    return true;
                }
                l = l.tail;
            }
            return false;
        }

        public void assembleClassSig(Type type) {
            ClassType ct = (ClassType) type;
            ClassSymbol c = (ClassSymbol) ct.tsym;
            classReference(c);
            Type outer = ct.getEnclosingType();
            if (outer.allparams().nonEmpty()) {
                boolean rawOuter =
                        c.owner.kind == MTH || // either a local class
                        c.name == types.names.empty; // or anonymous
                assembleClassSig(rawOuter
                        ? types.erasure(outer)
                        : outer);
                append(rawOuter ? '$' : '.');
                Assert.check(c.flatname.startsWith(c.owner.enclClass().flatname));
                append(rawOuter
                        ? c.flatname.subName(c.owner.enclClass().flatname.length() + 1)
                        : c.name);
            } else {
                append(externalize(c.flatname));
            }
            if (ct.getTypeArguments().nonEmpty()) {
                append('<');
                assembleSig(ct.getTypeArguments());
                append('>');
            }
        }

        public void assembleParamsSig(List<Type> typarams) {
            append('<');
            for (List<Type> ts = typarams; ts.nonEmpty(); ts = ts.tail) {
                Type.TypeVar tvar = (Type.TypeVar) ts.head;
                append(tvar.tsym.name);
                List<Type> bounds = types.getBounds(tvar);
                if ((bounds.head.tsym.flags() & INTERFACE) != 0) {
                    append(':');
                }
                for (List<Type> l = bounds; l.nonEmpty(); l = l.tail) {
                    append(':');
                    assembleSig(l.head);
                }
            }
            append('>');
        }

        public void assembleSig(List<Type> types) {
            for (List<Type> ts = types; ts.nonEmpty(); ts = ts.tail) {
                assembleSig(ts.head);
            }
        }
    }

    public Type constantType(LoadableConstant c) {
        switch (c.poolTag()) {
            case ClassFile.CONSTANT_Class:
                return syms.classType;
            case ClassFile.CONSTANT_String:
                return syms.stringType;
            case ClassFile.CONSTANT_Integer:
                return syms.intType;
            case ClassFile.CONSTANT_Float:
                return syms.floatType;
            case ClassFile.CONSTANT_Long:
                return syms.longType;
            case ClassFile.CONSTANT_Double:
                return syms.doubleType;
            case ClassFile.CONSTANT_MethodHandle:
                return syms.methodHandleType;
            case ClassFile.CONSTANT_MethodType:
                return syms.methodTypeType;
            case ClassFile.CONSTANT_Dynamic:
                return ((DynamicVarSymbol)c).type;
            default:
                throw new AssertionError("Not a loadable constant: " + c.poolTag());
        }
    }
    // </editor-fold>

    // <editor-fold defaultstate="collapsed" desc="nullability methods">
    /**
     * Do t and s have the same nullability?
     */
    public boolean hasSameNullability(Type t, Type s) {
        if (s == null) {
            return t.isNullUnspecified();
        }
        if (t.isNullUnspecified()) {
            return s.isNullUnspecified();
        }
        if (t.isNonNullable()) {
            return s.isNonNullable();
        }
        throw new AssertionError("shouldn't get here");
    }

    /**
     * Does t has narrower nullability than s?
     */
    public boolean hasNarrowerNullability(Type t, Type s) {
        if (t.isNonNullable()) {
            return s != null && !s.isNonNullable();
        }
        return false;
    }
    // </editor-fold>

    public void newRound() {
        descCache._map.clear();
        isDerivedRawCache.clear();
        implCache._map.clear();
        membersCache._map.clear();
        closureCache.clear();
    }
}<|MERGE_RESOLUTION|>--- conflicted
+++ resolved
@@ -100,8 +100,6 @@
 
     public final Warner noWarnings;
 
-    private boolean emitQDesc;
-
     private boolean allowNullRestrictedTypes;
 
     // <editor-fold defaultstate="collapsed" desc="Instantiating">
@@ -129,12 +127,8 @@
                 return "NO_WARNINGS";
             }
         };
-<<<<<<< HEAD
         Options options = Options.instance(context);
-        emitQDesc = options.isSet("emitQDesc") || options.isSet("enablePrimitiveClasses");
         allowNullRestrictedTypes = options.isSet("enableNullRestrictedTypes");
-=======
->>>>>>> 9c21d4c5
     }
     // </editor-fold>
 
@@ -614,10 +608,6 @@
         if (t.hasTag(ERROR)) {
             return true;
         }
-<<<<<<< HEAD
-
-=======
->>>>>>> 9c21d4c5
         boolean tPrimitive = t.isPrimitive();
         boolean sPrimitive = s.isPrimitive();
         if (tPrimitive == sPrimitive) {
@@ -972,11 +962,7 @@
         private Predicate<Symbol> bridgeFilter = new Predicate<Symbol>() {
             public boolean test(Symbol t) {
                 return t.kind == MTH &&
-<<<<<<< HEAD
-                        !names.isInit(t.name) &&
-=======
                         t.name != names.init &&
->>>>>>> 9c21d4c5
                         t.name != names.clinit &&
                         (t.flags() & SYNTHETIC) == 0;
             }
@@ -1043,13 +1029,6 @@
     }
     //where
         private boolean isSubtypeUncheckedInternal(Type t, Type s, boolean capture, Warner warn) {
-<<<<<<< HEAD
-            try {
-                warnStack = warnStack.prepend(warn);
-                if (t.hasTag(ARRAY) && s.hasTag(ARRAY)) {
-                    if (((ArrayType)t).elemtype.isPrimitive()) {
-                        return isSameType(elemtype(t), elemtype(s));
-=======
             if (t.hasTag(ARRAY) && s.hasTag(ARRAY)) {
                 if (((ArrayType)t).elemtype.isPrimitive()) {
                     return isSameType(elemtype(t), elemtype(s));
@@ -1065,34 +1044,13 @@
                 if (t2 != null && t2.isRaw()) {
                     if (isReifiable(s)) {
                         warn.silentWarn(LintCategory.UNCHECKED);
->>>>>>> 9c21d4c5
                     } else {
-                        // if T.ref <: S, then T[] <: S[]
-                        Type es = elemtype(s);
-                        Type et = elemtype(t);
-                        if (!isSubtypeUncheckedInternal(et, es, false, warn))
-                            return false;
-                        return true;
+                        warn.warn(LintCategory.UNCHECKED);
                     }
-                } else if (isSubtype(t, s, capture)) {
                     return true;
-                } else if (t.hasTag(TYPEVAR)) {
-                    return isSubtypeUncheckedInternal(t.getUpperBound(), s, false, warn);
-                } else if (!s.isRaw()) {
-                    Type t2 = asSuper(t, s.tsym);
-                    if (t2 != null && t2.isRaw()) {
-                        if (isReifiable(s)) {
-                            warn.silentWarn(LintCategory.UNCHECKED);
-                        } else {
-                            warn.warn(LintCategory.UNCHECKED);
-                        }
-                        return true;
-                    }
-                }
-                return false;
-            } finally {
-                warnStack = warnStack.tail;
-            }
+                }
+            }
+            return false;
         }
 
         private void checkUnsafeVarargsConversion(Type t, Type s, Warner warn) {
@@ -1179,14 +1137,9 @@
                          return false;
                      }
                      return
-<<<<<<< HEAD
                              s.hasTag(BOT) || s.hasTag(CLASS) ||
                              s.hasTag(ARRAY) || s.hasTag(TYPEVAR);
                  }
-=======
-                         s.hasTag(BOT) || s.hasTag(CLASS) ||
-                         s.hasTag(ARRAY) || s.hasTag(TYPEVAR);
->>>>>>> 9c21d4c5
                  case WILDCARD: //we shouldn't be here - avoids crash (see 7034495)
                  case NONE:
                      return false;
@@ -1251,11 +1204,7 @@
                 if (sup == null) return false;
                 // If t is an intersection, sup might not be a class type
                 if (!sup.hasTag(CLASS)) return isSubtypeNoCapture(sup, s);
-<<<<<<< HEAD
                 boolean result = sup.tsym == s.tsym
-=======
-                return sup.tsym == s.tsym
->>>>>>> 9c21d4c5
                      // Check type variable containment
                     && (!s.isParameterized() || containsTypeRecursive(s, sup))
                     && isSubtypeNoCapture(sup.getEnclosingType(),
@@ -1271,17 +1220,8 @@
                 if (s.hasTag(ARRAY)) {
                     if (t.elemtype.isPrimitive())
                         return isSameType(t.elemtype, elemtype(s));
-<<<<<<< HEAD
-                    else {
-                        // if T.ref <: S, then T[] <: S[]
-                        Type es = elemtype(s);
-                        Type et = elemtype(t);
-                        return isSubtypeNoCapture(et, es);
-                    }
-=======
                     else
                         return isSubtypeNoCapture(t.elemtype, elemtype(s));
->>>>>>> 9c21d4c5
                 }
 
                 if (s.hasTag(CLASS)) {
@@ -1546,7 +1486,6 @@
                     }
                     return tMap.isEmpty();
                 }
-<<<<<<< HEAD
                 boolean equal = t.tsym == s.tsym
                         && visit(t.getEnclosingType(), s.getEnclosingType())
                         && containsTypeEquivalent(t.getTypeArguments(), s.getTypeArguments());
@@ -1554,11 +1493,6 @@
                     new NullabilityComparator((t1, t2) -> !hasSameNullability(t1, t2)).visit(s, t);
                 }
                 return equal;
-=======
-                return t.tsym == s.tsym
-                    && visit(t.getEnclosingType(), s.getEnclosingType())
-                    && containsTypeEquivalent(t.getTypeArguments(), s.getTypeArguments());
->>>>>>> 9c21d4c5
             }
 
             @Override
@@ -1875,11 +1809,7 @@
 
             @Override
             public Boolean visitClassType(ClassType t, Type s) {
-<<<<<<< HEAD
                 if (s.hasTag(ERROR) || s.hasTag(BOT) && (!t.hasImplicitConstructor() || !t.isNonNullable()))
-=======
-                if (s.hasTag(ERROR) || s.hasTag(BOT))
->>>>>>> 9c21d4c5
                     return true;
 
                 if (s.hasTag(TYPEVAR)) {
@@ -2286,7 +2216,6 @@
             result = new ArrayType(result, syms.arrayClass);
         }
         return result;
-<<<<<<< HEAD
     }
     // </editor-fold>
 
@@ -2297,8 +2226,6 @@
 
     public void popWarner() {
         warnStack = warnStack.tail;
-=======
->>>>>>> 9c21d4c5
     }
     // </editor-fold>
 
@@ -2611,11 +2538,7 @@
             public Type visitClassType(ClassType t, Boolean recurse) {
                 Type erased = t.tsym.erasure(Types.this);
                 if (recurse) {
-<<<<<<< HEAD
-                    erased = new ErasedClassType(erased.getEnclosingType(), erased.tsym,
-=======
                     erased = new ErasedClassType(erased.getEnclosingType(),erased.tsym,
->>>>>>> 9c21d4c5
                             t.dropMetadata(Annotations.class).getMetadata());
                     return erased;
                 } else {
@@ -3880,7 +3803,7 @@
      *
      * <p>A closure is a list of all the supertypes and interfaces of
      * a class or interface type, ordered by ClassSymbol.precedes
-     * (that is, subclasses come first, arbitrary but fixed
+     * (that is, subclasses come first, arbitrarily but fixed
      * otherwise).
      */
     private Map<Type,List<Type>> closureCache = new HashMap<>();
@@ -4451,24 +4374,19 @@
     public boolean returnTypeSubstitutable(Type r1,
                                            Type r2, Type r2res,
                                            Warner warner) {
-        try {
-            warnStack = warnStack.prepend(warner);
-            if (isSameType(r1.getReturnType(), r2res))
-                return true;
-            if (r1.getReturnType().isPrimitive() || r2res.isPrimitive())
-                return false;
-
-            if (hasSameArgs(r1, r2))
-                return covariantReturnType(r1.getReturnType(), r2res, warner);
-            if (isSubtypeUnchecked(r1.getReturnType(), r2res, warner))
-                return true;
-            if (!isSubtype(r1.getReturnType(), erasure(r2res), false))
-                return false;
-            warner.warn(LintCategory.UNCHECKED);
+        if (isSameType(r1.getReturnType(), r2res))
             return true;
-        } finally {
-            warnStack = warnStack.tail;
-        }
+        if (r1.getReturnType().isPrimitive() || r2res.isPrimitive())
+            return false;
+
+        if (hasSameArgs(r1, r2))
+            return covariantReturnType(r1.getReturnType(), r2res, warner);
+        if (isSubtypeUnchecked(r1.getReturnType(), r2res, warner))
+            return true;
+        if (!isSubtype(r1.getReturnType(), erasure(r2res)))
+            return false;
+        warner.warn(LintCategory.UNCHECKED);
+        return true;
     }
 
     /**
@@ -5310,14 +5228,7 @@
                     if (type.isCompound()) {
                         reportIllegalSignature(type);
                     }
-<<<<<<< HEAD
-                    if (types.emitQDesc && type.hasImplicitConstructor() && type.isNonNullable())
-                        append('Q');
-                    else
-                        append('L');
-=======
                     append('L');
->>>>>>> 9c21d4c5
                     assembleClassSig(type);
                     append(';');
                     break;
