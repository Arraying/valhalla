/*
 * Copyright (c) 1999, 2022, Oracle and/or its affiliates. All rights reserved.
 * DO NOT ALTER OR REMOVE COPYRIGHT NOTICES OR THIS FILE HEADER.
 *
 * This code is free software; you can redistribute it and/or modify it
 * under the terms of the GNU General Public License version 2 only, as
 * published by the Free Software Foundation.  Oracle designates this
 * particular file as subject to the "Classpath" exception as provided
 * by Oracle in the LICENSE file that accompanied this code.
 *
 * This code is distributed in the hope that it will be useful, but WITHOUT
 * ANY WARRANTY; without even the implied warranty of MERCHANTABILITY or
 * FITNESS FOR A PARTICULAR PURPOSE.  See the GNU General Public License
 * version 2 for more details (a copy is included in the LICENSE file that
 * accompanied this code).
 *
 * You should have received a copy of the GNU General Public License version
 * 2 along with this work; if not, write to the Free Software Foundation,
 * Inc., 51 Franklin St, Fifth Floor, Boston, MA 02110-1301 USA.
 *
 * Please contact Oracle, 500 Oracle Parkway, Redwood Shores, CA 94065 USA
 * or visit www.oracle.com if you need additional information or have any
 * questions.
 */

package com.sun.tools.javac.code;

import java.util.Collection;
import java.util.Collections;
import java.util.EnumSet;
import java.util.HashMap;
import java.util.LinkedHashMap;
import java.util.Map;

import javax.lang.model.element.ElementVisitor;

import com.sun.tools.javac.code.Scope.WriteableScope;
import com.sun.tools.javac.code.Source.Feature;
import com.sun.tools.javac.code.Symbol.ClassSymbol;
import com.sun.tools.javac.code.Symbol.Completer;
import com.sun.tools.javac.code.Symbol.CompletionFailure;
import com.sun.tools.javac.code.Symbol.MethodSymbol;
import com.sun.tools.javac.code.Symbol.ModuleSymbol;
import com.sun.tools.javac.code.Symbol.PackageSymbol;
import com.sun.tools.javac.code.Symbol.RootPackageSymbol;
import com.sun.tools.javac.code.Symbol.TypeSymbol;
import com.sun.tools.javac.code.Symbol.VarSymbol;
import com.sun.tools.javac.code.Type.BottomType;
import com.sun.tools.javac.code.Type.ClassType;
import com.sun.tools.javac.code.Type.ErrorType;
import com.sun.tools.javac.code.Type.JCPrimitiveType;
import com.sun.tools.javac.code.Type.JCVoidType;
import com.sun.tools.javac.code.Type.MethodType;
import com.sun.tools.javac.code.Type.UnknownType;
import com.sun.tools.javac.code.Types.UniqueType;
import com.sun.tools.javac.comp.Modules;
import com.sun.tools.javac.jvm.Target;
import com.sun.tools.javac.util.Assert;
import com.sun.tools.javac.util.Context;
import com.sun.tools.javac.util.Convert;
import com.sun.tools.javac.util.DefinedBy;
import com.sun.tools.javac.util.DefinedBy.Api;
import com.sun.tools.javac.util.Iterators;
import com.sun.tools.javac.util.JavacMessages;
import com.sun.tools.javac.util.List;
import com.sun.tools.javac.util.Name;
import com.sun.tools.javac.util.Names;

import static com.sun.tools.javac.code.Flags.*;
import static com.sun.tools.javac.code.Kinds.Kind.*;
import static com.sun.tools.javac.code.TypeTag.*;

/** A class that defines all predefined constants and operators
 *  as well as special classes such as java.lang.Object, which need
 *  to be known to the compiler. All symbols are held in instance
 *  fields. This makes it possible to work in multiple concurrent
 *  projects, which might use different class files for library classes.
 *
 *  <p><b>This is NOT part of any supported API.
 *  If you write code that depends on this, you do so at your own risk.
 *  This code and its internal interfaces are subject to change or
 *  deletion without notice.</b>
 */
public class Symtab {
    /** The context key for the symbol table. */
    protected static final Context.Key<Symtab> symtabKey = new Context.Key<>();

    /** Get the symbol table instance. */
    public static Symtab instance(Context context) {
        Symtab instance = context.get(symtabKey);
        if (instance == null)
            instance = new Symtab(context);
        return instance;
    }

    /** Builtin types.
     */
    public final JCPrimitiveType byteType = new JCPrimitiveType(BYTE, null);
    public final JCPrimitiveType charType = new JCPrimitiveType(CHAR, null);
    public final JCPrimitiveType shortType = new JCPrimitiveType(SHORT, null);
    public final JCPrimitiveType intType = new JCPrimitiveType(INT, null);
    public final JCPrimitiveType longType = new JCPrimitiveType(LONG, null);
    public final JCPrimitiveType floatType = new JCPrimitiveType(FLOAT, null);
    public final JCPrimitiveType doubleType = new JCPrimitiveType(DOUBLE, null);
    public final JCPrimitiveType booleanType = new JCPrimitiveType(BOOLEAN, null);
    public final Type botType = new BottomType();
    public final JCVoidType voidType = new JCVoidType();

    private final Names names;
    private final JavacMessages messages;
    private final Completer initialCompleter;
    private final Completer moduleCompleter;

    /** A symbol for the unnamed module.
     */
    public final ModuleSymbol unnamedModule;

    /** The error module.
     */
    public final ModuleSymbol errModule;

    /** A symbol for no module, for use with -source 8 or less
     */
    public final ModuleSymbol noModule;

    /** A symbol for the root package.
     */
    public final PackageSymbol rootPackage;

    /** A symbol that stands for a missing symbol.
     */
    public final TypeSymbol noSymbol;

    /** The error symbol.
     */
    public final ClassSymbol errSymbol;

    /** The unknown symbol.
     */
    public final ClassSymbol unknownSymbol;

    /** A value for the errType, with a originalType of noType */
    public final Type errType;

    /** A value for the unknown type. */
    public final Type unknownType;

    /** The builtin type of all arrays. */
    public final ClassSymbol arrayClass;
    public final MethodSymbol arrayCloneMethod;

    /** VGJ: The (singleton) type of all bound types. */
    public final ClassSymbol boundClass;

    /** The builtin type of all methods. */
    public final ClassSymbol methodClass;

    /** A symbol for the java.base module.
     */
    public final ModuleSymbol java_base;

    /** Predefined types.
     */
    public final Type objectType;
    public final Type objectMethodsType;
    public final Type objectsType;
    public final Type classType;
    public final Type classLoaderType;
    public final Type stringType;
    public final Type stringBufferType;
    public final Type stringBuilderType;
    public final Type cloneableType;
    public final Type serializableType;
    public final Type serializedLambdaType;
    public final Type varHandleType;
    public final Type methodHandleType;
    public final Type methodHandlesType;
    public final Type methodHandleLookupType;
    public final Type methodTypeType;
    public final Type nativeHeaderType;
    public final Type throwableType;
    public final Type errorType;
    public final Type interruptedExceptionType;
    public final Type illegalArgumentExceptionType;
    public final Type exceptionType;
    public final Type runtimeExceptionType;
    public final Type classNotFoundExceptionType;
    public final Type noClassDefFoundErrorType;
    public final Type noSuchFieldErrorType;
    public final Type assertionErrorType;
    public final Type incompatibleClassChangeErrorType;
    public final Type cloneNotSupportedExceptionType;
    public final Type matchExceptionType;
    public final Type annotationType;
    public final TypeSymbol enumSym;
    public final Type listType;
    public final Type collectionsType;
    public final Type comparableType;
    public final Type comparatorType;
    public final Type arraysType;
    public final Type iterableType;
    public final Type iteratorType;
    public final Type annotationTargetType;
    public final Type overrideType;
    public final Type retentionType;
    public final Type deprecatedType;
    public final Type suppressWarningsType;
    public final Type supplierType;
    public final Type inheritedType;
    public final Type profileType;
    public final Type proprietaryType;
    public final Type systemType;
    public final Type autoCloseableType;
    public final Type trustMeType;
    public final Type lambdaMetafactory;
    public final Type stringConcatFactory;
    public final Type repeatableType;
    public final Type documentedType;
    public final Type elementTypeType;
    public final Type functionalInterfaceType;
    public final Type previewFeatureType;
    public final Type previewFeatureInternalType;
    public final Type restrictedType;
    public final Type typeDescriptorType;
    public final Type recordType;
    public final Type switchBootstrapsType;
    public final Type constantBootstrapsType;
    public final Type valueBasedType;
    public final Type valueBasedInternalType;
    public final Type classDescType;
    public final Type enumDescType;

    // For serialization lint checking
    public final Type objectStreamFieldType;
    public final Type objectInputStreamType;
    public final Type objectOutputStreamType;
    public final Type ioExceptionType;
    public final Type objectStreamExceptionType;
    // For externalization lint checking
    public final Type externalizableType;
    public final Type objectInputType;
    public final Type objectOutputType;

    // For string templates
    public final Type stringTemplateType;
    public final Type templateRuntimeType;
    public final Type processorType;
    public final Type linkageType;

    // for value objects
    public final Type looselyConsistentValueType;
    public final Type reflectArrayType;

    /** The symbol representing the length field of an array.
     */
    public final VarSymbol lengthVar;

    /** The symbol representing the final finalize method on enums */
    public final MethodSymbol enumFinalFinalize;

    /** The symbol representing the close method on TWR AutoCloseable type */
    public final MethodSymbol autoCloseableClose;

    /** The predefined type that belongs to a tag.
     */
    public final Type[] typeOfTag = new Type[TypeTag.getTypeTagCount()];

    /** The name of the class that belongs to a basic type tag.
     */
    public final Name[] boxedName = new Name[TypeTag.getTypeTagCount()];

    /** A hashtable containing the encountered top-level and member classes,
     *  indexed by flat names. The table does not contain local classes.
     *  It should be updated from the outside to reflect classes defined
     *  by compiled source files.
     */
    private final Map<Name, Map<ModuleSymbol,ClassSymbol>> classes = new HashMap<>();

    /** A hashtable containing the encountered packages.
     *  the table should be updated from outside to reflect packages defined
     *  by compiled source files.
     */
    private final Map<Name, Map<ModuleSymbol,PackageSymbol>> packages = new HashMap<>();

    /** A hashtable giving the encountered modules.
     */
    private final Map<Name, ModuleSymbol> modules = new LinkedHashMap<>();

    private final Map<Types.UniqueType, VarSymbol> classFields = new HashMap<>();

    public VarSymbol getClassField(Type type, Types types) {
        return classFields.computeIfAbsent(
            new UniqueType(type, types), k -> {
<<<<<<< HEAD
                Type arg;
=======
                Type arg = null;
>>>>>>> 9c21d4c5
                if (type.getTag() == ARRAY || type.getTag() == CLASS)
                    arg = types.erasure(type);
                else if (type.isPrimitiveOrVoid())
                    arg = types.boxedClass(type).type;
                else
                    throw new AssertionError(type);

                Type t = new ClassType(
                    classType.getEnclosingType(), List.of(arg), classType.tsym);
                return new VarSymbol(
                    STATIC | PUBLIC | FINAL, names._class, t, type.tsym);
            });
    }

    public void initType(Type type, ClassSymbol c) {
        type.tsym = c;
        typeOfTag[type.getTag().ordinal()] = type;
    }

    public void initType(Type type, String name) {
        initType(
            type,
            new ClassSymbol(
                PUBLIC, names.fromString(name), type, rootPackage));
    }

    public void initType(Type type, String name, String bname) {
        initType(type, name);
        boxedName[type.getTag().ordinal()] = names.fromString("java.lang." + bname);
    }

    /** The class symbol that owns all predefined symbols.
     */
    public final ClassSymbol predefClass;

    /** Enter a class into symbol table.
     *  @param s The name of the class.
     */
    private Type enterClass(String s) {
        return enterClass(java_base, names.fromString(s)).type;
    }

    public void synthesizeEmptyInterfaceIfMissing(final Type type) {
        final Completer completer = type.tsym.completer;
        type.tsym.completer = new Completer() {
            @Override
            public void complete(Symbol sym) throws CompletionFailure {
                try {
                    completer.complete(sym);
                } catch (CompletionFailure e) {
                    sym.flags_field |= (PUBLIC | INTERFACE);
                    ((ClassType) sym.type).supertype_field = objectType;
                }
            }

            @Override
            public boolean isTerminal() {
                return completer.isTerminal();
            }
        };
    }

    public void synthesizeBoxTypeIfMissing(final Type type) {
        ClassSymbol sym = enterClass(java_base, boxedName[type.getTag().ordinal()]);
        final Completer completer = sym.completer;
        sym.completer = new Completer() {
            @Override
            public void complete(Symbol sym) throws CompletionFailure {
                try {
                    completer.complete(sym);
                } catch (CompletionFailure e) {
                    sym.flags_field |= PUBLIC;
                    ((ClassType) sym.type).supertype_field = objectType;
                    MethodSymbol boxMethod =
                        new MethodSymbol(PUBLIC | STATIC, names.valueOf,
                                         new MethodType(List.of(type), sym.type,
                                List.nil(), methodClass),
                            sym);
                    sym.members().enter(boxMethod);
                    MethodSymbol unboxMethod =
                        new MethodSymbol(PUBLIC,
                            type.tsym.name.append(names.Value), // x.intValue()
                            new MethodType(List.nil(), type,
                                List.nil(), methodClass),
                            sym);
                    sym.members().enter(unboxMethod);
                }
            }

            @Override
            public boolean isTerminal() {
                return completer.isTerminal();
            }
        };
    }

    // Enter a synthetic class that is used to mark classes in ct.sym.
    // This class does not have a class file.
    private Type enterSyntheticAnnotation(String name) {
        // for now, leave the module null, to prevent problems from synthesizing the
        // existence of a class in any specific module, including noModule
        ClassType type = (ClassType)enterClass(java_base, names.fromString(name)).type;
        ClassSymbol sym = (ClassSymbol)type.tsym;
        sym.completer = Completer.NULL_COMPLETER;
        sym.flags_field = PUBLIC|ACYCLIC|ANNOTATION|INTERFACE;
        sym.erasure_field = type;
        sym.members_field = WriteableScope.create(sym);
        type.typarams_field = List.nil();
        type.allparams_field = List.nil();
        type.supertype_field = annotationType;
        type.interfaces_field = List.nil();
        return type;
    }

    /** Constructor; enters all predefined identifiers and operators
     *  into symbol table.
     */
    @SuppressWarnings("this-escape")
    protected Symtab(Context context) throws CompletionFailure {
        context.put(symtabKey, this);

        names = Names.instance(context);

        // Create the unknown type
        unknownType = new UnknownType();

        messages = JavacMessages.instance(context);

        MissingInfoHandler missingInfoHandler = MissingInfoHandler.instance(context);

        Target target = Target.instance(context);
        rootPackage = new RootPackageSymbol(names.empty, null,
                                            missingInfoHandler,
                                            target.runtimeUseNestAccess());

        // create the basic builtin symbols
        unnamedModule = new ModuleSymbol(names.empty, null) {
                {
                    directives = List.nil();
                    exports = List.nil();
                    provides = List.nil();
                    uses = List.nil();
                    ModuleSymbol java_base = enterModule(names.java_base);
                    com.sun.tools.javac.code.Directive.RequiresDirective d =
                            new com.sun.tools.javac.code.Directive.RequiresDirective(java_base,
                                    EnumSet.of(com.sun.tools.javac.code.Directive.RequiresFlag.MANDATED));
                    requires = List.of(d);
                }
                @Override
                public String toString() {
                    return messages.getLocalizedString("compiler.misc.unnamed.module");
                }
            };
        addRootPackageFor(unnamedModule);
        unnamedModule.enclosedPackages = unnamedModule.enclosedPackages.prepend(unnamedModule.unnamedPackage);

        errModule = new ModuleSymbol(names.empty, null) {
                {
                    directives = List.nil();
                    exports = List.nil();
                    provides = List.nil();
                    uses = List.nil();
                    ModuleSymbol java_base = enterModule(names.java_base);
                    com.sun.tools.javac.code.Directive.RequiresDirective d =
                            new com.sun.tools.javac.code.Directive.RequiresDirective(java_base,
                                    EnumSet.of(com.sun.tools.javac.code.Directive.RequiresFlag.MANDATED));
                    requires = List.of(d);
                }
            };
        addRootPackageFor(errModule);

        noModule = new ModuleSymbol(names.empty, null) {
            @Override public boolean isNoModule() {
                return true;
            }
        };
        addRootPackageFor(noModule);

        noSymbol = new TypeSymbol(NIL, 0, names.empty, Type.noType, rootPackage) {
            @Override @DefinedBy(Api.LANGUAGE_MODEL)
            public <R, P> R accept(ElementVisitor<R, P> v, P p) {
                return v.visitUnknown(this, p);
            }
        };

        // create the error symbols
        errSymbol = new ClassSymbol(PUBLIC|STATIC|ACYCLIC, names.any, null, rootPackage);
        errType = new ErrorType(errSymbol, Type.noType);

        unknownSymbol = new ClassSymbol(PUBLIC|STATIC|ACYCLIC, names.fromString("<any?>"), null, rootPackage);
        unknownSymbol.members_field = new Scope.ErrorScope(unknownSymbol);
        unknownSymbol.type = unknownType;

        // initialize builtin types
        initType(byteType, "byte", "Byte");
        initType(shortType, "short", "Short");
        initType(charType, "char", "Character");
        initType(intType, "int", "Integer");
        initType(longType, "long", "Long");
        initType(floatType, "float", "Float");
        initType(doubleType, "double", "Double");
        initType(booleanType, "boolean", "Boolean");
        initType(voidType, "void", "Void");
        initType(botType, "<nulltype>");
        initType(errType, errSymbol);
        initType(unknownType, unknownSymbol);

        // the builtin class of all arrays
        arrayClass = new ClassSymbol(PUBLIC|ACYCLIC, names.Array, noSymbol);

        // VGJ
        boundClass = new ClassSymbol(PUBLIC|ACYCLIC, names.Bound, noSymbol);
        boundClass.members_field = new Scope.ErrorScope(boundClass);

        // the builtin class of all methods
        methodClass = new ClassSymbol(PUBLIC|ACYCLIC, names.Method, noSymbol);
        methodClass.members_field = new Scope.ErrorScope(boundClass);

        // Create class to hold all predefined constants and operations.
        predefClass = new ClassSymbol(PUBLIC|ACYCLIC, names.empty, rootPackage);
        WriteableScope scope = WriteableScope.create(predefClass);
        predefClass.members_field = scope;

        // Get the initial completer for Symbols from the ClassFinder
        initialCompleter = ClassFinder.instance(context).getCompleter();
        rootPackage.members_field = WriteableScope.create(rootPackage);

        // Enter symbols for basic types.
        scope.enter(byteType.tsym);
        scope.enter(shortType.tsym);
        scope.enter(charType.tsym);
        scope.enter(intType.tsym);
        scope.enter(longType.tsym);
        scope.enter(floatType.tsym);
        scope.enter(doubleType.tsym);
        scope.enter(booleanType.tsym);
        scope.enter(errType.tsym);

        // Enter symbol for the errSymbol
        scope.enter(errSymbol);

        Source source = Source.instance(context);
        if (Feature.MODULES.allowedInSource(source)) {
            java_base = enterModule(names.java_base);
            //avoid completing java.base during the Symtab initialization
            java_base.completer = Completer.NULL_COMPLETER;
            java_base.visiblePackages = Collections.emptyMap();
        } else {
            java_base = noModule;
        }

        // Get the initial completer for ModuleSymbols from Modules
        moduleCompleter = Modules.instance(context).getCompleter();

        // Enter predefined classes. All are assumed to be in the java.base module.
        objectType = enterClass("java.lang.Object");
        objectMethodsType = enterClass("java.lang.runtime.ObjectMethods");
        objectsType = enterClass("java.util.Objects");
        classType = enterClass("java.lang.Class");
        stringType = enterClass("java.lang.String");
        stringBufferType = enterClass("java.lang.StringBuffer");
        stringBuilderType = enterClass("java.lang.StringBuilder");
        cloneableType = enterClass("java.lang.Cloneable");
        throwableType = enterClass("java.lang.Throwable");
        serializableType = enterClass("java.io.Serializable");
        serializedLambdaType = enterClass("java.lang.invoke.SerializedLambda");
        varHandleType = enterClass("java.lang.invoke.VarHandle");
        methodHandleType = enterClass("java.lang.invoke.MethodHandle");
        methodHandlesType = enterClass("java.lang.invoke.MethodHandles");
        methodHandleLookupType = enterClass("java.lang.invoke.MethodHandles$Lookup");
        methodTypeType = enterClass("java.lang.invoke.MethodType");
        errorType = enterClass("java.lang.Error");
        illegalArgumentExceptionType = enterClass("java.lang.IllegalArgumentException");
        interruptedExceptionType = enterClass("java.lang.InterruptedException");
        exceptionType = enterClass("java.lang.Exception");
        runtimeExceptionType = enterClass("java.lang.RuntimeException");
        classNotFoundExceptionType = enterClass("java.lang.ClassNotFoundException");
        noClassDefFoundErrorType = enterClass("java.lang.NoClassDefFoundError");
        noSuchFieldErrorType = enterClass("java.lang.NoSuchFieldError");
        assertionErrorType = enterClass("java.lang.AssertionError");
        incompatibleClassChangeErrorType = enterClass("java.lang.IncompatibleClassChangeError");
        cloneNotSupportedExceptionType = enterClass("java.lang.CloneNotSupportedException");
        matchExceptionType = enterClass("java.lang.MatchException");
        annotationType = enterClass("java.lang.annotation.Annotation");
        classLoaderType = enterClass("java.lang.ClassLoader");
        enumSym = enterClass(java_base, names.java_lang_Enum);
        enumFinalFinalize =
            new MethodSymbol(PROTECTED|FINAL|HYPOTHETICAL,
                             names.finalize,
                             new MethodType(List.nil(), voidType,
                                            List.nil(), methodClass),
                             enumSym);
        listType = enterClass("java.util.List");
        collectionsType = enterClass("java.util.Collections");
        comparableType = enterClass("java.lang.Comparable");
        comparatorType = enterClass("java.util.Comparator");
        arraysType = enterClass("java.util.Arrays");
        iterableType = enterClass("java.lang.Iterable");
        iteratorType = enterClass("java.util.Iterator");
        annotationTargetType = enterClass("java.lang.annotation.Target");
        overrideType = enterClass("java.lang.Override");
        retentionType = enterClass("java.lang.annotation.Retention");
        deprecatedType = enterClass("java.lang.Deprecated");
        suppressWarningsType = enterClass("java.lang.SuppressWarnings");
        supplierType = enterClass("java.util.function.Supplier");
        inheritedType = enterClass("java.lang.annotation.Inherited");
        repeatableType = enterClass("java.lang.annotation.Repeatable");
        documentedType = enterClass("java.lang.annotation.Documented");
        elementTypeType = enterClass("java.lang.annotation.ElementType");
        systemType = enterClass("java.lang.System");
        autoCloseableType = enterClass("java.lang.AutoCloseable");
        autoCloseableClose = new MethodSymbol(PUBLIC,
                             names.close,
                             new MethodType(List.nil(), voidType,
                                            List.of(exceptionType), methodClass),
                             autoCloseableType.tsym);
        trustMeType = enterClass("java.lang.SafeVarargs");
        nativeHeaderType = enterClass("java.lang.annotation.Native");
        lambdaMetafactory = enterClass("java.lang.invoke.LambdaMetafactory");
        stringConcatFactory = enterClass("java.lang.invoke.StringConcatFactory");
        functionalInterfaceType = enterClass("java.lang.FunctionalInterface");
        previewFeatureType = enterClass("jdk.internal.javac.PreviewFeature");
        previewFeatureInternalType = enterSyntheticAnnotation("jdk.internal.PreviewFeature+Annotation");
        restrictedType = enterClass("jdk.internal.javac.Restricted");
        typeDescriptorType = enterClass("java.lang.invoke.TypeDescriptor");
        recordType = enterClass("java.lang.Record");
        switchBootstrapsType = enterClass("java.lang.runtime.SwitchBootstraps");
        constantBootstrapsType = enterClass("java.lang.invoke.ConstantBootstraps");
        valueBasedType = enterClass("jdk.internal.ValueBased");
        valueBasedInternalType = enterSyntheticAnnotation("jdk.internal.ValueBased+Annotation");
        classDescType = enterClass("java.lang.constant.ClassDesc");
        enumDescType = enterClass("java.lang.Enum$EnumDesc");
        // For serialization lint checking
        objectStreamFieldType = enterClass("java.io.ObjectStreamField");
        objectInputStreamType = enterClass("java.io.ObjectInputStream");
        objectOutputStreamType = enterClass("java.io.ObjectOutputStream");
        ioExceptionType = enterClass("java.io.IOException");
        objectStreamExceptionType = enterClass("java.io.ObjectStreamException");
        externalizableType = enterClass("java.io.Externalizable");
        objectInputType  = enterClass("java.io.ObjectInput");
        objectOutputType = enterClass("java.io.ObjectOutput");
        synthesizeEmptyInterfaceIfMissing(autoCloseableType);
        synthesizeEmptyInterfaceIfMissing(cloneableType);
        synthesizeEmptyInterfaceIfMissing(serializableType);
        synthesizeEmptyInterfaceIfMissing(lambdaMetafactory);
        synthesizeEmptyInterfaceIfMissing(serializedLambdaType);
        synthesizeEmptyInterfaceIfMissing(stringConcatFactory);
        synthesizeBoxTypeIfMissing(doubleType);
        synthesizeBoxTypeIfMissing(floatType);
        synthesizeBoxTypeIfMissing(voidType);

        // For string templates
        stringTemplateType = enterClass("java.lang.StringTemplate");
        templateRuntimeType = enterClass("java.lang.runtime.TemplateRuntime");
        processorType = enterClass("java.lang.StringTemplate$Processor");
        linkageType = enterClass("java.lang.StringTemplate$Processor$Linkage");

        // for value objects
        looselyConsistentValueType = enterClass("java.lang.LooselyConsistentValue");
        reflectArrayType = enterClass("java.lang.reflect.Array");

        // Enter a synthetic class that is used to mark internal
        // proprietary classes in ct.sym.  This class does not have a
        // class file.
        proprietaryType = enterSyntheticAnnotation("sun.Proprietary+Annotation");

        // Enter a synthetic class that is used to provide profile info for
        // classes in ct.sym.  This class does not have a class file.
        profileType = enterSyntheticAnnotation("jdk.Profile+Annotation");
        MethodSymbol m = new MethodSymbol(PUBLIC | ABSTRACT, names.value, intType, profileType.tsym);
        profileType.tsym.members().enter(m);

        // Enter a class for arrays.
        // The class implements java.lang.Cloneable and java.io.Serializable.
        // It has a final length field and a clone method.
        ClassType arrayClassType = (ClassType)arrayClass.type;
        arrayClassType.supertype_field = objectType;
        arrayClassType.interfaces_field = List.of(cloneableType, serializableType);
        arrayClass.members_field = WriteableScope.create(arrayClass);
        lengthVar = new VarSymbol(
            PUBLIC | FINAL,
            names.length,
            intType,
            arrayClass);
        arrayClass.members().enter(lengthVar);
        arrayCloneMethod = new MethodSymbol(
            PUBLIC,
            names.clone,
            new MethodType(List.nil(), objectType,
                           List.nil(), methodClass),
            arrayClass);
        arrayClass.members().enter(arrayCloneMethod);

        if (java_base != noModule)
            java_base.completer = moduleCompleter::complete; //bootstrap issues
<<<<<<< HEAD
=======

>>>>>>> 9c21d4c5
    }

    /** Define a new class given its name and owner.
     */
    public ClassSymbol defineClass(Name name, Symbol owner) {
        ClassSymbol c = new ClassSymbol(0, name, owner);
        c.completer = initialCompleter;
        return c;
    }

    /** Create a new toplevel or member class symbol with given name
     *  and owner and enter in `classes' unless already there.
     */
    public ClassSymbol enterClass(ModuleSymbol msym, Name name, TypeSymbol owner) {
        Assert.checkNonNull(msym);
        Name flatname = TypeSymbol.formFlatName(name, owner);
        ClassSymbol c = getClass(msym, flatname);
        if (c == null) {
            c = defineClass(name, owner);
            doEnterClass(msym, c);
        } else if ((c.name != name || c.owner != owner) && owner.kind == TYP &&
                   c.owner.kind == PCK && ((c.flags_field & FROM_SOURCE) == 0)) {
            // reassign fields of classes that might have been loaded with
            // their flat names.
            c.owner.members().remove(c);
            c.name = name;
            c.owner = owner;
            c.fullname = ClassSymbol.formFullName(name, owner);
        }
        return c;
    }

    public ClassSymbol getClass(ModuleSymbol msym, Name flatName) {
        Assert.checkNonNull(msym, flatName::toString);
        return classes.getOrDefault(flatName, Collections.emptyMap()).get(msym);
    }

    public PackageSymbol lookupPackage(ModuleSymbol msym, Name flatName) {
        return lookupPackage(msym, flatName, false);
    }

    private PackageSymbol lookupPackage(ModuleSymbol msym, Name flatName, boolean onlyExisting) {
        Assert.checkNonNull(msym);

        if (flatName.isEmpty()) {
            //unnamed packages only from the current module - visiblePackages contains *root* package, not unnamed package!
            return msym.unnamedPackage;
        }

        if (msym == noModule) {
            return enterPackage(msym, flatName);
        }

        msym.complete();

        PackageSymbol pack;

        pack = msym.visiblePackages.get(flatName);

        if (pack != null)
            return pack;

        pack = getPackage(msym, flatName);

        if ((pack != null && pack.exists()) || onlyExisting)
            return pack;

        boolean dependsOnUnnamed = msym.requires != null &&
                                   msym.requires.stream()
                                                .map(rd -> rd.module)
                                                .anyMatch(mod -> mod == unnamedModule);

        if (dependsOnUnnamed) {
            //msyms depends on the unnamed module, for which we generally don't know
            //the list of packages it "exports" ahead of time. So try to lookup the package in the
            //current module, and in the unnamed module and see if it exists in one of them
            PackageSymbol unnamedPack = getPackage(unnamedModule, flatName);

            if (unnamedPack != null && unnamedPack.exists()) {
                msym.visiblePackages.put(unnamedPack.fullname, unnamedPack);
                return unnamedPack;
            }

            pack = enterPackage(msym, flatName);
            pack.complete();
            if (pack.exists())
                return pack;

            unnamedPack = enterPackage(unnamedModule, flatName);
            unnamedPack.complete();
            if (unnamedPack.exists()) {
                msym.visiblePackages.put(unnamedPack.fullname, unnamedPack);
                return unnamedPack;
            }

            return pack;
        }

        return enterPackage(msym, flatName);
    }

    private static final Map<ModuleSymbol, ClassSymbol> EMPTY = new HashMap<>();

    public void removeClass(ModuleSymbol msym, Name flatName) {
        classes.getOrDefault(flatName, EMPTY).remove(msym);
    }

    public Iterable<ClassSymbol> getAllClasses() {
        return () -> Iterators.createCompoundIterator(classes.values(), v -> v.values().iterator());
    }

    private void doEnterClass(ModuleSymbol msym, ClassSymbol cs) {
        classes.computeIfAbsent(cs.flatname, n -> new HashMap<>()).put(msym, cs);
    }

    /** Create a new member or toplevel class symbol with given flat name
     *  and enter in `classes' unless already there.
     */
    public ClassSymbol enterClass(ModuleSymbol msym, Name flatname) {
        Assert.checkNonNull(msym);
        PackageSymbol ps = lookupPackage(msym, Convert.packagePart(flatname));
        Assert.checkNonNull(ps);
        Assert.checkNonNull(ps.modle);
        ClassSymbol c = getClass(ps.modle, flatname);
        if (c == null) {
            c = defineClass(Convert.shortName(flatname), ps);
            doEnterClass(ps.modle, c);
            return c;
        } else
            return c;
    }

    /** Check to see if a package exists, given its fully qualified name.
     */
    public boolean packageExists(ModuleSymbol msym, Name fullname) {
        Assert.checkNonNull(msym);
        PackageSymbol pack = lookupPackage(msym, fullname, true);
        return pack != null && pack.exists();
    }

    /** Make a package, given its fully qualified name.
     */
    public PackageSymbol enterPackage(ModuleSymbol currModule, Name fullname) {
        Assert.checkNonNull(currModule);
        PackageSymbol p = getPackage(currModule, fullname);
        if (p == null) {
            Assert.check(!fullname.isEmpty(), () -> "rootPackage missing!; currModule: " + currModule);
            p = new PackageSymbol(
                    Convert.shortName(fullname),
                    enterPackage(currModule, Convert.packagePart(fullname)));
            p.completer = initialCompleter;
            p.modle = currModule;
            doEnterPackage(currModule, p);
        }
        return p;
    }

    private void doEnterPackage(ModuleSymbol msym, PackageSymbol pack) {
        packages.computeIfAbsent(pack.fullname, n -> new HashMap<>()).put(msym, pack);
        msym.enclosedPackages = msym.enclosedPackages.prepend(pack);
    }

    private void addRootPackageFor(ModuleSymbol module) {
        doEnterPackage(module, rootPackage);
        PackageSymbol unnamedPackage = new PackageSymbol(names.empty, rootPackage) {
                @Override
                public String toString() {
                    return messages.getLocalizedString("compiler.misc.unnamed.package");
                }
            };
        unnamedPackage.modle = module;
        //we cannot use a method reference below, as initialCompleter might be null now
        unnamedPackage.completer = s -> initialCompleter.complete(s);
        unnamedPackage.flags_field |= EXISTS;
        module.unnamedPackage = unnamedPackage;
    }

    public PackageSymbol getPackage(ModuleSymbol module, Name fullname) {
        return packages.getOrDefault(fullname, Collections.emptyMap()).get(module);
    }

    public ModuleSymbol enterModule(Name name) {
        ModuleSymbol msym = modules.get(name);
        if (msym == null) {
            msym = ModuleSymbol.create(name, names.module_info);
            addRootPackageFor(msym);
            msym.completer = s -> moduleCompleter.complete(s); //bootstrap issues
            modules.put(name, msym);
        }
        return msym;
    }

    public ModuleSymbol getModule(Name name) {
        return modules.get(name);
    }

    //temporary:
    public ModuleSymbol inferModule(Name packageName) {
        if (packageName.isEmpty())
            return java_base == noModule ? noModule : unnamedModule;//!

        ModuleSymbol msym = null;
        Map<ModuleSymbol,PackageSymbol> map = packages.get(packageName);
        if (map == null)
            return null;
        for (Map.Entry<ModuleSymbol,PackageSymbol> e: map.entrySet()) {
            if (!e.getValue().members().isEmpty()) {
                if (msym == null) {
                    msym = e.getKey();
                } else {
                    return null;
                }
            }
        }
        return msym;
    }

    public List<ModuleSymbol> listPackageModules(Name packageName) {
        if (packageName.isEmpty())
            return List.nil();

        List<ModuleSymbol> result = List.nil();
        Map<ModuleSymbol,PackageSymbol> map = packages.get(packageName);
        if (map != null) {
            for (Map.Entry<ModuleSymbol, PackageSymbol> e: map.entrySet()) {
                if (!e.getValue().members().isEmpty()) {
                    result = result.prepend(e.getKey());
                }
            }
        }
        return result;
    }

    public Collection<ModuleSymbol> getAllModules() {
        return modules.values();
    }

    public Iterable<ClassSymbol> getClassesForName(Name candidate) {
        return classes.getOrDefault(candidate, Collections.emptyMap()).values();
    }

    public Iterable<PackageSymbol> getPackagesForName(Name candidate) {
        return packages.getOrDefault(candidate, Collections.emptyMap()).values();
    }
}<|MERGE_RESOLUTION|>--- conflicted
+++ resolved
@@ -291,11 +291,7 @@
     public VarSymbol getClassField(Type type, Types types) {
         return classFields.computeIfAbsent(
             new UniqueType(type, types), k -> {
-<<<<<<< HEAD
-                Type arg;
-=======
                 Type arg = null;
->>>>>>> 9c21d4c5
                 if (type.getTag() == ARRAY || type.getTag() == CLASS)
                     arg = types.erasure(type);
                 else if (type.isPrimitiveOrVoid())
@@ -691,10 +687,7 @@
 
         if (java_base != noModule)
             java_base.completer = moduleCompleter::complete; //bootstrap issues
-<<<<<<< HEAD
-=======
-
->>>>>>> 9c21d4c5
+
     }
 
     /** Define a new class given its name and owner.
