--- conflicted
+++ resolved
@@ -429,13 +429,9 @@
             if (s.isStaticOrInstanceInit()) {
                return ownerName;
             } else {
-<<<<<<< HEAD
-                String ms = (s.isInit()) ? ownerName : s.name.toString();
-=======
                 String ms = (s.name == s.name.table.names.init)
                     ? ownerName
                     : s.name.toString();
->>>>>>> 9c21d4c5
                 if (s.type != null) {
                     if (s.type.hasTag(FORALL)) {
                         ms = "<" + visitTypes(s.type.getTypeArguments(), locale) + ">" + ms;
