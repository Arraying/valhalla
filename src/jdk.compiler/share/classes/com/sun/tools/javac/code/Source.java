--- conflicted
+++ resolved
@@ -239,12 +239,9 @@
         CASE_NULL(JDK17, Fragments.FeatureCaseNull, DiagKind.NORMAL),
         PATTERN_SWITCH(JDK17, Fragments.FeaturePatternSwitch, DiagKind.PLURAL),
         REDUNDANT_STRICTFP(JDK17),
-<<<<<<< HEAD
-        UNIVERSAL_TVARS(JDK18, Fragments.FeatureUniversalTvars, DiagKind.PLURAL),
-=======
         PRIMITIVE_CLASSES(JDK18, Fragments.FeaturePrimitiveClasses, DiagKind.PLURAL),
         VALUE_CLASSES(JDK18, Fragments.FeatureValueClasses, DiagKind.PLURAL),
->>>>>>> 954f5ca4
+        UNIVERSAL_TVARS(JDK18, Fragments.FeatureUniversalTvars, DiagKind.PLURAL),
         ;
 
         enum DiagKind {
