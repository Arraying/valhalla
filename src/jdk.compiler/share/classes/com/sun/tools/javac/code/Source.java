/*
 * Copyright (c) 2002, 2019, Oracle and/or its affiliates. All rights reserved.
 * DO NOT ALTER OR REMOVE COPYRIGHT NOTICES OR THIS FILE HEADER.
 *
 * This code is free software; you can redistribute it and/or modify it
 * under the terms of the GNU General Public License version 2 only, as
 * published by the Free Software Foundation.  Oracle designates this
 * particular file as subject to the "Classpath" exception as provided
 * by Oracle in the LICENSE file that accompanied this code.
 *
 * This code is distributed in the hope that it will be useful, but WITHOUT
 * ANY WARRANTY; without even the implied warranty of MERCHANTABILITY or
 * FITNESS FOR A PARTICULAR PURPOSE.  See the GNU General Public License
 * version 2 for more details (a copy is included in the LICENSE file that
 * accompanied this code).
 *
 * You should have received a copy of the GNU General Public License version
 * 2 along with this work; if not, write to the Free Software Foundation,
 * Inc., 51 Franklin St, Fifth Floor, Boston, MA 02110-1301 USA.
 *
 * Please contact Oracle, 500 Oracle Parkway, Redwood Shores, CA 94065 USA
 * or visit www.oracle.com if you need additional information or have any
 * questions.
 */

package com.sun.tools.javac.code;

import java.util.*;

import javax.lang.model.SourceVersion;
import static javax.lang.model.SourceVersion.*;

import com.sun.tools.javac.jvm.Target;
import com.sun.tools.javac.resources.CompilerProperties.Errors;
import com.sun.tools.javac.resources.CompilerProperties.Fragments;
import com.sun.tools.javac.util.*;
import com.sun.tools.javac.util.JCDiagnostic.Error;
import com.sun.tools.javac.util.JCDiagnostic.Fragment;

import static com.sun.tools.javac.main.Option.*;

/** The source language version accepted.
 *
 *  <p><b>This is NOT part of any supported API.
 *  If you write code that depends on this, you do so at your own risk.
 *  This code and its internal interfaces are subject to change or
 *  deletion without notice.</b>
 */
public enum Source {
    /** 1.0 had no inner classes, and so could not pass the JCK. */
    // public static final Source JDK1_0 =              new Source("1.0");

    /** 1.1 did not have strictfp, and so could not pass the JCK. */
    // public static final Source JDK1_1 =              new Source("1.1");

    /** 1.2 introduced strictfp. */
    JDK1_2("1.2"),

    /** 1.3 is the same language as 1.2. */
    JDK1_3("1.3"),

    /** 1.4 introduced assert. */
    JDK1_4("1.4"),

    /** 1.5 introduced generics, attributes, foreach, boxing, static import,
     *  covariant return, enums, varargs, et al. */
    JDK5("5"),

    /** 1.6 reports encoding problems as errors instead of warnings. */
    JDK6("6"),

    /** 1.7 introduced try-with-resources, multi-catch, string switch, etc. */
    JDK7("7"),

    /** 1.8 lambda expressions and default methods. */
    JDK8("8"),

    /** 1.9 modularity. */
    JDK9("9"),

    /** 1.10 local-variable type inference (var). */
    JDK10("10"),

    /** 1.11 local-variable syntax for lambda parameters */
    JDK11("11"),

    /** 12, no language features; switch expression in preview */
    JDK12("12"),

    /**
     * 13, no language features; text blocks and revised switch
     * expressions in preview
     */
    JDK13("13"),

    /**
     * 14, switch expressions; pattern matching, records, and revised
     * text blocks in preview
     */
    JDK14("14"),

    /**
      * 15, tbd
      */
    JDK15("15");

    private static final Context.Key<Source> sourceKey = new Context.Key<>();

    public static Source instance(Context context) {
        Source instance = context.get(sourceKey);
        if (instance == null) {
            Options options = Options.instance(context);
            String sourceString = options.get(SOURCE);
            if (sourceString != null) instance = lookup(sourceString);
            if (instance == null) instance = DEFAULT;
            context.put(sourceKey, instance);
        }
        return instance;
    }

    public final String name;

    private static final Map<String,Source> tab = new HashMap<>();
    static {
        for (Source s : values()) {
            tab.put(s.name, s);
        }
        tab.put("1.5", JDK5); // Make 5 an alias for 1.5
        tab.put("1.6", JDK6); // Make 6 an alias for 1.6
        tab.put("1.7", JDK7); // Make 7 an alias for 1.7
        tab.put("1.8", JDK8); // Make 8 an alias for 1.8
        tab.put("1.9", JDK9); // Make 9 an alias for 1.9
        tab.put("1.10", JDK10); // Make 10 an alias for 1.10
        // Decline to make 1.11 an alias for 11.
    }

    private Source(String name) {
        this.name = name;
    }

    public static final Source MIN = Source.JDK7;

    private static final Source MAX = values()[values().length - 1];

    public static final Source DEFAULT = MAX;

    public static Source lookup(String name) {
        return tab.get(name);
    }

    public boolean isSupported() {
        return this.compareTo(MIN) >= 0;
    }

    public Target requiredTarget() {
        if (this.compareTo(JDK15) >= 0) return Target.JDK1_15;
        if (this.compareTo(JDK14) >= 0) return Target.JDK1_14;
        if (this.compareTo(JDK13) >= 0) return Target.JDK1_13;
        if (this.compareTo(JDK12) >= 0) return Target.JDK1_12;
        if (this.compareTo(JDK11) >= 0) return Target.JDK1_11;
        if (this.compareTo(JDK10) >= 0) return Target.JDK1_10;
        if (this.compareTo(JDK9) >= 0) return Target.JDK1_9;
        if (this.compareTo(JDK8) >= 0) return Target.JDK1_8;
        if (this.compareTo(JDK7) >= 0) return Target.JDK1_7;
        if (this.compareTo(JDK6) >= 0) return Target.JDK1_6;
        if (this.compareTo(JDK5) >= 0) return Target.JDK1_5;
        if (this.compareTo(JDK1_4) >= 0) return Target.JDK1_4;
        return Target.JDK1_1;
    }

    /**
     * Models a feature of the Java programming language. Each feature can be associated with a
     * minimum source level, a maximum source level and a diagnostic fragment describing the feature,
     * which is used to generate error messages of the kind {@code feature XYZ not supported in source N}.
     */
    public enum Feature {

        DIAMOND(JDK7, Fragments.FeatureDiamond, DiagKind.NORMAL),
        MODULES(JDK9, Fragments.FeatureModules, DiagKind.PLURAL),
        EFFECTIVELY_FINAL_VARIABLES_IN_TRY_WITH_RESOURCES(JDK9, Fragments.FeatureVarInTryWithResources, DiagKind.PLURAL),
        DEPRECATION_ON_IMPORT(MIN, JDK8),
        POLY(JDK8),
        LAMBDA(JDK8, Fragments.FeatureLambda, DiagKind.PLURAL),
        METHOD_REFERENCES(JDK8, Fragments.FeatureMethodReferences, DiagKind.PLURAL),
        DEFAULT_METHODS(JDK8, Fragments.FeatureDefaultMethods, DiagKind.PLURAL),
        STATIC_INTERFACE_METHODS(JDK8, Fragments.FeatureStaticIntfMethods, DiagKind.PLURAL),
        STATIC_INTERFACE_METHODS_INVOKE(JDK8, Fragments.FeatureStaticIntfMethodInvoke, DiagKind.PLURAL),
        STRICT_METHOD_CLASH_CHECK(JDK8),
        EFFECTIVELY_FINAL_IN_INNER_CLASSES(JDK8),
        TYPE_ANNOTATIONS(JDK8, Fragments.FeatureTypeAnnotations, DiagKind.PLURAL),
        ANNOTATIONS_AFTER_TYPE_PARAMS(JDK8, Fragments.FeatureAnnotationsAfterTypeParams, DiagKind.PLURAL),
        REPEATED_ANNOTATIONS(JDK8, Fragments.FeatureRepeatableAnnotations, DiagKind.PLURAL),
        INTERSECTION_TYPES_IN_CAST(JDK8, Fragments.FeatureIntersectionTypesInCast, DiagKind.PLURAL),
        GRAPH_INFERENCE(JDK8),
        FUNCTIONAL_INTERFACE_MOST_SPECIFIC(JDK8),
        POST_APPLICABILITY_VARARGS_ACCESS_CHECK(JDK8),
        MAP_CAPTURES_TO_BOUNDS(MIN, JDK7),
        PRIVATE_SAFE_VARARGS(JDK9),
        DIAMOND_WITH_ANONYMOUS_CLASS_CREATION(JDK9, Fragments.FeatureDiamondAndAnonClass, DiagKind.NORMAL),
        UNDERSCORE_IDENTIFIER(MIN, JDK8),
        PRIVATE_INTERFACE_METHODS(JDK9, Fragments.FeaturePrivateIntfMethods, DiagKind.PLURAL),
        LOCAL_VARIABLE_TYPE_INFERENCE(JDK10),
        VAR_SYNTAX_IMPLICIT_LAMBDAS(JDK11, Fragments.FeatureVarSyntaxInImplicitLambda, DiagKind.PLURAL),
        IMPORT_ON_DEMAND_OBSERVABLE_PACKAGES(JDK1_2, JDK8),
        SWITCH_MULTIPLE_CASE_LABELS(JDK14, Fragments.FeatureMultipleCaseLabels, DiagKind.PLURAL),
        SWITCH_RULE(JDK14, Fragments.FeatureSwitchRules, DiagKind.PLURAL),
        SWITCH_EXPRESSION(JDK14, Fragments.FeatureSwitchExpressions, DiagKind.PLURAL),
<<<<<<< HEAD
        TEXT_BLOCKS(JDK14, Fragments.FeatureTextBlocks, DiagKind.PLURAL),
        REIFIABLE_TYPES_INSTANCEOF(JDK14, Fragments.FeatureReifiableTypesInstanceof, DiagKind.PLURAL),
        PATTERN_MATCHING_IN_INSTANCEOF(JDK14, Fragments.FeaturePatternMatchingInstanceof, DiagKind.NORMAL),
        INLINE_TYPES(JDK14, Fragments.FeatureInlineType, DiagKind.NORMAL),
=======
        TEXT_BLOCKS(JDK15, Fragments.FeatureTextBlocks, DiagKind.PLURAL),
        PATTERN_MATCHING_IN_INSTANCEOF(JDK15, Fragments.FeaturePatternMatchingInstanceof, DiagKind.NORMAL),
        REIFIABLE_TYPES_INSTANCEOF(JDK15, Fragments.FeatureReifiableTypesInstanceof, DiagKind.PLURAL),
        RECORDS(JDK15, Fragments.FeatureRecords, DiagKind.PLURAL),
>>>>>>> aa4ef80f
        ;

        enum DiagKind {
            NORMAL,
            PLURAL;
        }

        private final Source minLevel;
        private final Source maxLevel;
        private final Fragment optFragment;
        private final DiagKind optKind;

        Feature(Source minLevel) {
            this(minLevel, null, null);
        }

        Feature(Source minLevel, Fragment optFragment, DiagKind optKind) {
            this(minLevel, MAX, optFragment, optKind);
        }

        Feature(Source minLevel, Source maxLevel) {
            this(minLevel, maxLevel, null, null);
        }

        Feature(Source minLevel, Source maxLevel, Fragment optFragment, DiagKind optKind) {
            this.minLevel = minLevel;
            this.maxLevel = maxLevel;
            this.optFragment = optFragment;
            this.optKind = optKind;
        }

        public boolean allowedInSource(Source source) {
            return source.compareTo(minLevel) >= 0 &&
                    source.compareTo(maxLevel) <= 0;
        }

        public boolean isPlural() {
            Assert.checkNonNull(optKind);
            return optKind == DiagKind.PLURAL;
        }

        public Fragment nameFragment() {
            Assert.checkNonNull(optFragment);
            return optFragment;
        }

        public Fragment fragment(String sourceName) {
            Assert.checkNonNull(optFragment);
            return optKind == DiagKind.NORMAL ?
                    Fragments.FeatureNotSupportedInSource(optFragment, sourceName, minLevel.name) :
                    Fragments.FeatureNotSupportedInSourcePlural(optFragment, sourceName, minLevel.name);
        }

        public Error error(String sourceName) {
            Assert.checkNonNull(optFragment);
            return optKind == DiagKind.NORMAL ?
                    Errors.FeatureNotSupportedInSource(optFragment, sourceName, minLevel.name) :
                    Errors.FeatureNotSupportedInSourcePlural(optFragment, sourceName, minLevel.name);
        }
    }

    public static SourceVersion toSourceVersion(Source source) {
        switch(source) {
        case JDK1_2:
            return RELEASE_2;
        case JDK1_3:
            return RELEASE_3;
        case JDK1_4:
            return RELEASE_4;
        case JDK5:
            return RELEASE_5;
        case JDK6:
            return RELEASE_6;
        case JDK7:
            return RELEASE_7;
        case JDK8:
            return RELEASE_8;
        case JDK9:
            return RELEASE_9;
        case JDK10:
            return RELEASE_10;
        case JDK11:
            return RELEASE_11;
        case JDK12:
            return RELEASE_12;
        case JDK13:
            return RELEASE_13;
        case JDK14:
            return RELEASE_14;
        case JDK15:
            return RELEASE_15;
        default:
            return null;
        }
    }
}<|MERGE_RESOLUTION|>--- conflicted
+++ resolved
@@ -205,17 +205,11 @@
         SWITCH_MULTIPLE_CASE_LABELS(JDK14, Fragments.FeatureMultipleCaseLabels, DiagKind.PLURAL),
         SWITCH_RULE(JDK14, Fragments.FeatureSwitchRules, DiagKind.PLURAL),
         SWITCH_EXPRESSION(JDK14, Fragments.FeatureSwitchExpressions, DiagKind.PLURAL),
-<<<<<<< HEAD
-        TEXT_BLOCKS(JDK14, Fragments.FeatureTextBlocks, DiagKind.PLURAL),
-        REIFIABLE_TYPES_INSTANCEOF(JDK14, Fragments.FeatureReifiableTypesInstanceof, DiagKind.PLURAL),
-        PATTERN_MATCHING_IN_INSTANCEOF(JDK14, Fragments.FeaturePatternMatchingInstanceof, DiagKind.NORMAL),
-        INLINE_TYPES(JDK14, Fragments.FeatureInlineType, DiagKind.NORMAL),
-=======
         TEXT_BLOCKS(JDK15, Fragments.FeatureTextBlocks, DiagKind.PLURAL),
         PATTERN_MATCHING_IN_INSTANCEOF(JDK15, Fragments.FeaturePatternMatchingInstanceof, DiagKind.NORMAL),
         REIFIABLE_TYPES_INSTANCEOF(JDK15, Fragments.FeatureReifiableTypesInstanceof, DiagKind.PLURAL),
         RECORDS(JDK15, Fragments.FeatureRecords, DiagKind.PLURAL),
->>>>>>> aa4ef80f
+        INLINE_TYPES(JDK15, Fragments.FeatureInlineType, DiagKind.NORMAL),
         ;
 
         enum DiagKind {
