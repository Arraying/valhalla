/*
 * Copyright (c) 2002, 2018, Oracle and/or its affiliates. All rights reserved.
 * DO NOT ALTER OR REMOVE COPYRIGHT NOTICES OR THIS FILE HEADER.
 *
 * This code is free software; you can redistribute it and/or modify it
 * under the terms of the GNU General Public License version 2 only, as
 * published by the Free Software Foundation.  Oracle designates this
 * particular file as subject to the "Classpath" exception as provided
 * by Oracle in the LICENSE file that accompanied this code.
 *
 * This code is distributed in the hope that it will be useful, but WITHOUT
 * ANY WARRANTY; without even the implied warranty of MERCHANTABILITY or
 * FITNESS FOR A PARTICULAR PURPOSE.  See the GNU General Public License
 * version 2 for more details (a copy is included in the LICENSE file that
 * accompanied this code).
 *
 * You should have received a copy of the GNU General Public License version
 * 2 along with this work; if not, write to the Free Software Foundation,
 * Inc., 51 Franklin St, Fifth Floor, Boston, MA 02110-1301 USA.
 *
 * Please contact Oracle, 500 Oracle Parkway, Redwood Shores, CA 94065 USA
 * or visit www.oracle.com if you need additional information or have any
 * questions.
 */

package com.sun.tools.javac.code;

import java.util.*;

import javax.lang.model.SourceVersion;
import static javax.lang.model.SourceVersion.*;

import com.sun.tools.javac.jvm.Target;
import com.sun.tools.javac.resources.CompilerProperties.Errors;
import com.sun.tools.javac.resources.CompilerProperties.Fragments;
import com.sun.tools.javac.util.*;
import com.sun.tools.javac.util.JCDiagnostic.Error;
import com.sun.tools.javac.util.JCDiagnostic.Fragment;

import static com.sun.tools.javac.main.Option.*;

/** The source language version accepted.
 *
 *  <p><b>This is NOT part of any supported API.
 *  If you write code that depends on this, you do so at your own risk.
 *  This code and its internal interfaces are subject to change or
 *  deletion without notice.</b>
 */
public enum Source {
    /** 1.0 had no inner classes, and so could not pass the JCK. */
    // public static final Source JDK1_0 =              new Source("1.0");

    /** 1.1 did not have strictfp, and so could not pass the JCK. */
    // public static final Source JDK1_1 =              new Source("1.1");

    /** 1.2 introduced strictfp. */
    JDK1_2("1.2"),

    /** 1.3 is the same language as 1.2. */
    JDK1_3("1.3"),

    /** 1.4 introduced assert. */
    JDK1_4("1.4"),

    /** 1.5 introduced generics, attributes, foreach, boxing, static import,
     *  covariant return, enums, varargs, et al. */
    JDK5("5"),

    /** 1.6 reports encoding problems as errors instead of warnings. */
    JDK6("6"),

    /** 1.7 introduced try-with-resources, multi-catch, string switch, etc. */
    JDK7("7"),

    /** 1.8 lambda expressions and default methods. */
    JDK8("8"),

    /** 1.9 modularity. */
    JDK9("9"),

    /** 1.10 local-variable type inference (var). */
    JDK10("10"),

    /** 1.11 local-variable syntax for lambda parameters */
    JDK11("11"),

    /** 12 covers the to be determined language features that will be added in JDK 12. */
    JDK12("12");

    private static final Context.Key<Source> sourceKey = new Context.Key<>();

    public static Source instance(Context context) {
        Source instance = context.get(sourceKey);
        if (instance == null) {
            Options options = Options.instance(context);
            String sourceString = options.get(SOURCE);
            if (sourceString != null) instance = lookup(sourceString);
            if (instance == null) instance = DEFAULT;
            context.put(sourceKey, instance);
        }
        return instance;
    }

    public final String name;

    private static final Map<String,Source> tab = new HashMap<>();
    static {
        for (Source s : values()) {
            tab.put(s.name, s);
        }
        tab.put("1.5", JDK5); // Make 5 an alias for 1.5
        tab.put("1.6", JDK6); // Make 6 an alias for 1.6
        tab.put("1.7", JDK7); // Make 7 an alias for 1.7
        tab.put("1.8", JDK8); // Make 8 an alias for 1.8
        tab.put("1.9", JDK9); // Make 9 an alias for 1.9
        tab.put("1.10", JDK10); // Make 10 an alias for 1.10
        // Decline to make 1.11 an alias for 11.
    }

    private Source(String name) {
        this.name = name;
    }

    public static final Source MIN = Source.JDK7;

    private static final Source MAX = values()[values().length - 1];

    public static final Source DEFAULT = MAX;

    public static Source lookup(String name) {
        return tab.get(name);
    }

    public boolean isSupported() {
        return this.compareTo(MIN) >= 0;
    }

    public Target requiredTarget() {
        if (this.compareTo(JDK12) >= 0) return Target.JDK1_12;
        if (this.compareTo(JDK11) >= 0) return Target.JDK1_11;
        if (this.compareTo(JDK10) >= 0) return Target.JDK1_10;
        if (this.compareTo(JDK9) >= 0) return Target.JDK1_9;
        if (this.compareTo(JDK8) >= 0) return Target.JDK1_8;
        if (this.compareTo(JDK7) >= 0) return Target.JDK1_7;
        if (this.compareTo(JDK6) >= 0) return Target.JDK1_6;
        if (this.compareTo(JDK5) >= 0) return Target.JDK1_5;
        if (this.compareTo(JDK1_4) >= 0) return Target.JDK1_4;
        return Target.JDK1_1;
    }

    /**
     * Models a feature of the Java programming language. Each feature can be associated with a
     * minimum source level, a maximum source level and a diagnostic fragment describing the feature,
     * which is used to generate error messages of the kind {@code feature XYZ not supported in source N}.
     */
    public enum Feature {

        DIAMOND(JDK7, Fragments.FeatureDiamond, DiagKind.NORMAL),
        MODULES(JDK9, Fragments.FeatureModules, DiagKind.PLURAL),
        EFFECTIVELY_FINAL_VARIABLES_IN_TRY_WITH_RESOURCES(JDK9, Fragments.FeatureVarInTryWithResources, DiagKind.PLURAL),
        DEPRECATION_ON_IMPORT(MIN, JDK8),
        POLY(JDK8),
        LAMBDA(JDK8, Fragments.FeatureLambda, DiagKind.PLURAL),
        METHOD_REFERENCES(JDK8, Fragments.FeatureMethodReferences, DiagKind.PLURAL),
        DEFAULT_METHODS(JDK8, Fragments.FeatureDefaultMethods, DiagKind.PLURAL),
        STATIC_INTERFACE_METHODS(JDK8, Fragments.FeatureStaticIntfMethods, DiagKind.PLURAL),
        STATIC_INTERFACE_METHODS_INVOKE(JDK8, Fragments.FeatureStaticIntfMethodInvoke, DiagKind.PLURAL),
        STRICT_METHOD_CLASH_CHECK(JDK8),
        EFFECTIVELY_FINAL_IN_INNER_CLASSES(JDK8),
        TYPE_ANNOTATIONS(JDK8, Fragments.FeatureTypeAnnotations, DiagKind.PLURAL),
        ANNOTATIONS_AFTER_TYPE_PARAMS(JDK8, Fragments.FeatureAnnotationsAfterTypeParams, DiagKind.PLURAL),
        REPEATED_ANNOTATIONS(JDK8, Fragments.FeatureRepeatableAnnotations, DiagKind.PLURAL),
        INTERSECTION_TYPES_IN_CAST(JDK8, Fragments.FeatureIntersectionTypesInCast, DiagKind.PLURAL),
        GRAPH_INFERENCE(JDK8),
        FUNCTIONAL_INTERFACE_MOST_SPECIFIC(JDK8),
        POST_APPLICABILITY_VARARGS_ACCESS_CHECK(JDK8),
        MAP_CAPTURES_TO_BOUNDS(MIN, JDK7),
        PRIVATE_SAFE_VARARGS(JDK9),
        DIAMOND_WITH_ANONYMOUS_CLASS_CREATION(JDK9, Fragments.FeatureDiamondAndAnonClass, DiagKind.NORMAL),
        UNDERSCORE_IDENTIFIER(MIN, JDK8),
        PRIVATE_INTERFACE_METHODS(JDK9, Fragments.FeaturePrivateIntfMethods, DiagKind.PLURAL),
        LOCAL_VARIABLE_TYPE_INFERENCE(JDK10),
<<<<<<< HEAD
        VALUE_TYPES(JDK11, Fragments.FeatureValueTypes, DiagKind.NORMAL);
=======
        IMPORT_ON_DEMAND_OBSERVABLE_PACKAGES(JDK1_2, JDK8);
>>>>>>> 6ccb6093

        enum DiagKind {
            NORMAL,
            PLURAL;
        }

        private final Source minLevel;
        private final Source maxLevel;
        private final Fragment optFragment;
        private final DiagKind optKind;

        Feature(Source minLevel) {
            this(minLevel, null, null);
        }

        Feature(Source minLevel, Fragment optFragment, DiagKind optKind) {
            this(minLevel, MAX, optFragment, optKind);
        }

        Feature(Source minLevel, Source maxLevel) {
            this(minLevel, maxLevel, null, null);
        }

        Feature(Source minLevel, Source maxLevel, Fragment optFragment, DiagKind optKind) {
            this.minLevel = minLevel;
            this.maxLevel = maxLevel;
            this.optFragment = optFragment;
            this.optKind = optKind;
        }

        public boolean allowedInSource(Source source) {
            return source.compareTo(minLevel) >= 0 &&
                    source.compareTo(maxLevel) <= 0;
        }

        public boolean isPlural() {
            Assert.checkNonNull(optKind);
            return optKind == DiagKind.PLURAL;
        }

        public Fragment nameFragment() {
            Assert.checkNonNull(optFragment);
            return optFragment;
        }

        public Fragment fragment(String sourceName) {
            Assert.checkNonNull(optFragment);
            return optKind == DiagKind.NORMAL ?
                    Fragments.FeatureNotSupportedInSource(optFragment, sourceName, minLevel.name) :
                    Fragments.FeatureNotSupportedInSourcePlural(optFragment, sourceName, minLevel.name);
        }

        public Error error(String sourceName) {
            Assert.checkNonNull(optFragment);
            return optKind == DiagKind.NORMAL ?
                    Errors.FeatureNotSupportedInSource(optFragment, sourceName, minLevel.name) :
                    Errors.FeatureNotSupportedInSourcePlural(optFragment, sourceName, minLevel.name);
        }
    }

    public static SourceVersion toSourceVersion(Source source) {
        switch(source) {
        case JDK1_2:
            return RELEASE_2;
        case JDK1_3:
            return RELEASE_3;
        case JDK1_4:
            return RELEASE_4;
        case JDK5:
            return RELEASE_5;
        case JDK6:
            return RELEASE_6;
        case JDK7:
            return RELEASE_7;
        case JDK8:
            return RELEASE_8;
        case JDK9:
            return RELEASE_9;
        case JDK10:
            return RELEASE_10;
        case JDK11:
            return RELEASE_11;
        case JDK12:
            return RELEASE_12;
        default:
            return null;
        }
    }
}<|MERGE_RESOLUTION|>--- conflicted
+++ resolved
@@ -180,11 +180,8 @@
         UNDERSCORE_IDENTIFIER(MIN, JDK8),
         PRIVATE_INTERFACE_METHODS(JDK9, Fragments.FeaturePrivateIntfMethods, DiagKind.PLURAL),
         LOCAL_VARIABLE_TYPE_INFERENCE(JDK10),
-<<<<<<< HEAD
-        VALUE_TYPES(JDK11, Fragments.FeatureValueTypes, DiagKind.NORMAL);
-=======
-        IMPORT_ON_DEMAND_OBSERVABLE_PACKAGES(JDK1_2, JDK8);
->>>>>>> 6ccb6093
+        IMPORT_ON_DEMAND_OBSERVABLE_PACKAGES(JDK1_2, JDK8),
+        VALUE_TYPES(JDK12, Fragments.FeatureValueTypes, DiagKind.NORMAL);
 
         enum DiagKind {
             NORMAL,
