--- conflicted
+++ resolved
@@ -134,12 +134,8 @@
         // ignore cldc because we cannot have both stackmap formats
         this.stackMap = StackMapFormat.JSR202;
         annotate = Annotate.instance(context);
-<<<<<<< HEAD
-        qualifiedSymbolCache = new HashMap<>();
         Source source = Source.instance(context);
         allowPrimitiveClasses = Source.Feature.PRIMITIVE_CLASSES.allowedInSource(source) && options.isSet("enablePrimitiveClasses");
-=======
->>>>>>> 175e3d3f
     }
 
     /** Switches
@@ -1133,7 +1129,7 @@
                 Symbol sym = ((JCIdent) tree.field).sym;
                 items.makeThisItem().load();
                 genExpr(tree.value, tree.field.type).load();
-                sym = binaryQualifier(sym, env.enclClass.type);
+                sym = types.binaryQualifier(sym, env.enclClass.type);
                 code.emitop2(withfield, sym, PoolWriter::putMember);
                 result = items.makeStackItem(tree.type);
                 break;
@@ -1149,7 +1145,7 @@
                 } else {
                     code.emitop0(swap);
                 }
-                sym = binaryQualifier(sym, fieldAccess.selected.type);
+                sym = types.binaryQualifier(sym, fieldAccess.selected.type);
                 code.emitop2(withfield, sym, PoolWriter::putMember);
                 result = items.makeStackItem(tree.type);
                 break;
