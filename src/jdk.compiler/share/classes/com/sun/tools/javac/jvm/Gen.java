--- conflicted
+++ resolved
@@ -433,7 +433,7 @@
         // initializers for non-nullable fields of non-value classes
         ListBuffer<JCStatement> initCodeNonNullableFields = new ListBuffer<>();
         // only used for value classes
-        ListBuffer<JCStatement> valueClassesInitBlocks = new ListBuffer<>();
+        ListBuffer<JCStatement> initBlocks = new ListBuffer<>();
         ListBuffer<Attribute.TypeCompound> initTAs = new ListBuffer<>();
         ListBuffer<JCStatement> clinitCode = new ListBuffer<>();
         ListBuffer<Attribute.TypeCompound> clinitTAs = new ListBuffer<>();
@@ -450,13 +450,8 @@
                 if ((block.flags & STATIC) != 0)
                     clinitCode.append(block);
                 else if ((block.flags & SYNTHETIC) == 0) {
-<<<<<<< HEAD
-                    if (c.isValueClass()) {
-                        valueClassesInitBlocks.append(block);
-=======
                     if (c.isValueClass() || c.hasStrict()) {
                         initBlocks.append(block);
->>>>>>> be146831
                     } else {
                         initCode.append(block);
                     }
@@ -503,11 +498,11 @@
             }
         }
         // Insert any instance initializers into all constructors.
-        if (initCode.length() != 0 || initCodeNonNullableFields.length() != 0 || valueClassesInitBlocks.length() != 0) {
+        if (initCode.length() != 0 || initCodeNonNullableFields.length() != 0 || initBlocks.length() != 0) {
             initTAs.addAll(c.getInitTypeAttributes());
             List<Attribute.TypeCompound> initTAlist = initTAs.toList();
             for (JCTree t : methodDefs) {
-                normalizeMethod((JCMethodDecl)t, initCode.toList(), initCodeNonNullableFields.toList(), valueClassesInitBlocks.toList(), initTAlist);
+                normalizeMethod((JCMethodDecl)t, initCode.toList(), initCodeNonNullableFields.toList(), initBlocks.toList(), initTAlist);
             }
         }
         // If there are class initializers, create a <clinit> method
@@ -570,21 +565,17 @@
      *  @param initCode  The list of instance initializer statements.
      *  @param initTAs  Type annotations from the initializer expression.
      */
-    void normalizeMethod(JCMethodDecl md, List<JCStatement> initCode, List<JCStatement> initCodeNonNullableFields, List<JCStatement> valueClassesInitBlocks, List<TypeCompound> initTAs) {
+    void normalizeMethod(JCMethodDecl md, List<JCStatement> initCode, List<JCStatement> initCodeNonNullableFields, List<JCStatement> initBlocks, List<TypeCompound> initTAs) {
         if (TreeInfo.isConstructor(md) && TreeInfo.hasConstructorCall(md, names._super)) {
             // We are seeing a constructor that has a super() call.
             // Find the super() invocation and append the given initializer code.
             if (md.sym.owner.isValueClass() || md.sym.owner.hasStrict()) {
                 rewriteInitializersIfNeeded(md, initCode);
-<<<<<<< HEAD
-                TreeInfo.mapSuperCalls(md.body, supercall -> make.Block(0, initCode.append(supercall).appendList(valueClassesInitBlocks)));
+                md.body.stats = initCode.appendList(md.body.stats);
+                TreeInfo.mapSuperCalls(md.body, supercall -> make.Block(0, initBlocks.prepend(supercall)));
             } else if (!initCodeNonNullableFields.isEmpty()) {
                 rewriteInitializersIfNeeded(md, initCodeNonNullableFields);
                 TreeInfo.mapSuperCalls(md.body, supercall -> make.Block(0, initCodeNonNullableFields.append(supercall).appendList(initCode)));
-=======
-                md.body.stats = initCode.appendList(md.body.stats);
-                TreeInfo.mapSuperCalls(md.body, supercall -> make.Block(0, initBlocks.prepend(supercall)));
->>>>>>> be146831
             } else {
                 TreeInfo.mapSuperCalls(md.body, supercall -> make.Block(0, initCode.prepend(supercall)));
             }
