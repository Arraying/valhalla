--- conflicted
+++ resolved
@@ -459,14 +459,10 @@
         HAS_RESOURCE(Flags.HAS_RESOURCE),
         POTENTIALLY_AMBIGUOUS(Flags.POTENTIALLY_AMBIGUOUS),
         ANONCONSTR_BASED(Flags.ANONCONSTR_BASED),
-<<<<<<< HEAD
         VALUEBASED(Flags.VALUEBASED),
-        NAME_FILLED(Flags.NAME_FILLED);
-=======
         NAME_FILLED(Flags.NAME_FILLED),
         PREVIEW_API(Flags.PREVIEW_API),
         PREVIEW_ESSENTIAL_API(Flags.PREVIEW_ESSENTIAL_API);
->>>>>>> d8240afe
 
         Flag(long flag) {
             this.value = flag;
