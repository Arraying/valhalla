--- conflicted
+++ resolved
@@ -124,6 +124,13 @@
      *  has an initializer part.
      */
     public static final int HASINIT          = 1<<18;
+
+    /** Flag is set for a class symbol if it defines one or more non-empty
+     *  instance initializer block(s). This is relevenat only for class symbols
+     *  that originate from source types. For binary types the instance initializer
+     *  blocks are "normalized" into the constructors.
+     */
+    public static final int HASINITBLOCK         = 1<<18; // ClassSymbols
 
     /** Flag is set for a class or interface whose instances have identity
      * i.e. any concrete class not declared with the modifier `value'
@@ -531,6 +538,7 @@
         ANNOTATION(Flags.ANNOTATION),
         DEPRECATED(Flags.DEPRECATED),
         HASINIT(Flags.HASINIT),
+        HASINITBLOCK(Flags.HASINITBLOCK),
         IDENTITY_TYPE(Flags.IDENTITY_TYPE) {
             @Override
             public String toString() {
@@ -538,12 +546,8 @@
             }
         },
         VALUE(Flags.VALUE_CLASS),
-<<<<<<< HEAD
         IMPLICIT(Flags.IMPLICIT),
-        UNNAMED_CLASS(Flags.UNNAMED_CLASS),
-=======
         IMPLICIT_CLASS(Flags.IMPLICIT_CLASS),
->>>>>>> a7f3d20b
         BLOCK(Flags.BLOCK),
         FROM_SOURCE(Flags.FROM_SOURCE),
         ENUM(Flags.ENUM),
