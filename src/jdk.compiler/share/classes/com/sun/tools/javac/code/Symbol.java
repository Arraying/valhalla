/*
 * Copyright (c) 1999, 2020, Oracle and/or its affiliates. All rights reserved.
 * DO NOT ALTER OR REMOVE COPYRIGHT NOTICES OR THIS FILE HEADER.
 *
 * This code is free software; you can redistribute it and/or modify it
 * under the terms of the GNU General Public License version 2 only, as
 * published by the Free Software Foundation.  Oracle designates this
 * particular file as subject to the "Classpath" exception as provided
 * by Oracle in the LICENSE file that accompanied this code.
 *
 * This code is distributed in the hope that it will be useful, but WITHOUT
 * ANY WARRANTY; without even the implied warranty of MERCHANTABILITY or
 * FITNESS FOR A PARTICULAR PURPOSE.  See the GNU General Public License
 * version 2 for more details (a copy is included in the LICENSE file that
 * accompanied this code).
 *
 * You should have received a copy of the GNU General Public License version
 * 2 along with this work; if not, write to the Free Software Foundation,
 * Inc., 51 Franklin St, Fifth Floor, Boston, MA 02110-1301 USA.
 *
 * Please contact Oracle, 500 Oracle Parkway, Redwood Shores, CA 94065 USA
 * or visit www.oracle.com if you need additional information or have any
 * questions.
 */

package com.sun.tools.javac.code;

import java.lang.annotation.Annotation;
import java.lang.annotation.Inherited;
import java.util.Collections;
import java.util.EnumSet;
import java.util.HashMap;
import java.util.Map;
import java.util.Set;
import java.util.concurrent.Callable;
import java.util.function.Supplier;

import javax.lang.model.element.Element;
import javax.lang.model.element.ElementKind;
import javax.lang.model.element.ElementVisitor;
import javax.lang.model.element.ExecutableElement;
import javax.lang.model.element.Modifier;
import javax.lang.model.element.ModuleElement;
import javax.lang.model.element.NestingKind;
import javax.lang.model.element.PackageElement;
import javax.lang.model.element.RecordComponentElement;
import javax.lang.model.element.TypeElement;
import javax.lang.model.element.TypeParameterElement;
import javax.lang.model.element.VariableElement;
import javax.tools.JavaFileManager;
import javax.tools.JavaFileObject;

import com.sun.tools.javac.code.Kinds.Kind;
import com.sun.tools.javac.comp.Annotate.AnnotationTypeMetadata;
import com.sun.tools.javac.code.Type.*;
import com.sun.tools.javac.comp.Attr;
import com.sun.tools.javac.comp.AttrContext;
import com.sun.tools.javac.comp.Env;
import com.sun.tools.javac.jvm.*;
import com.sun.tools.javac.jvm.PoolConstant;
import com.sun.tools.javac.tree.JCTree;
import com.sun.tools.javac.tree.JCTree.JCAnnotation;
import com.sun.tools.javac.tree.JCTree.JCFieldAccess;
import com.sun.tools.javac.tree.JCTree.JCVariableDecl;
import com.sun.tools.javac.tree.JCTree.Tag;
import com.sun.tools.javac.util.*;
import com.sun.tools.javac.util.DefinedBy.Api;
import com.sun.tools.javac.util.List;
import com.sun.tools.javac.util.Name;

import static com.sun.tools.javac.code.Flags.*;
import static com.sun.tools.javac.code.Kinds.*;
import static com.sun.tools.javac.code.Kinds.Kind.*;
import static com.sun.tools.javac.code.Scope.LookupKind.NON_RECURSIVE;
import com.sun.tools.javac.code.Scope.WriteableScope;
import static com.sun.tools.javac.code.TypeTag.CLASS;
import static com.sun.tools.javac.code.TypeTag.FORALL;
import static com.sun.tools.javac.code.TypeTag.TYPEVAR;
import static com.sun.tools.javac.jvm.ByteCodes.iadd;
import static com.sun.tools.javac.jvm.ByteCodes.ishll;
import static com.sun.tools.javac.jvm.ByteCodes.lushrl;
import static com.sun.tools.javac.jvm.ByteCodes.lxor;
import static com.sun.tools.javac.jvm.ByteCodes.string_add;

/** Root class for Java symbols. It contains subclasses
 *  for specific sorts of symbols, such as variables, methods and operators,
 *  types, packages. Each subclass is represented as a static inner class
 *  inside Symbol.
 *
 *  <p><b>This is NOT part of any supported API.
 *  If you write code that depends on this, you do so at your own risk.
 *  This code and its internal interfaces are subject to change or
 *  deletion without notice.</b>
 */
public abstract class Symbol extends AnnoConstruct implements PoolConstant, Element {

    /** The kind of this symbol.
     *  @see Kinds
     */
    public Kind kind;

    /** The flags of this symbol.
     */
    public long flags_field;

    /** An accessor method for the flags of this symbol.
     *  Flags of class symbols should be accessed through the accessor
     *  method to make sure that the class symbol is loaded.
     */
    public long flags() { return flags_field; }

    /** The name of this symbol in Utf8 representation.
     */
    public Name name;

    /** The type of this symbol.
     */
    public Type type;

    /** The owner of this symbol.
     */
    public Symbol owner;

    /** The completer of this symbol.
     * This should never equal null (NULL_COMPLETER should be used instead).
     */
    public Completer completer;

    /** A cache for the type erasure of this symbol.
     */
    public Type erasure_field;

    // <editor-fold defaultstate="collapsed" desc="annotations">

    /** The attributes of this symbol are contained in this
     * SymbolMetadata. The SymbolMetadata instance is NOT immutable.
     */
    protected SymbolMetadata metadata;


    /** An accessor method for the attributes of this symbol.
     *  Attributes of class symbols should be accessed through the accessor
     *  method to make sure that the class symbol is loaded.
     */
    public List<Attribute.Compound> getRawAttributes() {
        return (metadata == null)
                ? List.nil()
                : metadata.getDeclarationAttributes();
    }

    /** An accessor method for the type attributes of this symbol.
     *  Attributes of class symbols should be accessed through the accessor
     *  method to make sure that the class symbol is loaded.
     */
    public List<Attribute.TypeCompound> getRawTypeAttributes() {
        return (metadata == null)
                ? List.nil()
                : metadata.getTypeAttributes();
    }

    /** Fetch a particular annotation from a symbol. */
    public Attribute.Compound attribute(Symbol anno) {
        for (Attribute.Compound a : getRawAttributes()) {
            if (a.type.tsym == anno) return a;
        }
        return null;
    }

    public boolean annotationsPendingCompletion() {
        return metadata == null ? false : metadata.pendingCompletion();
    }

    public void appendAttributes(List<Attribute.Compound> l) {
        if (l.nonEmpty()) {
            initedMetadata().append(l);
        }
    }

    public void appendClassInitTypeAttributes(List<Attribute.TypeCompound> l) {
        if (l.nonEmpty()) {
            initedMetadata().appendClassInitTypeAttributes(l);
        }
    }

    public void appendInitTypeAttributes(List<Attribute.TypeCompound> l) {
        if (l.nonEmpty()) {
            initedMetadata().appendInitTypeAttributes(l);
        }
    }

    public void appendUniqueTypeAttributes(List<Attribute.TypeCompound> l) {
        if (l.nonEmpty()) {
            initedMetadata().appendUniqueTypes(l);
        }
    }

    public List<Attribute.TypeCompound> getClassInitTypeAttributes() {
        return (metadata == null)
                ? List.nil()
                : metadata.getClassInitTypeAttributes();
    }

    public List<Attribute.TypeCompound> getInitTypeAttributes() {
        return (metadata == null)
                ? List.nil()
                : metadata.getInitTypeAttributes();
    }

    public void setInitTypeAttributes(List<Attribute.TypeCompound> l) {
        initedMetadata().setInitTypeAttributes(l);
    }

    public void setClassInitTypeAttributes(List<Attribute.TypeCompound> l) {
        initedMetadata().setClassInitTypeAttributes(l);
    }

    public List<Attribute.Compound> getDeclarationAttributes() {
        return (metadata == null)
                ? List.nil()
                : metadata.getDeclarationAttributes();
    }

    public boolean hasAnnotations() {
        return (metadata != null && !metadata.isEmpty());
    }

    public boolean hasTypeAnnotations() {
        return (metadata != null && !metadata.isTypesEmpty());
    }

    public boolean isCompleted() {
        return completer.isTerminal();
    }

    public void prependAttributes(List<Attribute.Compound> l) {
        if (l.nonEmpty()) {
            initedMetadata().prepend(l);
        }
    }

    public void resetAnnotations() {
        initedMetadata().reset();
    }

    public void setAttributes(Symbol other) {
        if (metadata != null || other.metadata != null) {
            initedMetadata().setAttributes(other.metadata);
        }
    }

    public void setDeclarationAttributes(List<Attribute.Compound> a) {
        if (metadata != null || a.nonEmpty()) {
            initedMetadata().setDeclarationAttributes(a);
        }
    }

    public void setTypeAttributes(List<Attribute.TypeCompound> a) {
        if (metadata != null || a.nonEmpty()) {
            if (metadata == null)
                metadata = new SymbolMetadata(this);
            metadata.setTypeAttributes(a);
        }
    }

    private SymbolMetadata initedMetadata() {
        if (metadata == null)
            metadata = new SymbolMetadata(this);
        return metadata;
    }

    /** This method is intended for debugging only. */
    public SymbolMetadata getMetadata() {
        return metadata;
    }

    // </editor-fold>

    /** Construct a symbol with given kind, flags, name, type and owner.
     */
    public Symbol(Kind kind, long flags, Name name, Type type, Symbol owner) {
        this.kind = kind;
        this.flags_field = flags;
        this.type = type;
        this.owner = owner;
        this.completer = Completer.NULL_COMPLETER;
        this.erasure_field = null;
        this.name = name;
    }

    @Override
    public int poolTag() {
        throw new AssertionError("Invalid pool entry");
    }

    /** Clone this symbol with new owner.
     *  Legal only for fields and methods.
     */
    public Symbol clone(Symbol newOwner) {
        throw new AssertionError();
    }

    public <R, P> R accept(Symbol.Visitor<R, P> v, P p) {
        return v.visitSymbol(this, p);
    }

    /** The Java source which this symbol represents.
     *  A description of this symbol; overrides Object.
     */
    public String toString() {
        return name.toString();
    }

    /** A Java source description of the location of this symbol; used for
     *  error reporting.
     *
     * @return null if the symbol is a package or a toplevel class defined in
     * the default package; otherwise, the owner symbol is returned
     */
    public Symbol location() {
        if (owner.name == null || (owner.name.isEmpty() &&
                                   (owner.flags() & BLOCK) == 0 &&
                                   owner.kind != PCK &&
                                   owner.kind != TYP)) {
            return null;
        }
        return owner;
    }

    public Symbol location(Type site, Types types) {
        if (owner.name == null || owner.name.isEmpty()) {
            return location();
        }
        if (owner.type.hasTag(CLASS)) {
            Type ownertype = types.asOuterSuper(site, owner);
            if (ownertype != null) return ownertype.tsym;
        }
        return owner;
    }

    public Symbol baseSymbol() {
        return this;
    }

    /** The symbol's erased type.
     */
    public Type erasure(Types types) {
        if (erasure_field == null)
            erasure_field = types.erasure(type);
        return erasure_field;
    }

    /** The external type of a symbol. This is the symbol's erased type
     *  except for constructors of inner classes which get the enclosing
     *  instance class added as first argument.
     */
    public Type externalType(Types types) {
        Type t = erasure(types);
        if (name == name.table.names.init && owner.hasOuterInstance()) {
            Type outerThisType = types.erasure(owner.type.getEnclosingType());
            return new MethodType(t.getParameterTypes().prepend(outerThisType),
                                  t.getReturnType(),
                                  t.getThrownTypes(),
                                  t.tsym);
        } else {
            return t;
        }
    }

    public boolean isDeprecated() {
        return (flags_field & DEPRECATED) != 0;
    }

    public boolean hasDeprecatedAnnotation() {
        return (flags_field & DEPRECATED_ANNOTATION) != 0;
    }

    public boolean isDeprecatedForRemoval() {
        return (flags_field & DEPRECATED_REMOVAL) != 0;
    }

    public boolean isPreviewApi() {
        return (flags_field & PREVIEW_API) != 0;
    }

    public boolean isDeprecatableViaAnnotation() {
        switch (getKind()) {
            case LOCAL_VARIABLE:
            case PACKAGE:
            case PARAMETER:
            case RESOURCE_VARIABLE:
            case EXCEPTION_PARAMETER:
                return false;
            default:
                return true;
        }
    }

    public boolean isStatic() {
        return
            (flags() & STATIC) != 0 ||
            (owner.flags() & INTERFACE) != 0 && kind != MTH &&
             name != name.table.names._this;
    }

    public boolean isInterface() {
        return (flags() & INTERFACE) != 0;
    }

    public boolean isAbstract() {
        return (flags_field & ABSTRACT) != 0;
    }

    public boolean isPrivate() {
        return (flags_field & Flags.AccessFlags) == PRIVATE;
    }

    public boolean isValue() {
        return (flags() & VALUE) != 0;
    }

    /**
     * Is this a *derived* reference projection symbol ??
     */
    public boolean isReferenceProjection() {
        return false;
    }

    /**
     * Return the value projection IFF 'this' happens to be derived reference projection, null
     * otherwise.
     */
    public Symbol valueProjection() {
        return null;
    }

    /**
     * Return the reference projection IFF 'this' happens to be value projection, null
     * otherwise.
     */
    public Symbol referenceProjection() {
        return null;
    }

    public boolean isPublic() {
        return (flags_field & Flags.AccessFlags) == PUBLIC;
    }

    public boolean isEnum() {
        return (flags() & ENUM) != 0;
    }

    public boolean isSealed() {
        return (flags_field & SEALED) != 0;
    }

    public boolean isNonSealed() {
        return (flags_field & NON_SEALED) != 0;
    }

    public boolean isFinal() {
        return (flags_field & FINAL) != 0;
    }

   /** Is this symbol declared (directly or indirectly) local
     *  to a method or variable initializer?
     *  Also includes fields of inner classes which are in
     *  turn local to a method or variable initializer.
     */
    public boolean isLocal() {
        return
            (owner.kind.matches(KindSelector.VAL_MTH) ||
             (owner.kind == TYP && owner.isLocal()));
    }

    /** Has this symbol an empty name? This includes anonymous
     *  inner classes.
     */
    public boolean isAnonymous() {
        return name.isEmpty();
    }

    /** Is this symbol a constructor?
     */
    public boolean isConstructor() {
        return name == name.table.names.init && (flags() & STATIC) == 0;
    }

    /** Is this symbol a value factory?
     */
    public boolean isValueFactory() {
        return ((name == name.table.names.init && this.type.getReturnType().tsym == this.owner));
    }

    public boolean isDynamic() {
        return false;
    }

    /** The fully qualified name of this symbol.
     *  This is the same as the symbol's name except for class symbols,
     *  which are handled separately.
     */
    public Name getQualifiedName() {
        return name;
    }

    /** The fully qualified name of this symbol after converting to flat
     *  representation. This is the same as the symbol's name except for
     *  class symbols, which are handled separately.
     */
    public Name flatName() {
        return getQualifiedName();
    }

    /** If this is a class or package, its members, otherwise null.
     */
    public WriteableScope members() {
        return null;
    }

    /** A class is an inner class if it it has an enclosing instance class.
     */
    public boolean isInner() {
        return kind == TYP && type.getEnclosingType().hasTag(CLASS);
    }

    /** An inner class has an outer instance if it is not an interface
     *  it has an enclosing instance class which might be referenced from the class.
     *  Nested classes can see instance members of their enclosing class.
     *  Their constructors carry an additional this$n parameter, inserted
     *  implicitly by the compiler.
     *
     *  @see #isInner
     */
    public boolean hasOuterInstance() {
        return
            type.getEnclosingType().hasTag(CLASS) && (flags() & (INTERFACE | NOOUTERTHIS)) == 0;
    }

    /** The closest enclosing class of this symbol's declaration.
     *  Warning: this (misnamed) method returns the receiver itself
     *  when the receiver is a class (as opposed to its enclosing
     *  class as one may be misled to believe.)
     */
    public ClassSymbol enclClass() {
        Symbol c = this;
        while (c != null &&
               (!c.kind.matches(KindSelector.TYP) || !c.type.hasTag(CLASS))) {
            c = c.owner;
        }
        return (ClassSymbol)c;
    }

    /** The outermost class which indirectly owns this symbol.
     * 'outermost' being a lexical construct, should transcend
     *  projections
     */
    public ClassSymbol outermostClass() {
        Symbol sym = this;
        Symbol prev = null;
        while (sym.kind != PCK) {
            prev = sym;
            sym = sym.owner;
        }
        return (ClassSymbol) (prev!= null && prev.isReferenceProjection() ? prev.valueProjection() : prev);
    }

    /** The package which indirectly owns this symbol.
     */
    public PackageSymbol packge() {
        Symbol sym = this;
        while (sym.kind != PCK) {
            sym = sym.owner;
        }
        return (PackageSymbol) sym;
    }

    /** Is this symbol a subclass of `base'? Only defined for ClassSymbols.
     */
    public boolean isSubClass(Symbol base, Types types) {
        throw new AssertionError("isSubClass " + this);
    }

    /** Fully check membership: hierarchy, protection, and hiding.
     *  Does not exclude methods not inherited due to overriding.
     */
    public boolean isMemberOf(TypeSymbol clazz, Types types) {
        return
            owner == clazz ||
            clazz.isSubClass(owner, types) &&
            isInheritedIn(clazz, types) &&
            !hiddenIn((ClassSymbol)clazz, types);
    }

    /** Is this symbol the same as or enclosed by the given class? */
    public boolean isEnclosedBy(ClassSymbol clazz) {
        for (Symbol sym = this; sym.kind != PCK; sym = sym.owner)
            if (sym == clazz) return true;
        return false;
    }

    private boolean hiddenIn(ClassSymbol clazz, Types types) {
        Symbol sym = hiddenInInternal(clazz, types);
        Assert.check(sym != null, "the result of hiddenInInternal() can't be null");
        /* If we find the current symbol then there is no symbol hiding it
         */
        return sym != this;
    }

    /** This method looks in the supertypes graph that has the current class as the
     * initial node, till it finds the current symbol or another symbol that hides it.
     * If the current class has more than one supertype (extends one class and
     * implements one or more interfaces) then null can be returned, meaning that
     * a wrong path in the supertypes graph was selected. Null can only be returned
     * as a temporary value, as a result of the recursive call.
     */
    private Symbol hiddenInInternal(ClassSymbol currentClass, Types types) {
        if (currentClass == owner) {
            return this;
        }
        for (Symbol sym : currentClass.members().getSymbolsByName(name)) {
            if (sym.kind == kind &&
                    (kind != MTH ||
                    (sym.flags() & STATIC) != 0 &&
                    types.isSubSignature(sym.type, type))) {
                return sym;
            }
        }
        Symbol hiddenSym = null;
        for (Type st : types.interfaces(currentClass.type)
                .prepend(types.supertype(currentClass.type))) {
            if (st != null && (st.hasTag(CLASS))) {
                Symbol sym = hiddenInInternal((ClassSymbol)st.tsym, types);
                if (sym == this) {
                    return this;
                } else if (sym != null) {
                    hiddenSym = sym;
                }
            }
        }
        return hiddenSym;
    }

    /** Is this symbol accessible in a given class?
     *  PRE: If symbol's owner is a interface,
     *       it is already assumed that the interface is a superinterface
     *       the given class.
     *  @param clazz  The class for which we want to establish membership.
     *                This must be a subclass of the member's owner.
     */
    public final boolean isAccessibleIn(Symbol clazz, Types types) {
        switch ((int)(flags_field & Flags.AccessFlags)) {
        default: // error recovery
        case PUBLIC:
            return true;
        case PRIVATE:
            return this.owner == clazz;
        case PROTECTED:
            // we model interfaces as extending Object
            return (clazz.flags() & INTERFACE) == 0;
        case 0:
            PackageSymbol thisPackage = this.packge();
            for (Symbol sup = clazz;
                 sup != null && sup != this.owner;
                 sup = types.supertype(sup.type).tsym) {
                while (sup.type.hasTag(TYPEVAR))
                    sup = sup.type.getUpperBound().tsym;
                if (sup.type.isErroneous())
                    return true; // error recovery
                if ((sup.flags() & COMPOUND) != 0)
                    continue;
                if (sup.packge() != thisPackage)
                    return false;
            }
            return (clazz.flags() & INTERFACE) == 0;
        }
    }

    /** Is this symbol inherited into a given class?
     *  PRE: If symbol's owner is a interface,
     *       it is already assumed that the interface is a superinterface
     *       of the given class.
     *  @param clazz  The class for which we want to establish membership.
     *                This must be a subclass of the member's owner.
     */
    public boolean isInheritedIn(Symbol clazz, Types types) {
        return isAccessibleIn(clazz, types);
    }

    /** The (variable or method) symbol seen as a member of given
     *  class type`site' (this might change the symbol's type).
     *  This is used exclusively for producing diagnostics.
     */
    public Symbol asMemberOf(Type site, Types types) {
        throw new AssertionError();
    }

    /** Does this method symbol override `other' symbol, when both are seen as
     *  members of class `origin'?  It is assumed that _other is a member
     *  of origin.
     *
     *  It is assumed that both symbols have the same name.  The static
     *  modifier is ignored for this test.
     *
     *  See JLS 8.4.6.1 (without transitivity) and 8.4.6.4
     */
    public boolean overrides(Symbol _other, TypeSymbol origin, Types types, boolean checkResult) {
        return false;
    }

    /** Complete the elaboration of this symbol's definition.
     */
    public void complete() throws CompletionFailure {
        if (completer != Completer.NULL_COMPLETER) {
            Completer c = completer;
            completer = Completer.NULL_COMPLETER;
            c.complete(this);
        }
    }

    public void apiComplete() throws CompletionFailure {
        try {
            complete();
        } catch (CompletionFailure cf) {
            cf.dcfh.handleAPICompletionFailure(cf);
        }
    }

    /** True if the symbol represents an entity that exists.
     */
    public boolean exists() {
        return true;
    }

    @DefinedBy(Api.LANGUAGE_MODEL)
    public Type asType() {
        return type;
    }

    @DefinedBy(Api.LANGUAGE_MODEL)
    public Symbol getEnclosingElement() {
        return owner;
    }

    @DefinedBy(Api.LANGUAGE_MODEL)
    public ElementKind getKind() {
        return ElementKind.OTHER;       // most unkind
    }

    @DefinedBy(Api.LANGUAGE_MODEL)
    public Set<Modifier> getModifiers() {
        apiComplete();
        return Flags.asModifierSet(flags());
    }

    @DefinedBy(Api.LANGUAGE_MODEL)
    public Name getSimpleName() {
        return name;
    }

    /**
     * This is the implementation for {@code
     * javax.lang.model.element.Element.getAnnotationMirrors()}.
     */
    @Override @DefinedBy(Api.LANGUAGE_MODEL)
    public List<Attribute.Compound> getAnnotationMirrors() {
        apiComplete();
        return getRawAttributes();
    }


    // TODO: getEnclosedElements should return a javac List, fix in FilteredMemberList
    @DefinedBy(Api.LANGUAGE_MODEL)
    public java.util.List<Symbol> getEnclosedElements() {
        return List.nil();
    }

    public List<TypeVariableSymbol> getTypeParameters() {
        ListBuffer<TypeVariableSymbol> l = new ListBuffer<>();
        for (Type t : type.getTypeArguments()) {
            Assert.check(t.tsym.getKind() == ElementKind.TYPE_PARAMETER);
            l.append((TypeVariableSymbol)t.tsym);
        }
        return l.toList();
    }

    public static class DelegatedSymbol<T extends Symbol> extends Symbol {
        protected T other;
        public DelegatedSymbol(T other) {
            super(other.kind, other.flags_field, other.name, other.type, other.owner);
            this.other = other;
        }
        public String toString() { return other.toString(); }
        public Symbol location() { return other.location(); }
        public Symbol location(Type site, Types types) { return other.location(site, types); }
        public Symbol baseSymbol() { return other; }
        public Type erasure(Types types) { return other.erasure(types); }
        public Type externalType(Types types) { return other.externalType(types); }
        public boolean isLocal() { return other.isLocal(); }
        public boolean isConstructor() { return other.isConstructor(); }
        public Name getQualifiedName() { return other.getQualifiedName(); }
        public Name flatName() { return other.flatName(); }
        public WriteableScope members() { return other.members(); }
        public boolean isInner() { return other.isInner(); }
        public boolean hasOuterInstance() { return other.hasOuterInstance(); }
        public ClassSymbol enclClass() { return other.enclClass(); }
        public ClassSymbol outermostClass() { return other.outermostClass(); }
        public PackageSymbol packge() { return other.packge(); }
        public boolean isSubClass(Symbol base, Types types) { return other.isSubClass(base, types); }
        public boolean isMemberOf(TypeSymbol clazz, Types types) { return other.isMemberOf(clazz, types); }
        public boolean isEnclosedBy(ClassSymbol clazz) { return other.isEnclosedBy(clazz); }
        public boolean isInheritedIn(Symbol clazz, Types types) { return other.isInheritedIn(clazz, types); }
        public Symbol asMemberOf(Type site, Types types) { return other.asMemberOf(site, types); }
        public void complete() throws CompletionFailure { other.complete(); }

        @DefinedBy(Api.LANGUAGE_MODEL)
        public <R, P> R accept(ElementVisitor<R, P> v, P p) {
            return other.accept(v, p);
        }

        public <R, P> R accept(Symbol.Visitor<R, P> v, P p) {
            return v.visitSymbol(other, p);
        }

        public T getUnderlyingSymbol() {
            return other;
        }
    }

    /** A base class for Symbols representing types.
     */
    public static abstract class TypeSymbol extends Symbol {
        public TypeSymbol(Kind kind, long flags, Name name, Type type, Symbol owner) {
            super(kind, flags, name, type, owner);
        }
        /** form a fully qualified name from a name and an owner
         */
        static public Name formFullName(Name name, Symbol owner) {
            if (owner == null) return name;
            if ((owner.kind != ERR) &&
                (owner.kind.matches(KindSelector.VAL_MTH) ||
                 (owner.kind == TYP && owner.type.hasTag(TYPEVAR))
                 )) return name;
            Name prefix = owner.getQualifiedName();
            if (prefix == null || prefix == prefix.table.names.empty)
                return name;
            else return prefix.append('.', name);
        }

        /** form a fully qualified name from a name and an owner, after
         *  converting to flat representation
         */
        static public Name formFlatName(Name name, Symbol owner) {
            if (owner == null || owner.kind.matches(KindSelector.VAL_MTH) ||
                (owner.kind == TYP && owner.type.hasTag(TYPEVAR))
                ) return name;
            char sep = owner.kind == TYP ? '$' : '.';
            Name prefix = owner.flatName();
            if (prefix == null || prefix == prefix.table.names.empty)
                return name;
            else return prefix.append(sep, name);
        }

        /**
         * A partial ordering between type symbols that refines the
         * class inheritance graph.
         *
         * Type variables always precede other kinds of symbols.
         */
        public final boolean precedes(TypeSymbol that, Types types) {
            if (this == that)
                return false;
            if (type.hasTag(that.type.getTag())) {
                if (type.hasTag(CLASS)) {
                    return
                        types.rank(that.type) < types.rank(this.type) ||
                        types.rank(that.type) == types.rank(this.type) &&
                        that.getQualifiedName().compareTo(this.getQualifiedName()) < 0;
                } else if (type.hasTag(TYPEVAR)) {
                    return types.isSubtype(this.type, that.type);
                }
            }
            return type.hasTag(TYPEVAR);
        }

        @Override @DefinedBy(Api.LANGUAGE_MODEL)
        public List<Symbol> getEnclosedElements() {
            List<Symbol> list = List.nil();
            if (kind == TYP && type.hasTag(TYPEVAR)) {
                return list;
            }
            apiComplete();
            for (Symbol sym : members().getSymbols(NON_RECURSIVE)) {
                sym.apiComplete();
                if ((sym.flags() & SYNTHETIC) == 0 && sym.owner == this && sym.kind != ERR) {
                    list = list.prepend(sym);
                }
            }
            return list;
        }

        public AnnotationTypeMetadata getAnnotationTypeMetadata() {
            Assert.error("Only on ClassSymbol");
            return null; //unreachable
        }

        public boolean isAnnotationType() { return false; }

        @Override
        public <R, P> R accept(Symbol.Visitor<R, P> v, P p) {
            return v.visitTypeSymbol(this, p);
        }
    }

    /**
     * Type variables are represented by instances of this class.
     */
    public static class TypeVariableSymbol
            extends TypeSymbol implements TypeParameterElement {

        public TypeVariableSymbol(long flags, Name name, Type type, Symbol owner) {
            super(TYP, flags, name, type, owner);
        }

        @DefinedBy(Api.LANGUAGE_MODEL)
        public ElementKind getKind() {
            return ElementKind.TYPE_PARAMETER;
        }

        @Override @DefinedBy(Api.LANGUAGE_MODEL)
        public Symbol getGenericElement() {
            return owner;
        }

        @DefinedBy(Api.LANGUAGE_MODEL)
        public List<Type> getBounds() {
            TypeVar t = (TypeVar)type;
            Type bound = t.getUpperBound();
            if (!bound.isCompound())
                return List.of(bound);
            ClassType ct = (ClassType)bound;
            if (!ct.tsym.erasure_field.isInterface()) {
                return ct.interfaces_field.prepend(ct.supertype_field);
            } else {
                // No superclass was given in bounds.
                // In this case, supertype is Object, erasure is first interface.
                return ct.interfaces_field;
            }
        }

        @Override @DefinedBy(Api.LANGUAGE_MODEL)
        public List<Attribute.Compound> getAnnotationMirrors() {
            // Declaration annotations on type variables are stored in type attributes
            // on the owner of the TypeVariableSymbol
            List<Attribute.TypeCompound> candidates = owner.getRawTypeAttributes();
            int index = owner.getTypeParameters().indexOf(this);
            List<Attribute.Compound> res = List.nil();
            for (Attribute.TypeCompound a : candidates) {
                if (isCurrentSymbolsAnnotation(a, index))
                    res = res.prepend(a);
            }

            return res.reverse();
        }

        // Helper to getAnnotation[s]
        @Override
        public <A extends Annotation> Attribute.Compound getAttribute(Class<A> annoType) {
            String name = annoType.getName();

            // Declaration annotations on type variables are stored in type attributes
            // on the owner of the TypeVariableSymbol
            List<Attribute.TypeCompound> candidates = owner.getRawTypeAttributes();
            int index = owner.getTypeParameters().indexOf(this);
            for (Attribute.TypeCompound anno : candidates)
                if (isCurrentSymbolsAnnotation(anno, index) &&
                    name.contentEquals(anno.type.tsym.flatName()))
                    return anno;

            return null;
        }
            //where:
            boolean isCurrentSymbolsAnnotation(Attribute.TypeCompound anno, int index) {
                return (anno.position.type == TargetType.CLASS_TYPE_PARAMETER ||
                        anno.position.type == TargetType.METHOD_TYPE_PARAMETER) &&
                        anno.position.parameter_index == index;
            }


        @Override @DefinedBy(Api.LANGUAGE_MODEL)
        public <R, P> R accept(ElementVisitor<R, P> v, P p) {
            return v.visitTypeParameter(this, p);
        }
    }
    /** A class for module symbols.
     */
    public static class ModuleSymbol extends TypeSymbol
            implements ModuleElement {

        public Name version;
        public JavaFileManager.Location sourceLocation;
        public JavaFileManager.Location classLocation;
        public JavaFileManager.Location patchLocation;
        public JavaFileManager.Location patchOutputLocation;

        /** All directives, in natural order. */
        public List<com.sun.tools.javac.code.Directive> directives;
        public List<com.sun.tools.javac.code.Directive.RequiresDirective> requires;
        public List<com.sun.tools.javac.code.Directive.ExportsDirective> exports;
        public List<com.sun.tools.javac.code.Directive.OpensDirective> opens;
        public List<com.sun.tools.javac.code.Directive.ProvidesDirective> provides;
        public List<com.sun.tools.javac.code.Directive.UsesDirective> uses;

        public ClassSymbol module_info;

        public PackageSymbol unnamedPackage;
        public Map<Name, PackageSymbol> visiblePackages;
        public Set<ModuleSymbol> readModules;
        public List<Symbol> enclosedPackages = List.nil();

        public Completer usesProvidesCompleter = Completer.NULL_COMPLETER;
        public final Set<ModuleFlags> flags = EnumSet.noneOf(ModuleFlags.class);
        public final Set<ModuleResolutionFlags> resolutionFlags = EnumSet.noneOf(ModuleResolutionFlags.class);

        /**
         * Create a ModuleSymbol with an associated module-info ClassSymbol.
         */
        public static ModuleSymbol create(Name name, Name module_info) {
            ModuleSymbol msym = new ModuleSymbol(name, null);
            ClassSymbol info = new ClassSymbol(Flags.MODULE, module_info, msym);
            info.fullname = formFullName(module_info, msym);
            info.flatname = info.fullname;
            info.members_field = WriteableScope.create(info);
            msym.module_info = info;
            return msym;
        }

        public ModuleSymbol(Name name, Symbol owner) {
            super(MDL, 0, name, null, owner);
            Assert.checkNonNull(name);
            this.type = new ModuleType(this);
        }

        @Override
        public int poolTag() {
            return ClassFile.CONSTANT_Module;
        }

        @Override @DefinedBy(Api.LANGUAGE_MODEL)
        public Name getSimpleName() {
            return Convert.shortName(name);
        }

        @Override @DefinedBy(Api.LANGUAGE_MODEL)
        public boolean isOpen() {
            return flags.contains(ModuleFlags.OPEN);
        }

        @Override @DefinedBy(Api.LANGUAGE_MODEL)
        public boolean isUnnamed() {
            return name.isEmpty() && owner == null;
        }

        @Override
        public boolean isDeprecated() {
            return hasDeprecatedAnnotation();
        }

        public boolean isNoModule() {
            return false;
        }

        @Override @DefinedBy(Api.LANGUAGE_MODEL)
        public ElementKind getKind() {
            return ElementKind.MODULE;
        }

        @Override @DefinedBy(Api.LANGUAGE_MODEL)
        public java.util.List<Directive> getDirectives() {
            apiComplete();
            completeUsesProvides();
            return Collections.unmodifiableList(directives);
        }

        public void completeUsesProvides() {
            if (usesProvidesCompleter != Completer.NULL_COMPLETER) {
                Completer c = usesProvidesCompleter;
                usesProvidesCompleter = Completer.NULL_COMPLETER;
                c.complete(this);
            }
        }

        @Override
        public ClassSymbol outermostClass() {
            return null;
        }

        @Override
        public String toString() {
            // TODO: the following strings should be localized
            // Do this with custom anon subtypes in Symtab
            String n = (name == null) ? "<unknown>"
                    : (name.isEmpty()) ? "<unnamed>"
                    : String.valueOf(name);
            return n;
        }

        @Override @DefinedBy(Api.LANGUAGE_MODEL)
        public <R, P> R accept(ElementVisitor<R, P> v, P p) {
            return v.visitModule(this, p);
        }

        @Override @DefinedBy(Api.LANGUAGE_MODEL)
        public List<Symbol> getEnclosedElements() {
            List<Symbol> list = List.nil();
            for (Symbol sym : enclosedPackages) {
                if (sym.members().anyMatch(m -> m.kind == TYP))
                    list = list.prepend(sym);
            }
            return list;
        }

        public void reset() {
            this.directives = null;
            this.requires = null;
            this.exports = null;
            this.provides = null;
            this.uses = null;
            this.visiblePackages = null;
        }

    }

    public enum ModuleFlags {
        OPEN(0x0020),
        SYNTHETIC(0x1000),
        MANDATED(0x8000);

        public static int value(Set<ModuleFlags> s) {
            int v = 0;
            for (ModuleFlags f: s)
                v |= f.value;
            return v;
        }

        private ModuleFlags(int value) {
            this.value = value;
        }

        public final int value;
    }

    public enum ModuleResolutionFlags {
        DO_NOT_RESOLVE_BY_DEFAULT(0x0001),
        WARN_DEPRECATED(0x0002),
        WARN_DEPRECATED_REMOVAL(0x0004),
        WARN_INCUBATING(0x0008);

        public static int value(Set<ModuleResolutionFlags> s) {
            int v = 0;
            for (ModuleResolutionFlags f: s)
                v |= f.value;
            return v;
        }

        private ModuleResolutionFlags(int value) {
            this.value = value;
        }

        public final int value;
    }

    /** A class for package symbols
     */
    public static class PackageSymbol extends TypeSymbol
        implements PackageElement {

        public WriteableScope members_field;
        public Name fullname;
        public ClassSymbol package_info; // see bug 6443073
        public ModuleSymbol modle;
        // the file containing the documentation comments for the package
        public JavaFileObject sourcefile;

        public PackageSymbol(Name name, Type type, Symbol owner) {
            super(PCK, 0, name, type, owner);
            this.members_field = null;
            this.fullname = formFullName(name, owner);
        }

        public PackageSymbol(Name name, Symbol owner) {
            this(name, null, owner);
            this.type = new PackageType(this);
        }

        public String toString() {
            return fullname.toString();
        }

        @DefinedBy(Api.LANGUAGE_MODEL)
        public Name getQualifiedName() {
            return fullname;
        }

        @DefinedBy(Api.LANGUAGE_MODEL)
        public boolean isUnnamed() {
            return name.isEmpty() && owner != null;
        }

        public WriteableScope members() {
            complete();
            return members_field;
        }

        @Override
        public int poolTag() {
            return ClassFile.CONSTANT_Package;
        }

        public long flags() {
            complete();
            return flags_field;
        }

        @Override
        public List<Attribute.Compound> getRawAttributes() {
            complete();
            if (package_info != null) {
                package_info.complete();
                mergeAttributes();
            }
            return super.getRawAttributes();
        }

        private void mergeAttributes() {
            if (metadata == null &&
                package_info.metadata != null) {
                metadata = new SymbolMetadata(this);
                metadata.setAttributes(package_info.metadata);
            }
        }

        /** A package "exists" if a type or package that exists has
         *  been seen within it.
         */
        public boolean exists() {
            return (flags_field & EXISTS) != 0;
        }

        @DefinedBy(Api.LANGUAGE_MODEL)
        public ElementKind getKind() {
            return ElementKind.PACKAGE;
        }

        @DefinedBy(Api.LANGUAGE_MODEL)
        public Symbol getEnclosingElement() {
            return modle != null && !modle.isNoModule() ? modle : null;
        }

        @DefinedBy(Api.LANGUAGE_MODEL)
        public <R, P> R accept(ElementVisitor<R, P> v, P p) {
            return v.visitPackage(this, p);
        }

        public <R, P> R accept(Symbol.Visitor<R, P> v, P p) {
            return v.visitPackageSymbol(this, p);
        }

        /**Resets the Symbol into the state good for next round of annotation processing.*/
        public void reset() {
            metadata = null;
        }

    }

    public static class RootPackageSymbol extends PackageSymbol {
        public final MissingInfoHandler missingInfoHandler;
        public final boolean allowPrivateInvokeVirtual;

        public RootPackageSymbol(Name name, Symbol owner,
                                 MissingInfoHandler missingInfoHandler,
                                 boolean allowPrivateInvokeVirtual) {
            super(name, owner);
            this.missingInfoHandler = missingInfoHandler;
            this.allowPrivateInvokeVirtual = allowPrivateInvokeVirtual;
        }

    }

    /** A class for class symbols
     */
    public static class ClassSymbol extends TypeSymbol implements TypeElement {

        /** a scope for all class members; variables, methods and inner classes
         *  type parameters are not part of this scope
         */
        public WriteableScope members_field;

        /** the fully qualified name of the class, i.e. pck.outer.inner.
         *  null for anonymous classes
         */
        public Name fullname;

        /** the fully qualified name of the class after converting to flat
         *  representation, i.e. pck.outer$inner,
         *  set externally for local and anonymous classes
         */
        public Name flatname;

        /** the sourcefile where the class came from
         */
        public JavaFileObject sourcefile;

        /** the classfile from where to load this class
         *  this will have extension .class or .java
         */
        public JavaFileObject classfile;

        /** the list of translated local classes (used for generating
         * InnerClasses attribute)
         */
        public List<ClassSymbol> trans_local;

        /** the annotation metadata attached to this class */
        private AnnotationTypeMetadata annotationTypeMetadata;

        /* the list of any of record components, only non empty if the class is a record
         * and it has at least one record component
         */
        private List<RecordComponent> recordComponents = List.nil();

<<<<<<< HEAD
        /* the 'other' projection: If 'this' is an inline class then 'projection' is its reference projection
           and vice versa.
         */
        public ClassSymbol projection;

=======
        // sealed classes related fields
        /** The classes, or interfaces, permitted to extend this class, or interface
         */
        public List<Symbol> permitted;

        public boolean isPermittedExplicit = false;
>>>>>>> d9fc4454

        public ClassSymbol(long flags, Name name, Type type, Symbol owner) {
            super(TYP, flags, name, type, owner);
            this.members_field = null;
            this.fullname = formFullName(name, owner);
            this.flatname = formFlatName(name, owner);
            this.sourcefile = null;
            this.classfile = null;
            this.annotationTypeMetadata = AnnotationTypeMetadata.notAnAnnotationType();
            this.permitted = List.nil();
        }

        public ClassSymbol(long flags, Name name, Symbol owner) {
            this(
                flags,
                name,
                new ClassType(Type.noType, null, null),
                owner);
            this.type.tsym = this;
        }

        /** The Java source which this symbol represents.
         */
        public String toString() {
            return className();
        }

        public long flags() {
            complete();
            return flags_field;
        }

        public WriteableScope members() {
            complete();
            return members_field;
        }

        @Override
        public List<Attribute.Compound> getRawAttributes() {
            complete();
            return super.getRawAttributes();
        }

        @Override
        public List<Attribute.TypeCompound> getRawTypeAttributes() {
            complete();
            return super.getRawTypeAttributes();
        }

        public Type erasure(Types types) {
            if (erasure_field == null)
                erasure_field = new ClassType(types.erasure(type.getEnclosingType()),
                                              List.nil(), this,
                                              type.getMetadata());
            return erasure_field;
        }

        public String className() {
            if (name.isEmpty())
                return
                    Log.getLocalizedString("anonymous.class", flatname);

                return fullname.toString();
        }

        @DefinedBy(Api.LANGUAGE_MODEL)
        public Name getQualifiedName() {
            return fullname;
        }

        @Override @DefinedBy(Api.LANGUAGE_MODEL)
        public List<Symbol> getEnclosedElements() {
            List<Symbol> result = super.getEnclosedElements();
            if (!recordComponents.isEmpty()) {
                List<RecordComponent> reversed = recordComponents.reverse();
                for (RecordComponent rc : reversed) {
                    result = result.prepend(rc);
                }
            }
            return result;
        }

        public Name flatName() {
            return flatname;
        }

        public boolean isSubClass(Symbol base, Types types) {
            if (this == base) {
                return true;
            } else if ((base.flags() & INTERFACE) != 0) {
                for (Type t = type; t.hasTag(CLASS); t = types.supertype(t))
                    for (List<Type> is = types.interfaces(t);
                         is.nonEmpty();
                         is = is.tail)
                        if (is.head.tsym.isSubClass(base, types)) return true;
            } else {
                for (Type t = type; t.hasTag(CLASS); t = types.supertype(t))
                    if (t.tsym == base) return true;
            }
            return false;
        }

        /** Complete the elaboration of this symbol's definition.
         */
        public void complete() throws CompletionFailure {
            Completer origCompleter = completer;
            try {
                super.complete();
            } catch (CompletionFailure ex) {
                ex.dcfh.classSymbolCompleteFailed(this, origCompleter);
                // quiet error recovery
                flags_field |= (PUBLIC|STATIC);
                this.type = new ErrorType(this, Type.noType);
                throw ex;
            }
        }

        @DefinedBy(Api.LANGUAGE_MODEL)
        public List<Type> getInterfaces() {
            apiComplete();
            if (type instanceof ClassType) {
                ClassType t = (ClassType)type;
                if (t.interfaces_field == null) // FIXME: shouldn't be null
                    t.interfaces_field = List.nil();
                if (t.all_interfaces_field != null)
                    return Type.getModelTypes(t.all_interfaces_field);
                return t.interfaces_field;
            } else {
                return List.nil();
            }
        }

        @DefinedBy(Api.LANGUAGE_MODEL)
        public Type getSuperclass() {
            apiComplete();
            if (type instanceof ClassType) {
                ClassType t = (ClassType)type;
                if (t.supertype_field == null) // FIXME: shouldn't be null
                    t.supertype_field = Type.noType;
                // An interface has no superclass; its supertype is Object.
                return t.isInterface()
                    ? Type.noType
                    : t.supertype_field.getModelType();
            } else {
                return Type.noType;
            }
        }

        /**
         * Returns the next class to search for inherited annotations or {@code null}
         * if the next class can't be found.
         */
        private ClassSymbol getSuperClassToSearchForAnnotations() {

            Type sup = getSuperclass();

            if (!sup.hasTag(CLASS) || sup.isErroneous())
                return null;

            return (ClassSymbol) sup.tsym;
        }


        @Override
        protected <A extends Annotation> A[] getInheritedAnnotations(Class<A> annoType) {

            ClassSymbol sup = getSuperClassToSearchForAnnotations();

            return sup == null ? super.getInheritedAnnotations(annoType)
                               : sup.getAnnotationsByType(annoType);
        }


        @DefinedBy(Api.LANGUAGE_MODEL)
        @SuppressWarnings("preview")
        public ElementKind getKind() {
            apiComplete();
            long flags = flags();
            if ((flags & ANNOTATION) != 0)
                return ElementKind.ANNOTATION_TYPE;
            else if ((flags & INTERFACE) != 0)
                return ElementKind.INTERFACE;
            else if ((flags & ENUM) != 0)
                return ElementKind.ENUM;
            else if ((flags & RECORD) != 0)
                return ElementKind.RECORD;
            else
                return ElementKind.CLASS;
        }

        @Override @DefinedBy(Api.LANGUAGE_MODEL)
        public Set<Modifier> getModifiers() {
            apiComplete();
            long flags = flags();
            return Flags.asModifierSet(flags & ~DEFAULT);
        }

        public RecordComponent getRecordComponent(VarSymbol field) {
            for (RecordComponent rc : recordComponents) {
                if (rc.name == field.name) {
                    return rc;
                }
            }
            return null;
        }

        public RecordComponent getRecordComponent(JCVariableDecl var, boolean addIfMissing, List<JCAnnotation> annotations) {
            for (RecordComponent rc : recordComponents) {
                /* it could be that a record erroneously declares two record components with the same name, in that
                 * case we need to use the position to disambiguate
                 */
                if (rc.name == var.name && var.pos == rc.pos) {
                    return rc;
                }
            }
            RecordComponent rc = null;
            if (addIfMissing) {
                recordComponents = recordComponents.append(rc = new RecordComponent(var, annotations));
            }
            return rc;
        }

        @Override @DefinedBy(Api.LANGUAGE_MODEL)
        @SuppressWarnings("preview")
        public List<? extends RecordComponent> getRecordComponents() {
            return recordComponents;
        }

        @DefinedBy(Api.LANGUAGE_MODEL)
        public NestingKind getNestingKind() {
            apiComplete();
            if (owner.kind == PCK)
                return NestingKind.TOP_LEVEL;
            else if (name.isEmpty())
                return NestingKind.ANONYMOUS;
            else if (owner.kind == MTH)
                return NestingKind.LOCAL;
            else
                return NestingKind.MEMBER;
        }

        @Override
        protected <A extends Annotation> Attribute.Compound getAttribute(final Class<A> annoType) {

            Attribute.Compound attrib = super.getAttribute(annoType);

            boolean inherited = annoType.isAnnotationPresent(Inherited.class);
            if (attrib != null || !inherited)
                return attrib;

            // Search supertypes
            ClassSymbol superType = getSuperClassToSearchForAnnotations();
            return superType == null ? null
                                     : superType.getAttribute(annoType);
        }

        @DefinedBy(Api.LANGUAGE_MODEL)
        public <R, P> R accept(ElementVisitor<R, P> v, P p) {
            return v.visitType(this, p);
        }

        public <R, P> R accept(Symbol.Visitor<R, P> v, P p) {
            return v.visitClassSymbol(this, p);
        }

        public void markAbstractIfNeeded(Types types) {
            if (types.enter.getEnv(this) != null &&
                (flags() & ENUM) != 0 && types.supertype(type).tsym == types.syms.enumSym &&
                (flags() & (FINAL | ABSTRACT)) == 0) {
                if (types.firstUnimplementedAbstract(this) != null)
                    // add the ABSTRACT flag to an enum
                    flags_field |= ABSTRACT;
            }
        }

        /**Resets the Symbol into the state good for next round of annotation processing.*/
        public void reset() {
            kind = TYP;
            erasure_field = null;
            members_field = null;
            flags_field = 0;
            if (type instanceof ClassType) {
                ClassType t = (ClassType)type;
                t.setEnclosingType(Type.noType);
                t.rank_field = -1;
                t.typarams_field = null;
                t.allparams_field = null;
                t.supertype_field = null;
                t.interfaces_field = null;
                t.all_interfaces_field = null;
            }
            clearAnnotationMetadata();
        }

        public void clearAnnotationMetadata() {
            metadata = null;
            annotationTypeMetadata = AnnotationTypeMetadata.notAnAnnotationType();
        }

        @Override
        public AnnotationTypeMetadata getAnnotationTypeMetadata() {
            return annotationTypeMetadata;
        }

        @Override
        public boolean isAnnotationType() {
            return (flags_field & Flags.ANNOTATION) != 0;
        }

        public void setAnnotationTypeMetadata(AnnotationTypeMetadata a) {
            Assert.checkNonNull(a);
            Assert.check(!annotationTypeMetadata.isMetadataForAnnotationType());
            this.annotationTypeMetadata = a;
        }

        public boolean isRecord() {
            return (flags_field & RECORD) != 0;
        }

<<<<<<< HEAD
        @Override
        public boolean isReferenceProjection() {
            return projection != null && projection.isValue();
        }

        @Override
        public ClassSymbol valueProjection() {
            return isReferenceProjection() ? projection : null;
        }

        @Override
        public ClassSymbol referenceProjection() {
            if (!isValue() || projection != null)
                return projection;

            ClassType ct = (ClassType) this.type;
            ClassType projectedType = new ClassType(ct.getEnclosingType(), ct.typarams_field, null);
            projectedType.allparams_field = ct.allparams_field;
            projectedType.supertype_field = ct.supertype_field;

            projectedType.interfaces_field = ct.interfaces_field;
            projectedType.all_interfaces_field = ct.all_interfaces_field;
            projectedType.projection = ct;
            ct.projection = projectedType;

            Name projectionName = this.name.append('$', this.name.table.names.ref);
            long projectionFlags = (this.flags() & ~(VALUE | UNATTRIBUTED));

            projection = new ClassSymbol(projectionFlags, projectionName, projectedType, this.owner);
            projection.members_field = WriteableScope.create(projection);
            for (Symbol s : this.members().getSymbols(s->(s.kind == MTH || s.kind == VAR), NON_RECURSIVE)) {
                Symbol clone = null;
                if (s.kind == MTH) {
                    MethodSymbol valMethod = (MethodSymbol)s;
                    MethodSymbol refMethod = valMethod.clone(projection);
                    valMethod.projection = refMethod;
                    refMethod.projection = valMethod;
                    clone = refMethod;
                } else if (s.kind == VAR) {
                    VarSymbol valVar = (VarSymbol)s;
                    VarSymbol refVar = valVar.clone(projection);
                    valVar.projection = refVar;
                    refVar.projection = valVar;
                    clone = refVar;
                }
                projection.members_field.enter(clone);
            }
            projection.completer = Completer.NULL_COMPLETER;
            projection.sourcefile = this.sourcefile;
            projection.flatname = this.flatname.append('$', this.name.table.names.ref);
            projection.projection = this;
            projectedType.tsym = projection;
            return projection;
=======
        @DefinedBy(Api.LANGUAGE_MODEL)
        public List<Type> getPermittedSubclasses() {
            return permitted.map(s -> s.type);
>>>>>>> d9fc4454
        }
    }


    /** A class for variable symbols
     */
    public static class VarSymbol extends Symbol implements VariableElement {

        /** The variable's declaration position.
         */
        public int pos = Position.NOPOS;

        /** The variable's address. Used for different purposes during
         *  flow analysis, translation and code generation.
         *  Flow analysis:
         *    If this is a blank final or local variable, its sequence number.
         *  Translation:
         *    If this is a private field, its access number.
         *  Code generation:
         *    If this is a local variable, its logical slot number.
         */
        public int adr = -1;

        /* The 'other' projection: If 'this' is a field of an inline class, then 'projection' is the
           its doppleganger in its referene projection class and vice versa.
        */
        public VarSymbol projection;

        /** Construct a variable symbol, given its flags, name, type and owner.
         */
        public VarSymbol(long flags, Name name, Type type, Symbol owner) {
            super(VAR, flags, name, type, owner);
        }

        @Override
        public int poolTag() {
            return ClassFile.CONSTANT_Fieldref;
        }

        public MethodHandleSymbol asMethodHandle(boolean getter) {
            return new MethodHandleSymbol(this, getter);
        }

        /** Clone this symbol with new owner.
         */
        public VarSymbol clone(Symbol newOwner) {
            VarSymbol v = new VarSymbol(flags_field, name, type, newOwner) {
                @Override
                public Symbol baseSymbol() {
                    return VarSymbol.this;
                }

                @Override
                public Object poolKey(Types types) {
                    return new Pair<>(newOwner, baseSymbol());
                }
            };
            v.pos = pos;
            v.adr = adr;
            v.data = data;
            v.projection = projection;
//          System.out.println("clone " + v + " in " + newOwner);//DEBUG
            return v;
        }

        public String toString() {
            return name.toString();
        }

        public Symbol asMemberOf(Type site, Types types) {
            return new VarSymbol(flags_field, name, types.memberType(site, this), owner);
        }

        @DefinedBy(Api.LANGUAGE_MODEL)
        public ElementKind getKind() {
            long flags = flags();
            if ((flags & PARAMETER) != 0) {
                if (isExceptionParameter())
                    return ElementKind.EXCEPTION_PARAMETER;
                else
                    return ElementKind.PARAMETER;
            } else if ((flags & ENUM) != 0) {
                return ElementKind.ENUM_CONSTANT;
            } else if (owner.kind == TYP || owner.kind == ERR) {
                return ElementKind.FIELD;
            } else if (isResourceVariable()) {
                return ElementKind.RESOURCE_VARIABLE;
            } else if ((flags & MATCH_BINDING) != 0) {
                @SuppressWarnings("preview")
                ElementKind kind = ElementKind.BINDING_VARIABLE;
                return kind;
            } else {
                return ElementKind.LOCAL_VARIABLE;
            }
        }

        @DefinedBy(Api.LANGUAGE_MODEL)
        public <R, P> R accept(ElementVisitor<R, P> v, P p) {
            return v.visitVariable(this, p);
        }

        @DefinedBy(Api.LANGUAGE_MODEL)
        public Object getConstantValue() { // Mirror API
            return Constants.decode(getConstValue(), type);
        }

        public void setLazyConstValue(final Env<AttrContext> env,
                                      final Attr attr,
                                      final JCVariableDecl variable)
        {
            setData((Callable<Object>)() -> attr.attribLazyConstantValue(env, variable, type));
        }

        @Override
        public VarSymbol referenceProjection() {
            return this.owner.isValue() ?
                    this.owner.referenceProjection() != null ? projection : null
                               : null;
        }

        @Override
        public VarSymbol valueProjection() {
            return  projection != null ? projection.owner.isValue() ? projection : null: null;
        }

        /**
         * The variable's constant value, if this is a constant.
         * Before the constant value is evaluated, it points to an
         * initializer environment.  If this is not a constant, it can
         * be used for other stuff.
         */
        private Object data;

        public boolean isExceptionParameter() {
            return data == ElementKind.EXCEPTION_PARAMETER;
        }

        public boolean isResourceVariable() {
            return data == ElementKind.RESOURCE_VARIABLE;
        }

        public Object getConstValue() {
            // TODO: Consider if getConstValue and getConstantValue can be collapsed
            if (data == ElementKind.EXCEPTION_PARAMETER ||
                data == ElementKind.RESOURCE_VARIABLE) {
                return null;
            } else if (data instanceof Callable<?>) {
                // In this case, this is a final variable, with an as
                // yet unevaluated initializer.
                Callable<?> eval = (Callable<?>)data;
                data = null; // to make sure we don't evaluate this twice.
                try {
                    data = eval.call();
                } catch (Exception ex) {
                    throw new AssertionError(ex);
                }
            }
            return data;
        }

        public void setData(Object data) {
            Assert.check(!(data instanceof Env<?>), this);
            this.data = data;
        }

        public <R, P> R accept(Symbol.Visitor<R, P> v, P p) {
            return v.visitVarSymbol(this, p);
        }
    }

    @SuppressWarnings("preview")
    public static class RecordComponent extends VarSymbol implements RecordComponentElement {
        public MethodSymbol accessor;
        public JCTree.JCMethodDecl accessorMeth;
        /* the original annotations applied to the record component
         */
        private final List<JCAnnotation> originalAnnos;
        /* if the user happens to erroneously declare two components with the same name, we need a way to differentiate
         * them, the code will fail anyway but we need to keep the information for better error recovery
         */
        private final int pos;

        /**
         * Construct a record component, given its flags, name, type and owner.
         */
        public RecordComponent(JCVariableDecl fieldDecl, List<JCAnnotation> annotations) {
            super(PUBLIC, fieldDecl.sym.name, fieldDecl.sym.type, fieldDecl.sym.owner);
            this.originalAnnos = annotations;
            this.pos = fieldDecl.pos;
        }

        public List<JCAnnotation> getOriginalAnnos() { return originalAnnos; }

        public boolean isVarargs() {
            return type.hasTag(TypeTag.ARRAY) && ((ArrayType)type).isVarargs();
        }

        @Override @DefinedBy(Api.LANGUAGE_MODEL)
        @SuppressWarnings("preview")
        public ElementKind getKind() {
            return ElementKind.RECORD_COMPONENT;
        }

        @Override @DefinedBy(Api.LANGUAGE_MODEL)
        public ExecutableElement getAccessor() {
            return accessor;
        }

        @Override @DefinedBy(Api.LANGUAGE_MODEL)
        @SuppressWarnings("preview")
        public <R, P> R accept(ElementVisitor<R, P> v, P p) {
            return v.visitRecordComponent(this, p);
        }
    }

    public static class ParamSymbol extends VarSymbol {
        public ParamSymbol(long flags, Name name, Type type, Symbol owner) {
            super(flags, name, type, owner);
        }

        @Override
        public Name getSimpleName() {
            if ((flags_field & NAME_FILLED) == 0) {
                flags_field |= NAME_FILLED;
                Symbol rootPack = this;
                while (rootPack != null && !(rootPack instanceof RootPackageSymbol)) {
                    rootPack = rootPack.owner;
                }
                if (rootPack != null) {
                    Name inferredName =
                            ((RootPackageSymbol) rootPack).missingInfoHandler.getParameterName(this);
                    if (inferredName != null) {
                        this.name = inferredName;
                    }
                }
            }
            return super.getSimpleName();
        }

    }

    public static class BindingSymbol extends VarSymbol {

        public BindingSymbol(Name name, Type type, Symbol owner) {
            super(Flags.FINAL | Flags.HASINIT | Flags.MATCH_BINDING, name, type, owner);
        }

        public boolean isAliasFor(BindingSymbol b) {
            return aliases().containsAll(b.aliases());
        }

        List<BindingSymbol> aliases() {
            return List.of(this);
        }

        public void preserveBinding() {
            flags_field |= Flags.MATCH_BINDING_TO_OUTER;
        }

        public boolean isPreserved() {
            return (flags_field & Flags.MATCH_BINDING_TO_OUTER) != 0;
        }
    }

    /** A class for method symbols.
     */
    public static class MethodSymbol extends Symbol implements ExecutableElement {

        /** The code of the method. */
        public Code code = null;

        /** The extra (synthetic/mandated) parameters of the method. */
        public List<VarSymbol> extraParams = List.nil();

        /** The captured local variables in an anonymous class */
        public List<VarSymbol> capturedLocals = List.nil();

        /** The parameters of the method. */
        public List<VarSymbol> params = null;

        /** For an annotation type element, its default value if any.
         *  The value is null if none appeared in the method
         *  declaration.
         */
        public Attribute defaultValue = null;

        /* The 'other' projection: If 'this' is a method of an inline class, then 'projection' is the
           its doppleganger in its referene projection class and vice versa.
        */
        public MethodSymbol projection;

        /** Construct a method symbol, given its flags, name, type and owner.
         */
        public MethodSymbol(long flags, Name name, Type type, Symbol owner) {
            super(MTH, flags, name, type, owner);
            if (owner.type.hasTag(TYPEVAR)) Assert.error(owner + "." + name);
        }

        /** Clone this symbol with new owner.
         */
        public MethodSymbol clone(Symbol newOwner) {
            MethodSymbol m = new MethodSymbol(flags_field, name, type, newOwner) {
                @Override
                public Symbol baseSymbol() {
                    return MethodSymbol.this;
                }

                @Override
                public Object poolKey(Types types) {
                    return new Pair<>(newOwner, baseSymbol());
                }
            };
            m.code = code;
            m.projection = projection;
            return m;
        }

        @Override @DefinedBy(Api.LANGUAGE_MODEL)
        public Set<Modifier> getModifiers() {
            long flags = flags();
            return Flags.asModifierSet((flags & DEFAULT) != 0 ? flags & ~ABSTRACT : flags);
        }

        /** The Java source which this symbol represents.
         */
        public String toString() {
            if ((flags() & BLOCK) != 0) {
                return owner.name.toString();
            } else {
                String s = (name == name.table.names.init)
                    ? owner.name.toString()
                    : name.toString();
                if (type != null) {
                    if (type.hasTag(FORALL))
                        s = "<" + ((ForAll)type).getTypeArguments() + ">" + s;
                    s += "(" + type.argtypes((flags() & VARARGS) != 0) + ")";
                }
                return s;
            }
        }

        @Override
        public int poolTag() {
            return owner.isInterface() ?
                    ClassFile.CONSTANT_InterfaceMethodref : ClassFile.CONSTANT_Methodref;
        }

        public boolean isHandle() {
            return false;
        }


        public MethodHandleSymbol asHandle() {
            return new MethodHandleSymbol(this);
        }

        /** find a symbol that this (proxy method) symbol implements.
         *  @param    c       The class whose members are searched for
         *                    implementations
         */
        public Symbol implemented(TypeSymbol c, Types types) {
            Symbol impl = null;
            for (List<Type> is = types.interfaces(c.type);
                 impl == null && is.nonEmpty();
                 is = is.tail) {
                TypeSymbol i = is.head.tsym;
                impl = implementedIn(i, types);
                if (impl == null)
                    impl = implemented(i, types);
            }
            return impl;
        }

        public Symbol implementedIn(TypeSymbol c, Types types) {
            Symbol impl = null;
            for (Symbol sym : c.members().getSymbolsByName(name)) {
                if (this.overrides(sym, (TypeSymbol)owner, types, true) &&
                    // FIXME: I suspect the following requires a
                    // subst() for a parametric return type.
                    types.isSameType(type.getReturnType(),
                                     types.memberType(owner.type, sym).getReturnType())) {
                    impl = sym;
                }
            }
            return impl;
        }

        /** Will the erasure of this method be considered by the VM to
         *  override the erasure of the other when seen from class `origin'?
         */
        public boolean binaryOverrides(Symbol _other, TypeSymbol origin, Types types) {
            if (isConstructor() || _other.kind != MTH) return false;

            if (this == _other) return true;
            MethodSymbol other = (MethodSymbol)_other;

            // check for a direct implementation
            if (other.isOverridableIn((TypeSymbol)owner) &&
                types.asSuper(owner.type, other.owner) != null &&
                types.isSameType(erasure(types), other.erasure(types)))
                return true;

            // check for an inherited implementation
            return
                (flags() & ABSTRACT) == 0 &&
                other.isOverridableIn(origin) &&
                this.isMemberOf(origin, types) &&
                types.isSameType(erasure(types), other.erasure(types));
        }

        /** The implementation of this (abstract) symbol in class origin,
         *  from the VM's point of view, null if method does not have an
         *  implementation in class.
         *  @param origin   The class of which the implementation is a member.
         */
        public MethodSymbol binaryImplementation(ClassSymbol origin, Types types) {
            for (TypeSymbol c = origin; c != null; c = types.supertype(c.type).tsym) {
                for (Symbol sym : c.members().getSymbolsByName(name)) {
                    if (sym.kind == MTH &&
                        ((MethodSymbol)sym).binaryOverrides(this, origin, types))
                        return (MethodSymbol)sym;
                }
            }
            return null;
        }

        /** Does this symbol override `other' symbol, when both are seen as
         *  members of class `origin'?  It is assumed that _other is a member
         *  of origin.
         *
         *  It is assumed that both symbols have the same name.  The static
         *  modifier is ignored for this test.
         *
         *  A quirk in the works is that if the receiver is a method symbol for
         *  an inherited abstract method we answer false summarily all else being
         *  immaterial. Abstract "own" methods (i.e `this' is a direct member of
         *  origin) don't get rejected as summarily and are put to test against the
         *  suitable criteria.
         *
         *  See JLS 8.4.6.1 (without transitivity) and 8.4.6.4
         */
        public boolean overrides(Symbol _other, TypeSymbol origin, Types types, boolean checkResult) {
            return overrides(_other, origin, types, checkResult, true);
        }

        /** Does this symbol override `other' symbol, when both are seen as
         *  members of class `origin'?  It is assumed that _other is a member
         *  of origin.
         *
         *  Caveat: If `this' is an abstract inherited member of origin, it is
         *  deemed to override `other' only when `requireConcreteIfInherited'
         *  is false.
         *
         *  It is assumed that both symbols have the same name.  The static
         *  modifier is ignored for this test.
         *
         *  See JLS 8.4.6.1 (without transitivity) and 8.4.6.4
         */
        public boolean overrides(Symbol _other, TypeSymbol origin, Types types, boolean checkResult,
                                            boolean requireConcreteIfInherited) {
            if (isConstructor() || _other.kind != MTH) return false;


            /* If any inline types are involved, ask the same question in the reference universe,
               where the hierarchy is navigable
            */
            if (origin.isValue())
                origin = (TypeSymbol) origin.referenceProjection();

            if (this.owner.isValue())
                return this.projection.overrides(_other, origin, types, checkResult, requireConcreteIfInherited);

            if (this == _other) return true;
            MethodSymbol other = (MethodSymbol)_other;

            // check for a direct implementation
            if (other.isOverridableIn((TypeSymbol)owner) &&
                types.asSuper(owner.type, other.owner) != null) {
                Type mt = types.memberType(owner.type, this);
                Type ot = types.memberType(owner.type, other);
                if (types.isSubSignature(mt, ot)) {
                    if (!checkResult)
                        return true;
                    if (types.returnTypeSubstitutable(mt, ot))
                        return true;
                }
            }

            // check for an inherited implementation
            if (((flags() & ABSTRACT) != 0 && requireConcreteIfInherited) ||
                    ((other.flags() & ABSTRACT) == 0 && (other.flags() & DEFAULT) == 0) ||
                    !other.isOverridableIn(origin) ||
                    !this.isMemberOf(origin, types))
                return false;

            // assert types.asSuper(origin.type, other.owner) != null;
            Type mt = types.memberType(origin.type, this);
            Type ot = types.memberType(origin.type, other);
            return
                types.isSubSignature(mt, ot) &&
                (!checkResult || types.resultSubtype(mt, ot, types.noWarnings));
        }

        private boolean isOverridableIn(TypeSymbol origin) {
            // JLS 8.4.6.1
            switch ((int)(flags_field & Flags.AccessFlags)) {
            case Flags.PRIVATE:
                return false;
            case Flags.PUBLIC:
                return !this.owner.isInterface() ||
                        (flags_field & STATIC) == 0;
            case Flags.PROTECTED:
                return (origin.flags() & INTERFACE) == 0;
            case 0:
                // for package private: can only override in the same
                // package
                return
                    this.packge() == origin.packge() &&
                    (origin.flags() & INTERFACE) == 0;
            default:
                return false;
            }
        }

        @Override
        public boolean isInheritedIn(Symbol clazz, Types types) {

            /* If any inline types are involved, ask the same question in the reference universe,
               where the hierarchy is navigable
            */
            if (clazz.isValue())
                clazz = clazz.referenceProjection();
            if (this.owner.isValue())
                return this.projection.isInheritedIn(clazz, types);

            switch ((int)(flags_field & Flags.AccessFlags)) {
                case PUBLIC:
                    return !this.owner.isInterface() ||
                            clazz == owner ||
                            (flags_field & STATIC) == 0;
                default:
                    return super.isInheritedIn(clazz, types);
            }
        }

        public boolean isLambdaMethod() {
            return (flags() & LAMBDA_METHOD) == LAMBDA_METHOD;
        }

        @Override
        public MethodSymbol referenceProjection() {
            return this.owner.isValue() ?
                    this.owner.referenceProjection() != null ? projection : null
                    : null;
        }

        @Override
        public MethodSymbol valueProjection() {
            return  projection != null ? projection.owner.isValue() ? projection : null : null;
        }

        /** override this method to point to the original enclosing method if this method symbol represents a synthetic
         *  lambda method
         */
        public MethodSymbol originalEnclosingMethod() {
            return this;
        }

        /** The implementation of this (abstract) symbol in class origin;
         *  null if none exists. Synthetic methods are not considered
         *  as possible implementations.
         */
        public MethodSymbol implementation(TypeSymbol origin, Types types, boolean checkResult) {
            return implementation(origin, types, checkResult, implementation_filter);
        }
        // where
            public static final Filter<Symbol> implementation_filter = s ->
                    s.kind == MTH && (s.flags() & SYNTHETIC) == 0;

        public MethodSymbol implementation(TypeSymbol origin, Types types, boolean checkResult, Filter<Symbol> implFilter) {
            MethodSymbol res = types.implementation(this, origin, checkResult, implFilter);
            if (res != null)
                return res;
            // if origin is derived from a raw type, we might have missed
            // an implementation because we do not know enough about instantiations.
            // in this case continue with the supertype as origin.
            if (types.isDerivedRaw(origin.type) && !origin.isInterface())
                return implementation(types.supertype(origin.type).tsym, types, checkResult);
            else
                return null;
        }

        public List<VarSymbol> params() {
            owner.complete();
            if (params == null) {
                ListBuffer<VarSymbol> newParams = new ListBuffer<>();
                int i = 0;
                for (Type t : type.getParameterTypes()) {
                    Name paramName = name.table.fromString("arg" + i);
                    VarSymbol param = new VarSymbol(PARAMETER, paramName, t, this);
                    newParams.append(param);
                    i++;
                }
                params = newParams.toList();
            }
            Assert.checkNonNull(params);
            return params;
        }

        public Symbol asMemberOf(Type site, Types types) {
            return new MethodSymbol(flags_field, name, types.memberType(site, this), owner);
        }

        @DefinedBy(Api.LANGUAGE_MODEL)
        public ElementKind getKind() {
            if (name == name.table.names.init)
                return ElementKind.CONSTRUCTOR;
            else if (name == name.table.names.clinit)
                return ElementKind.STATIC_INIT;
            else if ((flags() & BLOCK) != 0)
                return isStatic() ? ElementKind.STATIC_INIT : ElementKind.INSTANCE_INIT;
            else
                return ElementKind.METHOD;
        }

        public boolean isStaticOrInstanceInit() {
            return getKind() == ElementKind.STATIC_INIT ||
                    getKind() == ElementKind.INSTANCE_INIT;
        }

        @DefinedBy(Api.LANGUAGE_MODEL)
        public Attribute getDefaultValue() {
            return defaultValue;
        }

        @DefinedBy(Api.LANGUAGE_MODEL)
        public List<VarSymbol> getParameters() {
            return params();
        }

        @DefinedBy(Api.LANGUAGE_MODEL)
        public boolean isVarArgs() {
            return (flags() & VARARGS) != 0;
        }

        @DefinedBy(Api.LANGUAGE_MODEL)
        public boolean isDefault() {
            return (flags() & DEFAULT) != 0;
        }

        @DefinedBy(Api.LANGUAGE_MODEL)
        public <R, P> R accept(ElementVisitor<R, P> v, P p) {
            return v.visitExecutable(this, p);
        }

        public <R, P> R accept(Symbol.Visitor<R, P> v, P p) {
            return v.visitMethodSymbol(this, p);
        }

        @DefinedBy(Api.LANGUAGE_MODEL)
        public Type getReceiverType() {
            Type result = asType().getReceiverType();
            return (result == null) ? Type.noType : result;
        }

        @DefinedBy(Api.LANGUAGE_MODEL)
        public Type getReturnType() {
            return asType().getReturnType();
        }

        @DefinedBy(Api.LANGUAGE_MODEL)
        public List<Type> getThrownTypes() {
            return asType().getThrownTypes();
        }
    }

    /** A class for invokedynamic method calls.
     */
    public static class DynamicMethodSymbol extends MethodSymbol implements Dynamic {

        public LoadableConstant[] staticArgs;
        public MethodHandleSymbol bsm;

        public DynamicMethodSymbol(Name name, Symbol owner, MethodHandleSymbol bsm, Type type, LoadableConstant[] staticArgs) {
            super(0, name, type, owner);
            this.bsm = bsm;
            this.staticArgs = staticArgs;
        }

        @Override
        public boolean isDynamic() {
            return true;
        }

        @Override
        public LoadableConstant[] staticArgs() {
            return staticArgs;
        }

        @Override
        public MethodHandleSymbol bootstrapMethod() {
            return bsm;
        }

        @Override
        public int poolTag() {
            return ClassFile.CONSTANT_InvokeDynamic;
        }

        @Override
        public Type dynamicType() {
            return type;
        }
    }

    /** A class for condy.
     */
    public static class DynamicVarSymbol extends VarSymbol implements Dynamic, LoadableConstant {
        public LoadableConstant[] staticArgs;
        public MethodHandleSymbol bsm;

        public DynamicVarSymbol(Name name, Symbol owner, MethodHandleSymbol bsm, Type type, LoadableConstant[] staticArgs) {
            super(0, name, type, owner);
            this.bsm = bsm;
            this.staticArgs = staticArgs;
        }

        @Override
        public boolean isDynamic() {
            return true;
        }

        @Override
        public PoolConstant dynamicType() {
            return type;
        }

        @Override
        public LoadableConstant[] staticArgs() {
            return staticArgs;
        }

        @Override
        public LoadableConstant bootstrapMethod() {
            return bsm;
        }

        @Override
        public int poolTag() {
            return ClassFile.CONSTANT_Dynamic;
        }
    }

    /** A class for method handles.
     */
    public static class MethodHandleSymbol extends MethodSymbol implements LoadableConstant {

        private Symbol refSym;
        private boolean getter;

        public MethodHandleSymbol(Symbol msym) {
            this(msym, false);
        }

        public MethodHandleSymbol(Symbol msym, boolean getter) {
            super(msym.flags_field, msym.name, msym.type, msym.owner);
            this.refSym = msym;
            this.getter = getter;
        }

        /**
         * Returns the kind associated with this method handle.
         */
        public int referenceKind() {
            if (refSym.kind == VAR) {
                return getter ?
                        refSym.isStatic() ? ClassFile.REF_getStatic : ClassFile.REF_getField :
                        refSym.isStatic() ? ClassFile.REF_putStatic : ClassFile.REF_putField;
            } else {
                if (refSym.isConstructor()) {
                    return ClassFile.REF_newInvokeSpecial;
                } else {
                    if (refSym.isStatic()) {
                        return ClassFile.REF_invokeStatic;
                    } else if ((refSym.flags() & PRIVATE) != 0 && !allowPrivateInvokeVirtual()) {
                        return ClassFile.REF_invokeSpecial;
                    } else if (refSym.enclClass().isInterface()) {
                        return ClassFile.REF_invokeInterface;
                    } else {
                        return ClassFile.REF_invokeVirtual;
                    }
                }
            }
        }

        private boolean allowPrivateInvokeVirtual() {
            Symbol rootPack = this;
            while (rootPack != null && !(rootPack instanceof RootPackageSymbol)) {
                rootPack = rootPack.owner;
            }
            return rootPack != null && ((RootPackageSymbol) rootPack).allowPrivateInvokeVirtual;
        }
        @Override
        public int poolTag() {
            return ClassFile.CONSTANT_MethodHandle;
        }

        @Override
        public Object poolKey(Types types) {
            return new Pair<>(baseSymbol(), referenceKind());
        }

        @Override
        public MethodHandleSymbol asHandle() {
            return this;
        }

        @Override
        public Symbol baseSymbol() {
            return refSym;
        }


        @Override
        public boolean isHandle() {
            return true;
        }
    }

    /** A class for predefined operators.
     */
    public static class OperatorSymbol extends MethodSymbol {

        public int opcode;
        private int accessCode = Integer.MIN_VALUE;

        public OperatorSymbol(Name name, Type type, int opcode, Symbol owner) {
            super(PUBLIC | STATIC, name, type, owner);
            this.opcode = opcode;
        }

        @Override
        public <R, P> R accept(Symbol.Visitor<R, P> v, P p) {
            return v.visitOperatorSymbol(this, p);
        }

        public int getAccessCode(Tag tag) {
            if (accessCode != Integer.MIN_VALUE && !tag.isIncOrDecUnaryOp()) {
                return accessCode;
            }
            accessCode = AccessCode.from(tag, opcode);
            return accessCode;
        }

        /** Access codes for dereferencing, assignment, withfield
         *  and pre/post increment/decrement.

         *  All access codes for accesses to the current class are even.
         *  If a member of the superclass should be accessed instead (because
         *  access was via a qualified super), add one to the corresponding code
         *  for the current class, making the number odd.
         *  This numbering scheme is used by the backend to decide whether
         *  to issue an invokevirtual or invokespecial call.
         *
         *  @see Gen#visitSelect(JCFieldAccess tree)
         */
        public enum AccessCode {
            UNKNOWN(-1, Tag.NO_TAG),
            DEREF(0, Tag.NO_TAG),
            ASSIGN(2, Tag.ASSIGN),
            PREINC(4, Tag.PREINC),
            PREDEC(6, Tag.PREDEC),
            POSTINC(8, Tag.POSTINC),
            POSTDEC(10, Tag.POSTDEC),
            WITHFIELD(12, Tag.WITHFIELD),
            FIRSTASGOP(14, Tag.NO_TAG);

            public final int code;
            public final Tag tag;
            public static final int numberOfAccessCodes = (lushrl - ishll + lxor + 2 - iadd) * 2 + FIRSTASGOP.code + 2;

            AccessCode(int code, Tag tag) {
                this.code = code;
                this.tag = tag;
            }

            static public AccessCode getFromCode(int code) {
                for (AccessCode aCodes : AccessCode.values()) {
                    if (aCodes.code == code) {
                        return aCodes;
                    }
                }
                return UNKNOWN;
            }

            static int from(Tag tag, int opcode) {
                /** Map bytecode of binary operation to access code of corresponding
                *  assignment operation. This is always an even number.
                */
                switch (tag) {
                    case PREINC:
                        return AccessCode.PREINC.code;
                    case PREDEC:
                        return AccessCode.PREDEC.code;
                    case POSTINC:
                        return AccessCode.POSTINC.code;
                    case POSTDEC:
                        return AccessCode.POSTDEC.code;
                    case WITHFIELD:
                        return AccessCode.WITHFIELD.code;
                }
                if (iadd <= opcode && opcode <= lxor) {
                    return (opcode - iadd) * 2 + FIRSTASGOP.code;
                } else if (opcode == string_add) {
                    return (lxor + 1 - iadd) * 2 + FIRSTASGOP.code;
                } else if (ishll <= opcode && opcode <= lushrl) {
                    return (opcode - ishll + lxor + 2 - iadd) * 2 + FIRSTASGOP.code;
                }
                return -1;
            }
        }
    }

    /** Symbol completer interface.
     */
    public static interface Completer {

        /** Dummy completer to be used when the symbol has been completed or
         * does not need completion.
         */
        public final static Completer NULL_COMPLETER = new Completer() {
            public void complete(Symbol sym) { }
            public boolean isTerminal() { return true; }
        };

        void complete(Symbol sym) throws CompletionFailure;

        /** Returns true if this completer is <em>terminal</em>. A terminal
         * completer is used as a place holder when the symbol is completed.
         * Calling complete on a terminal completer will not affect the symbol.
         *
         * The dummy NULL_COMPLETER and the GraphDependencies completer are
         * examples of terminal completers.
         *
         * @return true iff this completer is terminal
         */
        default boolean isTerminal() {
            return false;
        }
    }

    public static class CompletionFailure extends RuntimeException {
        private static final long serialVersionUID = 0;
        public final transient DeferredCompletionFailureHandler dcfh;
        public transient Symbol sym;

        /** A diagnostic object describing the failure
         */
        private transient JCDiagnostic diag;

        private transient Supplier<JCDiagnostic> diagSupplier;

        public CompletionFailure(Symbol sym, Supplier<JCDiagnostic> diagSupplier, DeferredCompletionFailureHandler dcfh) {
            this.dcfh = dcfh;
            this.sym = sym;
            this.diagSupplier = diagSupplier;
//          this.printStackTrace();//DEBUG
        }

        public JCDiagnostic getDiagnostic() {
            if (diag == null && diagSupplier != null) {
                diag = diagSupplier.get();
            }
            return diag;
        }

        @Override
        public String getMessage() {
            return getDiagnostic().getMessage(null);
        }

        public JCDiagnostic getDetailValue() {
            return getDiagnostic();
        }

        @Override
        public CompletionFailure initCause(Throwable cause) {
            super.initCause(cause);
            return this;
        }

        public void resetDiagnostic(Supplier<JCDiagnostic> diagSupplier) {
            this.diagSupplier = diagSupplier;
            this.diag = null;
        }

    }

    /**
     * A visitor for symbols.  A visitor is used to implement operations
     * (or relations) on symbols.  Most common operations on types are
     * binary relations and this interface is designed for binary
     * relations, that is, operations on the form
     * Symbol&nbsp;&times;&nbsp;P&nbsp;&rarr;&nbsp;R.
     * <!-- In plain text: Type x P -> R -->
     *
     * @param <R> the return type of the operation implemented by this
     * visitor; use Void if no return type is needed.
     * @param <P> the type of the second argument (the first being the
     * symbol itself) of the operation implemented by this visitor; use
     * Void if a second argument is not needed.
     */
    public interface Visitor<R,P> {
        R visitClassSymbol(ClassSymbol s, P arg);
        R visitMethodSymbol(MethodSymbol s, P arg);
        R visitPackageSymbol(PackageSymbol s, P arg);
        R visitOperatorSymbol(OperatorSymbol s, P arg);
        R visitVarSymbol(VarSymbol s, P arg);
        R visitTypeSymbol(TypeSymbol s, P arg);
        R visitSymbol(Symbol s, P arg);
    }
}<|MERGE_RESOLUTION|>--- conflicted
+++ resolved
@@ -1328,20 +1328,18 @@
          */
         private List<RecordComponent> recordComponents = List.nil();
 
-<<<<<<< HEAD
         /* the 'other' projection: If 'this' is an inline class then 'projection' is its reference projection
            and vice versa.
          */
         public ClassSymbol projection;
 
-=======
+
         // sealed classes related fields
         /** The classes, or interfaces, permitted to extend this class, or interface
          */
         public List<Symbol> permitted;
 
         public boolean isPermittedExplicit = false;
->>>>>>> d9fc4454
 
         public ClassSymbol(long flags, Name name, Type type, Symbol owner) {
             super(TYP, flags, name, type, owner);
@@ -1661,7 +1659,6 @@
             return (flags_field & RECORD) != 0;
         }
 
-<<<<<<< HEAD
         @Override
         public boolean isReferenceProjection() {
             return projection != null && projection.isValue();
@@ -1715,11 +1712,11 @@
             projection.projection = this;
             projectedType.tsym = projection;
             return projection;
-=======
+        }
+
         @DefinedBy(Api.LANGUAGE_MODEL)
         public List<Type> getPermittedSubclasses() {
             return permitted.map(s -> s.type);
->>>>>>> d9fc4454
         }
     }
 
