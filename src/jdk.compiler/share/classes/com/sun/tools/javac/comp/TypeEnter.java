--- conflicted
+++ resolved
@@ -1038,14 +1038,6 @@
                 (types.supertype(tree.sym.type).tsym.flags() & Flags.ENUM) == 0) {
                 addEnumMembers(tree, env);
             }
-<<<<<<< HEAD
-            memberEnter.memberEnter(tree.defs, env);
-
-            if ((tree.mods.flags & (Flags.VALUE | Flags.INTERFACE)) == Flags.VALUE && !tree.sym.type.hasTag(ERROR)) {
-                addValueMembers(tree, env);
-            }
-
-=======
             boolean isRecord = (tree.sym.flags_field & RECORD) != 0;
             List<JCTree> alreadyEntered = null;
             if (isRecord) {
@@ -1062,7 +1054,9 @@
             if (isRecord) {
                 addRecordMembersIfNeeded(tree, env);
             }
->>>>>>> aa4ef80f
+            if ((tree.mods.flags & (Flags.VALUE | Flags.INTERFACE)) == Flags.VALUE && !tree.sym.type.hasTag(ERROR)) {
+                addValueMembers(tree, env);
+            }
             if (tree.sym.isAnnotationType()) {
                 Assert.check(tree.sym.isCompleted());
                 tree.sym.setAnnotationTypeMetadata(new AnnotationTypeMetadata(tree.sym, annotate.annotationTypeSourceCompleter()));
@@ -1133,7 +1127,6 @@
             memberEnter.memberEnter(valueOf, env);
         }
 
-<<<<<<< HEAD
         /** Add the implicit members for a value type to the parse tree and the symbol table.
          */
         private void addValueMembers(JCClassDecl tree, Env<AttrContext> env) {
@@ -1221,7 +1214,7 @@
             }
 
         }
-=======
+
         JCMethodDecl getCanonicalConstructorDecl(JCClassDecl tree) {
             // let's check if there is a constructor with exactly the same arguments as the record components
             List<Type> recordComponentErasedTypes = types.erasure(TreeInfo.recordFields(tree).map(vd -> vd.sym.type));
@@ -1303,7 +1296,6 @@
             }
         }
         return null;
->>>>>>> aa4ef80f
     }
 
 /* ***************************************************************************
