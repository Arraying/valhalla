/*
 * Copyright (c) 2003, 2020, Oracle and/or its affiliates. All rights reserved.
 * DO NOT ALTER OR REMOVE COPYRIGHT NOTICES OR THIS FILE HEADER.
 *
 * This code is free software; you can redistribute it and/or modify it
 * under the terms of the GNU General Public License version 2 only, as
 * published by the Free Software Foundation.  Oracle designates this
 * particular file as subject to the "Classpath" exception as provided
 * by Oracle in the LICENSE file that accompanied this code.
 *
 * This code is distributed in the hope that it will be useful, but WITHOUT
 * ANY WARRANTY; without even the implied warranty of MERCHANTABILITY or
 * FITNESS FOR A PARTICULAR PURPOSE.  See the GNU General Public License
 * version 2 for more details (a copy is included in the LICENSE file that
 * accompanied this code).
 *
 * You should have received a copy of the GNU General Public License version
 * 2 along with this work; if not, write to the Free Software Foundation,
 * Inc., 51 Franklin St, Fifth Floor, Boston, MA 02110-1301 USA.
 *
 * Please contact Oracle, 500 Oracle Parkway, Redwood Shores, CA 94065 USA
 * or visit www.oracle.com if you need additional information or have any
 * questions.
 */

package com.sun.tools.javac.comp;

import java.util.ArrayList;
import java.util.HashSet;
import java.util.Set;
import java.util.function.BiConsumer;
import java.util.stream.Collectors;

import javax.tools.JavaFileObject;

import com.sun.tools.javac.code.*;
import com.sun.tools.javac.code.Lint.LintCategory;
import com.sun.tools.javac.code.Scope.ImportFilter;
import com.sun.tools.javac.code.Scope.NamedImportScope;
import com.sun.tools.javac.code.Scope.StarImportScope;
import com.sun.tools.javac.code.Scope.WriteableScope;
import com.sun.tools.javac.code.Source.Feature;
import com.sun.tools.javac.comp.Annotate.AnnotationTypeMetadata;
import com.sun.tools.javac.jvm.Target;
import com.sun.tools.javac.tree.*;
import com.sun.tools.javac.util.*;
import com.sun.tools.javac.util.DefinedBy.Api;

import com.sun.tools.javac.code.Symbol.*;
import com.sun.tools.javac.code.Type.*;
import com.sun.tools.javac.resources.CompilerProperties.Errors;
import com.sun.tools.javac.tree.JCTree.*;

import static com.sun.tools.javac.code.Flags.*;
import static com.sun.tools.javac.code.Flags.ANNOTATION;
import static com.sun.tools.javac.code.Scope.LookupKind.NON_RECURSIVE;
import static com.sun.tools.javac.code.Kinds.Kind.*;
import static com.sun.tools.javac.code.TypeTag.CLASS;
import static com.sun.tools.javac.code.TypeTag.ERROR;
import com.sun.tools.javac.resources.CompilerProperties.Fragments;

import static com.sun.tools.javac.code.TypeTag.*;
import static com.sun.tools.javac.tree.JCTree.Tag.*;

import com.sun.tools.javac.util.Dependencies.CompletionCause;
import com.sun.tools.javac.util.JCDiagnostic.DiagnosticFlag;
import com.sun.tools.javac.util.JCDiagnostic.DiagnosticPosition;

/** This is the second phase of Enter, in which classes are completed
 *  by resolving their headers and entering their members in the into
 *  the class scope. See Enter for an overall overview.
 *
 *  This class uses internal phases to process the classes. When a phase
 *  processes classes, the lower phases are not invoked until all classes
 *  pass through the current phase. Note that it is possible that upper phases
 *  are run due to recursive completion. The internal phases are:
 *  - ImportPhase: shallow pass through imports, adds information about imports
 *                 the NamedImportScope and StarImportScope, but avoids queries
 *                 about class hierarchy.
 *  - HierarchyPhase: resolves the supertypes of the given class. Does not handle
 *                    type parameters of the class or type argument of the supertypes.
 *  - HeaderPhase: finishes analysis of the header of the given class by resolving
 *                 type parameters, attributing supertypes including type arguments
 *                 and scheduling full annotation attribution. This phase also adds
 *                 a synthetic default constructor if needed and synthetic "this" field.
 *  - MembersPhase: resolves headers for fields, methods and constructors in the given class.
 *                  Also generates synthetic enum members.
 *
 *  <p><b>This is NOT part of any supported API.
 *  If you write code that depends on this, you do so at your own risk.
 *  This code and its internal interfaces are subject to change or
 *  deletion without notice.</b>
 */
public class TypeEnter implements Completer {
    protected static final Context.Key<TypeEnter> typeEnterKey = new Context.Key<>();

    /** A switch to determine whether we check for package/class conflicts
     */
    final static boolean checkClash = true;

    private final Names names;
    private final Enter enter;
    private final MemberEnter memberEnter;
    private final Log log;
    private final Check chk;
    private final Attr attr;
    private final Symtab syms;
    private final TreeMaker make;
    private final Todo todo;
    private final Annotate annotate;
    private final TypeAnnotations typeAnnotations;
    private final Types types;
    private final JCDiagnostic.Factory diags;
    private final DeferredLintHandler deferredLintHandler;
    private final Lint lint;
    private final TypeEnvs typeEnvs;
    private final Dependencies dependencies;

    public static TypeEnter instance(Context context) {
        TypeEnter instance = context.get(typeEnterKey);
        if (instance == null)
            instance = new TypeEnter(context);
        return instance;
    }

    protected TypeEnter(Context context) {
        context.put(typeEnterKey, this);
        names = Names.instance(context);
        enter = Enter.instance(context);
        memberEnter = MemberEnter.instance(context);
        log = Log.instance(context);
        chk = Check.instance(context);
        attr = Attr.instance(context);
        syms = Symtab.instance(context);
        make = TreeMaker.instance(context);
        todo = Todo.instance(context);
        annotate = Annotate.instance(context);
        typeAnnotations = TypeAnnotations.instance(context);
        types = Types.instance(context);
        diags = JCDiagnostic.Factory.instance(context);
        deferredLintHandler = DeferredLintHandler.instance(context);
        lint = Lint.instance(context);
        typeEnvs = TypeEnvs.instance(context);
        dependencies = Dependencies.instance(context);
        Source source = Source.instance(context);
        allowTypeAnnos = Feature.TYPE_ANNOTATIONS.allowedInSource(source);
        allowDeprecationOnImport = Feature.DEPRECATION_ON_IMPORT.allowedInSource(source);
    }

    /** Switch: support type annotations.
     */
    boolean allowTypeAnnos;

    /**
     * Switch: should deprecation warnings be issued on import
     */
    boolean allowDeprecationOnImport;

    /** A flag to disable completion from time to time during member
     *  enter, as we only need to look up types.  This avoids
     *  unnecessarily deep recursion.
     */
    boolean completionEnabled = true;

    /* Verify Imports:
     */
    protected void ensureImportsChecked(List<JCCompilationUnit> trees) {
        // if there remain any unimported toplevels (these must have
        // no classes at all), process their import statements as well.
        for (JCCompilationUnit tree : trees) {
            if (!tree.starImportScope.isFilled()) {
                Env<AttrContext> topEnv = enter.topLevelEnv(tree);
                finishImports(tree, () -> { completeClass.resolveImports(tree, topEnv); });
            }
        }
    }

/* ********************************************************************
 * Source completer
 *********************************************************************/

    /** Complete entering a class.
     *  @param sym         The symbol of the class to be completed.
     */
    @Override
    public void complete(Symbol sym) throws CompletionFailure {
        // Suppress some (recursive) MemberEnter invocations
        if (!completionEnabled) {
            // Re-install same completer for next time around and return.
            Assert.check((sym.flags() & Flags.COMPOUND) == 0);
            sym.completer = this;
            return;
        }

        try {
            annotate.blockAnnotations();
            sym.flags_field |= UNATTRIBUTED;

            List<Env<AttrContext>> queue;

            dependencies.push((ClassSymbol) sym, CompletionCause.MEMBER_ENTER);
            try {
                queue = completeClass.completeEnvs(List.of(typeEnvs.get((ClassSymbol) sym)));
            } finally {
                dependencies.pop();
            }

            if (!queue.isEmpty()) {
                Set<JCCompilationUnit> seen = new HashSet<>();

                for (Env<AttrContext> env : queue) {
                    if (env.toplevel.defs.contains(env.enclClass) && seen.add(env.toplevel)) {
                        finishImports(env.toplevel, () -> {});
                    }
                }
            }
        } finally {
            annotate.unblockAnnotations();
        }
    }

    void finishImports(JCCompilationUnit toplevel, Runnable resolve) {
        JavaFileObject prev = log.useSource(toplevel.sourcefile);
        try {
            resolve.run();
            chk.checkImportsUnique(toplevel);
            chk.checkImportsResolvable(toplevel);
            chk.checkImportedPackagesObservable(toplevel);
            toplevel.namedImportScope.finalizeScope();
            toplevel.starImportScope.finalizeScope();
        } catch (CompletionFailure cf) {
            chk.completionError(toplevel.pos(), cf);
        } finally {
            log.useSource(prev);
        }
    }

    abstract class Phase {
        private final ListBuffer<Env<AttrContext>> queue = new ListBuffer<>();
        private final Phase next;
        private final CompletionCause phaseName;

        Phase(CompletionCause phaseName, Phase next) {
            this.phaseName = phaseName;
            this.next = next;
        }

        public final List<Env<AttrContext>> completeEnvs(List<Env<AttrContext>> envs) {
            boolean firstToComplete = queue.isEmpty();

            Phase prevTopLevelPhase = topLevelPhase;
            boolean success = false;

            try {
                topLevelPhase = this;
                doCompleteEnvs(envs);
                success = true;
            } finally {
                topLevelPhase = prevTopLevelPhase;
                if (!success && firstToComplete) {
                    //an exception was thrown, e.g. BreakAttr:
                    //the queue would become stale, clear it:
                    queue.clear();
                }
            }

            if (firstToComplete) {
                List<Env<AttrContext>> out = queue.toList();

                queue.clear();
                return next != null ? next.completeEnvs(out) : out;
            } else {
                return List.nil();
            }
        }

        protected void doCompleteEnvs(List<Env<AttrContext>> envs) {
            for (Env<AttrContext> env : envs) {
                JCClassDecl tree = (JCClassDecl)env.tree;

                queue.add(env);

                JavaFileObject prev = log.useSource(env.toplevel.sourcefile);
                DiagnosticPosition prevLintPos = deferredLintHandler.setPos(tree.pos());
                try {
                    dependencies.push(env.enclClass.sym, phaseName);
                    runPhase(env);
                } catch (CompletionFailure ex) {
                    chk.completionError(tree.pos(), ex);
                } finally {
                    dependencies.pop();
                    deferredLintHandler.setPos(prevLintPos);
                    log.useSource(prev);
                }
            }
        }

        protected abstract void runPhase(Env<AttrContext> env);
    }

    private final ImportsPhase completeClass = new ImportsPhase();
    private Phase topLevelPhase;

    /**Analyze import clauses.
     */
    private final class ImportsPhase extends Phase {

        public ImportsPhase() {
            super(CompletionCause.IMPORTS_PHASE, new HierarchyPhase());
        }

        Env<AttrContext> env;
        ImportFilter staticImportFilter;
        ImportFilter typeImportFilter;
        BiConsumer<JCImport, CompletionFailure> cfHandler =
                (imp, cf) -> chk.completionError(imp.pos(), cf);

        @Override
        protected void runPhase(Env<AttrContext> env) {
            JCClassDecl tree = env.enclClass;
            ClassSymbol sym = tree.sym;

            // If sym is a toplevel-class, make sure any import
            // clauses in its source file have been seen.
            if (sym.owner.kind == PCK) {
                resolveImports(env.toplevel, env.enclosing(TOPLEVEL));
                todo.append(env);
            }

            if (sym.owner.kind == TYP)
                sym.owner.complete();
        }

        private void resolveImports(JCCompilationUnit tree, Env<AttrContext> env) {
            if (tree.starImportScope.isFilled()) {
                // we must have already processed this toplevel
                return;
            }

            ImportFilter prevStaticImportFilter = staticImportFilter;
            ImportFilter prevTypeImportFilter = typeImportFilter;
            DiagnosticPosition prevLintPos = deferredLintHandler.immediate();
            Lint prevLint = chk.setLint(lint);
            Env<AttrContext> prevEnv = this.env;
            try {
                this.env = env;
                final PackageSymbol packge = env.toplevel.packge;
                this.staticImportFilter =
                        (origin, sym) -> sym.isStatic() &&
                                         chk.importAccessible(sym, packge) &&
                                         sym.isMemberOf((TypeSymbol) origin.owner, types);
                this.typeImportFilter =
                        (origin, sym) -> sym.kind == TYP &&
                                         chk.importAccessible(sym, packge);

                // Import-on-demand java.lang.
                PackageSymbol javaLang = syms.enterPackage(syms.java_base, names.java_lang);
                if (javaLang.members().isEmpty() && !javaLang.exists())
                    throw new FatalError(diags.fragment(Fragments.FatalErrNoJavaLang));
                importAll(make.at(tree.pos()).Import(make.QualIdent(javaLang), false), javaLang, env);

                JCModuleDecl decl = tree.getModuleDecl();

                // Process the package def and all import clauses.
                if (tree.getPackage() != null && decl == null)
                    checkClassPackageClash(tree.getPackage());

                for (JCImport imp : tree.getImports()) {
                    doImport(imp);
                }

                if (decl != null) {
                    //check @Deprecated:
                    markDeprecated(decl.sym, decl.mods.annotations, env);
                    // process module annotations
                    annotate.annotateLater(decl.mods.annotations, env, env.toplevel.modle, null);
                }
            } finally {
                this.env = prevEnv;
                chk.setLint(prevLint);
                deferredLintHandler.setPos(prevLintPos);
                this.staticImportFilter = prevStaticImportFilter;
                this.typeImportFilter = prevTypeImportFilter;
            }
        }

        private void checkClassPackageClash(JCPackageDecl tree) {
            // check that no class exists with same fully qualified name as
            // toplevel package
            if (checkClash && tree.pid != null) {
                Symbol p = env.toplevel.packge;
                while (p.owner != syms.rootPackage) {
                    p.owner.complete(); // enter all class members of p
                    //need to lookup the owning module/package:
                    PackageSymbol pack = syms.lookupPackage(env.toplevel.modle, p.owner.getQualifiedName());
                    if (syms.getClass(pack.modle, p.getQualifiedName()) != null) {
                        log.error(tree.pos,
                                  Errors.PkgClashesWithClassOfSameName(p));
                    }
                    p = p.owner;
                }
            }
            // process package annotations
            annotate.annotateLater(tree.annotations, env, env.toplevel.packge, null);
        }

        private void doImport(JCImport tree) {
            JCFieldAccess imp = (JCFieldAccess)tree.qualid;
            Name name = TreeInfo.name(imp);

            // Create a local environment pointing to this tree to disable
            // effects of other imports in Resolve.findGlobalType
            Env<AttrContext> localEnv = env.dup(tree);

            TypeSymbol p = attr.attribImportQualifier(tree, localEnv).tsym;
            if (name == names.asterisk) {
                // Import on demand.
                chk.checkCanonical(imp.selected);
                if (tree.staticImport)
                    importStaticAll(tree, p, env);
                else
                    importAll(tree, p, env);
            } else {
                // Named type import.
                if (tree.staticImport) {
                    importNamedStatic(tree, p, name, localEnv);
                    chk.checkCanonical(imp.selected);
                } else {
                    Type importedType = attribImportType(imp, localEnv);
                    Type originalType = importedType.getOriginalType();
                    TypeSymbol c = originalType.hasTag(CLASS) ? originalType.tsym : importedType.tsym;
                    chk.checkCanonical(imp);
                    importNamed(tree.pos(), c, env, tree);
                }
            }
        }

        Type attribImportType(JCTree tree, Env<AttrContext> env) {
            Assert.check(completionEnabled);
            Lint prevLint = chk.setLint(allowDeprecationOnImport ?
                    lint : lint.suppress(LintCategory.DEPRECATION, LintCategory.REMOVAL, LintCategory.PREVIEW));
            try {
                // To prevent deep recursion, suppress completion of some
                // types.
                completionEnabled = false;
                return attr.attribType(tree, env);
            } finally {
                completionEnabled = true;
                chk.setLint(prevLint);
            }
        }

        /** Import all classes of a class or package on demand.
         *  @param imp           The import that is being handled.
         *  @param tsym          The class or package the members of which are imported.
         *  @param env           The env in which the imported classes will be entered.
         */
        private void importAll(JCImport imp,
                               final TypeSymbol tsym,
                               Env<AttrContext> env) {
            env.toplevel.starImportScope.importAll(types, tsym.members(), typeImportFilter, imp, cfHandler);
        }

        /** Import all static members of a class or package on demand.
         *  @param imp           The import that is being handled.
         *  @param tsym          The class or package the members of which are imported.
         *  @param env           The env in which the imported classes will be entered.
         */
        private void importStaticAll(JCImport imp,
                                     final TypeSymbol tsym,
                                     Env<AttrContext> env) {
            final StarImportScope toScope = env.toplevel.starImportScope;
            final TypeSymbol origin = tsym;

            toScope.importAll(types, origin.members(), staticImportFilter, imp, cfHandler);
        }

        /** Import statics types of a given name.  Non-types are handled in Attr.
         *  @param imp           The import that is being handled.
         *  @param tsym          The class from which the name is imported.
         *  @param name          The (simple) name being imported.
         *  @param env           The environment containing the named import
         *                  scope to add to.
         */
        private void importNamedStatic(final JCImport imp,
                                       final TypeSymbol tsym,
                                       final Name name,
                                       final Env<AttrContext> env) {
            if (tsym.kind != TYP) {
                log.error(DiagnosticFlag.RECOVERABLE, imp.pos(), Errors.StaticImpOnlyClassesAndInterfaces);
                return;
            }

            final NamedImportScope toScope = env.toplevel.namedImportScope;
            final Scope originMembers = tsym.members();

            imp.importScope = toScope.importByName(types, originMembers, name, staticImportFilter, imp, cfHandler);
        }

        /** Import given class.
         *  @param pos           Position to be used for error reporting.
         *  @param tsym          The class to be imported.
         *  @param env           The environment containing the named import
         *                  scope to add to.
         */
        private void importNamed(DiagnosticPosition pos, final Symbol tsym, Env<AttrContext> env, JCImport imp) {
            if (tsym.kind == TYP)
                imp.importScope = env.toplevel.namedImportScope.importType(tsym.owner.members(), tsym.owner.members(), tsym);
        }

    }

    /**Defines common utility methods used by the HierarchyPhase and HeaderPhase.
     */
    private abstract class AbstractHeaderPhase extends Phase {

        public AbstractHeaderPhase(CompletionCause phaseName, Phase next) {
            super(phaseName, next);
        }

        protected Env<AttrContext> baseEnv(JCClassDecl tree, Env<AttrContext> env) {
            WriteableScope baseScope = WriteableScope.create(tree.sym);
            //import already entered local classes into base scope
            for (Symbol sym : env.outer.info.scope.getSymbols(NON_RECURSIVE)) {
                if (sym.isLocal()) {
                    baseScope.enter(sym);
                }
            }
            //import current type-parameters into base scope
            if (tree.typarams != null)
                for (List<JCTypeParameter> typarams = tree.typarams;
                     typarams.nonEmpty();
                     typarams = typarams.tail)
                    baseScope.enter(typarams.head.type.tsym);
            Env<AttrContext> outer = env.outer; // the base clause can't see members of this class
            Env<AttrContext> localEnv = outer.dup(tree, outer.info.dup(baseScope));
            localEnv.baseClause = true;
            localEnv.outer = outer;
            localEnv.info.isSelfCall = false;
            return localEnv;
        }

        /** Generate a base clause for an enum type.
         *  @param pos              The position for trees and diagnostics, if any
         *  @param c                The class symbol of the enum
         */
        protected  JCExpression enumBase(int pos, ClassSymbol c) {
            JCExpression result = make.at(pos).
                TypeApply(make.QualIdent(syms.enumSym),
                          List.of(make.Type(c.type)));
            return result;
        }

        protected Type modelMissingTypes(Env<AttrContext> env, Type t, final JCExpression tree, final boolean interfaceExpected) {
            if (!t.hasTag(ERROR))
                return t;

            return new ErrorType(t.getOriginalType(), t.tsym) {
                private Type modelType;

                @Override
                public Type getModelType() {
                    if (modelType == null)
                        modelType = new Synthesizer(env.toplevel.modle, getOriginalType(), interfaceExpected).visit(tree);
                    return modelType;
                }
            };
        }
            // where:
            private class Synthesizer extends JCTree.Visitor {
                ModuleSymbol msym;
                Type originalType;
                boolean interfaceExpected;
                List<ClassSymbol> synthesizedSymbols = List.nil();
                Type result;

                Synthesizer(ModuleSymbol msym, Type originalType, boolean interfaceExpected) {
                    this.msym = msym;
                    this.originalType = originalType;
                    this.interfaceExpected = interfaceExpected;
                }

                Type visit(JCTree tree) {
                    tree.accept(this);
                    return result;
                }

                List<Type> visit(List<? extends JCTree> trees) {
                    ListBuffer<Type> lb = new ListBuffer<>();
                    for (JCTree t: trees)
                        lb.append(visit(t));
                    return lb.toList();
                }

                @Override
                public void visitTree(JCTree tree) {
                    result = syms.errType;
                }

                @Override
                public void visitIdent(JCIdent tree) {
                    if (!tree.type.hasTag(ERROR)) {
                        result = tree.type;
                    } else {
                        result = synthesizeClass(tree.name, msym.unnamedPackage).type;
                    }
                }

                @Override
                public void visitSelect(JCFieldAccess tree) {
                    if (!tree.type.hasTag(ERROR)) {
                        result = tree.type;
                    } else {
                        Type selectedType;
                        boolean prev = interfaceExpected;
                        try {
                            interfaceExpected = false;
                            selectedType = visit(tree.selected);
                        } finally {
                            interfaceExpected = prev;
                        }
                        ClassSymbol c = synthesizeClass(tree.name, selectedType.tsym);
                        result = c.type;
                    }
                }

                @Override
                public void visitTypeApply(JCTypeApply tree) {
                    if (!tree.type.hasTag(ERROR)) {
                        result = tree.type;
                    } else {
                        ClassType clazzType = (ClassType) visit(tree.clazz);
                        if (synthesizedSymbols.contains(clazzType.tsym))
                            synthesizeTyparams((ClassSymbol) clazzType.tsym, tree.arguments.size());
                        final List<Type> actuals = visit(tree.arguments);
                        result = new ErrorType(tree.type, clazzType.tsym) {
                            @Override @DefinedBy(Api.LANGUAGE_MODEL)
                            public List<Type> getTypeArguments() {
                                return actuals;
                            }
                        };
                    }
                }

                ClassSymbol synthesizeClass(Name name, Symbol owner) {
                    int flags = interfaceExpected ? INTERFACE : 0;
                    ClassSymbol c = new ClassSymbol(flags, name, owner);
                    c.members_field = new Scope.ErrorScope(c);
                    c.type = new ErrorType(originalType, c) {
                        @Override @DefinedBy(Api.LANGUAGE_MODEL)
                        public List<Type> getTypeArguments() {
                            return typarams_field;
                        }
                    };
                    synthesizedSymbols = synthesizedSymbols.prepend(c);
                    return c;
                }

                void synthesizeTyparams(ClassSymbol sym, int n) {
                    ClassType ct = (ClassType) sym.type;
                    Assert.check(ct.typarams_field.isEmpty());
                    if (n == 1) {
                        TypeVar v = new TypeVar(names.fromString("T"), sym, syms.botType);
                        ct.typarams_field = ct.typarams_field.prepend(v);
                    } else {
                        for (int i = n; i > 0; i--) {
                            TypeVar v = new TypeVar(names.fromString("T" + i), sym,
                                                    syms.botType);
                            ct.typarams_field = ct.typarams_field.prepend(v);
                        }
                    }
                }
            }

        protected void attribSuperTypes(Env<AttrContext> env, Env<AttrContext> baseEnv) {
            JCClassDecl tree = env.enclClass;
            ClassSymbol sym = tree.sym;
            ClassType ct = (ClassType)sym.type;
            // Determine supertype.
            Type supertype;
            JCExpression extending;
            final boolean isValueType = (tree.mods.flags & Flags.VALUE) != 0;

            if (tree.extending != null) {
                extending = clearTypeParams(tree.extending);
                supertype = attr.attribBase(extending, baseEnv, true, false, true);
                if (supertype == syms.recordType) {
                    log.error(tree, Errors.InvalidSupertypeRecord(supertype.tsym));
                }
            } else {
                extending = null;
                supertype = ((tree.mods.flags & Flags.ENUM) != 0)
                ? attr.attribBase(enumBase(tree.pos, sym), baseEnv,
                                  true, false, false)
                : (sym.fullname == names.java_lang_Object)
                ? Type.noType
                : sym.isRecord() ? syms.recordType : syms.objectType;
            }
            ct.supertype_field = modelMissingTypes(baseEnv, supertype, extending, false);

            // Determine interfaces.
            ListBuffer<Type> interfaces = new ListBuffer<>();
            ListBuffer<Type> all_interfaces = null; // lazy init
            List<JCExpression> interfaceTrees = tree.implementing;
            for (JCExpression iface : interfaceTrees) {
                iface = clearTypeParams(iface);
                Type it = attr.attribBase(iface, baseEnv, false, true, true);
                if (it.hasTag(CLASS)) {
                    interfaces.append(it);
                    if (all_interfaces != null) all_interfaces.append(it);
                } else {
                    if (all_interfaces == null)
                        all_interfaces = new ListBuffer<Type>().appendList(interfaces);
                    all_interfaces.append(modelMissingTypes(baseEnv, it, iface, true));
                }
            }

            // Determine permits.
            ListBuffer<Symbol> permittedSubtypeSymbols = new ListBuffer<>();
            List<JCExpression> permittedTrees = tree.permitting;
            for (JCExpression permitted : permittedTrees) {
                permitted = clearTypeParams(permitted);
                Type pt = attr.attribBase(permitted, baseEnv, false, false, false);
                permittedSubtypeSymbols.append(pt.tsym);
            }

            if ((sym.flags_field & ANNOTATION) != 0) {
                ct.interfaces_field = List.of(syms.annotationType);
                ct.all_interfaces_field = ct.interfaces_field;
            }  else {
                ct.interfaces_field = interfaces.toList();
                ct.all_interfaces_field = (all_interfaces == null)
                        ? ct.interfaces_field : all_interfaces.toList();
            }
<<<<<<< HEAD
            if (ct.isValue()) {
                ClassSymbol cSym = (ClassSymbol) ct.tsym;
                if (cSym.projection != null) {
                    ClassType projectedType = (ClassType) cSym.projection.type;
                    projectedType.supertype_field = ct.supertype_field;
                    projectedType.interfaces_field = ct.interfaces_field;
                    projectedType.all_interfaces_field = ct.all_interfaces_field;
                }
            }
=======

            sym.permitted = permittedSubtypeSymbols.toList();
            sym.isPermittedExplicit = !permittedSubtypeSymbols.isEmpty();
>>>>>>> d9fc4454
        }
            //where:
            protected JCExpression clearTypeParams(JCExpression superType) {
                return superType;
            }
    }

    private final class HierarchyPhase extends AbstractHeaderPhase implements Completer {

        public HierarchyPhase() {
            super(CompletionCause.HIERARCHY_PHASE, new PermitsPhase());
        }

        @Override
        protected void doCompleteEnvs(List<Env<AttrContext>> envs) {
            //The ClassSymbols in the envs list may not be in the dependency order.
            //To get proper results, for every class or interface C, the supertypes of
            //C must be processed by the HierarchyPhase phase before C.
            //To achieve that, the HierarchyPhase is registered as the Completer for
            //all the classes first, and then all the classes are completed.
            for (Env<AttrContext> env : envs) {
                env.enclClass.sym.completer = this;
            }
            for (Env<AttrContext> env : envs) {
                env.enclClass.sym.complete();
            }
        }

        @Override
        protected void runPhase(Env<AttrContext> env) {
            JCClassDecl tree = env.enclClass;
            ClassSymbol sym = tree.sym;
            ClassType ct = (ClassType)sym.type;

            Env<AttrContext> baseEnv = baseEnv(tree, env);

            attribSuperTypes(env, baseEnv);

            if (sym.fullname == names.java_lang_Object) {
                if (tree.extending != null) {
                    chk.checkNonCyclic(tree.extending.pos(),
                                       ct.supertype_field);
                    ct.supertype_field = Type.noType;
                }
                else if (tree.implementing.nonEmpty()) {
                    chk.checkNonCyclic(tree.implementing.head.pos(),
                                       ct.interfaces_field.head);
                    ct.interfaces_field = List.nil();
                }
            }

            markDeprecated(sym, tree.mods.annotations, baseEnv);

            chk.checkNonCyclicDecl(tree);
        }
            //where:
            @Override
            protected JCExpression clearTypeParams(JCExpression superType) {
                switch (superType.getTag()) {
                    case TYPEAPPLY:
                        return ((JCTypeApply) superType).clazz;
                }

                return superType;
            }

        @Override
        public void complete(Symbol sym) throws CompletionFailure {
            Assert.check((topLevelPhase instanceof ImportsPhase) ||
                         (topLevelPhase == this));

            if (topLevelPhase != this) {
                //only do the processing based on dependencies in the HierarchyPhase:
                sym.completer = this;
                return ;
            }

            Env<AttrContext> env = typeEnvs.get((ClassSymbol) sym);

            super.doCompleteEnvs(List.of(env));
        }

    }

    private final class PermitsPhase extends AbstractHeaderPhase {

        public PermitsPhase() {
            super(CompletionCause.HIERARCHY_PHASE, new HeaderPhase());
        }

        @Override
        protected void runPhase(Env<AttrContext> env) {
            JCClassDecl tree = env.enclClass;
            if (!tree.sym.isAnonymous() || tree.sym.isEnum()) {
                for (Type supertype : types.directSupertypes(tree.sym.type)) {
                    if (supertype.tsym.kind == TYP) {
                        ClassSymbol supClass = (ClassSymbol) supertype.tsym;
                        Env<AttrContext> supClassEnv = enter.getEnv(supClass);
                        if (supClass.isSealed() &&
                            !supClass.isPermittedExplicit &&
                            supClassEnv != null &&
                            supClassEnv.toplevel == env.toplevel) {
                            supClass.permitted = supClass.permitted.append(tree.sym);
                        }
                    }
                }
            }
        }

    }

    private final class HeaderPhase extends AbstractHeaderPhase {

        public HeaderPhase() {
            super(CompletionCause.HEADER_PHASE, new RecordPhase());
        }

        @Override
        protected void runPhase(Env<AttrContext> env) {
            JCClassDecl tree = env.enclClass;
            ClassSymbol sym = tree.sym;
            ClassType ct = (ClassType)sym.type;

            // create an environment for evaluating the base clauses
            Env<AttrContext> baseEnv = baseEnv(tree, env);

            if (tree.extending != null)
                annotate.queueScanTreeAndTypeAnnotate(tree.extending, baseEnv, sym, tree.pos());
            for (JCExpression impl : tree.implementing)
                annotate.queueScanTreeAndTypeAnnotate(impl, baseEnv, sym, tree.pos());
            annotate.flush();

            attribSuperTypes(env, baseEnv);

            Set<Type> interfaceSet = new HashSet<>();

            for (JCExpression iface : tree.implementing) {
                Type it = iface.type;
                if (it.hasTag(CLASS))
                    chk.checkNotRepeated(iface.pos(), types.erasure(it), interfaceSet);
            }

            annotate.annotateLater(tree.mods.annotations, baseEnv,
                        sym, tree.pos());
            attr.attribTypeVariables(tree.typarams, baseEnv, false);

            for (JCTypeParameter tp : tree.typarams)
                annotate.queueScanTreeAndTypeAnnotate(tp, baseEnv, sym, tree.pos());

            // check that no package exists with same fully qualified name,
            // but admit classes in the unnamed package which have the same
            // name as a top-level package.
            if (checkClash &&
                sym.owner.kind == PCK && sym.owner != env.toplevel.modle.unnamedPackage &&
                syms.packageExists(env.toplevel.modle, sym.fullname)) {
                log.error(tree.pos, Errors.ClashWithPkgOfSameName(Kinds.kindName(sym),sym));
            }
            if (sym.owner.kind == PCK && (sym.flags_field & PUBLIC) == 0 &&
                !env.toplevel.sourcefile.isNameCompatible(sym.name.toString(),JavaFileObject.Kind.SOURCE)) {
                sym.flags_field |= AUXILIARY;
            }
        }
    }

    private abstract class AbstractMembersPhase extends Phase {

        public AbstractMembersPhase(CompletionCause completionCause, Phase next) {
            super(completionCause, next);
        }

        private boolean completing;
        private List<Env<AttrContext>> todo = List.nil();

        @Override
        protected void doCompleteEnvs(List<Env<AttrContext>> envs) {
            todo = todo.prependList(envs);
            if (completing) {
                return ; //the top-level invocation will handle all envs
            }
            boolean prevCompleting = completing;
            completing = true;
            try {
                while (todo.nonEmpty()) {
                    Env<AttrContext> head = todo.head;
                    todo = todo.tail;
                    super.doCompleteEnvs(List.of(head));
                }
            } finally {
                completing = prevCompleting;
            }
        }

        void enterThisAndSuper(ClassSymbol sym, Env<AttrContext> env) {
            ClassType ct = (ClassType)sym.type;
            // enter symbols for 'this' into current scope.
            VarSymbol thisSym =
                    new VarSymbol(FINAL | HASINIT, names._this, sym.type, sym);
            thisSym.pos = Position.FIRSTPOS;
            env.info.scope.enter(thisSym);
            // if this is a class, enter symbol for 'super' into current scope.
            if ((sym.flags_field & INTERFACE) == 0 &&
                    ct.supertype_field.hasTag(CLASS)) {
                VarSymbol superSym =
                        new VarSymbol(FINAL | HASINIT, names._super,
                                ct.supertype_field, sym);
                superSym.pos = Position.FIRSTPOS;
                env.info.scope.enter(superSym);
            }
        }
    }

    private final class RecordPhase extends AbstractMembersPhase {

        public RecordPhase() {
            super(CompletionCause.RECORD_PHASE, new MembersPhase());
        }

        @Override
        protected void runPhase(Env<AttrContext> env) {
            JCClassDecl tree = env.enclClass;
            ClassSymbol sym = tree.sym;
            if ((sym.flags_field & RECORD) != 0) {
                List<JCVariableDecl> fields = TreeInfo.recordFields(tree);
                memberEnter.memberEnter(fields, env);
                for (JCVariableDecl field : fields) {
                    sym.getRecordComponent(field, true,
                            field.mods.annotations.isEmpty() ?
                                    List.nil() :
                                    new TreeCopier<JCTree>(make.at(field.pos)).copy(field.mods.annotations));
                }

                enterThisAndSuper(sym, env);

                // lets enter all constructors
                for (JCTree def : tree.defs) {
                    if (TreeInfo.isConstructor(def)) {
                        memberEnter.memberEnter(def, env);
                    }
                }
            }
        }
    }

    /** Enter member fields and methods of a class
     */
    private final class MembersPhase extends AbstractMembersPhase {

        public MembersPhase() {
            super(CompletionCause.MEMBERS_PHASE, null);
        }

        @Override
        protected void runPhase(Env<AttrContext> env) {
            JCClassDecl tree = env.enclClass;
            ClassSymbol sym = tree.sym;
            ClassType ct = (ClassType)sym.type;

            // Add default constructor if needed.
            DefaultConstructorHelper helper = getDefaultConstructorHelper(env);
            if (helper != null) {
                JCTree constrDef = defaultConstructor(make.at(tree.pos), helper);
                tree.defs = tree.defs.prepend(constrDef);
            }
            if (!sym.isRecord()) {
                enterThisAndSuper(sym, env);
            }

            if (!tree.typarams.isEmpty()) {
                for (JCTypeParameter tvar : tree.typarams) {
                    chk.checkNonCyclic(tvar, (TypeVar)tvar.type);
                }
            }

            finishClass(tree, env);

            if (allowTypeAnnos) {
                typeAnnotations.organizeTypeAnnotationsSignatures(env, (JCClassDecl)env.tree);
                typeAnnotations.validateTypeAnnotationsSignatures(env, (JCClassDecl)env.tree);
            }
        }

        DefaultConstructorHelper getDefaultConstructorHelper(Env<AttrContext> env) {
            JCClassDecl tree = env.enclClass;
            ClassSymbol sym = tree.sym;
            DefaultConstructorHelper helper = null;
            boolean isClassWithoutInit = (sym.flags() & INTERFACE) == 0 && !TreeInfo.hasConstructors(tree.defs);
            boolean isRecord = sym.isRecord();
            if (isClassWithoutInit && !isRecord) {
                helper = new BasicConstructorHelper(sym);
                if (sym.name.isEmpty()) {
                    JCNewClass nc = (JCNewClass)env.next.tree;
                    if (nc.constructor != null) {
                        if (nc.constructor.kind != ERR) {
                            helper = new AnonClassConstructorHelper(sym, (MethodSymbol)nc.constructor, nc.encl);
                        } else {
                            helper = null;
                        }
                    }
                }
            }
            if (isRecord) {
                JCMethodDecl canonicalInit = null;
                if (isClassWithoutInit || (canonicalInit = getCanonicalConstructorDecl(env.enclClass)) == null) {
                    helper = new RecordConstructorHelper(sym, TreeInfo.recordFields(tree));
                }
                if (canonicalInit != null) {
                    canonicalInit.sym.flags_field |= Flags.RECORD;
                }
            }
            return helper;
        }

        /** Enter members for a class.
         */
        void finishClass(JCClassDecl tree, Env<AttrContext> env) {
            if ((tree.mods.flags & Flags.ENUM) != 0 &&
                !tree.sym.type.hasTag(ERROR) &&
                (types.supertype(tree.sym.type).tsym.flags() & Flags.ENUM) == 0) {
                addEnumMembers(tree, env);
            }
            boolean isRecord = (tree.sym.flags_field & RECORD) != 0;
            List<JCTree> alreadyEntered = null;
            if (isRecord) {
                alreadyEntered = List.convert(JCTree.class, TreeInfo.recordFields(tree));
                alreadyEntered = alreadyEntered.prependList(tree.defs.stream()
                        .filter(t -> TreeInfo.isConstructor(t) &&
                                ((JCMethodDecl)t).sym != null &&
                                (((JCMethodDecl)t).sym.flags_field & Flags.GENERATEDCONSTR) == 0).collect(List.collector()));
            }
            List<JCTree> defsToEnter = isRecord ?
                    tree.defs.diff(alreadyEntered) : tree.defs;
            memberEnter.memberEnter(defsToEnter, env);
            if (isRecord) {
                addRecordMembersIfNeeded(tree, env);
            }
            if ((tree.mods.flags & (Flags.VALUE | Flags.INTERFACE)) == Flags.VALUE && !tree.sym.type.hasTag(ERROR)) {
                addValueMembers(tree, env);
            }
            if (tree.sym.isAnnotationType()) {
                Assert.check(tree.sym.isCompleted());
                tree.sym.setAnnotationTypeMetadata(new AnnotationTypeMetadata(tree.sym, annotate.annotationTypeSourceCompleter()));
            }
        }

        private void addAccessor(JCVariableDecl tree, Env<AttrContext> env) {
            MethodSymbol implSym = lookupMethod(env.enclClass.sym, tree.sym.name, List.nil());
            RecordComponent rec = ((ClassSymbol) tree.sym.owner).getRecordComponent(tree.sym);
            if (implSym == null || (implSym.flags_field & GENERATED_MEMBER) != 0) {
                /* here we are pushing the annotations present in the corresponding field down to the accessor
                 * it could be that some of those annotations are not applicable to the accessor, they will be striped
                 * away later at Check::validateAnnotation
                 */
                List<JCAnnotation> originalAnnos = rec.getOriginalAnnos().isEmpty() ?
                        rec.getOriginalAnnos() :
                        new TreeCopier<JCTree>(make.at(tree.pos)).copy(rec.getOriginalAnnos());
                JCMethodDecl getter = make.at(tree.pos).
                        MethodDef(
                                make.Modifiers(PUBLIC | Flags.GENERATED_MEMBER, originalAnnos),
                          tree.sym.name,
                          /* we need to special case for the case when the user declared the type as an ident
                           * if we don't do that then we can have issues if type annotations are applied to the
                           * return type: javac issues an error if a type annotation is applied to java.lang.String
                           * but applying a type annotation to String is kosher
                           */
                          tree.vartype.hasTag(IDENT) ? make.Ident(tree.vartype.type.tsym) : make.Type(tree.sym.type),
                          List.nil(),
                          List.nil(),
                          List.nil(), // thrown
                          null,
                          null);
                memberEnter.memberEnter(getter, env);
                rec.accessor = getter.sym;
                rec.accessorMeth = getter;
            } else if (implSym != null) {
                rec.accessor = implSym;
            }
        }

        /** Add the implicit members for an enum type
         *  to the symbol table.
         */
        private void addEnumMembers(JCClassDecl tree, Env<AttrContext> env) {
            JCExpression valuesType = make.Type(new ArrayType(tree.sym.type, syms.arrayClass));

            JCMethodDecl values = make.
                MethodDef(make.Modifiers(Flags.PUBLIC|Flags.STATIC),
                          names.values,
                          valuesType,
                          List.nil(),
                          List.nil(),
                          List.nil(),
                          null,
                          null);
            memberEnter.memberEnter(values, env);

            JCMethodDecl valueOf = make.
                MethodDef(make.Modifiers(Flags.PUBLIC|Flags.STATIC),
                          names.valueOf,
                          make.Type(tree.sym.type),
                          List.nil(),
                          List.of(make.VarDef(make.Modifiers(Flags.PARAMETER |
                                                             Flags.MANDATED),
                                                names.fromString("name"),
                                                make.Type(syms.stringType), null)),
                          List.nil(),
                          null,
                          null);
            memberEnter.memberEnter(valueOf, env);
        }

        /** Add the implicit members for a value type to the parse tree and the symbol table.
         */
        private void addValueMembers(JCClassDecl tree, Env<AttrContext> env) {

            boolean requireHashCode = true, requireEquals = true, requireToString = true;

            for (JCTree def : tree.defs) {
                if (def.getTag() == METHODDEF) {
                    JCMethodDecl methodDecl = (JCMethodDecl)def;
                    if (methodDecl.sym != null
                            && methodDecl.sym.type != null
                            && !methodDecl.sym.type.isErroneous()
                            && (methodDecl.sym.flags() & STATIC) == 0) {
                        final List<Type> parameterTypes = methodDecl.sym.type.getParameterTypes();
                        switch (parameterTypes.size()) {
                            case 0:
                                String name = methodDecl.name.toString();
                                if (name.equals("hashCode"))
                                    requireHashCode = false;
                                else if (name.equals("toString"))
                                    requireToString = false;
                                break;
                            case 1:
                                name = methodDecl.name.toString();
                                if (name.equals("equals") && parameterTypes.head.tsym == syms.objectType.tsym)
                                    requireEquals = false;
                                break;
                        }
                    }
                }
            }

            make.at(tree.pos);
            // Make a body comprising { throw new RuntimeException(""Internal error: This method must have been replaced by javac"); }
            JCBlock body = make.Block(Flags.SYNTHETIC, List.of(make.Throw(
                    make.NewClass(null,
                            null,
                            make.Ident(names.fromString("RuntimeException")),
                            List.of(make.Literal(CLASS, "Internal error: This method must have been replaced by javac")),
                            null))));

            if (requireHashCode) {
                // public int hashCode() { throw new RuntimeException(message); }
                JCMethodDecl hashCode = make.
                        MethodDef(make.Modifiers(Flags.PUBLIC | Flags.FINAL),
                                names.hashCode,
                                make.TypeIdent(TypeTag.INT),
                                List.nil(),
                                List.nil(),
                                List.nil(), // thrown
                                body,
                                null);
                memberEnter.memberEnter(hashCode, env);
                tree.defs = tree.defs.append(hashCode);
            }

            if (requireEquals) {
                // public boolean equals(Object o) { throw new RuntimeException(message); }
                JCMethodDecl equals = make.
                        MethodDef(make.Modifiers(Flags.PUBLIC | Flags.FINAL),
                                names.equals,
                                make.TypeIdent(TypeTag.BOOLEAN),
                                List.nil(),
                                List.of(make.VarDef(make.Modifiers(PARAMETER), names.fromString("o"), make.Ident(names.fromString("Object")), null )),
                                List.nil(), // thrown
                                body,
                                null);
                memberEnter.memberEnter(equals, env);
                tree.defs = tree.defs.append(equals);
            }

            if (requireToString) {
                // public String toString() { throw new RuntimeException(message); }
                JCMethodDecl toString = make.
                        MethodDef(make.Modifiers(Flags.PUBLIC | Flags.FINAL),
                                names.toString,
                                make.Ident(names.fromString("String")),
                                List.nil(),
                                List.nil(),
                                List.nil(), // thrown
                                body,
                                null);
                memberEnter.memberEnter(toString, env);
                tree.defs = tree.defs.append(toString);
            }

        }

        JCMethodDecl getCanonicalConstructorDecl(JCClassDecl tree) {
            // let's check if there is a constructor with exactly the same arguments as the record components
            List<Type> recordComponentErasedTypes = types.erasure(TreeInfo.recordFields(tree).map(vd -> vd.sym.type));
            JCMethodDecl canonicalDecl = null;
            for (JCTree def : tree.defs) {
                if (TreeInfo.isConstructor(def)) {
                    JCMethodDecl mdecl = (JCMethodDecl)def;
                    if (types.isSameTypes(types.erasure(mdecl.params.stream().map(v -> v.sym.type).collect(List.collector())), recordComponentErasedTypes)) {
                        canonicalDecl = mdecl;
                        break;
                    }
                }
            }
            return canonicalDecl;
        }

        /** Add the implicit members for a record
         *  to the symbol table.
         */
        private void addRecordMembersIfNeeded(JCClassDecl tree, Env<AttrContext> env) {
            if (lookupMethod(tree.sym, names.toString, List.nil()) == null) {
                JCMethodDecl toString = make.
                    MethodDef(make.Modifiers(Flags.PUBLIC | Flags.RECORD | Flags.FINAL | Flags.GENERATED_MEMBER),
                              names.toString,
                              make.Type(syms.stringType),
                              List.nil(),
                              List.nil(),
                              List.nil(),
                              null,
                              null);
                memberEnter.memberEnter(toString, env);
            }

            if (lookupMethod(tree.sym, names.hashCode, List.nil()) == null) {
                JCMethodDecl hashCode = make.
                    MethodDef(make.Modifiers(Flags.PUBLIC | Flags.RECORD | Flags.FINAL | Flags.GENERATED_MEMBER),
                              names.hashCode,
                              make.Type(syms.intType),
                              List.nil(),
                              List.nil(),
                              List.nil(),
                              null,
                              null);
                memberEnter.memberEnter(hashCode, env);
            }

            if (lookupMethod(tree.sym, names.equals, List.of(syms.objectType)) == null) {
                JCMethodDecl equals = make.
                    MethodDef(make.Modifiers(Flags.PUBLIC | Flags.RECORD | Flags.FINAL | Flags.GENERATED_MEMBER),
                              names.equals,
                              make.Type(syms.booleanType),
                              List.nil(),
                              List.of(make.VarDef(make.Modifiers(Flags.PARAMETER),
                                                names.fromString("o"),
                                                make.Type(syms.objectType), null)),
                              List.nil(),
                              null,
                              null);
                memberEnter.memberEnter(equals, env);
            }

            // fields can't be varargs, lets remove the flag
            List<JCVariableDecl> recordFields = TreeInfo.recordFields(tree);
            for (JCVariableDecl field: recordFields) {
                field.mods.flags &= ~Flags.VARARGS;
                field.sym.flags_field &= ~Flags.VARARGS;
            }
            // now lets add the accessors
            recordFields.stream()
                    .filter(vd -> (lookupMethod(syms.objectType.tsym, vd.name, List.nil()) == null))
                    .forEach(vd -> addAccessor(vd, env));
        }
    }

    private MethodSymbol lookupMethod(TypeSymbol tsym, Name name, List<Type> argtypes) {
        for (Symbol s : tsym.members().getSymbolsByName(name, s -> s.kind == MTH)) {
            if (types.isSameTypes(s.type.getParameterTypes(), argtypes)) {
                return (MethodSymbol) s;
            }
        }
        return null;
    }

/* ***************************************************************************
 * tree building
 ****************************************************************************/

    interface DefaultConstructorHelper {
       Type constructorType();
       MethodSymbol constructorSymbol();
       Type enclosingType();
       TypeSymbol owner();
       List<Name> superArgs();
       default JCMethodDecl finalAdjustment(JCMethodDecl md) { return md; }
    }

    class BasicConstructorHelper implements DefaultConstructorHelper {

        TypeSymbol owner;
        Type constructorType;
        MethodSymbol constructorSymbol;

        BasicConstructorHelper(TypeSymbol owner) {
            this.owner = owner;
        }

        @Override
        public Type constructorType() {
            if (constructorType == null) {
                constructorType = new MethodType(List.nil(), syms.voidType, List.nil(), syms.methodClass);
            }
            return constructorType;
        }

        @Override
        public MethodSymbol constructorSymbol() {
            if (constructorSymbol == null) {
                long flags;
                if ((owner().flags() & ENUM) != 0 &&
                    (types.supertype(owner().type).tsym == syms.enumSym)) {
                    // constructors of true enums are private
                    flags = PRIVATE | GENERATEDCONSTR;
                } else {
                    flags = (owner().flags() & AccessFlags) | GENERATEDCONSTR;
                }
                constructorSymbol = new MethodSymbol(flags, names.init,
                    constructorType(), owner());
            }
            return constructorSymbol;
        }

        @Override
        public Type enclosingType() {
            return Type.noType;
    }

        @Override
        public TypeSymbol owner() {
            return owner;
        }

        @Override
        public List<Name> superArgs() {
            return List.nil();
            }
    }

    class AnonClassConstructorHelper extends BasicConstructorHelper {

        MethodSymbol constr;
        Type encl;
        boolean based = false;

        AnonClassConstructorHelper(TypeSymbol owner, MethodSymbol constr, JCExpression encl) {
            super(owner);
            this.constr = constr;
            this.encl = encl != null ? encl.type : Type.noType;
        }

        @Override
        public Type constructorType() {
            if (constructorType == null) {
                Type ctype = types.memberType(owner.type, constr);
                if (!enclosingType().hasTag(NONE)) {
                    ctype = types.createMethodTypeWithParameters(ctype, ctype.getParameterTypes().prepend(enclosingType()));
                    based = true;
                }
                constructorType = ctype;
            }
            return constructorType;
        }

        @Override
        public MethodSymbol constructorSymbol() {
            MethodSymbol csym = super.constructorSymbol();
            csym.flags_field |= ANONCONSTR | (constr.flags() & VARARGS);
            csym.flags_field |= based ? ANONCONSTR_BASED : 0;
            ListBuffer<VarSymbol> params = new ListBuffer<>();
            List<Type> argtypes = constructorType().getParameterTypes();
            if (!enclosingType().hasTag(NONE)) {
                argtypes = argtypes.tail;
                params = params.prepend(new VarSymbol(PARAMETER, make.paramName(0), enclosingType(), csym));
            }
            if (constr.params != null) {
                for (VarSymbol p : constr.params) {
                    params.add(new VarSymbol(PARAMETER | p.flags(), p.name, argtypes.head, csym));
                    argtypes = argtypes.tail;
                }
            }
            csym.params = params.toList();
            return csym;
        }

        @Override
        public Type enclosingType() {
            return encl;
        }

        @Override
        public List<Name> superArgs() {
            List<JCVariableDecl> params = make.Params(constructorType().getParameterTypes(), constructorSymbol());
            if (!enclosingType().hasTag(NONE)) {
                params = params.tail;
            }
            return params.map(vd -> vd.name);
        }
    }

    class RecordConstructorHelper extends BasicConstructorHelper {
        boolean lastIsVarargs;
        List<JCVariableDecl> recordFieldDecls;

        RecordConstructorHelper(ClassSymbol owner, List<JCVariableDecl> recordFieldDecls) {
            super(owner);
            this.recordFieldDecls = recordFieldDecls;
            this.lastIsVarargs = owner.getRecordComponents().stream().anyMatch(rc -> rc.isVarargs());
        }

        @Override
        public Type constructorType() {
            if (constructorType == null) {
                ListBuffer<Type> argtypes = new ListBuffer<>();
                JCVariableDecl lastField = recordFieldDecls.last();
                for (JCVariableDecl field : recordFieldDecls) {
                    argtypes.add(field == lastField && lastIsVarargs ? types.elemtype(field.sym.type) : field.sym.type);
                }

                constructorType = new MethodType(argtypes.toList(), syms.voidType, List.nil(), syms.methodClass);
            }
            return constructorType;
        }

        @Override
        public MethodSymbol constructorSymbol() {
            MethodSymbol csym = super.constructorSymbol();
            /* if we have to generate a default constructor for records we will treat it as the compact one
             * to trigger field initialization later on
             */
            csym.flags_field |= Flags.COMPACT_RECORD_CONSTRUCTOR | GENERATEDCONSTR;
            ListBuffer<VarSymbol> params = new ListBuffer<>();
            JCVariableDecl lastField = recordFieldDecls.last();
            for (JCVariableDecl field : recordFieldDecls) {
                params.add(new VarSymbol(
                        GENERATED_MEMBER | PARAMETER | RECORD | (field == lastField && lastIsVarargs ? Flags.VARARGS : 0),
                        field.name, field.sym.type, csym));
            }
            csym.params = params.toList();
            csym.flags_field |= RECORD;
            return csym;
        }

        @Override
        public JCMethodDecl finalAdjustment(JCMethodDecl md) {
            List<JCVariableDecl> tmpRecordFieldDecls = recordFieldDecls;
            for (JCVariableDecl arg : md.params) {
                /* at this point we are passing all the annotations in the field to the corresponding
                 * parameter in the constructor.
                 */
                RecordComponent rc = ((ClassSymbol) owner).getRecordComponent(arg.sym);
                arg.mods.annotations = rc.getOriginalAnnos().isEmpty() ?
                        List.nil() :
                        new TreeCopier<JCTree>(make.at(arg.pos)).copy(rc.getOriginalAnnos());
                arg.vartype = tmpRecordFieldDecls.head.vartype;
                tmpRecordFieldDecls = tmpRecordFieldDecls.tail;
            }
            return md;
        }
    }

    JCTree defaultConstructor(TreeMaker make, DefaultConstructorHelper helper) {
        Type initType = helper.constructorType();
        MethodSymbol initSym = helper.constructorSymbol();
        ListBuffer<JCStatement> stats = new ListBuffer<>();
        if (helper.owner().type != syms.objectType) {
            JCExpression meth;
            if (!helper.enclosingType().hasTag(NONE)) {
                meth = make.Select(make.Ident(initSym.params.head), names._super);
            } else {
                meth = make.Ident(names._super);
            }
            List<JCExpression> typeargs = initType.getTypeArguments().nonEmpty() ?
                    make.Types(initType.getTypeArguments()) : null;
            JCStatement superCall = make.Exec(make.Apply(typeargs, meth, helper.superArgs().map(make::Ident)));
            stats.add(superCall);
        }
        JCMethodDecl result = make.MethodDef(initSym, make.Block(0, stats.toList()));
        return helper.finalAdjustment(result);
    }

    /**
     * Mark sym deprecated if annotations contain @Deprecated annotation.
     */
    public void markDeprecated(Symbol sym, List<JCAnnotation> annotations, Env<AttrContext> env) {
        // In general, we cannot fully process annotations yet,  but we
        // can attribute the annotation types and then check to see if the
        // @Deprecated annotation is present.
        attr.attribAnnotationTypes(annotations, env);
        handleDeprecatedAnnotations(annotations, sym);
    }

    /**
     * If a list of annotations contains a reference to java.lang.Deprecated,
     * set the DEPRECATED flag.
     * If the annotation is marked forRemoval=true, also set DEPRECATED_REMOVAL.
     **/
    private void handleDeprecatedAnnotations(List<JCAnnotation> annotations, Symbol sym) {
        for (List<JCAnnotation> al = annotations; !al.isEmpty(); al = al.tail) {
            JCAnnotation a = al.head;
            if (a.annotationType.type == syms.deprecatedType) {
                sym.flags_field |= (Flags.DEPRECATED | Flags.DEPRECATED_ANNOTATION);
                setFlagIfAttributeTrue(a, sym, names.forRemoval, DEPRECATED_REMOVAL);
            } else if (a.annotationType.type == syms.previewFeatureType) {
                sym.flags_field |= Flags.PREVIEW_API;
                setFlagIfAttributeTrue(a, sym, names.essentialAPI, PREVIEW_ESSENTIAL_API);
            }
        }
    }
    //where:
        private void setFlagIfAttributeTrue(JCAnnotation a, Symbol sym, Name attribute, long flag) {
            a.args.stream()
                    .filter(e -> e.hasTag(ASSIGN))
                    .map(e -> (JCAssign) e)
                    .filter(assign -> TreeInfo.name(assign.lhs) == attribute)
                    .findFirst()
                    .ifPresent(assign -> {
                        JCExpression rhs = TreeInfo.skipParens(assign.rhs);
                        if (rhs.hasTag(LITERAL)
                                && Boolean.TRUE.equals(((JCLiteral) rhs).getValue())) {
                            sym.flags_field |= flag;
                        }
                    });
        }
}<|MERGE_RESOLUTION|>--- conflicted
+++ resolved
@@ -732,7 +732,6 @@
                 ct.all_interfaces_field = (all_interfaces == null)
                         ? ct.interfaces_field : all_interfaces.toList();
             }
-<<<<<<< HEAD
             if (ct.isValue()) {
                 ClassSymbol cSym = (ClassSymbol) ct.tsym;
                 if (cSym.projection != null) {
@@ -742,11 +741,9 @@
                     projectedType.all_interfaces_field = ct.all_interfaces_field;
                 }
             }
-=======
 
             sym.permitted = permittedSubtypeSymbols.toList();
             sym.isPermittedExplicit = !permittedSubtypeSymbols.isEmpty();
->>>>>>> d9fc4454
         }
             //where:
             protected JCExpression clearTypeParams(JCExpression superType) {
