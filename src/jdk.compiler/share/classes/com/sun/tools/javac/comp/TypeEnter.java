--- conflicted
+++ resolved
@@ -1,5 +1,5 @@
 /*
- * Copyright (c) 2003, 2024, Oracle and/or its affiliates. All rights reserved.
+ * Copyright (c) 2003, 2022, Oracle and/or its affiliates. All rights reserved.
  * DO NOT ALTER OR REMOVE COPYRIGHT NOTICES OR THIS FILE HEADER.
  *
  * This code is free software; you can redistribute it and/or modify it
@@ -42,12 +42,7 @@
 import com.sun.tools.javac.code.Scope.WriteableScope;
 import com.sun.tools.javac.code.Source.Feature;
 import com.sun.tools.javac.comp.Annotate.AnnotationTypeMetadata;
-<<<<<<< HEAD
 import com.sun.tools.javac.jvm.Target;
-import com.sun.tools.javac.parser.Parser;
-import com.sun.tools.javac.parser.ParserFactory;
-=======
->>>>>>> 2c876c9c
 import com.sun.tools.javac.tree.*;
 import com.sun.tools.javac.util.*;
 import com.sun.tools.javac.util.DefinedBy.Api;
