/*
 * Copyright (c) 1999, 2025, Oracle and/or its affiliates. All rights reserved.
 * DO NOT ALTER OR REMOVE COPYRIGHT NOTICES OR THIS FILE HEADER.
 *
 * This code is free software; you can redistribute it and/or modify it
 * under the terms of the GNU General Public License version 2 only, as
 * published by the Free Software Foundation.  Oracle designates this
 * particular file as subject to the "Classpath" exception as provided
 * by Oracle in the LICENSE file that accompanied this code.
 *
 * This code is distributed in the hope that it will be useful, but WITHOUT
 * ANY WARRANTY; without even the implied warranty of MERCHANTABILITY or
 * FITNESS FOR A PARTICULAR PURPOSE.  See the GNU General Public License
 * version 2 for more details (a copy is included in the LICENSE file that
 * accompanied this code).
 *
 * You should have received a copy of the GNU General Public License version
 * 2 along with this work; if not, write to the Free Software Foundation,
 * Inc., 51 Franklin St, Fifth Floor, Boston, MA 02110-1301 USA.
 *
 * Please contact Oracle, 500 Oracle Parkway, Redwood Shores, CA 94065 USA
 * or visit www.oracle.com if you need additional information or have any
 * questions.
 */

package com.sun.tools.javac.comp;

import java.util.*;
import java.util.function.BiConsumer;
import java.util.function.Consumer;
import java.util.stream.Stream;

import javax.lang.model.element.ElementKind;
import javax.tools.JavaFileObject;

import com.sun.source.tree.CaseTree;
import com.sun.source.tree.IdentifierTree;
import com.sun.source.tree.MemberReferenceTree.ReferenceMode;
import com.sun.source.tree.MemberSelectTree;
import com.sun.source.tree.TreeVisitor;
import com.sun.source.util.SimpleTreeVisitor;
import com.sun.tools.javac.code.*;
import com.sun.tools.javac.code.Lint.LintCategory;
import com.sun.tools.javac.code.LintMapper;
import com.sun.tools.javac.code.Scope.WriteableScope;
import com.sun.tools.javac.code.Source.Feature;
import com.sun.tools.javac.code.Symbol.*;
import com.sun.tools.javac.code.Type.*;
import com.sun.tools.javac.code.Types.FunctionDescriptorLookupError;
import com.sun.tools.javac.comp.ArgumentAttr.LocalCacheContext;
import com.sun.tools.javac.comp.Check.CheckContext;
import com.sun.tools.javac.comp.DeferredAttr.AttrMode;
import com.sun.tools.javac.comp.MatchBindingsComputer.MatchBindings;
import com.sun.tools.javac.jvm.*;

import static com.sun.tools.javac.resources.CompilerProperties.Fragments.Diamond;
import static com.sun.tools.javac.resources.CompilerProperties.Fragments.DiamondInvalidArg;
import static com.sun.tools.javac.resources.CompilerProperties.Fragments.DiamondInvalidArgs;

import com.sun.tools.javac.resources.CompilerProperties.Errors;
import com.sun.tools.javac.resources.CompilerProperties.Fragments;
import com.sun.tools.javac.resources.CompilerProperties.LintWarnings;
import com.sun.tools.javac.resources.CompilerProperties.Warnings;
import com.sun.tools.javac.tree.*;
import com.sun.tools.javac.tree.JCTree.*;
import com.sun.tools.javac.tree.JCTree.JCPolyExpression.*;
import com.sun.tools.javac.util.*;
import com.sun.tools.javac.util.DefinedBy.Api;
import com.sun.tools.javac.util.JCDiagnostic.DiagnosticPosition;
import com.sun.tools.javac.util.JCDiagnostic.Error;
import com.sun.tools.javac.util.JCDiagnostic.Fragment;
import com.sun.tools.javac.util.JCDiagnostic.Warning;
import com.sun.tools.javac.util.List;

import static com.sun.tools.javac.code.Flags.*;
import static com.sun.tools.javac.code.Flags.ANNOTATION;
import static com.sun.tools.javac.code.Flags.BLOCK;
import static com.sun.tools.javac.code.Kinds.*;
import static com.sun.tools.javac.code.Kinds.Kind.*;
import static com.sun.tools.javac.code.TypeTag.*;
import static com.sun.tools.javac.code.TypeTag.WILDCARD;
import static com.sun.tools.javac.tree.JCTree.Tag.*;

/** This is the main context-dependent analysis phase in GJC. It
 *  encompasses name resolution, type checking and constant folding as
 *  subtasks. Some subtasks involve auxiliary classes.
 *  @see Check
 *  @see Resolve
 *  @see ConstFold
 *  @see Infer
 *
 *  <p><b>This is NOT part of any supported API.
 *  If you write code that depends on this, you do so at your own risk.
 *  This code and its internal interfaces are subject to change or
 *  deletion without notice.</b>
 */
public class Attr extends JCTree.Visitor {
    protected static final Context.Key<Attr> attrKey = new Context.Key<>();

    final Names names;
    final Log log;
    final LintMapper lintMapper;
    final Symtab syms;
    final Resolve rs;
    final Operators operators;
    final Infer infer;
    final Analyzer analyzer;
    final DeferredAttr deferredAttr;
    final Check chk;
    final Flow flow;
    final MemberEnter memberEnter;
    final TypeEnter typeEnter;
    final TreeMaker make;
    final ConstFold cfolder;
    final Enter enter;
    final Target target;
    final Types types;
    final Preview preview;
    final JCDiagnostic.Factory diags;
    final TypeAnnotations typeAnnotations;
    final TypeEnvs typeEnvs;
    final Dependencies dependencies;
    final Annotate annotate;
    final ArgumentAttr argumentAttr;
    final MatchBindingsComputer matchBindingsComputer;
    final AttrRecover attrRecover;
    final LocalProxyVarsGen localProxyVarsGen;

    public static Attr instance(Context context) {
        Attr instance = context.get(attrKey);
        if (instance == null)
            instance = new Attr(context);
        return instance;
    }

    @SuppressWarnings("this-escape")
    protected Attr(Context context) {
        context.put(attrKey, this);

        names = Names.instance(context);
        log = Log.instance(context);
        lintMapper = LintMapper.instance(context);
        syms = Symtab.instance(context);
        rs = Resolve.instance(context);
        operators = Operators.instance(context);
        chk = Check.instance(context);
        flow = Flow.instance(context);
        memberEnter = MemberEnter.instance(context);
        typeEnter = TypeEnter.instance(context);
        make = TreeMaker.instance(context);
        enter = Enter.instance(context);
        infer = Infer.instance(context);
        analyzer = Analyzer.instance(context);
        deferredAttr = DeferredAttr.instance(context);
        cfolder = ConstFold.instance(context);
        target = Target.instance(context);
        types = Types.instance(context);
        preview = Preview.instance(context);
        diags = JCDiagnostic.Factory.instance(context);
        annotate = Annotate.instance(context);
        typeAnnotations = TypeAnnotations.instance(context);
        typeEnvs = TypeEnvs.instance(context);
        dependencies = Dependencies.instance(context);
        argumentAttr = ArgumentAttr.instance(context);
        matchBindingsComputer = MatchBindingsComputer.instance(context);
        attrRecover = AttrRecover.instance(context);
        localProxyVarsGen = LocalProxyVarsGen.instance(context);

        Options options = Options.instance(context);

        Source source = Source.instance(context);
        allowReifiableTypesInInstanceof = Feature.REIFIABLE_TYPES_INSTANCEOF.allowedInSource(source);
        allowRecords = Feature.RECORDS.allowedInSource(source);
        allowPatternSwitch = (preview.isEnabled() || !preview.isPreview(Feature.PATTERN_SWITCH)) &&
                             Feature.PATTERN_SWITCH.allowedInSource(source);
        allowUnconditionalPatternsInstanceOf =
                             Feature.UNCONDITIONAL_PATTERN_IN_INSTANCEOF.allowedInSource(source);
        sourceName = source.name;
        useBeforeDeclarationWarning = options.isSet("useBeforeDeclarationWarning");

        statInfo = new ResultInfo(KindSelector.NIL, Type.noType);
        varAssignmentInfo = new ResultInfo(KindSelector.ASG, Type.noType);
        unknownExprInfo = new ResultInfo(KindSelector.VAL, Type.noType);
        methodAttrInfo = new MethodAttrInfo();
        unknownTypeInfo = new ResultInfo(KindSelector.TYP, Type.noType);
        unknownTypeExprInfo = new ResultInfo(KindSelector.VAL_TYP, Type.noType);
        recoveryInfo = new RecoveryInfo(deferredAttr.emptyDeferredAttrContext);
        initBlockType = new MethodType(List.nil(), syms.voidType, List.nil(), syms.methodClass);
        allowValueClasses = (!preview.isPreview(Feature.VALUE_CLASSES) || preview.isEnabled()) &&
                Feature.VALUE_CLASSES.allowedInSource(source);
    }

    /** Switch: reifiable types in instanceof enabled?
     */
    boolean allowReifiableTypesInInstanceof;

    /** Are records allowed
     */
    private final boolean allowRecords;

    /** Are patterns in switch allowed
     */
    private final boolean allowPatternSwitch;

    /** Are unconditional patterns in instanceof allowed
     */
    private final boolean allowUnconditionalPatternsInstanceOf;

    /** Are value classes allowed
     */
    private final boolean allowValueClasses;

    /**
     * Switch: warn about use of variable before declaration?
     * RFE: 6425594
     */
    boolean useBeforeDeclarationWarning;

    /**
     * Switch: name of source level; used for error reporting.
     */
    String sourceName;

    /** Check kind and type of given tree against protokind and prototype.
     *  If check succeeds, store type in tree and return it.
     *  If check fails, store errType in tree and return it.
     *  No checks are performed if the prototype is a method type.
     *  It is not necessary in this case since we know that kind and type
     *  are correct.
     *
     *  @param tree     The tree whose kind and type is checked
     *  @param found    The computed type of the tree
     *  @param ownkind  The computed kind of the tree
     *  @param resultInfo  The expected result of the tree
     */
    Type check(final JCTree tree,
               final Type found,
               final KindSelector ownkind,
               final ResultInfo resultInfo) {
        InferenceContext inferenceContext = resultInfo.checkContext.inferenceContext();
        Type owntype;
        boolean shouldCheck = !found.hasTag(ERROR) &&
                !resultInfo.pt.hasTag(METHOD) &&
                !resultInfo.pt.hasTag(FORALL);
        if (shouldCheck && !ownkind.subset(resultInfo.pkind)) {
            log.error(tree.pos(),
                      Errors.UnexpectedType(resultInfo.pkind.kindNames(),
                                            ownkind.kindNames()));
            owntype = types.createErrorType(found);
        } else if (inferenceContext.free(found)) {
            //delay the check if there are inference variables in the found type
            //this means we are dealing with a partially inferred poly expression
            owntype = shouldCheck ? resultInfo.pt : found;
            if (resultInfo.checkMode.installPostInferenceHook()) {
                inferenceContext.addFreeTypeListener(List.of(found),
                        instantiatedContext -> {
                            ResultInfo pendingResult =
                                    resultInfo.dup(inferenceContext.asInstType(resultInfo.pt));
                            check(tree, inferenceContext.asInstType(found), ownkind, pendingResult);
                        });
            }
        } else {
            owntype = shouldCheck ?
            resultInfo.check(tree, found) :
            found;
        }
        if (resultInfo.checkMode.updateTreeType()) {
            tree.type = owntype;
        }
        return owntype;
    }

    /** Is given blank final variable assignable, i.e. in a scope where it
     *  may be assigned to even though it is final?
     *  @param v      The blank final variable.
     *  @param env    The current environment.
     */
    boolean isAssignableAsBlankFinal(VarSymbol v, Env<AttrContext> env) {
        Symbol owner = env.info.scope.owner;
           // owner refers to the innermost variable, method or
           // initializer block declaration at this point.
        boolean isAssignable =
            v.owner == owner
            ||
            ((owner.name == names.init ||    // i.e. we are in a constructor
              owner.kind == VAR ||           // i.e. we are in a variable initializer
              (owner.flags() & BLOCK) != 0)  // i.e. we are in an initializer block
             &&
             v.owner == owner.owner
             &&
             ((v.flags() & STATIC) != 0) == Resolve.isStatic(env));
        boolean insideCompactConstructor = env.enclMethod != null && TreeInfo.isCompactConstructor(env.enclMethod);
        return isAssignable & !insideCompactConstructor;
    }

    /** Check that variable can be assigned to.
     *  @param pos    The current source code position.
     *  @param v      The assigned variable
     *  @param base   If the variable is referred to in a Select, the part
     *                to the left of the `.', null otherwise.
     *  @param env    The current environment.
     */
    void checkAssignable(DiagnosticPosition pos, VarSymbol v, JCTree base, Env<AttrContext> env) {
        if (v.name == names._this) {
            log.error(pos, Errors.CantAssignValToThis);
        } else if ((v.flags() & FINAL) != 0 &&
            ((v.flags() & HASINIT) != 0
             ||
             !((base == null ||
               TreeInfo.isThisQualifier(base)) &&
               isAssignableAsBlankFinal(v, env)))) {
            if (v.isResourceVariable()) { //TWR resource
                log.error(pos, Errors.TryResourceMayNotBeAssigned(v));
            } else {
                log.error(pos, Errors.CantAssignValToVar(Flags.toSource(v.flags() & (STATIC | FINAL)), v));
            }
        }
    }

    /** Does tree represent a static reference to an identifier?
     *  It is assumed that tree is either a SELECT or an IDENT.
     *  We have to weed out selects from non-type names here.
     *  @param tree    The candidate tree.
     */
    boolean isStaticReference(JCTree tree) {
        if (tree.hasTag(SELECT)) {
            Symbol lsym = TreeInfo.symbol(((JCFieldAccess) tree).selected);
            if (lsym == null || lsym.kind != TYP) {
                return false;
            }
        }
        return true;
    }

    /** Is this symbol a type?
     */
    static boolean isType(Symbol sym) {
        return sym != null && sym.kind == TYP;
    }

    /** Attribute a parsed identifier.
     * @param tree Parsed identifier name
     * @param topLevel The toplevel to use
     */
    public Symbol attribIdent(JCTree tree, JCCompilationUnit topLevel) {
        Env<AttrContext> localEnv = enter.topLevelEnv(topLevel);
        localEnv.enclClass = make.ClassDef(make.Modifiers(0),
                                           syms.errSymbol.name,
                                           null, null, null, null);
        localEnv.enclClass.sym = syms.errSymbol;
        return attribIdent(tree, localEnv);
    }

    /** Attribute a parsed identifier.
     * @param tree Parsed identifier name
     * @param env The env to use
     */
    public Symbol attribIdent(JCTree tree, Env<AttrContext> env) {
        return tree.accept(identAttributer, env);
    }
    // where
        private TreeVisitor<Symbol,Env<AttrContext>> identAttributer = new IdentAttributer();
        private class IdentAttributer extends SimpleTreeVisitor<Symbol,Env<AttrContext>> {
            @Override @DefinedBy(Api.COMPILER_TREE)
            public Symbol visitMemberSelect(MemberSelectTree node, Env<AttrContext> env) {
                Symbol site = visit(node.getExpression(), env);
                if (site.kind == ERR || site.kind == ABSENT_TYP || site.kind == HIDDEN)
                    return site;
                Name name = (Name)node.getIdentifier();
                if (site.kind == PCK) {
                    env.toplevel.packge = (PackageSymbol)site;
                    return rs.findIdentInPackage(null, env, (TypeSymbol)site, name,
                            KindSelector.TYP_PCK);
                } else {
                    env.enclClass.sym = (ClassSymbol)site;
                    return rs.findMemberType(env, site.asType(), name, (TypeSymbol)site);
                }
            }

            @Override @DefinedBy(Api.COMPILER_TREE)
            public Symbol visitIdentifier(IdentifierTree node, Env<AttrContext> env) {
                return rs.findIdent(null, env, (Name)node.getName(), KindSelector.TYP_PCK);
            }
        }

    public Type coerce(Type etype, Type ttype) {
        return cfolder.coerce(etype, ttype);
    }

    public Type attribType(JCTree node, TypeSymbol sym) {
        Env<AttrContext> env = typeEnvs.get(sym);
        Env<AttrContext> localEnv = env.dup(node, env.info.dup());
        return attribTree(node, localEnv, unknownTypeInfo);
    }

    public Type attribImportQualifier(JCImport tree, Env<AttrContext> env) {
        // Attribute qualifying package or class.
        JCFieldAccess s = tree.qualid;
        return attribTree(s.selected, env,
                          new ResultInfo(tree.staticImport ?
                                         KindSelector.TYP : KindSelector.TYP_PCK,
                       Type.noType));
    }

    public Env<AttrContext> attribExprToTree(JCTree expr, Env<AttrContext> env, JCTree tree) {
        return attribToTree(expr, env, tree, unknownExprInfo);
    }

    public Env<AttrContext> attribStatToTree(JCTree stmt, Env<AttrContext> env, JCTree tree) {
        return attribToTree(stmt, env, tree, statInfo);
    }

    private Env<AttrContext> attribToTree(JCTree root, Env<AttrContext> env, JCTree tree, ResultInfo resultInfo) {
        breakTree = tree;
        JavaFileObject prev = log.useSource(env.toplevel.sourcefile);
        try {
            deferredAttr.attribSpeculative(root, env, resultInfo,
                    null, DeferredAttr.AttributionMode.ATTRIB_TO_TREE,
                    argumentAttr.withLocalCacheContext());
            attrRecover.doRecovery();
        } catch (BreakAttr b) {
            return b.env;
        } catch (AssertionError ae) {
            if (ae.getCause() instanceof BreakAttr breakAttr) {
                return breakAttr.env;
            } else {
                throw ae;
            }
        } finally {
            breakTree = null;
            log.useSource(prev);
        }
        return env;
    }

    private JCTree breakTree = null;

    private static class BreakAttr extends RuntimeException {
        static final long serialVersionUID = -6924771130405446405L;
        private transient Env<AttrContext> env;
        private BreakAttr(Env<AttrContext> env) {
            this.env = env;
        }
    }

    /**
     * Mode controlling behavior of Attr.Check
     */
    enum CheckMode {

        NORMAL,

        /**
         * Mode signalling 'fake check' - skip tree update. A side-effect of this mode is
         * that the captured var cache in {@code InferenceContext} will be used in read-only
         * mode when performing inference checks.
         */
        NO_TREE_UPDATE {
            @Override
            public boolean updateTreeType() {
                return false;
            }
        },
        /**
         * Mode signalling that caller will manage free types in tree decorations.
         */
        NO_INFERENCE_HOOK {
            @Override
            public boolean installPostInferenceHook() {
                return false;
            }
        };

        public boolean updateTreeType() {
            return true;
        }
        public boolean installPostInferenceHook() {
            return true;
        }
    }


    class ResultInfo {
        final KindSelector pkind;
        final Type pt;
        final CheckContext checkContext;
        final CheckMode checkMode;

        ResultInfo(KindSelector pkind, Type pt) {
            this(pkind, pt, chk.basicHandler, CheckMode.NORMAL);
        }

        ResultInfo(KindSelector pkind, Type pt, CheckMode checkMode) {
            this(pkind, pt, chk.basicHandler, checkMode);
        }

        protected ResultInfo(KindSelector pkind,
                             Type pt, CheckContext checkContext) {
            this(pkind, pt, checkContext, CheckMode.NORMAL);
        }

        protected ResultInfo(KindSelector pkind,
                             Type pt, CheckContext checkContext, CheckMode checkMode) {
            this.pkind = pkind;
            this.pt = pt;
            this.checkContext = checkContext;
            this.checkMode = checkMode;
        }

        /**
         * Should {@link Attr#attribTree} use the {@code ArgumentAttr} visitor instead of this one?
         * @param tree The tree to be type-checked.
         * @return true if {@code ArgumentAttr} should be used.
         */
        protected boolean needsArgumentAttr(JCTree tree) { return false; }

        protected Type check(final DiagnosticPosition pos, final Type found) {
            return chk.checkType(pos, found, pt, checkContext);
        }

        protected ResultInfo dup(Type newPt) {
            return new ResultInfo(pkind, newPt, checkContext, checkMode);
        }

        protected ResultInfo dup(CheckContext newContext) {
            return new ResultInfo(pkind, pt, newContext, checkMode);
        }

        protected ResultInfo dup(Type newPt, CheckContext newContext) {
            return new ResultInfo(pkind, newPt, newContext, checkMode);
        }

        protected ResultInfo dup(Type newPt, CheckContext newContext, CheckMode newMode) {
            return new ResultInfo(pkind, newPt, newContext, newMode);
        }

        protected ResultInfo dup(CheckMode newMode) {
            return new ResultInfo(pkind, pt, checkContext, newMode);
        }

        @Override
        public String toString() {
            if (pt != null) {
                return pt.toString();
            } else {
                return "";
            }
        }
    }

    class MethodAttrInfo extends ResultInfo {
        public MethodAttrInfo() {
            this(chk.basicHandler);
        }

        public MethodAttrInfo(CheckContext checkContext) {
            super(KindSelector.VAL, Infer.anyPoly, checkContext);
        }

        @Override
        protected boolean needsArgumentAttr(JCTree tree) {
            return true;
        }

        protected ResultInfo dup(Type newPt) {
            throw new IllegalStateException();
        }

        protected ResultInfo dup(CheckContext newContext) {
            return new MethodAttrInfo(newContext);
        }

        protected ResultInfo dup(Type newPt, CheckContext newContext) {
            throw new IllegalStateException();
        }

        protected ResultInfo dup(Type newPt, CheckContext newContext, CheckMode newMode) {
            throw new IllegalStateException();
        }

        protected ResultInfo dup(CheckMode newMode) {
            throw new IllegalStateException();
        }
    }

    class RecoveryInfo extends ResultInfo {

        public RecoveryInfo(final DeferredAttr.DeferredAttrContext deferredAttrContext) {
            this(deferredAttrContext, Type.recoveryType);
        }

        public RecoveryInfo(final DeferredAttr.DeferredAttrContext deferredAttrContext, Type pt) {
            super(KindSelector.VAL, pt, new Check.NestedCheckContext(chk.basicHandler) {
                @Override
                public DeferredAttr.DeferredAttrContext deferredAttrContext() {
                    return deferredAttrContext;
                }
                @Override
                public boolean compatible(Type found, Type req, Warner warn) {
                    return true;
                }
                @Override
                public void report(DiagnosticPosition pos, JCDiagnostic details) {
                    boolean needsReport = pt == Type.recoveryType ||
                            (details.getDiagnosticPosition() != null &&
                            details.getDiagnosticPosition().getTree().hasTag(LAMBDA));
                    if (needsReport) {
                        chk.basicHandler.report(pos, details);
                    }
                }
            });
        }
    }

    final ResultInfo statInfo;
    final ResultInfo varAssignmentInfo;
    final ResultInfo methodAttrInfo;
    final ResultInfo unknownExprInfo;
    final ResultInfo unknownTypeInfo;
    final ResultInfo unknownTypeExprInfo;
    final ResultInfo recoveryInfo;
    final MethodType initBlockType;

    Type pt() {
        return resultInfo.pt;
    }

    KindSelector pkind() {
        return resultInfo.pkind;
    }

/* ************************************************************************
 * Visitor methods
 *************************************************************************/

    /** Visitor argument: the current environment.
     */
    Env<AttrContext> env;

    /** Visitor argument: the currently expected attribution result.
     */
    ResultInfo resultInfo;

    /** Visitor result: the computed type.
     */
    Type result;

    MatchBindings matchBindings = MatchBindingsComputer.EMPTY;

    /** Visitor method: attribute a tree, catching any completion failure
     *  exceptions. Return the tree's type.
     *
     *  @param tree    The tree to be visited.
     *  @param env     The environment visitor argument.
     *  @param resultInfo   The result info visitor argument.
     */
    Type attribTree(JCTree tree, Env<AttrContext> env, ResultInfo resultInfo) {
        Env<AttrContext> prevEnv = this.env;
        ResultInfo prevResult = this.resultInfo;
        try {
            this.env = env;
            this.resultInfo = resultInfo;
            if (resultInfo.needsArgumentAttr(tree)) {
                result = argumentAttr.attribArg(tree, env);
            } else {
                tree.accept(this);
            }
            matchBindings = matchBindingsComputer.finishBindings(tree,
                                                                 matchBindings);
            if (tree == breakTree &&
                    resultInfo.checkContext.deferredAttrContext().mode == AttrMode.CHECK) {
                breakTreeFound(copyEnv(env));
            }
            return result;
        } catch (CompletionFailure ex) {
            tree.type = syms.errType;
            return chk.completionError(tree.pos(), ex);
        } finally {
            this.env = prevEnv;
            this.resultInfo = prevResult;
        }
    }

    protected void breakTreeFound(Env<AttrContext> env) {
        throw new BreakAttr(env);
    }

    Env<AttrContext> copyEnv(Env<AttrContext> env) {
        Env<AttrContext> newEnv =
                env.dup(env.tree, env.info.dup(copyScope(env.info.scope)));
        if (newEnv.outer != null) {
            newEnv.outer = copyEnv(newEnv.outer);
        }
        return newEnv;
    }

    WriteableScope copyScope(WriteableScope sc) {
        WriteableScope newScope = WriteableScope.create(sc.owner);
        List<Symbol> elemsList = List.nil();
        for (Symbol sym : sc.getSymbols()) {
            elemsList = elemsList.prepend(sym);
        }
        for (Symbol s : elemsList) {
            newScope.enter(s);
        }
        return newScope;
    }

    /** Derived visitor method: attribute an expression tree.
     */
    public Type attribExpr(JCTree tree, Env<AttrContext> env, Type pt) {
        return attribTree(tree, env, new ResultInfo(KindSelector.VAL, !pt.hasTag(ERROR) ? pt : Type.noType));
    }

    /** Derived visitor method: attribute an expression tree with
     *  no constraints on the computed type.
     */
    public Type attribExpr(JCTree tree, Env<AttrContext> env) {
        return attribTree(tree, env, unknownExprInfo);
    }

    /** Derived visitor method: attribute a type tree.
     */
    public Type attribType(JCTree tree, Env<AttrContext> env) {
        Type result = attribType(tree, env, Type.noType);
        return result;
    }

    /** Derived visitor method: attribute a type tree.
     */
    Type attribType(JCTree tree, Env<AttrContext> env, Type pt) {
        Type result = attribTree(tree, env, new ResultInfo(KindSelector.TYP, pt));
        return result;
    }

    /** Derived visitor method: attribute a statement or definition tree.
     */
    public Type attribStat(JCTree tree, Env<AttrContext> env) {
        Env<AttrContext> analyzeEnv = analyzer.copyEnvIfNeeded(tree, env);
        Type result = attribTree(tree, env, statInfo);
        analyzer.analyzeIfNeeded(tree, analyzeEnv);
        attrRecover.doRecovery();
        return result;
    }

    /** Attribute a list of expressions, returning a list of types.
     */
    List<Type> attribExprs(List<JCExpression> trees, Env<AttrContext> env, Type pt) {
        ListBuffer<Type> ts = new ListBuffer<>();
        for (List<JCExpression> l = trees; l.nonEmpty(); l = l.tail)
            ts.append(attribExpr(l.head, env, pt));
        return ts.toList();
    }

    /** Attribute a list of statements, returning nothing.
     */
    <T extends JCTree> void attribStats(List<T> trees, Env<AttrContext> env) {
        for (List<T> l = trees; l.nonEmpty(); l = l.tail)
            attribStat(l.head, env);
    }

    /** Attribute the arguments in a method call, returning the method kind.
     */
    KindSelector attribArgs(KindSelector initialKind, List<JCExpression> trees, Env<AttrContext> env, ListBuffer<Type> argtypes) {
        KindSelector kind = initialKind;
        for (JCExpression arg : trees) {
            Type argtype = chk.checkNonVoid(arg, attribTree(arg, env, methodAttrInfo));
            if (argtype.hasTag(DEFERRED)) {
                kind = KindSelector.of(KindSelector.POLY, kind);
            }
            argtypes.append(argtype);
        }
        return kind;
    }

    /** Attribute a type argument list, returning a list of types.
     *  Caller is responsible for calling checkRefTypes.
     */
    List<Type> attribAnyTypes(List<JCExpression> trees, Env<AttrContext> env) {
        ListBuffer<Type> argtypes = new ListBuffer<>();
        for (List<JCExpression> l = trees; l.nonEmpty(); l = l.tail)
            argtypes.append(attribType(l.head, env));
        return argtypes.toList();
    }

    /** Attribute a type argument list, returning a list of types.
     *  Check that all the types are references.
     */
    List<Type> attribTypes(List<JCExpression> trees, Env<AttrContext> env) {
        List<Type> types = attribAnyTypes(trees, env);
        return chk.checkRefTypes(trees, types);
    }

    /**
     * Attribute type variables (of generic classes or methods).
     * Compound types are attributed later in attribBounds.
     * @param typarams the type variables to enter
     * @param env      the current environment
     */
    void attribTypeVariables(List<JCTypeParameter> typarams, Env<AttrContext> env, boolean checkCyclic) {
        for (JCTypeParameter tvar : typarams) {
            TypeVar a = (TypeVar)tvar.type;
            a.tsym.flags_field |= UNATTRIBUTED;
            a.setUpperBound(Type.noType);
            if (!tvar.bounds.isEmpty()) {
                List<Type> bounds = List.of(attribType(tvar.bounds.head, env));
                for (JCExpression bound : tvar.bounds.tail)
                    bounds = bounds.prepend(attribType(bound, env));
                types.setBounds(a, bounds.reverse());
            } else {
                // if no bounds are given, assume a single bound of
                // java.lang.Object.
                types.setBounds(a, List.of(syms.objectType));
            }
            a.tsym.flags_field &= ~UNATTRIBUTED;
        }
        if (checkCyclic) {
            for (JCTypeParameter tvar : typarams) {
                chk.checkNonCyclic(tvar.pos(), (TypeVar)tvar.type);
            }
        }
    }

    /**
     * Attribute the type references in a list of annotations.
     */
    void attribAnnotationTypes(List<JCAnnotation> annotations,
                               Env<AttrContext> env) {
        for (List<JCAnnotation> al = annotations; al.nonEmpty(); al = al.tail) {
            JCAnnotation a = al.head;
            attribType(a.annotationType, env);
        }
    }

    /**
     * Attribute a "lazy constant value".
     *  @param env         The env for the const value
     *  @param variable    The initializer for the const value
     *  @param type        The expected type, or null
     *  @see VarSymbol#setLazyConstValue
     */
    public Object attribLazyConstantValue(Env<AttrContext> env,
                                      Env<AttrContext> enclosingEnv,
                                      JCVariableDecl variable,
                                      Type type) {
        final JavaFileObject prevSource = log.useSource(env.toplevel.sourcefile);
        try {
            doQueueScanTreeAndTypeAnnotateForVarInit(variable, enclosingEnv);
            Type itype = attribExpr(variable.init, env, type);
            if (variable.isImplicitlyTyped()) {
                //fixup local variable type
                type = variable.type = variable.sym.type = chk.checkLocalVarType(variable, itype, variable.name);
            }
            if (itype.constValue() != null) {
                return coerce(itype, type).constValue();
            } else {
                return null;
            }
        } finally {
            log.useSource(prevSource);
        }
    }

    /** Attribute type reference in an `extends', `implements', or 'permits' clause.
     *  Supertypes of anonymous inner classes are usually already attributed.
     *
     *  @param tree              The tree making up the type reference.
     *  @param env               The environment current at the reference.
     *  @param classExpected     true if only a class is expected here.
     *  @param interfaceExpected true if only an interface is expected here.
     */
    Type attribBase(JCTree tree,
                    Env<AttrContext> env,
                    boolean classExpected,
                    boolean interfaceExpected,
                    boolean checkExtensible) {
        Type t = tree.type != null ?
            tree.type :
            attribType(tree, env);
        try {
            return checkBase(t, tree, env, classExpected, interfaceExpected, checkExtensible);
        } catch (CompletionFailure ex) {
            chk.completionError(tree.pos(), ex);
            return t;
        }
    }
    Type checkBase(Type t,
                   JCTree tree,
                   Env<AttrContext> env,
                   boolean classExpected,
                   boolean interfaceExpected,
                   boolean checkExtensible) {
        final DiagnosticPosition pos = tree.hasTag(TYPEAPPLY) ?
                (((JCTypeApply) tree).clazz).pos() : tree.pos();
        if (t.tsym.isAnonymous()) {
            log.error(pos, Errors.CantInheritFromAnon);
            return types.createErrorType(t);
        }
        if (t.isErroneous())
            return t;
        if (t.hasTag(TYPEVAR) && !classExpected && !interfaceExpected) {
            // check that type variable is already visible
            if (t.getUpperBound() == null) {
                log.error(pos, Errors.IllegalForwardRef);
                return types.createErrorType(t);
            }
        } else {
            t = chk.checkClassType(pos, t, checkExtensible);
        }
        if (interfaceExpected && (t.tsym.flags() & INTERFACE) == 0) {
            log.error(pos, Errors.IntfExpectedHere);
            // return errType is necessary since otherwise there might
            // be undetected cycles which cause attribution to loop
            return types.createErrorType(t);
        } else if (checkExtensible &&
                   classExpected &&
                   (t.tsym.flags() & INTERFACE) != 0) {
            log.error(pos, Errors.NoIntfExpectedHere);
            return types.createErrorType(t);
        }
        if (checkExtensible &&
            ((t.tsym.flags() & FINAL) != 0)) {
            log.error(pos,
                      Errors.CantInheritFromFinal(t.tsym));
        }
        chk.checkNonCyclic(pos, t);
        return t;
    }

    Type attribIdentAsEnumType(Env<AttrContext> env, JCIdent id) {
        Assert.check((env.enclClass.sym.flags() & ENUM) != 0);
        id.type = env.info.scope.owner.enclClass().type;
        id.sym = env.info.scope.owner.enclClass();
        return id.type;
    }

    public void visitClassDef(JCClassDecl tree) {
        Optional<ArgumentAttr.LocalCacheContext> localCacheContext =
                Optional.ofNullable(env.info.attributionMode.isSpeculative ?
                        argumentAttr.withLocalCacheContext() : null);
        boolean ctorProloguePrev = env.info.ctorPrologue;
        try {
            // Local and anonymous classes have not been entered yet, so we need to
            // do it now.
            if (env.info.scope.owner.kind.matches(KindSelector.VAL_MTH)) {
                enter.classEnter(tree, env);
            } else {
                // If this class declaration is part of a class level annotation,
                // as in @MyAnno(new Object() {}) class MyClass {}, enter it in
                // order to simplify later steps and allow for sensible error
                // messages.
                if (env.tree.hasTag(NEWCLASS) && TreeInfo.isInAnnotation(env, tree))
                    enter.classEnter(tree, env);
            }

            ClassSymbol c = tree.sym;
            if (c == null) {
                // exit in case something drastic went wrong during enter.
                result = null;
            } else {
                // make sure class has been completed:
                c.complete();

                // If a class declaration appears in a constructor prologue,
                // that means it's either a local class or an anonymous class.
                // Either way, there is no immediately enclosing instance.
                if (ctorProloguePrev) {
                    c.flags_field |= NOOUTERTHIS;
                }
                attribClass(tree.pos(), c);
                result = tree.type = c.type;
            }
        } finally {
            localCacheContext.ifPresent(LocalCacheContext::leave);
            env.info.ctorPrologue = ctorProloguePrev;
        }
    }

    public void visitMethodDef(JCMethodDecl tree) {
        MethodSymbol m = tree.sym;
        boolean isDefaultMethod = (m.flags() & DEFAULT) != 0;

        Lint lint = env.info.lint.augment(m);
        Lint prevLint = chk.setLint(lint);
        boolean ctorProloguePrev = env.info.ctorPrologue;
        Assert.check(!env.info.ctorPrologue);
        MethodSymbol prevMethod = chk.setMethod(m);
        try {
            chk.checkDeprecatedAnnotation(tree.pos(), m);


            // Create a new environment with local scope
            // for attributing the method.
            Env<AttrContext> localEnv = memberEnter.methodEnv(tree, env);
            localEnv.info.lint = lint;

            attribStats(tree.typarams, localEnv);

            // If we override any other methods, check that we do so properly.
            // JLS ???
            if (m.isStatic()) {
                chk.checkHideClashes(tree.pos(), env.enclClass.type, m);
            } else {
                chk.checkOverrideClashes(tree.pos(), env.enclClass.type, m);
            }
            chk.checkOverride(env, tree, m);

            if (isDefaultMethod && types.overridesObjectMethod(m.enclClass(), m)) {
                log.error(tree, Errors.DefaultOverridesObjectMember(m.name, Kinds.kindName(m.location()), m.location()));
            }

            // Enter all type parameters into the local method scope.
            for (List<JCTypeParameter> l = tree.typarams; l.nonEmpty(); l = l.tail)
                localEnv.info.scope.enterIfAbsent(l.head.type.tsym);

            ClassSymbol owner = env.enclClass.sym;
            if ((owner.flags() & ANNOTATION) != 0 &&
                    (tree.params.nonEmpty() ||
                    tree.recvparam != null))
                log.error(tree.params.nonEmpty() ?
                        tree.params.head.pos() :
                        tree.recvparam.pos(),
                        Errors.IntfAnnotationMembersCantHaveParams);

            // Attribute all value parameters.
            for (List<JCVariableDecl> l = tree.params; l.nonEmpty(); l = l.tail) {
                attribStat(l.head, localEnv);
            }

            chk.checkVarargsMethodDecl(localEnv, tree);

            // Check that type parameters are well-formed.
            chk.validate(tree.typarams, localEnv);

            // Check that result type is well-formed.
            if (tree.restype != null && !tree.restype.type.hasTag(VOID)) {
                chk.validate(tree.restype, localEnv);
            }
            chk.checkRequiresIdentity(tree, env.info.lint);

            // Check that receiver type is well-formed.
            if (tree.recvparam != null) {
                // Use a new environment to check the receiver parameter.
                // Otherwise I get "might not have been initialized" errors.
                // Is there a better way?
                Env<AttrContext> newEnv = memberEnter.methodEnv(tree, env);
                attribType(tree.recvparam, newEnv);
                chk.validate(tree.recvparam, newEnv);
            }

            // Is this method a constructor?
            boolean isConstructor = TreeInfo.isConstructor(tree);

            if (env.enclClass.sym.isRecord() && tree.sym.owner.kind == TYP) {
                // lets find if this method is an accessor
                Optional<? extends RecordComponent> recordComponent = env.enclClass.sym.getRecordComponents().stream()
                        .filter(rc -> rc.accessor == tree.sym && (rc.accessor.flags_field & GENERATED_MEMBER) == 0).findFirst();
                if (recordComponent.isPresent()) {
                    // the method is a user defined accessor lets check that everything is fine
                    if (!tree.sym.isPublic()) {
                        log.error(tree, Errors.InvalidAccessorMethodInRecord(env.enclClass.sym, Fragments.MethodMustBePublic));
                    }
                    if (!types.isSameType(tree.sym.type.getReturnType(), recordComponent.get().type)) {
                        log.error(tree, Errors.InvalidAccessorMethodInRecord(env.enclClass.sym,
                                Fragments.AccessorReturnTypeDoesntMatch(tree.sym, recordComponent.get())));
                    }
                    if (tree.sym.type.asMethodType().thrown != null && !tree.sym.type.asMethodType().thrown.isEmpty()) {
                        log.error(tree,
                                Errors.InvalidAccessorMethodInRecord(env.enclClass.sym, Fragments.AccessorMethodCantThrowException));
                    }
                    if (!tree.typarams.isEmpty()) {
                        log.error(tree,
                                Errors.InvalidAccessorMethodInRecord(env.enclClass.sym, Fragments.AccessorMethodMustNotBeGeneric));
                    }
                    if (tree.sym.isStatic()) {
                        log.error(tree,
                                Errors.InvalidAccessorMethodInRecord(env.enclClass.sym, Fragments.AccessorMethodMustNotBeStatic));
                    }
                }

                if (isConstructor) {
                    // if this a constructor other than the canonical one
                    if ((tree.sym.flags_field & RECORD) == 0) {
                        if (!TreeInfo.hasConstructorCall(tree, names._this)) {
                            log.error(tree, Errors.NonCanonicalConstructorInvokeAnotherConstructor(env.enclClass.sym));
                        }
                    } else {
                        // but if it is the canonical:

                        /* if user generated, then it shouldn't:
                         *     - have an accessibility stricter than that of the record type
                         *     - explicitly invoke any other constructor
                         */
                        if ((tree.sym.flags_field & GENERATEDCONSTR) == 0) {
                            if (Check.protection(m.flags()) > Check.protection(env.enclClass.sym.flags())) {
                                log.error(tree,
                                        (env.enclClass.sym.flags() & AccessFlags) == 0 ?
                                            Errors.InvalidCanonicalConstructorInRecord(
                                                Fragments.Canonical,
                                                env.enclClass.sym.name,
                                                Fragments.CanonicalMustNotHaveStrongerAccess("package")
                                            ) :
                                            Errors.InvalidCanonicalConstructorInRecord(
                                                    Fragments.Canonical,
                                                    env.enclClass.sym.name,
                                                    Fragments.CanonicalMustNotHaveStrongerAccess(asFlagSet(env.enclClass.sym.flags() & AccessFlags))
                                            )
                                );
                            }

                            if (!allowValueClasses && TreeInfo.hasAnyConstructorCall(tree)) {
                                log.error(tree, Errors.InvalidCanonicalConstructorInRecord(
                                        Fragments.Canonical, env.enclClass.sym.name,
                                        Fragments.CanonicalMustNotContainExplicitConstructorInvocation));
                            }
                        }

                        // also we want to check that no type variables have been defined
                        if (!tree.typarams.isEmpty()) {
                            log.error(tree, Errors.InvalidCanonicalConstructorInRecord(
                                    Fragments.Canonical, env.enclClass.sym.name, Fragments.CanonicalMustNotDeclareTypeVariables));
                        }

                        /* and now we need to check that the constructor's arguments are exactly the same as those of the
                         * record components
                         */
                        List<? extends RecordComponent> recordComponents = env.enclClass.sym.getRecordComponents();
                        List<Type> recordFieldTypes = TreeInfo.recordFields(env.enclClass).map(vd -> vd.sym.type);
                        for (JCVariableDecl param: tree.params) {
                            boolean paramIsVarArgs = (param.sym.flags_field & VARARGS) != 0;
                            if (!types.isSameType(param.type, recordFieldTypes.head) ||
                                    (recordComponents.head.isVarargs() != paramIsVarArgs)) {
                                log.error(param, Errors.InvalidCanonicalConstructorInRecord(
                                        Fragments.Canonical, env.enclClass.sym.name,
                                        Fragments.TypeMustBeIdenticalToCorrespondingRecordComponentType));
                            }
                            recordComponents = recordComponents.tail;
                            recordFieldTypes = recordFieldTypes.tail;
                        }
                    }
                }
            }

            // annotation method checks
            if ((owner.flags() & ANNOTATION) != 0) {
                // annotation method cannot have throws clause
                if (tree.thrown.nonEmpty()) {
                    log.error(tree.thrown.head.pos(),
                              Errors.ThrowsNotAllowedInIntfAnnotation);
                }
                // annotation method cannot declare type-parameters
                if (tree.typarams.nonEmpty()) {
                    log.error(tree.typarams.head.pos(),
                              Errors.IntfAnnotationMembersCantHaveTypeParams);
                }
                // validate annotation method's return type (could be an annotation type)
                chk.validateAnnotationType(tree.restype);
                // ensure that annotation method does not clash with members of Object/Annotation
                chk.validateAnnotationMethod(tree.pos(), m);
            }

            for (List<JCExpression> l = tree.thrown; l.nonEmpty(); l = l.tail)
                chk.checkType(l.head.pos(), l.head.type, syms.throwableType);

            if (tree.body == null) {
                // Empty bodies are only allowed for
                // abstract, native, or interface methods, or for methods
                // in a retrofit signature class.
                if (tree.defaultValue != null) {
                    if ((owner.flags() & ANNOTATION) == 0)
                        log.error(tree.pos(),
                                  Errors.DefaultAllowedInIntfAnnotationMember);
                }
                if (isDefaultMethod || (tree.sym.flags() & (ABSTRACT | NATIVE)) == 0)
                    log.error(tree.pos(), Errors.MissingMethBodyOrDeclAbstract);
            } else {
                if ((tree.sym.flags() & (ABSTRACT|DEFAULT|PRIVATE)) == ABSTRACT) {
                    if ((owner.flags() & INTERFACE) != 0) {
                        log.error(tree.body.pos(), Errors.IntfMethCantHaveBody);
                    } else {
                        log.error(tree.pos(), Errors.AbstractMethCantHaveBody);
                    }
                } else if ((tree.mods.flags & NATIVE) != 0) {
                    log.error(tree.pos(), Errors.NativeMethCantHaveBody);
                }
                // Add an implicit super() call unless an explicit call to
                // super(...) or this(...) is given
                // or we are compiling class java.lang.Object.
                boolean addedSuperInIdentityClass = false;
                if (isConstructor && owner.type != syms.objectType) {
                    if (!TreeInfo.hasAnyConstructorCall(tree)) {
                        JCStatement supCall = make.at(tree.body.pos).Exec(make.Apply(List.nil(),
                                make.Ident(names._super), make.Idents(List.nil())));
                        if (allowValueClasses && (owner.isValueClass() || owner.hasStrict() || ((owner.flags_field & RECORD) != 0))) {
                            tree.body.stats = tree.body.stats.append(supCall);
                        } else {
                            tree.body.stats = tree.body.stats.prepend(supCall);
                            addedSuperInIdentityClass = true;
                        }
                    } else if ((env.enclClass.sym.flags() & ENUM) != 0 &&
                            (tree.mods.flags & GENERATEDCONSTR) == 0 &&
                            TreeInfo.hasConstructorCall(tree, names._super)) {
                        // enum constructors are not allowed to call super
                        // directly, so make sure there aren't any super calls
                        // in enum constructors, except in the compiler
                        // generated one.
                        log.error(tree.body.stats.head.pos(),
                                  Errors.CallToSuperNotAllowedInEnumCtor(env.enclClass.sym));
                    }
                    if (env.enclClass.sym.isRecord() && (tree.sym.flags_field & RECORD) != 0) { // we are seeing the canonical constructor
                        List<Name> recordComponentNames = TreeInfo.recordFields(env.enclClass).map(vd -> vd.sym.name);
                        List<Name> initParamNames = tree.sym.params.map(p -> p.name);
                        if (!initParamNames.equals(recordComponentNames)) {
                            log.error(tree, Errors.InvalidCanonicalConstructorInRecord(
                                    Fragments.Canonical, env.enclClass.sym.name, Fragments.CanonicalWithNameMismatch));
                        }
                        if (tree.sym.type.asMethodType().thrown != null && !tree.sym.type.asMethodType().thrown.isEmpty()) {
                            log.error(tree,
                                    Errors.InvalidCanonicalConstructorInRecord(
                                            TreeInfo.isCompactConstructor(tree) ? Fragments.Compact : Fragments.Canonical,
                                            env.enclClass.sym.name,
                                            Fragments.ThrowsClauseNotAllowedForCanonicalConstructor(
                                                    TreeInfo.isCompactConstructor(tree) ? Fragments.Compact : Fragments.Canonical)));
                        }
                    }
                }

                // Attribute all type annotations in the body
                annotate.queueScanTreeAndTypeAnnotate(tree.body, localEnv, m);
                annotate.flush();

                // Start of constructor prologue (if not in java.lang.Object constructor)
                localEnv.info.ctorPrologue = isConstructor && owner.type != syms.objectType;

                // Attribute method body.
                attribStat(tree.body, localEnv);
                if (localEnv.info.ctorPrologue) {
                    ListBuffer<JCTree> prologueCode = new ListBuffer<>();
                    for (JCTree stat : tree.body.stats) {
                        prologueCode.add(stat);
                        /* gather all the stats in the body until a `super` or `this` constructor invocation is found,
                         * including the constructor invocation, that way we don't need to worry in the visitor below if
                         * if we are dealing or not with prologue code
                         */
                        if (stat instanceof JCExpressionStatement expStmt &&
                                expStmt.expr instanceof JCMethodInvocation mi &&
                                TreeInfo.isConstructorCall(mi)) {
                            if (!addedSuperInIdentityClass || !allowValueClasses) {
                                break;
                            }
                        }
                    }
                    if (!prologueCode.isEmpty()) {
                        CtorPrologueVisitor ctorPrologueVisitor = new CtorPrologueVisitor(localEnv, addedSuperInIdentityClass && allowValueClasses);
                        ctorPrologueVisitor.scan(prologueCode.toList());
                    }
                }
            }

            localEnv.info.scope.leave();
            result = tree.type = m.type;
        } finally {
            chk.setLint(prevLint);
            chk.setMethod(prevMethod);
            env.info.ctorPrologue = ctorProloguePrev;
        }
    }

    class CtorPrologueVisitor extends TreeScanner {
        Env<AttrContext> localEnv;
        boolean warningsOnly;

        CtorPrologueVisitor(Env<AttrContext> localEnv, boolean warningsOnly) {
            this.localEnv = localEnv;
            currentClassSym = localEnv.enclClass.sym;
            this.warningsOnly = warningsOnly;
        }

        boolean insideLambdaOrClassDef = false;

        @Override
        public void visitLambda(JCLambda lambda) {
            boolean previousInsideLambdaOrClassDef = insideLambdaOrClassDef;
            try {
                insideLambdaOrClassDef = true;
                super.visitLambda(lambda);
            } finally {
                insideLambdaOrClassDef = previousInsideLambdaOrClassDef;
            }
        }

        ClassSymbol currentClassSym;

        @Override
        public void visitClassDef(JCClassDecl classDecl) {
            boolean previousInsideLambdaOrClassDef = insideLambdaOrClassDef;
            ClassSymbol previousClassSym = currentClassSym;
            try {
                insideLambdaOrClassDef = true;
                currentClassSym = classDecl.sym;
                super.visitClassDef(classDecl);
            } finally {
                insideLambdaOrClassDef = previousInsideLambdaOrClassDef;
                currentClassSym = previousClassSym;
            }
        }

        private void reportPrologueError(JCTree tree, Symbol sym) {
            reportPrologueError(tree, sym, false);
        }

        private void reportPrologueError(JCTree tree, Symbol sym, boolean hasInit) {
            preview.checkSourceLevel(tree, Feature.FLEXIBLE_CONSTRUCTORS);
            if (!warningsOnly) {
                if (hasInit) {
                    log.error(tree, Errors.CantAssignInitializedBeforeCtorCalled(sym));
                } else {
                    log.error(tree, Errors.CantRefBeforeCtorCalled(sym));
                }
            } else if (allowValueClasses) {
                // issue lint warning
                localEnv.info.lint.logIfEnabled(tree, LintWarnings.WouldNotBeAllowedInPrologue(sym));
            }
        }

        @Override
        public void visitApply(JCMethodInvocation tree) {
            super.visitApply(tree);
            Name name = TreeInfo.name(tree.meth);
            boolean isConstructorCall = name == names._this || name == names._super;
            Symbol msym = TreeInfo.symbolFor(tree.meth);
            // is this an instance method call or an illegal constructor invocation like: `this.super()`?
            if (msym != null && // for erroneous invocations msym can be null, ignore those
                (!isConstructorCall ||
                isConstructorCall && tree.meth.hasTag(SELECT))) {
                if (isEarlyReference(localEnv, tree.meth, msym))
                    reportPrologueError(tree.meth, msym);
            }
        }

        @Override
        public void visitIdent(JCIdent tree) {
            analyzeSymbol(tree);
        }

        @Override
        public void visitSelect(JCFieldAccess tree) {
            SelectScanner ss = new SelectScanner();
            ss.scan(tree);
            if (ss.scanLater == null) {
                analyzeSymbol(tree);
            } else {
                boolean prevLhs = isInLHS;
                try {
                    isInLHS = false;
                    scan(ss.scanLater);
                } finally {
                    isInLHS = prevLhs;
                }
            }
        }

        @Override
        public void visitNewClass(JCNewClass tree) {
            super.visitNewClass(tree);
            checkNewClassAndMethRefs(tree, tree.type);
        }

        @Override
        public void visitReference(JCMemberReference tree) {
            super.visitReference(tree);
            if (tree.getMode() == JCMemberReference.ReferenceMode.NEW) {
                checkNewClassAndMethRefs(tree, tree.expr.type);
            }
        }

        void checkNewClassAndMethRefs(JCTree tree, Type t) {
            if (t.tsym.isEnclosedBy(localEnv.enclClass.sym) &&
                    !t.tsym.isStatic() &&
                    !t.tsym.isDirectlyOrIndirectlyLocal()) {
                reportPrologueError(tree, t.getEnclosingType().tsym);
            }
        }

        /* if a symbol is in the LHS of an assignment expression we won't consider it as a candidate
         * for a proxy local variable later on
         */
        boolean isInLHS = false;

        @Override
        public void visitAssign(JCAssign tree) {
            boolean previousIsInLHS = isInLHS;
            try {
                isInLHS = true;
                scan(tree.lhs);
            } finally {
                isInLHS = previousIsInLHS;
            }
            scan(tree.rhs);
        }

        @Override
        public void visitMethodDef(JCMethodDecl tree) {
            // ignore any declarative part, mainly to avoid scanning receiver parameters
            scan(tree.body);
        }

        void analyzeSymbol(JCTree tree) {
            Symbol sym = TreeInfo.symbolFor(tree);
            // make sure that there is a symbol and it is not static
            if (sym == null || sym.isStatic()) {
                return;
            }
            if (isInLHS && !insideLambdaOrClassDef) {
                // Check instance field assignments that appear in constructor prologues
                if (isEarlyReference(localEnv, tree, sym)) {
                    // Field may not be inherited from a superclass
                    if (sym.owner != localEnv.enclClass.sym) {
                        reportPrologueError(tree, sym);
                        return;
                    }
                    // Field may not have an initializer
                    if ((sym.flags() & HASINIT) != 0) {
                        reportPrologueError(tree, sym, true);
                        return;
                    }
                }
                return;
            }
            tree = TreeInfo.skipParens(tree);
            if (sym.kind == VAR && sym.owner.kind == TYP) {
                if (sym.name == names._this || sym.name == names._super) {
                    // are we seeing something like `this` or `CurrentClass.this` or `SuperClass.super::foo`?
                    if (TreeInfo.isExplicitThisReference(
                            types,
                            (ClassType)localEnv.enclClass.sym.type,
                            tree)) {
                        reportPrologueError(tree, sym);
                    }
                } else if (sym.kind == VAR && sym.owner.kind == TYP) { // now fields only
                    if (sym.owner != localEnv.enclClass.sym) {
                        if (localEnv.enclClass.sym.isSubClass(sym.owner, types) &&
                                sym.isInheritedIn(localEnv.enclClass.sym, types)) {
                            /* if we are dealing with a field that doesn't belong to the current class, but the
                             * field is inherited, this is an error. Unless, the super class is also an outer
                             * class and the field's qualifier refers to the outer class
                             */
                            if (tree.hasTag(IDENT) ||
                                TreeInfo.isExplicitThisReference(
                                        types,
                                        (ClassType)localEnv.enclClass.sym.type,
                                        ((JCFieldAccess)tree).selected)) {
                                reportPrologueError(tree, sym);
                            }
                        }
                    } else if (isEarlyReference(localEnv, tree, sym)) {
                        /* now this is a `proper` instance field of the current class
                         * references to fields of identity classes which happen to have initializers are
                         * not allowed in the prologue
                         */
                        if (insideLambdaOrClassDef ||
                            (!localEnv.enclClass.sym.isValueClass() && (sym.flags_field & HASINIT) != 0))
                            reportPrologueError(tree, sym);
                        // we will need to generate a proxy for this field later on
                        if (!isInLHS) {
                            if (allowValueClasses) {
                                if (!warningsOnly) {
                                    /* do not generate proxies in warning only mode, as in that mode
                                     * we are dealing with code that is not in the prologue phase
                                     */
                                    localProxyVarsGen.addFieldReadInPrologue(localEnv.enclMethod, sym);
                                }
                            } else {
                                reportPrologueError(tree, sym);
                            }
                        }
                    }
                }
            }
        }

        /**
         * Determine if the symbol appearance constitutes an early reference to the current class.
         *
         * <p>
         * This means the symbol is an instance field, or method, of the current class and it appears
         * in an early initialization context of it (i.e., one of its constructor prologues).
         *
         * @param env    The current environment
         * @param tree   the AST referencing the variable
         * @param sym    The symbol
         */
        private boolean isEarlyReference(Env<AttrContext> env, JCTree tree, Symbol sym) {
            if ((sym.flags() & STATIC) == 0 &&
                    (sym.kind == VAR || sym.kind == MTH) &&
                    sym.isMemberOf(env.enclClass.sym, types)) {
                // Allow "Foo.this.x" when "Foo" is (also) an outer class, as this refers to the outer instance
                if (tree instanceof JCFieldAccess fa) {
                    return TreeInfo.isExplicitThisReference(types, (ClassType)env.enclClass.type, fa.selected);
                } else if (currentClassSym != env.enclClass.sym) {
                    /* so we are inside a class, CI, in the prologue of an outer class, CO, and the symbol being
                     * analyzed has no qualifier. So if the symbol is a member of CI the reference is allowed,
                     * otherwise it is not.
                     * It could be that the reference to CI's member happens inside CI's own prologue, but that
                     * will be checked separately, when CI's prologue is analyzed.
                     */
                    return !sym.isMemberOf(currentClassSym, types);
                }
                return true;
            }
            return false;
        }

        /* scanner for a select expression, anything that is not a select or identifier
         * will be stored for further analysis
         */
        class SelectScanner extends DeferredAttr.FilterScanner {
            JCTree scanLater;

            SelectScanner() {
                super(Set.of(IDENT, SELECT, PARENS));
            }

            @Override
            void skip(JCTree tree) {
                scanLater = tree;
            }
        }
    }

    public void visitVarDef(JCVariableDecl tree) {
        // Local variables have not been entered yet, so we need to do it now:
        if (env.info.scope.owner.kind == MTH || env.info.scope.owner.kind == VAR) {
            if (tree.sym != null) {
                // parameters have already been entered
                env.info.scope.enter(tree.sym);
            } else {
                if (tree.isImplicitlyTyped() && (tree.getModifiers().flags & PARAMETER) == 0) {
                    if (tree.init == null) {
                        //cannot use 'var' without initializer
                        log.error(tree, Errors.CantInferLocalVarType(tree.name, Fragments.LocalMissingInit));
                        tree.vartype = make.Erroneous();
                    } else {
                        Fragment msg = canInferLocalVarType(tree);
                        if (msg != null) {
                            //cannot use 'var' with initializer which require an explicit target
                            //(e.g. lambda, method reference, array initializer).
                            log.error(tree, Errors.CantInferLocalVarType(tree.name, msg));
                            tree.vartype = make.Erroneous();
                        }
                    }
                }
                try {
                    annotate.blockAnnotations();
                    memberEnter.memberEnter(tree, env);
                } finally {
                    annotate.unblockAnnotations();
                }
            }
        } else {
            doQueueScanTreeAndTypeAnnotateForVarInit(tree, env);
        }

        VarSymbol v = tree.sym;
        Lint lint = env.info.lint.augment(v);
        Lint prevLint = chk.setLint(lint);

        // Check that the variable's declared type is well-formed.
        boolean isImplicitLambdaParameter = env.tree.hasTag(LAMBDA) &&
                ((JCLambda)env.tree).paramKind == JCLambda.ParameterKind.IMPLICIT &&
                (tree.sym.flags() & PARAMETER) != 0;
        chk.validate(tree.vartype, env, !isImplicitLambdaParameter && !tree.isImplicitlyTyped());

        try {
            v.getConstValue(); // ensure compile-time constant initializer is evaluated
            chk.checkDeprecatedAnnotation(tree.pos(), v);

            if (tree.init != null) {
                if ((v.flags_field & FINAL) == 0 ||
                    !memberEnter.needsLazyConstValue(tree.init)) {
                    // Not a compile-time constant
                    // Attribute initializer in a new environment
                    // with the declared variable as owner.
                    // Check that initializer conforms to variable's declared type.
                    Env<AttrContext> initEnv = memberEnter.initEnv(tree, env);
                    initEnv.info.lint = lint;
                    // In order to catch self-references, we set the variable's
                    // declaration position to maximal possible value, effectively
                    // marking the variable as undefined.
                    initEnv.info.enclVar = v;
                    boolean previousCtorPrologue = initEnv.info.ctorPrologue;
                    try {
                        if (v.owner.kind == TYP && !v.isStatic() && v.isStrict()) {
                            // strict instance initializer in a value class
                            initEnv.info.ctorPrologue = true;
                        }
                        attribExpr(tree.init, initEnv, v.type);
                        if (tree.isImplicitlyTyped()) {
                            //fixup local variable type
                            v.type = chk.checkLocalVarType(tree, tree.init.type, tree.name);
                        }
                        if (allowValueClasses && v.owner.kind == TYP && !v.isStatic()) {
                            // strict field initializers are inlined in constructor's prologues
                            CtorPrologueVisitor ctorPrologueVisitor = new CtorPrologueVisitor(initEnv, !v.isStrict());
                            ctorPrologueVisitor.scan(tree.init);
                        }
                    } finally {
                        initEnv.info.ctorPrologue = previousCtorPrologue;
                    }
                }
                if (tree.isImplicitlyTyped()) {
                    setSyntheticVariableType(tree, v.type);
                }
            }
            result = tree.type = v.type;
            if (env.enclClass.sym.isRecord() && tree.sym.owner.kind == TYP && !v.isStatic()) {
                if (isNonArgsMethodInObject(v.name)) {
                    log.error(tree, Errors.IllegalRecordComponentName(v));
                }
            }
            chk.checkRequiresIdentity(tree, env.info.lint);
        }
        finally {
            chk.setLint(prevLint);
        }
    }

    private void doQueueScanTreeAndTypeAnnotateForVarInit(JCVariableDecl tree, Env<AttrContext> env) {
        if (tree.init != null &&
            (tree.mods.flags & Flags.FIELD_INIT_TYPE_ANNOTATIONS_QUEUED) == 0 &&
            env.info.scope.owner.kind != MTH && env.info.scope.owner.kind != VAR) {
            tree.mods.flags |= Flags.FIELD_INIT_TYPE_ANNOTATIONS_QUEUED;
            // Field initializer expression need to be entered.
            annotate.queueScanTreeAndTypeAnnotate(tree.init, env, tree.sym);
            annotate.flush();
        }
    }

    private boolean isNonArgsMethodInObject(Name name) {
        for (Symbol s : syms.objectType.tsym.members().getSymbolsByName(name, s -> s.kind == MTH)) {
            if (s.type.getParameterTypes().isEmpty()) {
                return true;
            }
        }
        return false;
    }

    Fragment canInferLocalVarType(JCVariableDecl tree) {
        LocalInitScanner lis = new LocalInitScanner();
        lis.scan(tree.init);
        return lis.badInferenceMsg;
    }

    static class LocalInitScanner extends TreeScanner {
        Fragment badInferenceMsg = null;
        boolean needsTarget = true;

        @Override
        public void visitNewArray(JCNewArray tree) {
            if (tree.elemtype == null && needsTarget) {
                badInferenceMsg = Fragments.LocalArrayMissingTarget;
            }
        }

        @Override
        public void visitLambda(JCLambda tree) {
            if (needsTarget) {
                badInferenceMsg = Fragments.LocalLambdaMissingTarget;
            }
        }

        @Override
        public void visitTypeCast(JCTypeCast tree) {
            boolean prevNeedsTarget = needsTarget;
            try {
                needsTarget = false;
                super.visitTypeCast(tree);
            } finally {
                needsTarget = prevNeedsTarget;
            }
        }

        @Override
        public void visitReference(JCMemberReference tree) {
            if (needsTarget) {
                badInferenceMsg = Fragments.LocalMrefMissingTarget;
            }
        }

        @Override
        public void visitNewClass(JCNewClass tree) {
            boolean prevNeedsTarget = needsTarget;
            try {
                needsTarget = false;
                super.visitNewClass(tree);
            } finally {
                needsTarget = prevNeedsTarget;
            }
        }

        @Override
        public void visitApply(JCMethodInvocation tree) {
            boolean prevNeedsTarget = needsTarget;
            try {
                needsTarget = false;
                super.visitApply(tree);
            } finally {
                needsTarget = prevNeedsTarget;
            }
        }
    }

    public void visitSkip(JCSkip tree) {
        result = null;
    }

    public void visitBlock(JCBlock tree) {
        if (env.info.scope.owner.kind == TYP || env.info.scope.owner.kind == ERR) {
            // Block is a static or instance initializer;
            // let the owner of the environment be a freshly
            // created BLOCK-method.
            Symbol fakeOwner =
                new MethodSymbol(tree.flags | BLOCK |
                    env.info.scope.owner.flags() & STRICTFP, names.empty, initBlockType,
                    env.info.scope.owner);
            final Env<AttrContext> localEnv =
                env.dup(tree, env.info.dup(env.info.scope.dupUnshared(fakeOwner)));

            if ((tree.flags & STATIC) != 0) {
                localEnv.info.staticLevel++;
            } else {
                localEnv.info.instanceInitializerBlock = true;
            }
            // Attribute all type annotations in the block
            annotate.queueScanTreeAndTypeAnnotate(tree, localEnv, localEnv.info.scope.owner);
            annotate.flush();
            attribStats(tree.stats, localEnv);

            {
                // Store init and clinit type annotations with the ClassSymbol
                // to allow output in Gen.normalizeDefs.
                ClassSymbol cs = (ClassSymbol)env.info.scope.owner;
                List<Attribute.TypeCompound> tas = localEnv.info.scope.owner.getRawTypeAttributes();
                if ((tree.flags & STATIC) != 0) {
                    cs.appendClassInitTypeAttributes(tas);
                } else {
                    cs.appendInitTypeAttributes(tas);
                }
            }
        } else {
            // Create a new local environment with a local scope.
            Env<AttrContext> localEnv =
                env.dup(tree, env.info.dup(env.info.scope.dup()));
            try {
                attribStats(tree.stats, localEnv);
            } finally {
                localEnv.info.scope.leave();
            }
        }
        result = null;
    }

    public void visitDoLoop(JCDoWhileLoop tree) {
        attribStat(tree.body, env.dup(tree));
        attribExpr(tree.cond, env, syms.booleanType);
        handleLoopConditionBindings(matchBindings, tree, tree.body);
        result = null;
    }

    public void visitWhileLoop(JCWhileLoop tree) {
        attribExpr(tree.cond, env, syms.booleanType);
        MatchBindings condBindings = matchBindings;
        // include condition's bindings when true in the body:
        Env<AttrContext> whileEnv = bindingEnv(env, condBindings.bindingsWhenTrue);
        try {
            attribStat(tree.body, whileEnv.dup(tree));
        } finally {
            whileEnv.info.scope.leave();
        }
        handleLoopConditionBindings(condBindings, tree, tree.body);
        result = null;
    }

    public void visitForLoop(JCForLoop tree) {
        Env<AttrContext> loopEnv =
            env.dup(env.tree, env.info.dup(env.info.scope.dup()));
        MatchBindings condBindings = MatchBindingsComputer.EMPTY;
        try {
            attribStats(tree.init, loopEnv);
            if (tree.cond != null) {
                attribExpr(tree.cond, loopEnv, syms.booleanType);
                // include condition's bindings when true in the body and step:
                condBindings = matchBindings;
            }
            Env<AttrContext> bodyEnv = bindingEnv(loopEnv, condBindings.bindingsWhenTrue);
            try {
                bodyEnv.tree = tree; // before, we were not in loop!
                attribStats(tree.step, bodyEnv);
                attribStat(tree.body, bodyEnv);
            } finally {
                bodyEnv.info.scope.leave();
            }
            result = null;
        }
        finally {
            loopEnv.info.scope.leave();
        }
        handleLoopConditionBindings(condBindings, tree, tree.body);
    }

    /**
     * Include condition's bindings when false after the loop, if cannot get out of the loop
     */
    private void handleLoopConditionBindings(MatchBindings condBindings,
                                             JCStatement loop,
                                             JCStatement loopBody) {
        if (condBindings.bindingsWhenFalse.nonEmpty() &&
            !breaksTo(env, loop, loopBody)) {
            addBindings2Scope(loop, condBindings.bindingsWhenFalse);
        }
    }

    private boolean breaksTo(Env<AttrContext> env, JCTree loop, JCTree body) {
        preFlow(body);
        return flow.breaksToTree(env, loop, body, make);
    }

    /**
     * Add given bindings to the current scope, unless there's a break to
     * an immediately enclosing labeled statement.
     */
    private void addBindings2Scope(JCStatement introducingStatement,
                                   List<BindingSymbol> bindings) {
        if (bindings.isEmpty()) {
            return ;
        }

        var searchEnv = env;
        while (searchEnv.tree instanceof JCLabeledStatement labeled &&
               labeled.body == introducingStatement) {
            if (breaksTo(env, labeled, labeled.body)) {
                //breaking to an immediately enclosing labeled statement
                return ;
            }
            searchEnv = searchEnv.next;
            introducingStatement = labeled;
        }

        //include condition's body when false after the while, if cannot get out of the loop
        bindings.forEach(env.info.scope::enter);
        bindings.forEach(BindingSymbol::preserveBinding);
    }

    public void visitForeachLoop(JCEnhancedForLoop tree) {
        Env<AttrContext> loopEnv =
            env.dup(env.tree, env.info.dup(env.info.scope.dup()));
        try {
            //the Formal Parameter of a for-each loop is not in the scope when
            //attributing the for-each expression; we mimic this by attributing
            //the for-each expression first (against original scope).
            Type exprType = types.cvarUpperBound(attribExpr(tree.expr, loopEnv));
            chk.checkNonVoid(tree.pos(), exprType);
            Type elemtype = types.elemtype(exprType); // perhaps expr is an array?
            if (elemtype == null) {
                // or perhaps expr implements Iterable<T>?
                Type base = types.asSuper(exprType, syms.iterableType.tsym);
                if (base == null) {
                    log.error(tree.expr.pos(),
                              Errors.ForeachNotApplicableToType(exprType,
                                                                Fragments.TypeReqArrayOrIterable));
                    elemtype = types.createErrorType(exprType);
                } else {
                    List<Type> iterableParams = base.allparams();
                    elemtype = iterableParams.isEmpty()
                        ? syms.objectType
                        : types.wildUpperBound(iterableParams.head);

                    // Check the return type of the method iterator().
                    // This is the bare minimum we need to verify to make sure code generation doesn't crash.
                    Symbol iterSymbol = rs.resolveInternalMethod(tree.pos(),
                            loopEnv, types.skipTypeVars(exprType, false), names.iterator, List.nil(), List.nil());
                    if (types.asSuper(iterSymbol.type.getReturnType(), syms.iteratorType.tsym) == null) {
                        log.error(tree.pos(),
                                Errors.ForeachNotApplicableToType(exprType, Fragments.TypeReqArrayOrIterable));
                    }
                }
            }
            if (tree.var.isImplicitlyTyped()) {
                Type inferredType = chk.checkLocalVarType(tree.var, elemtype, tree.var.name);
                setSyntheticVariableType(tree.var, inferredType);
            }
            attribStat(tree.var, loopEnv);
            chk.checkType(tree.expr.pos(), elemtype, tree.var.sym.type);
            loopEnv.tree = tree; // before, we were not in loop!
            attribStat(tree.body, loopEnv);
            result = null;
        }
        finally {
            loopEnv.info.scope.leave();
        }
    }

    public void visitLabelled(JCLabeledStatement tree) {
        // Check that label is not used in an enclosing statement
        Env<AttrContext> env1 = env;
        while (env1 != null && !env1.tree.hasTag(CLASSDEF)) {
            if (env1.tree.hasTag(LABELLED) &&
                ((JCLabeledStatement) env1.tree).label == tree.label) {
                log.error(tree.pos(),
                          Errors.LabelAlreadyInUse(tree.label));
                break;
            }
            env1 = env1.next;
        }

        attribStat(tree.body, env.dup(tree));
        result = null;
    }

    public void visitSwitch(JCSwitch tree) {
        handleSwitch(tree, tree.selector, tree.cases, (c, caseEnv) -> {
            attribStats(c.stats, caseEnv);
        });
        result = null;
    }

    public void visitSwitchExpression(JCSwitchExpression tree) {
        boolean wrongContext = false;

        tree.polyKind = (pt().hasTag(NONE) && pt() != Type.recoveryType && pt() != Infer.anyPoly) ?
                PolyKind.STANDALONE : PolyKind.POLY;

        if (tree.polyKind == PolyKind.POLY && resultInfo.pt.hasTag(VOID)) {
            //this means we are returning a poly conditional from void-compatible lambda expression
            resultInfo.checkContext.report(tree, diags.fragment(Fragments.SwitchExpressionTargetCantBeVoid));
            resultInfo = recoveryInfo;
            wrongContext = true;
        }

        ResultInfo condInfo = tree.polyKind == PolyKind.STANDALONE ?
                unknownExprInfo :
                resultInfo.dup(switchExpressionContext(resultInfo.checkContext));

        ListBuffer<DiagnosticPosition> caseTypePositions = new ListBuffer<>();
        ListBuffer<Type> caseTypes = new ListBuffer<>();

        handleSwitch(tree, tree.selector, tree.cases, (c, caseEnv) -> {
            caseEnv.info.yieldResult = condInfo;
            attribStats(c.stats, caseEnv);
            new TreeScanner() {
                @Override
                public void visitYield(JCYield brk) {
                    if (brk.target == tree) {
                        caseTypePositions.append(brk.value != null ? brk.value.pos() : brk.pos());
                        caseTypes.append(brk.value != null ? brk.value.type : syms.errType);
                    }
                    super.visitYield(brk);
                }

                @Override public void visitClassDef(JCClassDecl tree) {}
                @Override public void visitLambda(JCLambda tree) {}
            }.scan(c.stats);
        });

        if (tree.cases.isEmpty()) {
            log.error(tree.pos(),
                      Errors.SwitchExpressionEmpty);
        } else if (caseTypes.isEmpty()) {
            log.error(tree.pos(),
                      Errors.SwitchExpressionNoResultExpressions);
        }

        Type owntype = (tree.polyKind == PolyKind.STANDALONE) ? condType(caseTypePositions.toList(), caseTypes.toList()) : pt();

        result = tree.type = wrongContext? types.createErrorType(pt()) : check(tree, owntype, KindSelector.VAL, resultInfo);
    }
    //where:
        CheckContext switchExpressionContext(CheckContext checkContext) {
            return new Check.NestedCheckContext(checkContext) {
                //this will use enclosing check context to check compatibility of
                //subexpression against target type; if we are in a method check context,
                //depending on whether boxing is allowed, we could have incompatibilities
                @Override
                public void report(DiagnosticPosition pos, JCDiagnostic details) {
                    enclosingContext.report(pos, diags.fragment(Fragments.IncompatibleTypeInSwitchExpression(details)));
                }
            };
        }

    private void handleSwitch(JCTree switchTree,
                              JCExpression selector,
                              List<JCCase> cases,
                              BiConsumer<JCCase, Env<AttrContext>> attribCase) {
        Type seltype = attribExpr(selector, env);
        Type seltypeUnboxed = types.unboxedTypeOrType(seltype);

        Env<AttrContext> switchEnv =
            env.dup(switchTree, env.info.dup(env.info.scope.dup()));

        try {
            boolean enumSwitch = (seltype.tsym.flags() & Flags.ENUM) != 0;
            boolean stringSwitch = types.isSameType(seltype, syms.stringType);
            boolean booleanSwitch = types.isSameType(seltypeUnboxed, syms.booleanType);
            boolean errorEnumSwitch = TreeInfo.isErrorEnumSwitch(selector, cases);
            boolean intSwitch = types.isAssignable(seltype, syms.intType);
            boolean patternSwitch;
            if (seltype.isPrimitive() && !intSwitch) {
                preview.checkSourceLevel(selector.pos(), Feature.PRIMITIVE_PATTERNS);
                patternSwitch = true;
            }
            if (!enumSwitch && !stringSwitch && !errorEnumSwitch &&
                !intSwitch) {
                preview.checkSourceLevel(selector.pos(), Feature.PATTERN_SWITCH);
                patternSwitch = true;
            } else {
                patternSwitch = cases.stream()
                                     .flatMap(c -> c.labels.stream())
                                     .anyMatch(l -> l.hasTag(PATTERNCASELABEL) ||
                                                    TreeInfo.isNullCaseLabel(l));
            }

            // Attribute all cases and
            // check that there are no duplicate case labels or default clauses.
            Set<Object> constants = new HashSet<>(); // The set of case constants.
            boolean hasDefault = false;           // Is there a default label?
            boolean hasUnconditionalPattern = false; // Is there a unconditional pattern?
            boolean lastPatternErroneous = false; // Has the last pattern erroneous type?
            boolean hasNullPattern = false;       // Is there a null pattern?
            CaseTree.CaseKind caseKind = null;
            boolean wasError = false;
            JCCaseLabel unconditionalCaseLabel = null;
            for (List<JCCase> l = cases; l.nonEmpty(); l = l.tail) {
                JCCase c = l.head;
                if (caseKind == null) {
                    caseKind = c.caseKind;
                } else if (caseKind != c.caseKind && !wasError) {
                    log.error(c.pos(),
                              Errors.SwitchMixingCaseTypes);
                    wasError = true;
                }
                MatchBindings currentBindings = null;
                MatchBindings guardBindings = null;
                for (List<JCCaseLabel> labels = c.labels; labels.nonEmpty(); labels = labels.tail) {
                    JCCaseLabel label = labels.head;
                    if (label instanceof JCConstantCaseLabel constLabel) {
                        JCExpression expr = constLabel.expr;
                        if (TreeInfo.isNull(expr)) {
                            preview.checkSourceLevel(expr.pos(), Feature.CASE_NULL);
                            if (hasNullPattern) {
                                log.error(label.pos(), Errors.DuplicateCaseLabel);
                            }
                            hasNullPattern = true;
                            attribExpr(expr, switchEnv, seltype);
                            matchBindings = new MatchBindings(matchBindings.bindingsWhenTrue, matchBindings.bindingsWhenFalse, true);
                        } else if (enumSwitch) {
                            Symbol sym = enumConstant(expr, seltype);
                            if (sym == null) {
                                if (allowPatternSwitch) {
                                    attribTree(expr, switchEnv, caseLabelResultInfo(seltype));
                                    Symbol enumSym = TreeInfo.symbol(expr);
                                    if (enumSym == null || !enumSym.isEnum() || enumSym.kind != VAR) {
                                        log.error(expr.pos(), Errors.EnumLabelMustBeEnumConstant);
                                    } else if (!constants.add(enumSym)) {
                                        log.error(label.pos(), Errors.DuplicateCaseLabel);
                                    }
                                } else {
                                    log.error(expr.pos(), Errors.EnumLabelMustBeUnqualifiedEnum);
                                }
                            } else if (!constants.add(sym)) {
                                log.error(label.pos(), Errors.DuplicateCaseLabel);
                            }
                        } else if (errorEnumSwitch) {
                            //error recovery: the selector is erroneous, and all the case labels
                            //are identifiers. This could be an enum switch - don't report resolve
                            //error for the case label:
                            var prevResolveHelper = rs.basicLogResolveHelper;
                            try {
                                rs.basicLogResolveHelper = rs.silentLogResolveHelper;
                                attribExpr(expr, switchEnv, seltype);
                            } finally {
                                rs.basicLogResolveHelper = prevResolveHelper;
                            }
                        } else {
                            Type pattype = attribTree(expr, switchEnv, caseLabelResultInfo(seltype));
                            if (!pattype.hasTag(ERROR)) {
                                if (pattype.constValue() == null) {
                                    Symbol s = TreeInfo.symbol(expr);
                                    if (s != null && s.kind == TYP) {
                                        log.error(expr.pos(),
                                                  Errors.PatternExpected);
                                    } else if (s == null || !s.isEnum()) {
                                        log.error(expr.pos(),
                                                  (stringSwitch ? Errors.StringConstReq
                                                                : intSwitch ? Errors.ConstExprReq
                                                                            : Errors.PatternOrEnumReq));
                                    } else if (!constants.add(s)) {
                                        log.error(label.pos(), Errors.DuplicateCaseLabel);
                                    }
                                }
                                else {
                                    boolean isLongFloatDoubleOrBooleanConstant =
                                            pattype.getTag().isInSuperClassesOf(LONG) || pattype.getTag().equals(BOOLEAN);
                                    if (isLongFloatDoubleOrBooleanConstant) {
                                        preview.checkSourceLevel(label.pos(), Feature.PRIMITIVE_PATTERNS);
                                    }
                                    if (!stringSwitch && !intSwitch && !(isLongFloatDoubleOrBooleanConstant && types.isSameType(seltypeUnboxed, pattype))) {
                                        log.error(label.pos(), Errors.ConstantLabelNotCompatible(pattype, seltype));
                                    } else if (!constants.add(pattype.constValue())) {
                                        log.error(c.pos(), Errors.DuplicateCaseLabel);
                                    }
                                }
                            }
                        }
                    } else if (label instanceof JCDefaultCaseLabel def) {
                        if (hasDefault) {
                            log.error(label.pos(), Errors.DuplicateDefaultLabel);
                        } else if (hasUnconditionalPattern) {
                            log.error(label.pos(), Errors.UnconditionalPatternAndDefault);
                        }  else if (booleanSwitch && constants.containsAll(Set.of(0, 1))) {
                            log.error(label.pos(), Errors.DefaultAndBothBooleanValues);
                        }
                        hasDefault = true;
                        matchBindings = MatchBindingsComputer.EMPTY;
                    } else if (label instanceof JCPatternCaseLabel patternlabel) {
                        //pattern
                        JCPattern pat = patternlabel.pat;
                        attribExpr(pat, switchEnv, seltype);
                        Type primaryType = TreeInfo.primaryPatternType(pat);

                        if (primaryType.isPrimitive()) {
                            preview.checkSourceLevel(pat.pos(), Feature.PRIMITIVE_PATTERNS);
                        } else if (!primaryType.hasTag(TYPEVAR)) {
                            primaryType = chk.checkClassOrArrayType(pat.pos(), primaryType);
                        }
                        checkCastablePattern(pat.pos(), seltype, primaryType);
                        Type patternType = types.erasure(primaryType);
                        JCExpression guard = c.guard;
                        if (guardBindings == null && guard != null) {
                            MatchBindings afterPattern = matchBindings;
                            Env<AttrContext> bodyEnv = bindingEnv(switchEnv, matchBindings.bindingsWhenTrue);
                            try {
                                attribExpr(guard, bodyEnv, syms.booleanType);
                            } finally {
                                bodyEnv.info.scope.leave();
                            }

                            guardBindings = matchBindings;
                            matchBindings = afterPattern;

                            if (TreeInfo.isBooleanWithValue(guard, 0)) {
                                log.error(guard.pos(), Errors.GuardHasConstantExpressionFalse);
                            }
                        }
                        boolean unguarded = TreeInfo.unguardedCase(c) && !pat.hasTag(RECORDPATTERN);
                        boolean unconditional =
                                unguarded &&
                                !patternType.isErroneous() &&
                                types.isUnconditionallyExact(seltype, patternType);
                        if (unconditional) {
                            if (hasUnconditionalPattern) {
                                log.error(pat.pos(), Errors.DuplicateUnconditionalPattern);
                            } else if (hasDefault) {
                                log.error(pat.pos(), Errors.UnconditionalPatternAndDefault);
                            } else if (booleanSwitch && constants.containsAll(Set.of(0, 1))) {
                                log.error(pat.pos(), Errors.UnconditionalPatternAndBothBooleanValues);
                            }
                            hasUnconditionalPattern = true;
                            unconditionalCaseLabel = label;
                        }
                        lastPatternErroneous = patternType.isErroneous();
                    } else {
                        Assert.error();
                    }
                    currentBindings = matchBindingsComputer.switchCase(label, currentBindings, matchBindings);
                }

                if (guardBindings != null) {
                    currentBindings = matchBindingsComputer.caseGuard(c, currentBindings, guardBindings);
                }

                Env<AttrContext> caseEnv =
                        bindingEnv(switchEnv, c, currentBindings.bindingsWhenTrue);
                try {
                    attribCase.accept(c, caseEnv);
                } finally {
                    caseEnv.info.scope.leave();
                }
                addVars(c.stats, switchEnv.info.scope);

                preFlow(c);
                c.completesNormally = flow.aliveAfter(caseEnv, c, make);
            }
            if (patternSwitch) {
                chk.checkSwitchCaseStructure(cases);
                chk.checkSwitchCaseLabelDominated(unconditionalCaseLabel, cases);
            }
            if (switchTree.hasTag(SWITCH)) {
                ((JCSwitch) switchTree).hasUnconditionalPattern =
                        hasDefault || hasUnconditionalPattern || lastPatternErroneous;
                ((JCSwitch) switchTree).patternSwitch = patternSwitch;
            } else if (switchTree.hasTag(SWITCH_EXPRESSION)) {
                ((JCSwitchExpression) switchTree).hasUnconditionalPattern =
                        hasDefault || hasUnconditionalPattern || lastPatternErroneous;
                ((JCSwitchExpression) switchTree).patternSwitch = patternSwitch;
            } else {
                Assert.error(switchTree.getTag().name());
            }
        } finally {
            switchEnv.info.scope.leave();
        }
    }
    // where
        private ResultInfo caseLabelResultInfo(Type seltype) {
            return new ResultInfo(KindSelector.VAL_TYP,
                                  !seltype.hasTag(ERROR) ? seltype
                                                         : Type.noType);
        }
        /** Add any variables defined in stats to the switch scope. */
        private static void addVars(List<JCStatement> stats, WriteableScope switchScope) {
            for (;stats.nonEmpty(); stats = stats.tail) {
                JCTree stat = stats.head;
                if (stat.hasTag(VARDEF))
                    switchScope.enter(((JCVariableDecl) stat).sym);
            }
        }
    // where
    /** Return the selected enumeration constant symbol, or null. */
    private Symbol enumConstant(JCTree tree, Type enumType) {
        if (tree.hasTag(IDENT)) {
            JCIdent ident = (JCIdent)tree;
            Name name = ident.name;
            for (Symbol sym : enumType.tsym.members().getSymbolsByName(name)) {
                if (sym.kind == VAR) {
                    Symbol s = ident.sym = sym;
                    ((VarSymbol)s).getConstValue(); // ensure initializer is evaluated
                    ident.type = s.type;
                    return ((s.flags_field & Flags.ENUM) == 0)
                        ? null : s;
                }
            }
        }
        return null;
    }

    public void visitSynchronized(JCSynchronized tree) {
<<<<<<< HEAD
        boolean identityType = chk.checkIdentityType(tree.pos(), attribExpr(tree.lock, env));
        if (identityType && tree.lock.type != null && tree.lock.type.isValueBased()) {
            env.info.lint.logIfEnabled(tree.pos(), LintWarnings.AttemptToSynchronizeOnInstanceOfValueBasedClass);
=======
        chk.checkRefType(tree.pos(), attribExpr(tree.lock, env));
        if (tree.lock.type != null && tree.lock.type.isValueBased()) {
            log.warning(tree.pos(), LintWarnings.AttemptToSynchronizeOnInstanceOfValueBasedClass);
>>>>>>> 02fe095d
        }
        attribStat(tree.body, env);
        result = null;
    }

    public void visitTry(JCTry tree) {
        // Create a new local environment with a local
        Env<AttrContext> localEnv = env.dup(tree, env.info.dup(env.info.scope.dup()));
        try {
            boolean isTryWithResource = tree.resources.nonEmpty();
            // Create a nested environment for attributing the try block if needed
            Env<AttrContext> tryEnv = isTryWithResource ?
                env.dup(tree, localEnv.info.dup(localEnv.info.scope.dup())) :
                localEnv;
            try {
                // Attribute resource declarations
                for (JCTree resource : tree.resources) {
                    CheckContext twrContext = new Check.NestedCheckContext(resultInfo.checkContext) {
                        @Override
                        public void report(DiagnosticPosition pos, JCDiagnostic details) {
                            chk.basicHandler.report(pos, diags.fragment(Fragments.TryNotApplicableToType(details)));
                        }
                    };
                    ResultInfo twrResult =
                        new ResultInfo(KindSelector.VAR,
                                       syms.autoCloseableType,
                                       twrContext);
                    if (resource.hasTag(VARDEF)) {
                        attribStat(resource, tryEnv);
                        twrResult.check(resource, resource.type);

                        //check that resource type cannot throw InterruptedException
                        checkAutoCloseable(resource.pos(), localEnv, resource.type);

                        VarSymbol var = ((JCVariableDecl) resource).sym;

                        var.flags_field |= Flags.FINAL;
                        var.setData(ElementKind.RESOURCE_VARIABLE);
                    } else {
                        attribTree(resource, tryEnv, twrResult);
                    }
                }
                // Attribute body
                attribStat(tree.body, tryEnv);
            } finally {
                if (isTryWithResource)
                    tryEnv.info.scope.leave();
            }

            // Attribute catch clauses
            for (List<JCCatch> l = tree.catchers; l.nonEmpty(); l = l.tail) {
                JCCatch c = l.head;
                Env<AttrContext> catchEnv =
                    localEnv.dup(c, localEnv.info.dup(localEnv.info.scope.dup()));
                try {
                    Type ctype = attribStat(c.param, catchEnv);
                    if (TreeInfo.isMultiCatch(c)) {
                        //multi-catch parameter is implicitly marked as final
                        c.param.sym.flags_field |= FINAL | UNION;
                    }
                    if (c.param.sym.kind == VAR) {
                        c.param.sym.setData(ElementKind.EXCEPTION_PARAMETER);
                    }
                    chk.checkType(c.param.vartype.pos(),
                                  chk.checkClassType(c.param.vartype.pos(), ctype),
                                  syms.throwableType);
                    attribStat(c.body, catchEnv);
                } finally {
                    catchEnv.info.scope.leave();
                }
            }

            // Attribute finalizer
            if (tree.finalizer != null) attribStat(tree.finalizer, localEnv);
            result = null;
        }
        finally {
            localEnv.info.scope.leave();
        }
    }

    void checkAutoCloseable(DiagnosticPosition pos, Env<AttrContext> env, Type resource) {
        if (!resource.isErroneous() &&
            types.asSuper(resource, syms.autoCloseableType.tsym) != null &&
            !types.isSameType(resource, syms.autoCloseableType)) { // Don't emit warning for AutoCloseable itself
            Symbol close = syms.noSymbol;
            Log.DiagnosticHandler discardHandler = log.new DiscardDiagnosticHandler();
            try {
                close = rs.resolveQualifiedMethod(pos,
                        env,
                        types.skipTypeVars(resource, false),
                        names.close,
                        List.nil(),
                        List.nil());
            }
            finally {
                log.popDiagnosticHandler(discardHandler);
            }
            if (close.kind == MTH &&
                    close.overrides(syms.autoCloseableClose, resource.tsym, types, true) &&
                    chk.isHandled(syms.interruptedExceptionType, types.memberType(resource, close).getThrownTypes())) {
                log.warning(pos, LintWarnings.TryResourceThrowsInterruptedExc(resource));
            }
        }
    }

    public void visitConditional(JCConditional tree) {
        Type condtype = attribExpr(tree.cond, env, syms.booleanType);
        MatchBindings condBindings = matchBindings;

        tree.polyKind = (pt().hasTag(NONE) && pt() != Type.recoveryType && pt() != Infer.anyPoly ||
                isBooleanOrNumeric(env, tree)) ?
                PolyKind.STANDALONE : PolyKind.POLY;

        if (tree.polyKind == PolyKind.POLY && resultInfo.pt.hasTag(VOID)) {
            //this means we are returning a poly conditional from void-compatible lambda expression
            resultInfo.checkContext.report(tree, diags.fragment(Fragments.ConditionalTargetCantBeVoid));
            result = tree.type = types.createErrorType(resultInfo.pt);
            return;
        }

        ResultInfo condInfo = tree.polyKind == PolyKind.STANDALONE ?
                unknownExprInfo :
                resultInfo.dup(conditionalContext(resultInfo.checkContext));


        // x ? y : z
        // include x's bindings when true in y
        // include x's bindings when false in z

        Type truetype;
        Env<AttrContext> trueEnv = bindingEnv(env, condBindings.bindingsWhenTrue);
        try {
            truetype = attribTree(tree.truepart, trueEnv, condInfo);
        } finally {
            trueEnv.info.scope.leave();
        }

        MatchBindings trueBindings = matchBindings;

        Type falsetype;
        Env<AttrContext> falseEnv = bindingEnv(env, condBindings.bindingsWhenFalse);
        try {
            falsetype = attribTree(tree.falsepart, falseEnv, condInfo);
        } finally {
            falseEnv.info.scope.leave();
        }

        MatchBindings falseBindings = matchBindings;

        Type owntype = (tree.polyKind == PolyKind.STANDALONE) ?
                condType(List.of(tree.truepart.pos(), tree.falsepart.pos()),
                         List.of(truetype, falsetype)) : pt();
        if (condtype.constValue() != null &&
                truetype.constValue() != null &&
                falsetype.constValue() != null &&
                !owntype.hasTag(NONE)) {
            //constant folding
            owntype = cfolder.coerce(condtype.isTrue() ? truetype : falsetype, owntype);
        }
        result = check(tree, owntype, KindSelector.VAL, resultInfo);
        matchBindings = matchBindingsComputer.conditional(tree, condBindings, trueBindings, falseBindings);
    }
    //where
        private boolean isBooleanOrNumeric(Env<AttrContext> env, JCExpression tree) {
            switch (tree.getTag()) {
                case LITERAL: return ((JCLiteral)tree).typetag.isSubRangeOf(DOUBLE) ||
                              ((JCLiteral)tree).typetag == BOOLEAN ||
                              ((JCLiteral)tree).typetag == BOT;
                case LAMBDA: case REFERENCE: return false;
                case PARENS: return isBooleanOrNumeric(env, ((JCParens)tree).expr);
                case CONDEXPR:
                    JCConditional condTree = (JCConditional)tree;
                    return isBooleanOrNumeric(env, condTree.truepart) &&
                            isBooleanOrNumeric(env, condTree.falsepart);
                case APPLY:
                    JCMethodInvocation speculativeMethodTree =
                            (JCMethodInvocation)deferredAttr.attribSpeculative(
                                    tree, env, unknownExprInfo,
                                    argumentAttr.withLocalCacheContext());
                    Symbol msym = TreeInfo.symbol(speculativeMethodTree.meth);
                    Type receiverType = speculativeMethodTree.meth.hasTag(IDENT) ?
                            env.enclClass.type :
                            ((JCFieldAccess)speculativeMethodTree.meth).selected.type;
                    Type owntype = types.memberType(receiverType, msym).getReturnType();
                    return primitiveOrBoxed(owntype);
                case NEWCLASS:
                    JCExpression className =
                            removeClassParams.translate(((JCNewClass)tree).clazz);
                    JCExpression speculativeNewClassTree =
                            (JCExpression)deferredAttr.attribSpeculative(
                                    className, env, unknownTypeInfo,
                                    argumentAttr.withLocalCacheContext());
                    return primitiveOrBoxed(speculativeNewClassTree.type);
                default:
                    Type speculativeType = deferredAttr.attribSpeculative(tree, env, unknownExprInfo,
                            argumentAttr.withLocalCacheContext()).type;
                    return primitiveOrBoxed(speculativeType);
            }
        }
        //where
            boolean primitiveOrBoxed(Type t) {
                return (!t.hasTag(TYPEVAR) && !t.isErroneous() && types.unboxedTypeOrType(t).isPrimitive());
            }

            TreeTranslator removeClassParams = new TreeTranslator() {
                @Override
                public void visitTypeApply(JCTypeApply tree) {
                    result = translate(tree.clazz);
                }
            };

        CheckContext conditionalContext(CheckContext checkContext) {
            return new Check.NestedCheckContext(checkContext) {
                //this will use enclosing check context to check compatibility of
                //subexpression against target type; if we are in a method check context,
                //depending on whether boxing is allowed, we could have incompatibilities
                @Override
                public void report(DiagnosticPosition pos, JCDiagnostic details) {
                    enclosingContext.report(pos, diags.fragment(Fragments.IncompatibleTypeInConditional(details)));
                }
            };
        }

        /** Compute the type of a conditional expression, after
         *  checking that it exists.  See JLS 15.25. Does not take into
         *  account the special case where condition and both arms
         *  are constants.
         *
         *  @param pos      The source position to be used for error
         *                  diagnostics.
         *  @param thentype The type of the expression's then-part.
         *  @param elsetype The type of the expression's else-part.
         */
        Type condType(List<DiagnosticPosition> positions, List<Type> condTypes) {
            if (condTypes.isEmpty()) {
                return syms.objectType; //TODO: how to handle?
            }
            Type first = condTypes.head;
            // If same type, that is the result
            if (condTypes.tail.stream().allMatch(t -> types.isSameType(first, t)))
                return first.baseType();

            List<Type> unboxedTypes = condTypes.stream()
                                               .map(t -> t.isPrimitive() ? t : types.unboxedType(t))
                                               .collect(List.collector());

            // Otherwise, if both arms can be converted to a numeric
            // type, return the least numeric type that fits both arms
            // (i.e. return larger of the two, or return int if one
            // arm is short, the other is char).
            if (unboxedTypes.stream().allMatch(t -> t.isPrimitive())) {
                // If one arm has an integer subrange type (i.e., byte,
                // short, or char), and the other is an integer constant
                // that fits into the subrange, return the subrange type.
                for (Type type : unboxedTypes) {
                    if (!type.getTag().isStrictSubRangeOf(INT)) {
                        continue;
                    }
                    if (unboxedTypes.stream().filter(t -> t != type).allMatch(t -> t.hasTag(INT) && types.isAssignable(t, type)))
                        return type.baseType();
                }

                for (TypeTag tag : primitiveTags) {
                    Type candidate = syms.typeOfTag[tag.ordinal()];
                    if (unboxedTypes.stream().allMatch(t -> types.isSubtype(t, candidate))) {
                        return candidate;
                    }
                }
            }

            // Those were all the cases that could result in a primitive
            condTypes = condTypes.stream()
                                 .map(t -> t.isPrimitive() ? types.boxedClass(t).type : t)
                                 .collect(List.collector());

            for (Type type : condTypes) {
                if (condTypes.stream().filter(t -> t != type).allMatch(t -> types.isAssignable(t, type)))
                    return type.baseType();
            }

            Iterator<DiagnosticPosition> posIt = positions.iterator();

            condTypes = condTypes.stream()
                                 .map(t -> chk.checkNonVoid(posIt.next(), t))
                                 .collect(List.collector());

            // both are known to be reference types.  The result is
            // lub(thentype,elsetype). This cannot fail, as it will
            // always be possible to infer "Object" if nothing better.
            return types.lub(condTypes.stream()
                        .map(t -> t.baseType())
                        .filter(t -> !t.hasTag(BOT))
                        .collect(List.collector()));
        }

    static final TypeTag[] primitiveTags = new TypeTag[]{
        BYTE,
        CHAR,
        SHORT,
        INT,
        LONG,
        FLOAT,
        DOUBLE,
        BOOLEAN,
    };

    Env<AttrContext> bindingEnv(Env<AttrContext> env, List<BindingSymbol> bindings) {
        return bindingEnv(env, env.tree, bindings);
    }

    Env<AttrContext> bindingEnv(Env<AttrContext> env, JCTree newTree, List<BindingSymbol> bindings) {
        Env<AttrContext> env1 = env.dup(newTree, env.info.dup(env.info.scope.dup()));
        bindings.forEach(env1.info.scope::enter);
        return env1;
    }

    public void visitIf(JCIf tree) {
        attribExpr(tree.cond, env, syms.booleanType);

        // if (x) { y } [ else z ]
        // include x's bindings when true in y
        // include x's bindings when false in z

        MatchBindings condBindings = matchBindings;
        Env<AttrContext> thenEnv = bindingEnv(env, condBindings.bindingsWhenTrue);

        try {
            attribStat(tree.thenpart, thenEnv);
        } finally {
            thenEnv.info.scope.leave();
        }

        preFlow(tree.thenpart);
        boolean aliveAfterThen = flow.aliveAfter(env, tree.thenpart, make);
        boolean aliveAfterElse;

        if (tree.elsepart != null) {
            Env<AttrContext> elseEnv = bindingEnv(env, condBindings.bindingsWhenFalse);
            try {
                attribStat(tree.elsepart, elseEnv);
            } finally {
                elseEnv.info.scope.leave();
            }
            preFlow(tree.elsepart);
            aliveAfterElse = flow.aliveAfter(env, tree.elsepart, make);
        } else {
            aliveAfterElse = true;
        }

        chk.checkEmptyIf(tree);

        List<BindingSymbol> afterIfBindings = List.nil();

        if (aliveAfterThen && !aliveAfterElse) {
            afterIfBindings = condBindings.bindingsWhenTrue;
        } else if (aliveAfterElse && !aliveAfterThen) {
            afterIfBindings = condBindings.bindingsWhenFalse;
        }

        addBindings2Scope(tree, afterIfBindings);

        result = null;
    }

        void preFlow(JCTree tree) {
            attrRecover.doRecovery();
            new PostAttrAnalyzer() {
                @Override
                public void scan(JCTree tree) {
                    if (tree == null ||
                            (tree.type != null &&
                            tree.type == Type.stuckType)) {
                        //don't touch stuck expressions!
                        return;
                    }
                    super.scan(tree);
                }

                @Override
                public void visitClassDef(JCClassDecl that) {
                    if (that.sym != null) {
                        // Method preFlow shouldn't visit class definitions
                        // that have not been entered and attributed.
                        // See JDK-8254557 and JDK-8203277 for more details.
                        super.visitClassDef(that);
                    }
                }

                @Override
                public void visitLambda(JCLambda that) {
                    if (that.type != null) {
                        // Method preFlow shouldn't visit lambda expressions
                        // that have not been entered and attributed.
                        // See JDK-8254557 and JDK-8203277 for more details.
                        super.visitLambda(that);
                    }
                }
            }.scan(tree);
        }

    public void visitExec(JCExpressionStatement tree) {
        //a fresh environment is required for 292 inference to work properly ---
        //see Infer.instantiatePolymorphicSignatureInstance()
        Env<AttrContext> localEnv = env.dup(tree);
        attribExpr(tree.expr, localEnv);
        result = null;
    }

    public void visitBreak(JCBreak tree) {
        tree.target = findJumpTarget(tree.pos(), tree.getTag(), tree.label, env);
        result = null;
    }

    public void visitYield(JCYield tree) {
        if (env.info.yieldResult != null) {
            attribTree(tree.value, env, env.info.yieldResult);
            tree.target = findJumpTarget(tree.pos(), tree.getTag(), names.empty, env);
        } else {
            log.error(tree.pos(), tree.value.hasTag(PARENS)
                    ? Errors.NoSwitchExpressionQualify
                    : Errors.NoSwitchExpression);
            attribTree(tree.value, env, unknownExprInfo);
        }
        result = null;
    }

    public void visitContinue(JCContinue tree) {
        tree.target = findJumpTarget(tree.pos(), tree.getTag(), tree.label, env);
        result = null;
    }
    //where
        /** Return the target of a break, continue or yield statement,
         *  if it exists, report an error if not.
         *  Note: The target of a labelled break or continue is the
         *  (non-labelled) statement tree referred to by the label,
         *  not the tree representing the labelled statement itself.
         *
         *  @param pos     The position to be used for error diagnostics
         *  @param tag     The tag of the jump statement. This is either
         *                 Tree.BREAK or Tree.CONTINUE.
         *  @param label   The label of the jump statement, or null if no
         *                 label is given.
         *  @param env     The environment current at the jump statement.
         */
        private JCTree findJumpTarget(DiagnosticPosition pos,
                                                   JCTree.Tag tag,
                                                   Name label,
                                                   Env<AttrContext> env) {
            Pair<JCTree, Error> jumpTarget = findJumpTargetNoError(tag, label, env);

            if (jumpTarget.snd != null) {
                log.error(pos, jumpTarget.snd);
            }

            return jumpTarget.fst;
        }
        /** Return the target of a break or continue statement, if it exists,
         *  report an error if not.
         *  Note: The target of a labelled break or continue is the
         *  (non-labelled) statement tree referred to by the label,
         *  not the tree representing the labelled statement itself.
         *
         *  @param tag     The tag of the jump statement. This is either
         *                 Tree.BREAK or Tree.CONTINUE.
         *  @param label   The label of the jump statement, or null if no
         *                 label is given.
         *  @param env     The environment current at the jump statement.
         */
        private Pair<JCTree, JCDiagnostic.Error> findJumpTargetNoError(JCTree.Tag tag,
                                                                       Name label,
                                                                       Env<AttrContext> env) {
            // Search environments outwards from the point of jump.
            Env<AttrContext> env1 = env;
            JCDiagnostic.Error pendingError = null;
            LOOP:
            while (env1 != null) {
                switch (env1.tree.getTag()) {
                    case LABELLED:
                        JCLabeledStatement labelled = (JCLabeledStatement)env1.tree;
                        if (label == labelled.label) {
                            // If jump is a continue, check that target is a loop.
                            if (tag == CONTINUE) {
                                if (!labelled.body.hasTag(DOLOOP) &&
                                        !labelled.body.hasTag(WHILELOOP) &&
                                        !labelled.body.hasTag(FORLOOP) &&
                                        !labelled.body.hasTag(FOREACHLOOP)) {
                                    pendingError = Errors.NotLoopLabel(label);
                                }
                                // Found labelled statement target, now go inwards
                                // to next non-labelled tree.
                                return Pair.of(TreeInfo.referencedStatement(labelled), pendingError);
                            } else {
                                return Pair.of(labelled, pendingError);
                            }
                        }
                        break;
                    case DOLOOP:
                    case WHILELOOP:
                    case FORLOOP:
                    case FOREACHLOOP:
                        if (label == null) return Pair.of(env1.tree, pendingError);
                        break;
                    case SWITCH:
                        if (label == null && tag == BREAK) return Pair.of(env1.tree, null);
                        break;
                    case SWITCH_EXPRESSION:
                        if (tag == YIELD) {
                            return Pair.of(env1.tree, null);
                        } else if (tag == BREAK) {
                            pendingError = Errors.BreakOutsideSwitchExpression;
                        } else {
                            pendingError = Errors.ContinueOutsideSwitchExpression;
                        }
                        break;
                    case LAMBDA:
                    case METHODDEF:
                    case CLASSDEF:
                        break LOOP;
                    default:
                }
                env1 = env1.next;
            }
            if (label != null)
                return Pair.of(null, Errors.UndefLabel(label));
            else if (pendingError != null)
                return Pair.of(null, pendingError);
            else if (tag == CONTINUE)
                return Pair.of(null, Errors.ContOutsideLoop);
            else
                return Pair.of(null, Errors.BreakOutsideSwitchLoop);
        }

    public void visitReturn(JCReturn tree) {
        // Check that there is an enclosing method which is
        // nested within than the enclosing class.
        if (env.info.returnResult == null) {
            log.error(tree.pos(), Errors.RetOutsideMeth);
        } else if (env.info.yieldResult != null) {
            log.error(tree.pos(), Errors.ReturnOutsideSwitchExpression);
            if (tree.expr != null) {
                attribExpr(tree.expr, env, env.info.yieldResult.pt);
            }
        } else if (!env.info.isLambda &&
                env.enclMethod != null &&
                TreeInfo.isCompactConstructor(env.enclMethod)) {
            log.error(env.enclMethod,
                    Errors.InvalidCanonicalConstructorInRecord(Fragments.Compact, env.enclMethod.sym.name, Fragments.CanonicalCantHaveReturnStatement));
        } else {
            // Attribute return expression, if it exists, and check that
            // it conforms to result type of enclosing method.
            if (tree.expr != null) {
                if (env.info.returnResult.pt.hasTag(VOID)) {
                    env.info.returnResult.checkContext.report(tree.expr.pos(),
                              diags.fragment(Fragments.UnexpectedRetVal));
                }
                attribTree(tree.expr, env, env.info.returnResult);
            } else if (!env.info.returnResult.pt.hasTag(VOID) &&
                    !env.info.returnResult.pt.hasTag(NONE)) {
                env.info.returnResult.checkContext.report(tree.pos(),
                              diags.fragment(Fragments.MissingRetVal(env.info.returnResult.pt)));
            }
        }
        result = null;
    }

    public void visitThrow(JCThrow tree) {
        Type owntype = attribExpr(tree.expr, env, Type.noType);
        chk.checkType(tree, owntype, syms.throwableType);
        result = null;
    }

    public void visitAssert(JCAssert tree) {
        attribExpr(tree.cond, env, syms.booleanType);
        if (tree.detail != null) {
            chk.checkNonVoid(tree.detail.pos(), attribExpr(tree.detail, env));
        }
        result = null;
    }

     /** Visitor method for method invocations.
     *  NOTE: The method part of an application will have in its type field
     *        the return type of the method, not the method's type itself!
     */
    public void visitApply(JCMethodInvocation tree) {
        // The local environment of a method application is
        // a new environment nested in the current one.
        Env<AttrContext> localEnv = env.dup(tree, env.info.dup());

        // The types of the actual method arguments.
        List<Type> argtypes;

        // The types of the actual method type arguments.
        List<Type> typeargtypes = null;

        Name methName = TreeInfo.name(tree.meth);

        boolean isConstructorCall =
            methName == names._this || methName == names._super;

        ListBuffer<Type> argtypesBuf = new ListBuffer<>();
        if (isConstructorCall) {

            // Attribute arguments, yielding list of argument types.
            KindSelector kind = attribArgs(KindSelector.MTH, tree.args, localEnv, argtypesBuf);
            argtypes = argtypesBuf.toList();
            typeargtypes = attribTypes(tree.typeargs, localEnv);

            // Done with this()/super() parameters. End of constructor prologue.
            env.info.ctorPrologue = false;

            // Variable `site' points to the class in which the called
            // constructor is defined.
            Type site = env.enclClass.sym.type;
            if (methName == names._super) {
                if (site == syms.objectType) {
                    log.error(tree.meth.pos(), Errors.NoSuperclass(site));
                    site = types.createErrorType(syms.objectType);
                } else {
                    site = types.supertype(site);
                }
            }

            if (site.hasTag(CLASS)) {
                Type encl = site.getEnclosingType();
                while (encl != null && encl.hasTag(TYPEVAR))
                    encl = encl.getUpperBound();
                if (encl.hasTag(CLASS)) {
                    // we are calling a nested class

                    if (tree.meth.hasTag(SELECT)) {
                        JCTree qualifier = ((JCFieldAccess) tree.meth).selected;

                        // We are seeing a prefixed call, of the form
                        //     <expr>.super(...).
                        // Check that the prefix expression conforms
                        // to the outer instance type of the class.
                        chk.checkRefType(qualifier.pos(),
                                         attribExpr(qualifier, localEnv,
                                                    encl));
                    }
                } else if (tree.meth.hasTag(SELECT)) {
                    log.error(tree.meth.pos(),
                              Errors.IllegalQualNotIcls(site.tsym));
                    attribExpr(((JCFieldAccess) tree.meth).selected, localEnv, site);
                }

                if (tree.meth.hasTag(IDENT)) {
                    // non-qualified super(...) call; check whether explicit constructor
                    // invocation is well-formed. If the super class is an inner class,
                    // make sure that an appropriate implicit qualifier exists. If the super
                    // class is a local class, make sure that the current class is defined
                    // in the same context as the local class.
                    checkNewInnerClass(tree.meth.pos(), localEnv, site, true);
                }

                // if we're calling a java.lang.Enum constructor,
                // prefix the implicit String and int parameters
                if (site.tsym == syms.enumSym)
                    argtypes = argtypes.prepend(syms.intType).prepend(syms.stringType);

                // Resolve the called constructor under the assumption
                // that we are referring to a superclass instance of the
                // current instance (JLS ???).
                boolean selectSuperPrev = localEnv.info.selectSuper;
                localEnv.info.selectSuper = true;
                localEnv.info.pendingResolutionPhase = null;
                Symbol sym = rs.resolveConstructor(
                    tree.meth.pos(), localEnv, site, argtypes, typeargtypes);
                localEnv.info.selectSuper = selectSuperPrev;

                // Set method symbol to resolved constructor...
                TreeInfo.setSymbol(tree.meth, sym);

                // ...and check that it is legal in the current context.
                // (this will also set the tree's type)
                Type mpt = newMethodTemplate(resultInfo.pt, argtypes, typeargtypes);
                checkId(tree.meth, site, sym, localEnv,
                        new ResultInfo(kind, mpt));
            } else if (site.hasTag(ERROR) && tree.meth.hasTag(SELECT)) {
                attribExpr(((JCFieldAccess) tree.meth).selected, localEnv, site);
            }
            // Otherwise, `site' is an error type and we do nothing
            result = tree.type = syms.voidType;
        } else {
            // Otherwise, we are seeing a regular method call.
            // Attribute the arguments, yielding list of argument types, ...
            KindSelector kind = attribArgs(KindSelector.VAL, tree.args, localEnv, argtypesBuf);
            argtypes = argtypesBuf.toList();
            typeargtypes = attribAnyTypes(tree.typeargs, localEnv);

            // ... and attribute the method using as a prototype a methodtype
            // whose formal argument types is exactly the list of actual
            // arguments (this will also set the method symbol).
            Type mpt = newMethodTemplate(resultInfo.pt, argtypes, typeargtypes);
            localEnv.info.pendingResolutionPhase = null;
            Type mtype = attribTree(tree.meth, localEnv, new ResultInfo(kind, mpt, resultInfo.checkContext));

            // Compute the result type.
            Type restype = mtype.getReturnType();
            if (restype.hasTag(WILDCARD))
                throw new AssertionError(mtype);

            Type qualifier = (tree.meth.hasTag(SELECT))
                    ? ((JCFieldAccess) tree.meth).selected.type
                    : env.enclClass.sym.type;
            Symbol msym = TreeInfo.symbol(tree.meth);
            restype = adjustMethodReturnType(msym, qualifier, methName, argtypes, restype);

            chk.checkRefTypes(tree.typeargs, typeargtypes);

            // Check that value of resulting type is admissible in the
            // current context.  Also, capture the return type
            Type capturedRes = resultInfo.checkContext.inferenceContext().cachedCapture(tree, restype, true);
            result = check(tree, capturedRes, KindSelector.VAL, resultInfo);
        }
        chk.checkRequiresIdentity(tree, env.info.lint);
        chk.validate(tree.typeargs, localEnv);
    }
    //where
        Type adjustMethodReturnType(Symbol msym, Type qualifierType, Name methodName, List<Type> argtypes, Type restype) {
            if (msym != null &&
                    (msym.owner == syms.objectType.tsym || msym.owner.isInterface()) &&
                    methodName == names.getClass &&
                    argtypes.isEmpty()) {
                // as a special case, x.getClass() has type Class<? extends |X|>
                return new ClassType(restype.getEnclosingType(),
                        List.of(new WildcardType(types.erasure(qualifierType.baseType()),
                                BoundKind.EXTENDS,
                                syms.boundClass)),
                        restype.tsym,
                        restype.getMetadata());
            } else if (msym != null &&
                    msym.owner == syms.arrayClass &&
                    methodName == names.clone &&
                    types.isArray(qualifierType)) {
                // as a special case, array.clone() has a result that is
                // the same as static type of the array being cloned
                return qualifierType;
            } else {
                return restype;
            }
        }

        /** Obtain a method type with given argument types.
         */
        Type newMethodTemplate(Type restype, List<Type> argtypes, List<Type> typeargtypes) {
            MethodType mt = new MethodType(argtypes, restype, List.nil(), syms.methodClass);
            return (typeargtypes == null) ? mt : (Type)new ForAll(typeargtypes, mt);
        }

    public void visitNewClass(final JCNewClass tree) {
        Type owntype = types.createErrorType(tree.type);

        // The local environment of a class creation is
        // a new environment nested in the current one.
        Env<AttrContext> localEnv = env.dup(tree, env.info.dup());

        // The anonymous inner class definition of the new expression,
        // if one is defined by it.
        JCClassDecl cdef = tree.def;

        // If enclosing class is given, attribute it, and
        // complete class name to be fully qualified
        JCExpression clazz = tree.clazz; // Class field following new
        JCExpression clazzid;            // Identifier in class field
        JCAnnotatedType annoclazzid;     // Annotated type enclosing clazzid
        annoclazzid = null;

        if (clazz.hasTag(TYPEAPPLY)) {
            clazzid = ((JCTypeApply) clazz).clazz;
            if (clazzid.hasTag(ANNOTATED_TYPE)) {
                annoclazzid = (JCAnnotatedType) clazzid;
                clazzid = annoclazzid.underlyingType;
            }
        } else {
            if (clazz.hasTag(ANNOTATED_TYPE)) {
                annoclazzid = (JCAnnotatedType) clazz;
                clazzid = annoclazzid.underlyingType;
            } else {
                clazzid = clazz;
            }
        }

        JCExpression clazzid1 = clazzid; // The same in fully qualified form

        if (tree.encl != null) {
            // We are seeing a qualified new, of the form
            //    <expr>.new C <...> (...) ...
            // In this case, we let clazz stand for the name of the
            // allocated class C prefixed with the type of the qualifier
            // expression, so that we can
            // resolve it with standard techniques later. I.e., if
            // <expr> has type T, then <expr>.new C <...> (...)
            // yields a clazz T.C.
            Type encltype = chk.checkRefType(tree.encl.pos(),
                                             attribExpr(tree.encl, env));
            // TODO 308: in <expr>.new C, do we also want to add the type annotations
            // from expr to the combined type, or not? Yes, do this.
            clazzid1 = make.at(clazz.pos).Select(make.Type(encltype),
                                                 ((JCIdent) clazzid).name);

            EndPosTable endPosTable = this.env.toplevel.endPositions;
            endPosTable.storeEnd(clazzid1, clazzid.getEndPosition(endPosTable));
            if (clazz.hasTag(ANNOTATED_TYPE)) {
                JCAnnotatedType annoType = (JCAnnotatedType) clazz;
                List<JCAnnotation> annos = annoType.annotations;

                if (annoType.underlyingType.hasTag(TYPEAPPLY)) {
                    clazzid1 = make.at(tree.pos).
                        TypeApply(clazzid1,
                                  ((JCTypeApply) clazz).arguments);
                }

                clazzid1 = make.at(tree.pos).
                    AnnotatedType(annos, clazzid1);
            } else if (clazz.hasTag(TYPEAPPLY)) {
                clazzid1 = make.at(tree.pos).
                    TypeApply(clazzid1,
                              ((JCTypeApply) clazz).arguments);
            }

            clazz = clazzid1;
        }

        // Attribute clazz expression and store
        // symbol + type back into the attributed tree.
        Type clazztype;

        try {
            env.info.isAnonymousNewClass = tree.def != null;
            clazztype = TreeInfo.isEnumInit(env.tree) ?
                attribIdentAsEnumType(env, (JCIdent)clazz) :
                attribType(clazz, env);
        } finally {
            env.info.isAnonymousNewClass = false;
        }

        clazztype = chk.checkDiamond(tree, clazztype);
        chk.validate(clazz, localEnv);
        if (tree.encl != null) {
            // We have to work in this case to store
            // symbol + type back into the attributed tree.
            tree.clazz.type = clazztype;
            TreeInfo.setSymbol(clazzid, TreeInfo.symbol(clazzid1));
            clazzid.type = ((JCIdent) clazzid).sym.type;
            if (annoclazzid != null) {
                annoclazzid.type = clazzid.type;
            }
            if (!clazztype.isErroneous()) {
                if (cdef != null && clazztype.tsym.isInterface()) {
                    log.error(tree.encl.pos(), Errors.AnonClassImplIntfNoQualForNew);
                } else if (clazztype.tsym.isStatic()) {
                    log.error(tree.encl.pos(), Errors.QualifiedNewOfStaticClass(clazztype.tsym));
                }
            }
        } else {
            // Check for the existence of an apropos outer instance
            checkNewInnerClass(tree.pos(), env, clazztype, false);
        }

        // Attribute constructor arguments.
        ListBuffer<Type> argtypesBuf = new ListBuffer<>();
        final KindSelector pkind =
            attribArgs(KindSelector.VAL, tree.args, localEnv, argtypesBuf);
        List<Type> argtypes = argtypesBuf.toList();
        List<Type> typeargtypes = attribTypes(tree.typeargs, localEnv);

        if (clazztype.hasTag(CLASS) || clazztype.hasTag(ERROR)) {
            // Enums may not be instantiated except implicitly
            if ((clazztype.tsym.flags_field & Flags.ENUM) != 0 &&
                (!env.tree.hasTag(VARDEF) ||
                 (((JCVariableDecl) env.tree).mods.flags & Flags.ENUM) == 0 ||
                 ((JCVariableDecl) env.tree).init != tree))
                log.error(tree.pos(), Errors.EnumCantBeInstantiated);

            boolean isSpeculativeDiamondInferenceRound = TreeInfo.isDiamond(tree) &&
                    resultInfo.checkContext.deferredAttrContext().mode == DeferredAttr.AttrMode.SPECULATIVE;
            boolean skipNonDiamondPath = false;
            // Check that class is not abstract
            if (cdef == null && !tree.classDeclRemoved() && !isSpeculativeDiamondInferenceRound && // class body may be nulled out in speculative tree copy
                (clazztype.tsym.flags() & (ABSTRACT | INTERFACE)) != 0) {
                log.error(tree.pos(),
                          Errors.AbstractCantBeInstantiated(clazztype.tsym));
                skipNonDiamondPath = true;
            } else if (cdef != null && clazztype.tsym.isInterface()) {
                // Check that no constructor arguments are given to
                // anonymous classes implementing an interface
                if (!argtypes.isEmpty())
                    log.error(tree.args.head.pos(), Errors.AnonClassImplIntfNoArgs);

                if (!typeargtypes.isEmpty())
                    log.error(tree.typeargs.head.pos(), Errors.AnonClassImplIntfNoTypeargs);

                // Error recovery: pretend no arguments were supplied.
                argtypes = List.nil();
                typeargtypes = List.nil();
                skipNonDiamondPath = true;
            }
            if (TreeInfo.isDiamond(tree)) {
                ClassType site = new ClassType(clazztype.getEnclosingType(),
                            clazztype.tsym.type.getTypeArguments(),
                                               clazztype.tsym,
                                               clazztype.getMetadata());

                Env<AttrContext> diamondEnv = localEnv.dup(tree);
                diamondEnv.info.selectSuper = cdef != null || tree.classDeclRemoved();
                diamondEnv.info.pendingResolutionPhase = null;

                //if the type of the instance creation expression is a class type
                //apply method resolution inference (JLS 15.12.2.7). The return type
                //of the resolved constructor will be a partially instantiated type
                Symbol constructor = rs.resolveDiamond(tree.pos(),
                            diamondEnv,
                            site,
                            argtypes,
                            typeargtypes);
                tree.constructor = constructor.baseSymbol();

                final TypeSymbol csym = clazztype.tsym;
                ResultInfo diamondResult = new ResultInfo(pkind, newMethodTemplate(resultInfo.pt, argtypes, typeargtypes),
                        diamondContext(tree, csym, resultInfo.checkContext), CheckMode.NO_TREE_UPDATE);
                Type constructorType = tree.constructorType = types.createErrorType(clazztype);
                constructorType = checkId(tree, site,
                        constructor,
                        diamondEnv,
                        diamondResult);

                tree.clazz.type = types.createErrorType(clazztype);
                if (!constructorType.isErroneous()) {
                    tree.clazz.type = clazz.type = constructorType.getReturnType();
                    tree.constructorType = types.createMethodTypeWithReturn(constructorType, syms.voidType);
                }
                clazztype = chk.checkClassType(tree.clazz, tree.clazz.type, true);
            }

            // Resolve the called constructor under the assumption
            // that we are referring to a superclass instance of the
            // current instance (JLS ???).
            else if (!skipNonDiamondPath) {
                //the following code alters some of the fields in the current
                //AttrContext - hence, the current context must be dup'ed in
                //order to avoid downstream failures
                Env<AttrContext> rsEnv = localEnv.dup(tree);
                rsEnv.info.selectSuper = cdef != null;
                rsEnv.info.pendingResolutionPhase = null;
                tree.constructor = rs.resolveConstructor(
                    tree.pos(), rsEnv, clazztype, argtypes, typeargtypes);
                if (cdef == null) { //do not check twice!
                    tree.constructorType = checkId(tree,
                            clazztype,
                            tree.constructor,
                            rsEnv,
                            new ResultInfo(pkind, newMethodTemplate(syms.voidType, argtypes, typeargtypes), CheckMode.NO_TREE_UPDATE));
                    if (rsEnv.info.lastResolveVarargs())
                        Assert.check(tree.constructorType.isErroneous() || tree.varargsElement != null);
                }
            }

            chk.checkRequiresIdentity(tree, env.info.lint);

            if (cdef != null) {
                visitAnonymousClassDefinition(tree, clazz, clazztype, cdef, localEnv, argtypes, typeargtypes, pkind);
                return;
            }

            if (tree.constructor != null && tree.constructor.kind == MTH)
                owntype = clazztype;
        }
        result = check(tree, owntype, KindSelector.VAL, resultInfo);
        InferenceContext inferenceContext = resultInfo.checkContext.inferenceContext();
        if (tree.constructorType != null && inferenceContext.free(tree.constructorType)) {
            //we need to wait for inference to finish and then replace inference vars in the constructor type
            inferenceContext.addFreeTypeListener(List.of(tree.constructorType),
                    instantiatedContext -> {
                        tree.constructorType = instantiatedContext.asInstType(tree.constructorType);
                    });
        }
        chk.validate(tree.typeargs, localEnv);
    }

        // where
        private void visitAnonymousClassDefinition(JCNewClass tree, JCExpression clazz, Type clazztype,
                                                   JCClassDecl cdef, Env<AttrContext> localEnv,
                                                   List<Type> argtypes, List<Type> typeargtypes,
                                                   KindSelector pkind) {
            // We are seeing an anonymous class instance creation.
            // In this case, the class instance creation
            // expression
            //
            //    E.new <typeargs1>C<typargs2>(args) { ... }
            //
            // is represented internally as
            //
            //    E . new <typeargs1>C<typargs2>(args) ( class <empty-name> { ... } )  .
            //
            // This expression is then *transformed* as follows:
            //
            // (1) add an extends or implements clause
            // (2) add a constructor.
            //
            // For instance, if C is a class, and ET is the type of E,
            // the expression
            //
            //    E.new <typeargs1>C<typargs2>(args) { ... }
            //
            // is translated to (where X is a fresh name and typarams is the
            // parameter list of the super constructor):
            //
            //   new <typeargs1>X(<*nullchk*>E, args) where
            //     X extends C<typargs2> {
            //       <typarams> X(ET e, args) {
            //         e.<typeargs1>super(args)
            //       }
            //       ...
            //     }
            InferenceContext inferenceContext = resultInfo.checkContext.inferenceContext();
            Type enclType = clazztype.getEnclosingType();
            if (enclType != null &&
                    enclType.hasTag(CLASS) &&
                    !chk.checkDenotable((ClassType)enclType)) {
                log.error(tree.encl, Errors.EnclosingClassTypeNonDenotable(enclType));
            }
            final boolean isDiamond = TreeInfo.isDiamond(tree);
            if (isDiamond
                    && ((tree.constructorType != null && inferenceContext.free(tree.constructorType))
                    || (tree.clazz.type != null && inferenceContext.free(tree.clazz.type)))) {
                final ResultInfo resultInfoForClassDefinition = this.resultInfo;
                Env<AttrContext> dupLocalEnv = copyEnv(localEnv);
                inferenceContext.addFreeTypeListener(List.of(tree.constructorType, tree.clazz.type),
                        instantiatedContext -> {
                            tree.constructorType = instantiatedContext.asInstType(tree.constructorType);
                            tree.clazz.type = clazz.type = instantiatedContext.asInstType(clazz.type);
                            ResultInfo prevResult = this.resultInfo;
                            try {
                                this.resultInfo = resultInfoForClassDefinition;
                                visitAnonymousClassDefinition(tree, clazz, clazz.type, cdef,
                                        dupLocalEnv, argtypes, typeargtypes, pkind);
                            } finally {
                                this.resultInfo = prevResult;
                            }
                        });
            } else {
                if (isDiamond && clazztype.hasTag(CLASS)) {
                    List<Type> invalidDiamondArgs = chk.checkDiamondDenotable((ClassType)clazztype);
                    if (!clazztype.isErroneous() && invalidDiamondArgs.nonEmpty()) {
                        // One or more types inferred in the previous steps is non-denotable.
                        Fragment fragment = Diamond(clazztype.tsym);
                        log.error(tree.clazz.pos(),
                                Errors.CantApplyDiamond1(
                                        fragment,
                                        invalidDiamondArgs.size() > 1 ?
                                                DiamondInvalidArgs(invalidDiamondArgs, fragment) :
                                                DiamondInvalidArg(invalidDiamondArgs, fragment)));
                    }
                    // For <>(){}, inferred types must also be accessible.
                    for (Type t : clazztype.getTypeArguments()) {
                        rs.checkAccessibleType(env, t);
                    }
                }

                // If we already errored, be careful to avoid a further avalanche. ErrorType answers
                // false for isInterface call even when the original type is an interface.
                boolean implementing = clazztype.tsym.isInterface() ||
                        clazztype.isErroneous() && !clazztype.getOriginalType().hasTag(NONE) &&
                        clazztype.getOriginalType().tsym.isInterface();

                if (implementing) {
                    cdef.implementing = List.of(clazz);
                } else {
                    cdef.extending = clazz;
                }

                if (resultInfo.checkContext.deferredAttrContext().mode == DeferredAttr.AttrMode.CHECK &&
                    rs.isSerializable(clazztype)) {
                    localEnv.info.isSerializable = true;
                }

                attribStat(cdef, localEnv);

                List<Type> finalargtypes;
                // If an outer instance is given,
                // prefix it to the constructor arguments
                // and delete it from the new expression
                if (tree.encl != null && !clazztype.tsym.isInterface()) {
                    finalargtypes = argtypes.prepend(tree.encl.type);
                } else {
                    finalargtypes = argtypes;
                }

                // Reassign clazztype and recompute constructor. As this necessarily involves
                // another attribution pass for deferred types in the case of <>, replicate
                // them. Original arguments have right decorations already.
                if (isDiamond && pkind.contains(KindSelector.POLY)) {
                    finalargtypes = finalargtypes.map(deferredAttr.deferredCopier);
                }

                clazztype = clazztype.hasTag(ERROR) ? types.createErrorType(cdef.sym.type)
                                                    : cdef.sym.type;
                Symbol sym = tree.constructor = rs.resolveConstructor(
                        tree.pos(), localEnv, clazztype, finalargtypes, typeargtypes);
                Assert.check(!sym.kind.isResolutionError());
                tree.constructor = sym;
                tree.constructorType = checkId(tree,
                        clazztype,
                        tree.constructor,
                        localEnv,
                        new ResultInfo(pkind, newMethodTemplate(syms.voidType, finalargtypes, typeargtypes), CheckMode.NO_TREE_UPDATE));
            }
            Type owntype = (tree.constructor != null && tree.constructor.kind == MTH) ?
                                clazztype : types.createErrorType(tree.type);
            result = check(tree, owntype, KindSelector.VAL, resultInfo.dup(CheckMode.NO_INFERENCE_HOOK));
            chk.validate(tree.typeargs, localEnv);
        }

        CheckContext diamondContext(JCNewClass clazz, TypeSymbol tsym, CheckContext checkContext) {
            return new Check.NestedCheckContext(checkContext) {
                @Override
                public void report(DiagnosticPosition _unused, JCDiagnostic details) {
                    enclosingContext.report(clazz.clazz,
                            diags.fragment(Fragments.CantApplyDiamond1(Fragments.Diamond(tsym), details)));
                }
            };
        }

        void checkNewInnerClass(DiagnosticPosition pos, Env<AttrContext> env, Type type, boolean isSuper) {
            boolean isLocal = type.tsym.owner.kind == VAR || type.tsym.owner.kind == MTH;
            if ((type.tsym.flags() & (INTERFACE | ENUM | RECORD)) != 0 ||
                    (!isLocal && !type.tsym.isInner()) ||
                    (isSuper && env.enclClass.sym.isAnonymous())) {
                // nothing to check
                return;
            }
            Symbol res = isLocal ?
                    rs.findLocalClassOwner(env, type.tsym) :
                    rs.findSelfContaining(pos, env, type.getEnclosingType().tsym, isSuper);
            if (res.exists()) {
                rs.accessBase(res, pos, env.enclClass.sym.type, names._this, true);
            } else {
                log.error(pos, Errors.EnclClassRequired(type.tsym));
            }
        }

    /** Make an attributed null check tree.
     */
    public JCExpression makeNullCheck(JCExpression arg) {
        // optimization: new Outer() can never be null; skip null check
        if (arg.getTag() == NEWCLASS)
            return arg;
        // optimization: X.this is never null; skip null check
        Name name = TreeInfo.name(arg);
        if (name == names._this || name == names._super) return arg;

        JCTree.Tag optag = NULLCHK;
        JCUnary tree = make.at(arg.pos).Unary(optag, arg);
        tree.operator = operators.resolveUnary(arg, optag, arg.type);
        tree.type = arg.type;
        return tree;
    }

    public void visitNewArray(JCNewArray tree) {
        Type owntype = types.createErrorType(tree.type);
        Env<AttrContext> localEnv = env.dup(tree);
        Type elemtype;
        if (tree.elemtype != null) {
            elemtype = attribType(tree.elemtype, localEnv);
            chk.validate(tree.elemtype, localEnv);
            owntype = elemtype;
            for (List<JCExpression> l = tree.dims; l.nonEmpty(); l = l.tail) {
                attribExpr(l.head, localEnv, syms.intType);
                owntype = new ArrayType(owntype, syms.arrayClass);
            }
        } else {
            // we are seeing an untyped aggregate { ... }
            // this is allowed only if the prototype is an array
            if (pt().hasTag(ARRAY)) {
                elemtype = types.elemtype(pt());
            } else {
                if (!pt().hasTag(ERROR) &&
                        (env.info.enclVar == null || !env.info.enclVar.type.isErroneous())) {
                    log.error(tree.pos(),
                              Errors.IllegalInitializerForType(pt()));
                }
                elemtype = types.createErrorType(pt());
            }
        }
        if (tree.elems != null) {
            attribExprs(tree.elems, localEnv, elemtype);
            owntype = new ArrayType(elemtype, syms.arrayClass);
        }
        if (!types.isReifiable(elemtype))
            log.error(tree.pos(), Errors.GenericArrayCreation);
        result = check(tree, owntype, KindSelector.VAL, resultInfo);
    }

    /*
     * A lambda expression can only be attributed when a target-type is available.
     * In addition, if the target-type is that of a functional interface whose
     * descriptor contains inference variables in argument position the lambda expression
     * is 'stuck' (see DeferredAttr).
     */
    @Override
    public void visitLambda(final JCLambda that) {
        boolean wrongContext = false;
        if (pt().isErroneous() || (pt().hasTag(NONE) && pt() != Type.recoveryType)) {
            if (pt().hasTag(NONE) && (env.info.enclVar == null || !env.info.enclVar.type.isErroneous())) {
                //lambda only allowed in assignment or method invocation/cast context
                log.error(that.pos(), Errors.UnexpectedLambda);
            }
            resultInfo = recoveryInfo;
            wrongContext = true;
        }
        //create an environment for attribution of the lambda expression
        final Env<AttrContext> localEnv = lambdaEnv(that, env);
        boolean needsRecovery =
                resultInfo.checkContext.deferredAttrContext().mode == DeferredAttr.AttrMode.CHECK;
        try {
            if (needsRecovery && rs.isSerializable(pt())) {
                localEnv.info.isSerializable = true;
                localEnv.info.isSerializableLambda = true;
            }
            List<Type> explicitParamTypes = null;
            if (that.paramKind == JCLambda.ParameterKind.EXPLICIT) {
                //attribute lambda parameters
                attribStats(that.params, localEnv);
                explicitParamTypes = TreeInfo.types(that.params);
            }

            TargetInfo targetInfo = getTargetInfo(that, resultInfo, explicitParamTypes);
            Type currentTarget = targetInfo.target;
            Type lambdaType = targetInfo.descriptor;

            if (currentTarget.isErroneous()) {
                result = that.type = currentTarget;
                return;
            }

            setFunctionalInfo(localEnv, that, pt(), lambdaType, currentTarget, resultInfo.checkContext);

            if (lambdaType.hasTag(FORALL)) {
                //lambda expression target desc cannot be a generic method
                Fragment msg = Fragments.InvalidGenericLambdaTarget(lambdaType,
                                                                    kindName(currentTarget.tsym),
                                                                    currentTarget.tsym);
                resultInfo.checkContext.report(that, diags.fragment(msg));
                result = that.type = types.createErrorType(pt());
                return;
            }

            if (that.paramKind == JCLambda.ParameterKind.IMPLICIT) {
                //add param type info in the AST
                List<Type> actuals = lambdaType.getParameterTypes();
                List<JCVariableDecl> params = that.params;

                boolean arityMismatch = false;

                while (params.nonEmpty()) {
                    if (actuals.isEmpty()) {
                        //not enough actuals to perform lambda parameter inference
                        arityMismatch = true;
                    }
                    //reset previously set info
                    Type argType = arityMismatch ?
                            syms.errType :
                            actuals.head;
                    if (params.head.isImplicitlyTyped()) {
                        setSyntheticVariableType(params.head, argType);
                    }
                    params.head.sym = null;
                    actuals = actuals.isEmpty() ?
                            actuals :
                            actuals.tail;
                    params = params.tail;
                }

                //attribute lambda parameters
                attribStats(that.params, localEnv);

                if (arityMismatch) {
                    resultInfo.checkContext.report(that, diags.fragment(Fragments.IncompatibleArgTypesInLambda));
                        result = that.type = types.createErrorType(currentTarget);
                        return;
                }
            }

            //from this point on, no recovery is needed; if we are in assignment context
            //we will be able to attribute the whole lambda body, regardless of errors;
            //if we are in a 'check' method context, and the lambda is not compatible
            //with the target-type, it will be recovered anyway in Attr.checkId
            needsRecovery = false;

            ResultInfo bodyResultInfo = localEnv.info.returnResult =
                    lambdaBodyResult(that, lambdaType, resultInfo);

            if (that.getBodyKind() == JCLambda.BodyKind.EXPRESSION) {
                attribTree(that.getBody(), localEnv, bodyResultInfo);
            } else {
                JCBlock body = (JCBlock)that.body;
                if (body == breakTree &&
                        resultInfo.checkContext.deferredAttrContext().mode == AttrMode.CHECK) {
                    breakTreeFound(copyEnv(localEnv));
                }
                attribStats(body.stats, localEnv);
            }

            result = check(that, currentTarget, KindSelector.VAL, resultInfo);

            boolean isSpeculativeRound =
                    resultInfo.checkContext.deferredAttrContext().mode == DeferredAttr.AttrMode.SPECULATIVE;

            preFlow(that);
            flow.analyzeLambda(env, that, make, isSpeculativeRound);

            that.type = currentTarget; //avoids recovery at this stage
            checkLambdaCompatible(that, lambdaType, resultInfo.checkContext);

            if (!isSpeculativeRound) {
                //add thrown types as bounds to the thrown types free variables if needed:
                if (resultInfo.checkContext.inferenceContext().free(lambdaType.getThrownTypes())) {
                    List<Type> inferredThrownTypes = flow.analyzeLambdaThrownTypes(env, that, make);
                    if(!checkExConstraints(inferredThrownTypes, lambdaType.getThrownTypes(), resultInfo.checkContext.inferenceContext())) {
                        log.error(that, Errors.IncompatibleThrownTypesInMref(lambdaType.getThrownTypes()));
                    }
                }

                checkAccessibleTypes(that, localEnv, resultInfo.checkContext.inferenceContext(), lambdaType, currentTarget);
            }
            result = wrongContext ? that.type = types.createErrorType(pt())
                                  : check(that, currentTarget, KindSelector.VAL, resultInfo);
        } catch (Types.FunctionDescriptorLookupError ex) {
            JCDiagnostic cause = ex.getDiagnostic();
            resultInfo.checkContext.report(that, cause);
            result = that.type = types.createErrorType(pt());
            return;
        } catch (CompletionFailure cf) {
            chk.completionError(that.pos(), cf);
        } catch (Throwable t) {
            //when an unexpected exception happens, avoid attempts to attribute the same tree again
            //as that would likely cause the same exception again.
            needsRecovery = false;
            throw t;
        } finally {
            localEnv.info.scope.leave();
            if (needsRecovery) {
                Type prevResult = result;
                try {
                    attribTree(that, env, recoveryInfo);
                } finally {
                    if (result == Type.recoveryType) {
                        result = prevResult;
                    }
                }
            }
        }
    }
    //where
        class TargetInfo {
            Type target;
            Type descriptor;

            public TargetInfo(Type target, Type descriptor) {
                this.target = target;
                this.descriptor = descriptor;
            }
        }

        TargetInfo getTargetInfo(JCPolyExpression that, ResultInfo resultInfo, List<Type> explicitParamTypes) {
            Type lambdaType;
            Type currentTarget = resultInfo.pt;
            if (resultInfo.pt != Type.recoveryType) {
                /* We need to adjust the target. If the target is an
                 * intersection type, for example: SAM & I1 & I2 ...
                 * the target will be updated to SAM
                 */
                currentTarget = targetChecker.visit(currentTarget, that);
                if (!currentTarget.isIntersection()) {
                    if (explicitParamTypes != null) {
                        currentTarget = infer.instantiateFunctionalInterface(that,
                                currentTarget, explicitParamTypes, resultInfo.checkContext);
                    }
                    currentTarget = types.removeWildcards(currentTarget);
                    lambdaType = types.findDescriptorType(currentTarget);
                } else {
                    IntersectionClassType ict = (IntersectionClassType)currentTarget;
                    ListBuffer<Type> components = new ListBuffer<>();
                    for (Type bound : ict.getExplicitComponents()) {
                        if (explicitParamTypes != null) {
                            try {
                                bound = infer.instantiateFunctionalInterface(that,
                                        bound, explicitParamTypes, resultInfo.checkContext);
                            } catch (FunctionDescriptorLookupError t) {
                                // do nothing
                            }
                        }
                        if (bound.tsym != syms.objectType.tsym && (!bound.isInterface() || (bound.tsym.flags() & ANNOTATION) != 0)) {
                            // bound must be j.l.Object or an interface, but not an annotation
                            reportIntersectionError(that, "not.an.intf.component", bound);
                        }
                        bound = types.removeWildcards(bound);
                        components.add(bound);
                    }
                    currentTarget = types.makeIntersectionType(components.toList());
                    currentTarget.tsym.flags_field |= INTERFACE;
                    lambdaType = types.findDescriptorType(currentTarget);
                }

            } else {
                currentTarget = Type.recoveryType;
                lambdaType = fallbackDescriptorType(that);
            }
            if (that.hasTag(LAMBDA) && lambdaType.hasTag(FORALL)) {
                //lambda expression target desc cannot be a generic method
                Fragment msg = Fragments.InvalidGenericLambdaTarget(lambdaType,
                                                                    kindName(currentTarget.tsym),
                                                                    currentTarget.tsym);
                resultInfo.checkContext.report(that, diags.fragment(msg));
                currentTarget = types.createErrorType(pt());
            }
            return new TargetInfo(currentTarget, lambdaType);
        }

        private void reportIntersectionError(DiagnosticPosition pos, String key, Object... args) {
             resultInfo.checkContext.report(pos,
                 diags.fragment(Fragments.BadIntersectionTargetForFunctionalExpr(diags.fragment(key, args))));
        }

        void preFlow(JCLambda tree) {
            attrRecover.doRecovery();
            new PostAttrAnalyzer() {
                @Override
                public void scan(JCTree tree) {
                    if (tree == null ||
                            (tree.type != null &&
                            tree.type == Type.stuckType)) {
                        //don't touch stuck expressions!
                        return;
                    }
                    super.scan(tree);
                }

                @Override
                public void visitClassDef(JCClassDecl that) {
                    // or class declaration trees!
                }

                public void visitLambda(JCLambda that) {
                    // or lambda expressions!
                }
            }.scan(tree.body);
        }

        Types.MapVisitor<DiagnosticPosition> targetChecker = new Types.MapVisitor<DiagnosticPosition>() {

            @Override
            public Type visitClassType(ClassType t, DiagnosticPosition pos) {
                return t.isIntersection() ?
                        visitIntersectionClassType((IntersectionClassType)t, pos) : t;
            }

            public Type visitIntersectionClassType(IntersectionClassType ict, DiagnosticPosition pos) {
                types.findDescriptorSymbol(makeNotionalInterface(ict, pos));
                return ict;
            }

            private TypeSymbol makeNotionalInterface(IntersectionClassType ict, DiagnosticPosition pos) {
                ListBuffer<Type> targs = new ListBuffer<>();
                ListBuffer<Type> supertypes = new ListBuffer<>();
                for (Type i : ict.interfaces_field) {
                    if (i.isParameterized()) {
                        targs.appendList(i.tsym.type.allparams());
                    }
                    supertypes.append(i.tsym.type);
                }
                IntersectionClassType notionalIntf = types.makeIntersectionType(supertypes.toList());
                notionalIntf.allparams_field = targs.toList();
                notionalIntf.tsym.flags_field |= INTERFACE;
                return notionalIntf.tsym;
            }
        };

        private Type fallbackDescriptorType(JCExpression tree) {
            switch (tree.getTag()) {
                case LAMBDA:
                    JCLambda lambda = (JCLambda)tree;
                    List<Type> argtypes = List.nil();
                    for (JCVariableDecl param : lambda.params) {
                        argtypes = param.vartype != null && param.vartype.type != null ?
                                argtypes.append(param.vartype.type) :
                                argtypes.append(syms.errType);
                    }
                    return new MethodType(argtypes, Type.recoveryType,
                            List.of(syms.throwableType), syms.methodClass);
                case REFERENCE:
                    return new MethodType(List.nil(), Type.recoveryType,
                            List.of(syms.throwableType), syms.methodClass);
                default:
                    Assert.error("Cannot get here!");
            }
            return null;
        }

        private void checkAccessibleTypes(final DiagnosticPosition pos, final Env<AttrContext> env,
                final InferenceContext inferenceContext, final Type... ts) {
            checkAccessibleTypes(pos, env, inferenceContext, List.from(ts));
        }

        private void checkAccessibleTypes(final DiagnosticPosition pos, final Env<AttrContext> env,
                final InferenceContext inferenceContext, final List<Type> ts) {
            if (inferenceContext.free(ts)) {
                inferenceContext.addFreeTypeListener(ts,
                        solvedContext -> checkAccessibleTypes(pos, env, solvedContext, solvedContext.asInstTypes(ts)));
            } else {
                for (Type t : ts) {
                    rs.checkAccessibleType(env, t);
                }
            }
        }

        /**
         * Lambda/method reference have a special check context that ensures
         * that i.e. a lambda return type is compatible with the expected
         * type according to both the inherited context and the assignment
         * context.
         */
        class FunctionalReturnContext extends Check.NestedCheckContext {

            FunctionalReturnContext(CheckContext enclosingContext) {
                super(enclosingContext);
            }

            @Override
            public boolean compatible(Type found, Type req, Warner warn) {
                //return type must be compatible in both current context and assignment context
                return chk.basicHandler.compatible(inferenceContext().asUndetVar(found), inferenceContext().asUndetVar(req), warn);
            }

            @Override
            public void report(DiagnosticPosition pos, JCDiagnostic details) {
                enclosingContext.report(pos, diags.fragment(Fragments.IncompatibleRetTypeInLambda(details)));
            }
        }

        class ExpressionLambdaReturnContext extends FunctionalReturnContext {

            JCExpression expr;
            boolean expStmtExpected;

            ExpressionLambdaReturnContext(JCExpression expr, CheckContext enclosingContext) {
                super(enclosingContext);
                this.expr = expr;
            }

            @Override
            public void report(DiagnosticPosition pos, JCDiagnostic details) {
                if (expStmtExpected) {
                    enclosingContext.report(pos, diags.fragment(Fragments.StatExprExpected));
                } else {
                    super.report(pos, details);
                }
            }

            @Override
            public boolean compatible(Type found, Type req, Warner warn) {
                //a void return is compatible with an expression statement lambda
                if (req.hasTag(VOID)) {
                    expStmtExpected = true;
                    return TreeInfo.isExpressionStatement(expr);
                } else {
                    return super.compatible(found, req, warn);
                }
            }
        }

        ResultInfo lambdaBodyResult(JCLambda that, Type descriptor, ResultInfo resultInfo) {
            FunctionalReturnContext funcContext = that.getBodyKind() == JCLambda.BodyKind.EXPRESSION ?
                    new ExpressionLambdaReturnContext((JCExpression)that.getBody(), resultInfo.checkContext) :
                    new FunctionalReturnContext(resultInfo.checkContext);

            return descriptor.getReturnType() == Type.recoveryType ?
                    recoveryInfo :
                    new ResultInfo(KindSelector.VAL,
                            descriptor.getReturnType(), funcContext);
        }

        /**
        * Lambda compatibility. Check that given return types, thrown types, parameter types
        * are compatible with the expected functional interface descriptor. This means that:
        * (i) parameter types must be identical to those of the target descriptor; (ii) return
        * types must be compatible with the return type of the expected descriptor.
        */
        void checkLambdaCompatible(JCLambda tree, Type descriptor, CheckContext checkContext) {
            Type returnType = checkContext.inferenceContext().asUndetVar(descriptor.getReturnType());

            //return values have already been checked - but if lambda has no return
            //values, we must ensure that void/value compatibility is correct;
            //this amounts at checking that, if a lambda body can complete normally,
            //the descriptor's return type must be void
            if (tree.getBodyKind() == JCLambda.BodyKind.STATEMENT && tree.canCompleteNormally &&
                    !returnType.hasTag(VOID) && returnType != Type.recoveryType) {
                Fragment msg =
                        Fragments.IncompatibleRetTypeInLambda(Fragments.MissingRetVal(returnType));
                checkContext.report(tree,
                                    diags.fragment(msg));
            }

            List<Type> argTypes = checkContext.inferenceContext().asUndetVars(descriptor.getParameterTypes());
            if (!types.isSameTypes(argTypes, TreeInfo.types(tree.params))) {
                checkContext.report(tree, diags.fragment(Fragments.IncompatibleArgTypesInLambda));
            }
        }

        /* This method returns an environment to be used to attribute a lambda
         * expression.
         *
         * The owner of this environment is a method symbol. If the current owner
         * is not a method (e.g. if the lambda occurs in a field initializer), then
         * a synthetic method symbol owner is created.
         */
        public Env<AttrContext> lambdaEnv(JCLambda that, Env<AttrContext> env) {
            Env<AttrContext> lambdaEnv;
            Symbol owner = env.info.scope.owner;
            if (owner.kind == VAR && owner.owner.kind == TYP) {
                // If the lambda is nested in a field initializer, we need to create a fake init method.
                // Uniqueness of this symbol is not important (as e.g. annotations will be added on the
                // init symbol's owner).
                ClassSymbol enclClass = owner.enclClass();
                Name initName = owner.isStatic() ? names.clinit : names.init;
                MethodSymbol initSym = new MethodSymbol(BLOCK | (owner.isStatic() ? STATIC : 0) | SYNTHETIC | PRIVATE,
                        initName, initBlockType, enclClass);
                initSym.params = List.nil();
                lambdaEnv = env.dup(that, env.info.dup(env.info.scope.dupUnshared(initSym)));
            } else {
                lambdaEnv = env.dup(that, env.info.dup(env.info.scope.dup()));
            }
            lambdaEnv.info.yieldResult = null;
            lambdaEnv.info.isLambda = true;
            return lambdaEnv;
        }

    @Override
    public void visitReference(final JCMemberReference that) {
        if (pt().isErroneous() || (pt().hasTag(NONE) && pt() != Type.recoveryType)) {
            if (pt().hasTag(NONE) && (env.info.enclVar == null || !env.info.enclVar.type.isErroneous())) {
                //method reference only allowed in assignment or method invocation/cast context
                log.error(that.pos(), Errors.UnexpectedMref);
            }
            result = that.type = types.createErrorType(pt());
            return;
        }
        final Env<AttrContext> localEnv = env.dup(that);
        try {
            //attribute member reference qualifier - if this is a constructor
            //reference, the expected kind must be a type
            Type exprType = attribTree(that.expr, env, memberReferenceQualifierResult(that));

            if (that.getMode() == JCMemberReference.ReferenceMode.NEW) {
                exprType = chk.checkConstructorRefType(that.expr, exprType);
                if (!exprType.isErroneous() &&
                    exprType.isRaw() &&
                    that.typeargs != null) {
                    log.error(that.expr.pos(),
                              Errors.InvalidMref(Kinds.kindName(that.getMode()),
                                                 Fragments.MrefInferAndExplicitParams));
                    exprType = types.createErrorType(exprType);
                }
            }

            if (exprType.isErroneous()) {
                //if the qualifier expression contains problems,
                //give up attribution of method reference
                result = that.type = exprType;
                return;
            }

            if (TreeInfo.isStaticSelector(that.expr, names)) {
                //if the qualifier is a type, validate it; raw warning check is
                //omitted as we don't know at this stage as to whether this is a
                //raw selector (because of inference)
                chk.validate(that.expr, env, false);
            } else {
                Symbol lhsSym = TreeInfo.symbol(that.expr);
                localEnv.info.selectSuper = lhsSym != null && lhsSym.name == names._super;
            }
            //attrib type-arguments
            List<Type> typeargtypes = List.nil();
            if (that.typeargs != null) {
                typeargtypes = attribTypes(that.typeargs, localEnv);
            }

            boolean isTargetSerializable =
                    resultInfo.checkContext.deferredAttrContext().mode == DeferredAttr.AttrMode.CHECK &&
                    rs.isSerializable(pt());
            TargetInfo targetInfo = getTargetInfo(that, resultInfo, null);
            Type currentTarget = targetInfo.target;
            Type desc = targetInfo.descriptor;

            setFunctionalInfo(localEnv, that, pt(), desc, currentTarget, resultInfo.checkContext);
            List<Type> argtypes = desc.getParameterTypes();
            Resolve.MethodCheck referenceCheck = rs.resolveMethodCheck;

            if (resultInfo.checkContext.inferenceContext().free(argtypes)) {
                referenceCheck = rs.new MethodReferenceCheck(resultInfo.checkContext.inferenceContext());
            }

            Pair<Symbol, Resolve.ReferenceLookupHelper> refResult = null;
            List<Type> saved_undet = resultInfo.checkContext.inferenceContext().save();
            try {
                refResult = rs.resolveMemberReference(localEnv, that, that.expr.type,
                        that.name, argtypes, typeargtypes, targetInfo.descriptor, referenceCheck,
                        resultInfo.checkContext.inferenceContext(), rs.basicReferenceChooser);
            } finally {
                resultInfo.checkContext.inferenceContext().rollback(saved_undet);
            }

            Symbol refSym = refResult.fst;
            Resolve.ReferenceLookupHelper lookupHelper = refResult.snd;

            /** this switch will need to go away and be replaced by the new RESOLUTION_TARGET testing
             *  JDK-8075541
             */
            if (refSym.kind != MTH) {
                boolean targetError;
                switch (refSym.kind) {
                    case ABSENT_MTH:
                        targetError = false;
                        break;
                    case WRONG_MTH:
                    case WRONG_MTHS:
                    case AMBIGUOUS:
                    case HIDDEN:
                    case STATICERR:
                        targetError = true;
                        break;
                    default:
                        Assert.error("unexpected result kind " + refSym.kind);
                        targetError = false;
                }

                JCDiagnostic detailsDiag = ((Resolve.ResolveError)refSym.baseSymbol())
                        .getDiagnostic(JCDiagnostic.DiagnosticType.FRAGMENT,
                                that, exprType.tsym, exprType, that.name, argtypes, typeargtypes);

                JCDiagnostic diag = diags.create(log.currentSource(), that,
                        targetError ?
                            Fragments.InvalidMref(Kinds.kindName(that.getMode()), detailsDiag) :
                            Errors.InvalidMref(Kinds.kindName(that.getMode()), detailsDiag));

                if (targetError && currentTarget == Type.recoveryType) {
                    //a target error doesn't make sense during recovery stage
                    //as we don't know what actual parameter types are
                    result = that.type = currentTarget;
                    return;
                } else {
                    if (targetError) {
                        resultInfo.checkContext.report(that, diag);
                    } else {
                        log.report(diag);
                    }
                    result = that.type = types.createErrorType(currentTarget);
                    return;
                }
            }

            that.sym = refSym.isConstructor() ? refSym.baseSymbol() : refSym;
            that.kind = lookupHelper.referenceKind(that.sym);
            that.ownerAccessible = rs.isAccessible(localEnv, that.sym.enclClass());

            if (desc.getReturnType() == Type.recoveryType) {
                // stop here
                result = that.type = currentTarget;
                return;
            }

            if (!env.info.attributionMode.isSpeculative && that.getMode() == JCMemberReference.ReferenceMode.NEW) {
                checkNewInnerClass(that.pos(), env, exprType, false);
            }

            if (resultInfo.checkContext.deferredAttrContext().mode == AttrMode.CHECK) {

                if (that.getMode() == ReferenceMode.INVOKE &&
                        TreeInfo.isStaticSelector(that.expr, names) &&
                        that.kind.isUnbound() &&
                        lookupHelper.site.isRaw()) {
                    chk.checkRaw(that.expr, localEnv);
                }

                if (that.sym.isStatic() && TreeInfo.isStaticSelector(that.expr, names) &&
                        exprType.getTypeArguments().nonEmpty()) {
                    //static ref with class type-args
                    log.error(that.expr.pos(),
                              Errors.InvalidMref(Kinds.kindName(that.getMode()),
                                                 Fragments.StaticMrefWithTargs));
                    result = that.type = types.createErrorType(currentTarget);
                    return;
                }

                if (!refSym.isStatic() && that.kind == JCMemberReference.ReferenceKind.SUPER) {
                    // Check that super-qualified symbols are not abstract (JLS)
                    rs.checkNonAbstract(that.pos(), that.sym);
                }

                if (isTargetSerializable) {
                    chk.checkAccessFromSerializableElement(that, true);
                }
            }

            ResultInfo checkInfo =
                    resultInfo.dup(newMethodTemplate(
                        desc.getReturnType().hasTag(VOID) ? Type.noType : desc.getReturnType(),
                        that.kind.isUnbound() ? argtypes.tail : argtypes, typeargtypes),
                        new FunctionalReturnContext(resultInfo.checkContext), CheckMode.NO_TREE_UPDATE);

            Type refType = checkId(that, lookupHelper.site, refSym, localEnv, checkInfo);

            if (that.kind.isUnbound() &&
                    resultInfo.checkContext.inferenceContext().free(argtypes.head)) {
                //re-generate inference constraints for unbound receiver
                if (!types.isSubtype(resultInfo.checkContext.inferenceContext().asUndetVar(argtypes.head), exprType)) {
                    //cannot happen as this has already been checked - we just need
                    //to regenerate the inference constraints, as that has been lost
                    //as a result of the call to inferenceContext.save()
                    Assert.error("Can't get here");
                }
            }

            if (!refType.isErroneous()) {
                refType = types.createMethodTypeWithReturn(refType,
                        adjustMethodReturnType(refSym, lookupHelper.site, that.name, checkInfo.pt.getParameterTypes(), refType.getReturnType()));
            }

            //go ahead with standard method reference compatibility check - note that param check
            //is a no-op (as this has been taken care during method applicability)
            boolean isSpeculativeRound =
                    resultInfo.checkContext.deferredAttrContext().mode == DeferredAttr.AttrMode.SPECULATIVE;

            that.type = currentTarget; //avoids recovery at this stage
            checkReferenceCompatible(that, desc, refType, resultInfo.checkContext, isSpeculativeRound);
            if (!isSpeculativeRound) {
                checkAccessibleTypes(that, localEnv, resultInfo.checkContext.inferenceContext(), desc, currentTarget);
            }
            chk.checkRequiresIdentity(that, localEnv.info.lint);
            result = check(that, currentTarget, KindSelector.VAL, resultInfo);
        } catch (Types.FunctionDescriptorLookupError ex) {
            JCDiagnostic cause = ex.getDiagnostic();
            resultInfo.checkContext.report(that, cause);
            result = that.type = types.createErrorType(pt());
            return;
        }
    }
    //where
        ResultInfo memberReferenceQualifierResult(JCMemberReference tree) {
            //if this is a constructor reference, the expected kind must be a type
            return new ResultInfo(tree.getMode() == ReferenceMode.INVOKE ?
                                  KindSelector.VAL_TYP : KindSelector.TYP,
                                  Type.noType);
        }


    @SuppressWarnings("fallthrough")
    void checkReferenceCompatible(JCMemberReference tree, Type descriptor, Type refType, CheckContext checkContext, boolean speculativeAttr) {
        InferenceContext inferenceContext = checkContext.inferenceContext();
        Type returnType = inferenceContext.asUndetVar(descriptor.getReturnType());

        Type resType;
        switch (tree.getMode()) {
            case NEW:
                if (!tree.expr.type.isRaw()) {
                    resType = tree.expr.type;
                    break;
                }
            default:
                resType = refType.getReturnType();
        }

        Type incompatibleReturnType = resType;

        if (returnType.hasTag(VOID)) {
            incompatibleReturnType = null;
        }

        if (!returnType.hasTag(VOID) && !resType.hasTag(VOID)) {
            if (resType.isErroneous() ||
                    new FunctionalReturnContext(checkContext).compatible(resType, returnType,
                            checkContext.checkWarner(tree, resType, returnType))) {
                incompatibleReturnType = null;
            }
        }

        if (incompatibleReturnType != null) {
            Fragment msg =
                    Fragments.IncompatibleRetTypeInMref(Fragments.InconvertibleTypes(resType, descriptor.getReturnType()));
            checkContext.report(tree, diags.fragment(msg));
        } else {
            if (inferenceContext.free(refType)) {
                // we need to wait for inference to finish and then replace inference vars in the referent type
                inferenceContext.addFreeTypeListener(List.of(refType),
                        instantiatedContext -> {
                            tree.referentType = instantiatedContext.asInstType(refType);
                        });
            } else {
                tree.referentType = refType;
            }
        }

        if (!speculativeAttr) {
            if (!checkExConstraints(refType.getThrownTypes(), descriptor.getThrownTypes(), inferenceContext)) {
                log.error(tree, Errors.IncompatibleThrownTypesInMref(refType.getThrownTypes()));
            }
        }
    }

    boolean checkExConstraints(
            List<Type> thrownByFuncExpr,
            List<Type> thrownAtFuncType,
            InferenceContext inferenceContext) {
        /** 18.2.5: Otherwise, let E1, ..., En be the types in the function type's throws clause that
         *  are not proper types
         */
        List<Type> nonProperList = thrownAtFuncType.stream()
                .filter(e -> inferenceContext.free(e)).collect(List.collector());
        List<Type> properList = thrownAtFuncType.diff(nonProperList);

        /** Let X1,...,Xm be the checked exception types that the lambda body can throw or
         *  in the throws clause of the invocation type of the method reference's compile-time
         *  declaration
         */
        List<Type> checkedList = thrownByFuncExpr.stream()
                .filter(e -> chk.isChecked(e)).collect(List.collector());

        /** If n = 0 (the function type's throws clause consists only of proper types), then
         *  if there exists some i (1 <= i <= m) such that Xi is not a subtype of any proper type
         *  in the throws clause, the constraint reduces to false; otherwise, the constraint
         *  reduces to true
         */
        ListBuffer<Type> uncaughtByProperTypes = new ListBuffer<>();
        for (Type checked : checkedList) {
            boolean isSubtype = false;
            for (Type proper : properList) {
                if (types.isSubtype(checked, proper)) {
                    isSubtype = true;
                    break;
                }
            }
            if (!isSubtype) {
                uncaughtByProperTypes.add(checked);
            }
        }

        if (nonProperList.isEmpty() && !uncaughtByProperTypes.isEmpty()) {
            return false;
        }

        /** If n > 0, the constraint reduces to a set of subtyping constraints:
         *  for all i (1 <= i <= m), if Xi is not a subtype of any proper type in the
         *  throws clause, then the constraints include, for all j (1 <= j <= n), <Xi <: Ej>
         */
        List<Type> nonProperAsUndet = inferenceContext.asUndetVars(nonProperList);
        uncaughtByProperTypes.forEach(checkedEx -> {
            nonProperAsUndet.forEach(nonProper -> {
                types.isSubtype(checkedEx, nonProper);
            });
        });

        /** In addition, for all j (1 <= j <= n), the constraint reduces to the bound throws Ej
         */
        nonProperAsUndet.stream()
                .filter(t -> t.hasTag(UNDETVAR))
                .forEach(t -> ((UndetVar)t).setThrow());
        return true;
    }

    /**
     * Set functional type info on the underlying AST. Note: as the target descriptor
     * might contain inference variables, we might need to register an hook in the
     * current inference context.
     */
    private void setFunctionalInfo(final Env<AttrContext> env, final JCFunctionalExpression fExpr,
            final Type pt, final Type descriptorType, final Type primaryTarget, final CheckContext checkContext) {
        if (checkContext.inferenceContext().free(descriptorType)) {
            checkContext.inferenceContext().addFreeTypeListener(List.of(pt, descriptorType),
                    inferenceContext -> setFunctionalInfo(env, fExpr, pt, inferenceContext.asInstType(descriptorType),
                    inferenceContext.asInstType(primaryTarget), checkContext));
        } else {
            fExpr.owner = env.info.scope.owner;
            if (pt.hasTag(CLASS)) {
                fExpr.target = primaryTarget;
            }
            if (checkContext.deferredAttrContext().mode == DeferredAttr.AttrMode.CHECK &&
                    pt != Type.recoveryType) {
                //check that functional interface class is well-formed
                try {
                    /* Types.makeFunctionalInterfaceClass() may throw an exception
                     * when it's executed post-inference. See the listener code
                     * above.
                     */
                    ClassSymbol csym = types.makeFunctionalInterfaceClass(env,
                            names.empty, fExpr.target, ABSTRACT);
                    if (csym != null) {
                        chk.checkImplementations(env.tree, csym, csym);
                        try {
                            //perform an additional functional interface check on the synthetic class,
                            //as there may be spurious errors for raw targets - because of existing issues
                            //with membership and inheritance (see JDK-8074570).
                            csym.flags_field |= INTERFACE;
                            types.findDescriptorType(csym.type);
                        } catch (FunctionDescriptorLookupError err) {
                            resultInfo.checkContext.report(fExpr,
                                    diags.fragment(Fragments.NoSuitableFunctionalIntfInst(fExpr.target)));
                        }
                    }
                } catch (Types.FunctionDescriptorLookupError ex) {
                    JCDiagnostic cause = ex.getDiagnostic();
                    resultInfo.checkContext.report(env.tree, cause);
                }
            }
        }
    }

    public void visitParens(JCParens tree) {
        Type owntype = attribTree(tree.expr, env, resultInfo);
        result = check(tree, owntype, pkind(), resultInfo);
        Symbol sym = TreeInfo.symbol(tree);
        if (sym != null && sym.kind.matches(KindSelector.TYP_PCK) && sym.kind != Kind.ERR)
            log.error(tree.pos(), Errors.IllegalParenthesizedExpression);
    }

    public void visitAssign(JCAssign tree) {
        Type owntype = attribTree(tree.lhs, env.dup(tree), varAssignmentInfo);
        Type capturedType = capture(owntype);
        attribExpr(tree.rhs, env, owntype);
        result = check(tree, capturedType, KindSelector.VAL, resultInfo);
    }

    public void visitAssignop(JCAssignOp tree) {
        // Attribute arguments.
        Type owntype = attribTree(tree.lhs, env, varAssignmentInfo);
        Type operand = attribExpr(tree.rhs, env);
        // Find operator.
        Symbol operator = tree.operator = operators.resolveBinary(tree, tree.getTag().noAssignOp(), owntype, operand);
        if (operator != operators.noOpSymbol &&
                !owntype.isErroneous() &&
                !operand.isErroneous()) {
            chk.checkDivZero(tree.rhs.pos(), operator, operand);
            chk.checkCastable(tree.rhs.pos(),
                              operator.type.getReturnType(),
                              owntype);
            chk.checkLossOfPrecision(tree.rhs.pos(), operand, owntype);
        }
        result = check(tree, owntype, KindSelector.VAL, resultInfo);
    }

    public void visitUnary(JCUnary tree) {
        // Attribute arguments.
        Type argtype = (tree.getTag().isIncOrDecUnaryOp())
            ? attribTree(tree.arg, env, varAssignmentInfo)
            : chk.checkNonVoid(tree.arg.pos(), attribExpr(tree.arg, env));

        // Find operator.
        OperatorSymbol operator = tree.operator = operators.resolveUnary(tree, tree.getTag(), argtype);
        Type owntype = types.createErrorType(tree.type);
        if (operator != operators.noOpSymbol &&
                !argtype.isErroneous()) {
            owntype = (tree.getTag().isIncOrDecUnaryOp())
                ? tree.arg.type
                : operator.type.getReturnType();
            int opc = operator.opcode;

            // If the argument is constant, fold it.
            if (argtype.constValue() != null) {
                Type ctype = cfolder.fold1(opc, argtype);
                if (ctype != null) {
                    owntype = cfolder.coerce(ctype, owntype);
                }
            }
        }
        result = check(tree, owntype, KindSelector.VAL, resultInfo);
        matchBindings = matchBindingsComputer.unary(tree, matchBindings);
    }

    public void visitBinary(JCBinary tree) {
        // Attribute arguments.
        Type left = chk.checkNonVoid(tree.lhs.pos(), attribExpr(tree.lhs, env));
        // x && y
        // include x's bindings when true in y

        // x || y
        // include x's bindings when false in y

        MatchBindings lhsBindings = matchBindings;
        List<BindingSymbol> propagatedBindings;
        switch (tree.getTag()) {
            case AND:
                propagatedBindings = lhsBindings.bindingsWhenTrue;
                break;
            case OR:
                propagatedBindings = lhsBindings.bindingsWhenFalse;
                break;
            default:
                propagatedBindings = List.nil();
                break;
        }
        Env<AttrContext> rhsEnv = bindingEnv(env, propagatedBindings);
        Type right;
        try {
            right = chk.checkNonVoid(tree.rhs.pos(), attribExpr(tree.rhs, rhsEnv));
        } finally {
            rhsEnv.info.scope.leave();
        }

        matchBindings = matchBindingsComputer.binary(tree, lhsBindings, matchBindings);

        // Find operator.
        OperatorSymbol operator = tree.operator = operators.resolveBinary(tree, tree.getTag(), left, right);
        Type owntype = types.createErrorType(tree.type);
        if (operator != operators.noOpSymbol &&
                !left.isErroneous() &&
                !right.isErroneous()) {
            owntype = operator.type.getReturnType();
            int opc = operator.opcode;
            // If both arguments are constants, fold them.
            if (left.constValue() != null && right.constValue() != null) {
                Type ctype = cfolder.fold2(opc, left, right);
                if (ctype != null) {
                    owntype = cfolder.coerce(ctype, owntype);
                }
            }

            // Check that argument types of a reference ==, != are
            // castable to each other, (JLS 15.21).  Note: unboxing
            // comparisons will not have an acmp* opc at this point.
            if ((opc == ByteCodes.if_acmpeq || opc == ByteCodes.if_acmpne)) {
                if (!types.isCastable(left, right, new Warner(tree.pos()))) {
                    log.error(tree.pos(), Errors.IncomparableTypes(left, right));
                }
            }

            chk.checkDivZero(tree.rhs.pos(), operator, right);
        }
        result = check(tree, owntype, KindSelector.VAL, resultInfo);
    }

    public void visitTypeCast(final JCTypeCast tree) {
        Type clazztype = attribType(tree.clazz, env);
        chk.validate(tree.clazz, env, false);
        chk.checkRequiresIdentity(tree, env.info.lint);
        //a fresh environment is required for 292 inference to work properly ---
        //see Infer.instantiatePolymorphicSignatureInstance()
        Env<AttrContext> localEnv = env.dup(tree);
        //should we propagate the target type?
        final ResultInfo castInfo;
        JCExpression expr = TreeInfo.skipParens(tree.expr);
        boolean isPoly = (expr.hasTag(LAMBDA) || expr.hasTag(REFERENCE));
        if (isPoly) {
            //expression is a poly - we need to propagate target type info
            castInfo = new ResultInfo(KindSelector.VAL, clazztype,
                                      new Check.NestedCheckContext(resultInfo.checkContext) {
                @Override
                public boolean compatible(Type found, Type req, Warner warn) {
                    return types.isCastable(found, req, warn);
                }
            });
        } else {
            //standalone cast - target-type info is not propagated
            castInfo = unknownExprInfo;
        }
        Type exprtype = attribTree(tree.expr, localEnv, castInfo);
        Type owntype = isPoly ? clazztype : chk.checkCastable(tree.expr.pos(), exprtype, clazztype);
        if (exprtype.constValue() != null)
            owntype = cfolder.coerce(exprtype, owntype);
        result = check(tree, capture(owntype), KindSelector.VAL, resultInfo);
        if (!isPoly)
            chk.checkRedundantCast(localEnv, tree);
    }

    public void visitTypeTest(JCInstanceOf tree) {
        Type exprtype = attribExpr(tree.expr, env);
        if (exprtype.isPrimitive()) {
            preview.checkSourceLevel(tree.expr.pos(), Feature.PRIMITIVE_PATTERNS);
        } else {
            exprtype = chk.checkNullOrRefType(
                    tree.expr.pos(), exprtype);
        }
        Type clazztype;
        JCTree typeTree;
        if (tree.pattern.getTag() == BINDINGPATTERN ||
            tree.pattern.getTag() == RECORDPATTERN) {
            attribExpr(tree.pattern, env, exprtype);
            clazztype = tree.pattern.type;
            if (types.isSubtype(exprtype, clazztype) &&
                !exprtype.isErroneous() && !clazztype.isErroneous() &&
                tree.pattern.getTag() != RECORDPATTERN) {
                if (!allowUnconditionalPatternsInstanceOf) {
                    log.error(tree.pos(), Feature.UNCONDITIONAL_PATTERN_IN_INSTANCEOF.error(this.sourceName));
                }
            }
            typeTree = TreeInfo.primaryPatternTypeTree((JCPattern) tree.pattern);
        } else {
            clazztype = attribType(tree.pattern, env);
            typeTree = tree.pattern;
            chk.validate(typeTree, env, false);
        }
        if (clazztype.isPrimitive()) {
            preview.checkSourceLevel(tree.pattern.pos(), Feature.PRIMITIVE_PATTERNS);
        } else {
            if (!clazztype.hasTag(TYPEVAR)) {
                clazztype = chk.checkClassOrArrayType(typeTree.pos(), clazztype);
            }
            if (!clazztype.isErroneous() && !types.isReifiable(clazztype)) {
                boolean valid = false;
                if (allowReifiableTypesInInstanceof) {
                    valid = checkCastablePattern(tree.expr.pos(), exprtype, clazztype);
                } else {
                    log.error(tree.pos(), Feature.REIFIABLE_TYPES_INSTANCEOF.error(this.sourceName));
                    allowReifiableTypesInInstanceof = true;
                }
                if (!valid) {
                    clazztype = types.createErrorType(clazztype);
                }
            }
        }
        chk.checkCastable(tree.expr.pos(), exprtype, clazztype);
        result = check(tree, syms.booleanType, KindSelector.VAL, resultInfo);
    }

    private boolean checkCastablePattern(DiagnosticPosition pos,
                                         Type exprType,
                                         Type pattType) {
        Warner warner = new Warner();
        // if any type is erroneous, the problem is reported elsewhere
        if (exprType.isErroneous() || pattType.isErroneous()) {
            return false;
        }
        if (!types.isCastable(exprType, pattType, warner)) {
            chk.basicHandler.report(pos,
                    diags.fragment(Fragments.InconvertibleTypes(exprType, pattType)));
            return false;
        } else if ((exprType.isPrimitive() || pattType.isPrimitive()) &&
                (!exprType.isPrimitive() || !pattType.isPrimitive() || !types.isSameType(exprType, pattType))) {
            preview.checkSourceLevel(pos, Feature.PRIMITIVE_PATTERNS);
            return true;
        } else if (warner.hasLint(LintCategory.UNCHECKED)) {
            log.error(pos,
                    Errors.InstanceofReifiableNotSafe(exprType, pattType));
            return false;
        } else {
            return true;
        }
    }

    @Override
    public void visitAnyPattern(JCAnyPattern tree) {
        result = tree.type = resultInfo.pt;
    }

    public void visitBindingPattern(JCBindingPattern tree) {
        Type type;
        if (tree.var.vartype != null) {
            type = attribType(tree.var.vartype, env);
        } else {
            type = resultInfo.pt;
        }
        tree.type = tree.var.type = type;
        BindingSymbol v = new BindingSymbol(tree.var.mods.flags, tree.var.name, type, env.info.scope.owner);
        v.pos = tree.pos;
        tree.var.sym = v;
        if (chk.checkUnique(tree.var.pos(), v, env.info.scope)) {
            chk.checkTransparentVar(tree.var.pos(), v, env.info.scope);
        }
        chk.validate(tree.var.vartype, env, true);
        if (tree.var.isImplicitlyTyped()) {
            setSyntheticVariableType(tree.var, type == Type.noType ? syms.errType
                                                                   : type);
        }
        annotate.annotateLater(tree.var.mods.annotations, env, v);
        if (!tree.var.isImplicitlyTyped()) {
            annotate.queueScanTreeAndTypeAnnotate(tree.var.vartype, env, v);
        }
        annotate.flush();
        result = tree.type;
        if (v.isUnnamedVariable()) {
            matchBindings = MatchBindingsComputer.EMPTY;
        } else {
            matchBindings = new MatchBindings(List.of(v), List.nil());
        }
        chk.checkRequiresIdentity(tree, env.info.lint);
    }

    @Override
    public void visitRecordPattern(JCRecordPattern tree) {
        Type site;

        if (tree.deconstructor == null) {
            log.error(tree.pos(), Errors.DeconstructionPatternVarNotAllowed);
            tree.record = syms.errSymbol;
            site = tree.type = types.createErrorType(tree.record.type);
        } else {
            Type type = attribType(tree.deconstructor, env);
            if (type.isRaw() && type.tsym.getTypeParameters().nonEmpty()) {
                Type inferred = infer.instantiatePatternType(resultInfo.pt, type.tsym);
                if (inferred == null) {
                    log.error(tree.pos(), Errors.PatternTypeCannotInfer);
                } else {
                    type = inferred;
                }
            }
            tree.type = tree.deconstructor.type = type;
            site = types.capture(tree.type);
        }

        List<Type> expectedRecordTypes;
        if (site.tsym.kind == Kind.TYP && ((ClassSymbol) site.tsym).isRecord()) {
            ClassSymbol record = (ClassSymbol) site.tsym;
            expectedRecordTypes = record.getRecordComponents()
                                        .stream()
                                        .map(rc -> types.memberType(site, rc))
                                        .map(t -> types.upward(t, types.captures(t)).baseType())
                                        .collect(List.collector());
            tree.record = record;
        } else {
            log.error(tree.pos(), Errors.DeconstructionPatternOnlyRecords(site.tsym));
            expectedRecordTypes = Stream.generate(() -> types.createErrorType(tree.type))
                                .limit(tree.nested.size())
                                .collect(List.collector());
            tree.record = syms.errSymbol;
        }
        ListBuffer<BindingSymbol> outBindings = new ListBuffer<>();
        List<Type> recordTypes = expectedRecordTypes;
        List<JCPattern> nestedPatterns = tree.nested;
        Env<AttrContext> localEnv = env.dup(tree, env.info.dup(env.info.scope.dup()));
        try {
            while (recordTypes.nonEmpty() && nestedPatterns.nonEmpty()) {
                attribExpr(nestedPatterns.head, localEnv, recordTypes.head);
                checkCastablePattern(nestedPatterns.head.pos(), recordTypes.head, nestedPatterns.head.type);
                outBindings.addAll(matchBindings.bindingsWhenTrue);
                matchBindings.bindingsWhenTrue.forEach(localEnv.info.scope::enter);
                nestedPatterns = nestedPatterns.tail;
                recordTypes = recordTypes.tail;
            }
            if (recordTypes.nonEmpty() || nestedPatterns.nonEmpty()) {
                while (nestedPatterns.nonEmpty()) {
                    attribExpr(nestedPatterns.head, localEnv, Type.noType);
                    nestedPatterns = nestedPatterns.tail;
                }
                List<Type> nestedTypes =
                        tree.nested.stream().map(p -> p.type).collect(List.collector());
                log.error(tree.pos(),
                          Errors.IncorrectNumberOfNestedPatterns(expectedRecordTypes,
                                                                 nestedTypes));
            }
        } finally {
            localEnv.info.scope.leave();
        }
        chk.validate(tree.deconstructor, env, true);
        result = tree.type;
        matchBindings = new MatchBindings(outBindings.toList(), List.nil());
    }

    public void visitIndexed(JCArrayAccess tree) {
        Type owntype = types.createErrorType(tree.type);
        Type atype = attribExpr(tree.indexed, env);
        attribExpr(tree.index, env, syms.intType);
        if (types.isArray(atype))
            owntype = types.elemtype(atype);
        else if (!atype.hasTag(ERROR))
            log.error(tree.pos(), Errors.ArrayReqButFound(atype));
        if (!pkind().contains(KindSelector.VAL))
            owntype = capture(owntype);
        result = check(tree, owntype, KindSelector.VAR, resultInfo);
    }

    public void visitIdent(JCIdent tree) {
        Symbol sym;

        // Find symbol
        if (pt().hasTag(METHOD) || pt().hasTag(FORALL)) {
            // If we are looking for a method, the prototype `pt' will be a
            // method type with the type of the call's arguments as parameters.
            env.info.pendingResolutionPhase = null;
            sym = rs.resolveMethod(tree.pos(), env, tree.name, pt().getParameterTypes(), pt().getTypeArguments());
        } else if (tree.sym != null && tree.sym.kind != VAR) {
            sym = tree.sym;
        } else {
            sym = rs.resolveIdent(tree.pos(), env, tree.name, pkind());
        }
        tree.sym = sym;

        // Also find the environment current for the class where
        // sym is defined (`symEnv').
        Env<AttrContext> symEnv = env;
        if (env.enclClass.sym.owner.kind != PCK && // we are in an inner class
            sym.kind.matches(KindSelector.VAL_MTH) &&
            sym.owner.kind == TYP &&
            tree.name != names._this && tree.name != names._super) {

            // Find environment in which identifier is defined.
            while (symEnv.outer != null &&
                   !sym.isMemberOf(symEnv.enclClass.sym, types)) {
                symEnv = symEnv.outer;
            }
        }

        // If symbol is a variable, ...
        if (sym.kind == VAR) {
            VarSymbol v = (VarSymbol)sym;

            // ..., evaluate its initializer, if it has one, and check for
            // illegal forward reference.
            checkInit(tree, env, v, false);

            // If we are expecting a variable (as opposed to a value), check
            // that the variable is assignable in the current environment.
            if (KindSelector.ASG.subset(pkind()))
                checkAssignable(tree.pos(), v, null, env);
        }

        Env<AttrContext> env1 = env;
        if (sym.kind != ERR && sym.kind != TYP &&
            sym.owner != null && sym.owner != env1.enclClass.sym) {
            // If the found symbol is inaccessible, then it is
            // accessed through an enclosing instance.  Locate this
            // enclosing instance:
            while (env1.outer != null && !rs.isAccessible(env, env1.enclClass.sym.type, sym))
                env1 = env1.outer;
        }

        if (env.info.isSerializable) {
            chk.checkAccessFromSerializableElement(tree, env.info.isSerializableLambda);
        }

        result = checkId(tree, env1.enclClass.sym.type, sym, env, resultInfo);
    }

    public void visitSelect(JCFieldAccess tree) {
        // Determine the expected kind of the qualifier expression.
        KindSelector skind = KindSelector.NIL;
        if (tree.name == names._this || tree.name == names._super ||
                tree.name == names._class)
        {
            skind = KindSelector.TYP;
        } else {
            if (pkind().contains(KindSelector.PCK))
                skind = KindSelector.of(skind, KindSelector.PCK);
            if (pkind().contains(KindSelector.TYP))
                skind = KindSelector.of(skind, KindSelector.TYP, KindSelector.PCK);
            if (pkind().contains(KindSelector.VAL_MTH))
                skind = KindSelector.of(skind, KindSelector.VAL, KindSelector.TYP);
        }

        // Attribute the qualifier expression, and determine its symbol (if any).
        Type site = attribTree(tree.selected, env, new ResultInfo(skind, Type.noType));
        Assert.check(site == tree.selected.type);
        if (!pkind().contains(KindSelector.TYP_PCK))
            site = capture(site); // Capture field access

        // don't allow T.class T[].class, etc
        if (skind == KindSelector.TYP) {
            Type elt = site;
            while (elt.hasTag(ARRAY))
                elt = ((ArrayType)elt).elemtype;
            if (elt.hasTag(TYPEVAR)) {
                log.error(tree.pos(), Errors.TypeVarCantBeDeref);
                result = tree.type = types.createErrorType(tree.name, site.tsym, site);
                tree.sym = tree.type.tsym;
                return ;
            }
        }

        // If qualifier symbol is a type or `super', assert `selectSuper'
        // for the selection. This is relevant for determining whether
        // protected symbols are accessible.
        Symbol sitesym = TreeInfo.symbol(tree.selected);
        boolean selectSuperPrev = env.info.selectSuper;
        env.info.selectSuper =
            sitesym != null &&
            sitesym.name == names._super;

        // Determine the symbol represented by the selection.
        env.info.pendingResolutionPhase = null;
        Symbol sym = selectSym(tree, sitesym, site, env, resultInfo);
        if (sym.kind == VAR && sym.name != names._super && env.info.defaultSuperCallSite != null) {
            log.error(tree.selected.pos(), Errors.NotEnclClass(site.tsym));
            sym = syms.errSymbol;
        }
        if (sym.exists() && !isType(sym) && pkind().contains(KindSelector.TYP_PCK)) {
            site = capture(site);
            sym = selectSym(tree, sitesym, site, env, resultInfo);
        }
        boolean varArgs = env.info.lastResolveVarargs();
        tree.sym = sym;

        if (site.hasTag(TYPEVAR) && !isType(sym) && sym.kind != ERR) {
            site = types.skipTypeVars(site, true);
        }

        // If that symbol is a variable, ...
        if (sym.kind == VAR) {
            VarSymbol v = (VarSymbol)sym;

            // ..., evaluate its initializer, if it has one, and check for
            // illegal forward reference.
            checkInit(tree, env, v, true);

            // If we are expecting a variable (as opposed to a value), check
            // that the variable is assignable in the current environment.
            if (KindSelector.ASG.subset(pkind()))
                checkAssignable(tree.pos(), v, tree.selected, env);
        }

        if (sitesym != null &&
                sitesym.kind == VAR &&
                ((VarSymbol)sitesym).isResourceVariable() &&
                sym.kind == MTH &&
                sym.name.equals(names.close) &&
                sym.overrides(syms.autoCloseableClose, sitesym.type.tsym, types, true)) {
            log.warning(tree, LintWarnings.TryExplicitCloseCall);
        }

        // Disallow selecting a type from an expression
        if (isType(sym) && (sitesym == null || !sitesym.kind.matches(KindSelector.TYP_PCK))) {
            tree.type = check(tree.selected, pt(),
                              sitesym == null ?
                                      KindSelector.VAL : sitesym.kind.toSelector(),
                              new ResultInfo(KindSelector.TYP_PCK, pt()));
        }

        if (isType(sitesym)) {
            if (sym.name != names._this && sym.name != names._super) {
                // Check if type-qualified fields or methods are static (JLS)
                if ((sym.flags() & STATIC) == 0 &&
                    sym.name != names._super &&
                    (sym.kind == VAR || sym.kind == MTH)) {
                    rs.accessBase(rs.new StaticError(sym),
                              tree.pos(), site, sym.name, true);
                }
            }
        } else if (sym.kind != ERR &&
                   (sym.flags() & STATIC) != 0 &&
                   sym.name != names._class) {
            // If the qualified item is not a type and the selected item is static, report
            // a warning. Make allowance for the class of an array type e.g. Object[].class)
            if (!sym.owner.isAnonymous()) {
                log.warning(tree, LintWarnings.StaticNotQualifiedByType(sym.kind.kindName(), sym.owner));
            } else {
                log.warning(tree, LintWarnings.StaticNotQualifiedByType2(sym.kind.kindName()));
            }
        }

        // If we are selecting an instance member via a `super', ...
        if (env.info.selectSuper && (sym.flags() & STATIC) == 0) {

            // Check that super-qualified symbols are not abstract (JLS)
            rs.checkNonAbstract(tree.pos(), sym);

            if (site.isRaw()) {
                // Determine argument types for site.
                Type site1 = types.asSuper(env.enclClass.sym.type, site.tsym);
                if (site1 != null) site = site1;
            }
        }

        if (env.info.isSerializable) {
            chk.checkAccessFromSerializableElement(tree, env.info.isSerializableLambda);
        }

        env.info.selectSuper = selectSuperPrev;
        result = checkId(tree, site, sym, env, resultInfo);
    }
    //where
        /** Determine symbol referenced by a Select expression,
         *
         *  @param tree   The select tree.
         *  @param site   The type of the selected expression,
         *  @param env    The current environment.
         *  @param resultInfo The current result.
         */
        private Symbol selectSym(JCFieldAccess tree,
                                 Symbol location,
                                 Type site,
                                 Env<AttrContext> env,
                                 ResultInfo resultInfo) {
            DiagnosticPosition pos = tree.pos();
            Name name = tree.name;
            switch (site.getTag()) {
            case PACKAGE:
                return rs.accessBase(
                    rs.findIdentInPackage(pos, env, site.tsym, name, resultInfo.pkind),
                    pos, location, site, name, true);
            case ARRAY:
            case CLASS:
                if (resultInfo.pt.hasTag(METHOD) || resultInfo.pt.hasTag(FORALL)) {
                    return rs.resolveQualifiedMethod(
                        pos, env, location, site, name, resultInfo.pt.getParameterTypes(), resultInfo.pt.getTypeArguments());
                } else if (name == names._this || name == names._super) {
                    return rs.resolveSelf(pos, env, site.tsym, tree);
                } else if (name == names._class) {
                    // In this case, we have already made sure in
                    // visitSelect that qualifier expression is a type.
                    return syms.getClassField(site, types);
                } else {
                    // We are seeing a plain identifier as selector.
                    Symbol sym = rs.findIdentInType(pos, env, site, name, resultInfo.pkind);
                        sym = rs.accessBase(sym, pos, location, site, name, true);
                    return sym;
                }
            case WILDCARD:
                throw new AssertionError(tree);
            case TYPEVAR:
                // Normally, site.getUpperBound() shouldn't be null.
                // It should only happen during memberEnter/attribBase
                // when determining the supertype which *must* be
                // done before attributing the type variables.  In
                // other words, we are seeing this illegal program:
                // class B<T> extends A<T.foo> {}
                Symbol sym = (site.getUpperBound() != null)
                    ? selectSym(tree, location, capture(site.getUpperBound()), env, resultInfo)
                    : null;
                if (sym == null) {
                    log.error(pos, Errors.TypeVarCantBeDeref);
                    return syms.errSymbol;
                } else {
                    Symbol sym2 = (sym.flags() & Flags.PRIVATE) != 0 ?
                        rs.new AccessError(env, site, sym) :
                                sym;
                    rs.accessBase(sym2, pos, location, site, name, true);
                    return sym;
                }
            case ERROR:
                // preserve identifier names through errors
                return types.createErrorType(name, site.tsym, site).tsym;
            default:
                // The qualifier expression is of a primitive type -- only
                // .class is allowed for these.
                if (name == names._class) {
                    // In this case, we have already made sure in Select that
                    // qualifier expression is a type.
                    return syms.getClassField(site, types);
                } else {
                    log.error(pos, Errors.CantDeref(site));
                    return syms.errSymbol;
                }
            }
        }

        /** Determine type of identifier or select expression and check that
         *  (1) the referenced symbol is not deprecated
         *  (2) the symbol's type is safe (@see checkSafe)
         *  (3) if symbol is a variable, check that its type and kind are
         *      compatible with the prototype and protokind.
         *  (4) if symbol is an instance field of a raw type,
         *      which is being assigned to, issue an unchecked warning if its
         *      type changes under erasure.
         *  (5) if symbol is an instance method of a raw type, issue an
         *      unchecked warning if its argument types change under erasure.
         *  If checks succeed:
         *    If symbol is a constant, return its constant type
         *    else if symbol is a method, return its result type
         *    otherwise return its type.
         *  Otherwise return errType.
         *
         *  @param tree       The syntax tree representing the identifier
         *  @param site       If this is a select, the type of the selected
         *                    expression, otherwise the type of the current class.
         *  @param sym        The symbol representing the identifier.
         *  @param env        The current environment.
         *  @param resultInfo    The expected result
         */
        Type checkId(JCTree tree,
                     Type site,
                     Symbol sym,
                     Env<AttrContext> env,
                     ResultInfo resultInfo) {
            return (resultInfo.pt.hasTag(FORALL) || resultInfo.pt.hasTag(METHOD)) ?
                    checkMethodIdInternal(tree, site, sym, env, resultInfo) :
                    checkIdInternal(tree, site, sym, resultInfo.pt, env, resultInfo);
        }

        Type checkMethodIdInternal(JCTree tree,
                     Type site,
                     Symbol sym,
                     Env<AttrContext> env,
                     ResultInfo resultInfo) {
            if (resultInfo.pkind.contains(KindSelector.POLY)) {
                return attrRecover.recoverMethodInvocation(tree, site, sym, env, resultInfo);
            } else {
                return checkIdInternal(tree, site, sym, resultInfo.pt, env, resultInfo);
            }
        }

        Type checkIdInternal(JCTree tree,
                     Type site,
                     Symbol sym,
                     Type pt,
                     Env<AttrContext> env,
                     ResultInfo resultInfo) {
            Type owntype; // The computed type of this identifier occurrence.
            switch (sym.kind) {
            case TYP:
                // For types, the computed type equals the symbol's type,
                // except for two situations:
                owntype = sym.type;
                if (owntype.hasTag(CLASS)) {
                    chk.checkForBadAuxiliaryClassAccess(tree.pos(), env, (ClassSymbol)sym);
                    Type ownOuter = owntype.getEnclosingType();

                    // (a) If the symbol's type is parameterized, erase it
                    // because no type parameters were given.
                    // We recover generic outer type later in visitTypeApply.
                    if (owntype.tsym.type.getTypeArguments().nonEmpty()) {
                        owntype = types.erasure(owntype);
                    }

                    // (b) If the symbol's type is an inner class, then
                    // we have to interpret its outer type as a superclass
                    // of the site type. Example:
                    //
                    // class Tree<A> { class Visitor { ... } }
                    // class PointTree extends Tree<Point> { ... }
                    // ...PointTree.Visitor...
                    //
                    // Then the type of the last expression above is
                    // Tree<Point>.Visitor.
                    else if ((ownOuter.hasTag(CLASS) || ownOuter.hasTag(TYPEVAR)) && site != ownOuter) {
                        Type normOuter = types.asEnclosingSuper(site, ownOuter.tsym);
                        if (normOuter == null) // perhaps from an import
                            normOuter = types.erasure(ownOuter);
                        if (normOuter != ownOuter)
                            owntype = new ClassType(
                                normOuter, List.nil(), owntype.tsym,
                                owntype.getMetadata());
                    }
                }
                break;
            case VAR:
                VarSymbol v = (VarSymbol)sym;

                if (env.info.enclVar != null
                        && v.type.hasTag(NONE)) {
                    //self reference to implicitly typed variable declaration
                    log.error(TreeInfo.positionFor(v, env.enclClass), Errors.CantInferLocalVarType(v.name, Fragments.LocalSelfRef));
                    return tree.type = v.type = types.createErrorType(v.type);
                }

                // Test (4): if symbol is an instance field of a raw type,
                // which is being assigned to, issue an unchecked warning if
                // its type changes under erasure.
                if (KindSelector.ASG.subset(pkind()) &&
                    v.owner.kind == TYP &&
                    (v.flags() & STATIC) == 0 &&
                    (site.hasTag(CLASS) || site.hasTag(TYPEVAR))) {
                    Type s = types.asOuterSuper(site, v.owner);
                    if (s != null &&
                        s.isRaw() &&
                        !types.isSameType(v.type, v.erasure(types))) {
                        chk.warnUnchecked(tree.pos(), LintWarnings.UncheckedAssignToVar(v, s));
                    }
                }
                // The computed type of a variable is the type of the
                // variable symbol, taken as a member of the site type.
                owntype = (sym.owner.kind == TYP &&
                           sym.name != names._this && sym.name != names._super)
                    ? types.memberType(site, sym)
                    : sym.type;

                // If the variable is a constant, record constant value in
                // computed type.
                if (v.getConstValue() != null && isStaticReference(tree))
                    owntype = owntype.constType(v.getConstValue());

                if (resultInfo.pkind == KindSelector.VAL) {
                    owntype = capture(owntype); // capture "names as expressions"
                }
                break;
            case MTH: {
                owntype = checkMethod(site, sym,
                        new ResultInfo(resultInfo.pkind, resultInfo.pt.getReturnType(), resultInfo.checkContext, resultInfo.checkMode),
                        env, TreeInfo.args(env.tree), resultInfo.pt.getParameterTypes(),
                        resultInfo.pt.getTypeArguments());
                chk.checkRestricted(tree.pos(), sym);
                break;
            }
            case PCK: case ERR:
                owntype = sym.type;
                break;
            default:
                throw new AssertionError("unexpected kind: " + sym.kind +
                                         " in tree " + tree);
            }

            // Emit a `deprecation' warning if symbol is deprecated.
            // (for constructors (but not for constructor references), the error
            // was given when the constructor was resolved)

            if (sym.name != names.init || tree.hasTag(REFERENCE)) {
                chk.checkDeprecated(tree.pos(), env.info.scope.owner, sym);
                chk.checkSunAPI(tree.pos(), sym);
                chk.checkProfile(tree.pos(), sym);
                chk.checkPreview(tree.pos(), env.info.scope.owner, site, sym);
            }

            if (pt.isErroneous()) {
                owntype = types.createErrorType(owntype);
            }

            // If symbol is a variable, check that its type and
            // kind are compatible with the prototype and protokind.
            return check(tree, owntype, sym.kind.toSelector(), resultInfo);
        }

        /** Check that variable is initialized and evaluate the variable's
         *  initializer, if not yet done. Also check that variable is not
         *  referenced before it is defined.
         *  @param tree    The tree making up the variable reference.
         *  @param env     The current environment.
         *  @param v       The variable's symbol.
         */
        private void checkInit(JCTree tree,
                               Env<AttrContext> env,
                               VarSymbol v,
                               boolean onlyWarning) {
            // A forward reference is diagnosed if the declaration position
            // of the variable is greater than the current tree position
            // and the tree and variable definition occur in the same class
            // definition.  Note that writes don't count as references.
            // This check applies only to class and instance
            // variables.  Local variables follow different scope rules,
            // and are subject to definite assignment checking.
            Env<AttrContext> initEnv = enclosingInitEnv(env);
            if (initEnv != null &&
                (initEnv.info.enclVar == v || v.pos > tree.pos) &&
                v.owner.kind == TYP &&
                v.owner == env.info.scope.owner.enclClass() &&
                ((v.flags() & STATIC) != 0) == Resolve.isStatic(env) &&
                (!env.tree.hasTag(ASSIGN) ||
                 TreeInfo.skipParens(((JCAssign) env.tree).lhs) != tree)) {
                if (!onlyWarning || isStaticEnumField(v)) {
                    Error errkey = (initEnv.info.enclVar == v) ?
                                Errors.IllegalSelfRef : Errors.IllegalForwardRef;
                    log.error(tree.pos(), errkey);
                } else if (useBeforeDeclarationWarning) {
                    Warning warnkey = (initEnv.info.enclVar == v) ?
                                Warnings.SelfRef(v) : Warnings.ForwardRef(v);
                    log.warning(tree.pos(), warnkey);
                }
            }

            v.getConstValue(); // ensure initializer is evaluated

            checkEnumInitializer(tree, env, v);
        }

        /**
         * Returns the enclosing init environment associated with this env (if any). An init env
         * can be either a field declaration env or a static/instance initializer env.
         */
        Env<AttrContext> enclosingInitEnv(Env<AttrContext> env) {
            while (true) {
                switch (env.tree.getTag()) {
                    case VARDEF:
                        JCVariableDecl vdecl = (JCVariableDecl)env.tree;
                        if (vdecl.sym.owner.kind == TYP) {
                            //field
                            return env;
                        }
                        break;
                    case BLOCK:
                        if (env.next.tree.hasTag(CLASSDEF)) {
                            //instance/static initializer
                            return env;
                        }
                        break;
                    case METHODDEF:
                    case CLASSDEF:
                    case TOPLEVEL:
                        return null;
                }
                Assert.checkNonNull(env.next);
                env = env.next;
            }
        }

        /**
         * Check for illegal references to static members of enum.  In
         * an enum type, constructors and initializers may not
         * reference its static members unless they are constant.
         *
         * @param tree    The tree making up the variable reference.
         * @param env     The current environment.
         * @param v       The variable's symbol.
         * @jls 8.9 Enum Types
         */
        private void checkEnumInitializer(JCTree tree, Env<AttrContext> env, VarSymbol v) {
            // JLS:
            //
            // "It is a compile-time error to reference a static field
            // of an enum type that is not a compile-time constant
            // (15.28) from constructors, instance initializer blocks,
            // or instance variable initializer expressions of that
            // type. It is a compile-time error for the constructors,
            // instance initializer blocks, or instance variable
            // initializer expressions of an enum constant e to refer
            // to itself or to an enum constant of the same type that
            // is declared to the right of e."
            if (isStaticEnumField(v)) {
                ClassSymbol enclClass = env.info.scope.owner.enclClass();

                if (enclClass == null || enclClass.owner == null)
                    return;

                // See if the enclosing class is the enum (or a
                // subclass thereof) declaring v.  If not, this
                // reference is OK.
                if (v.owner != enclClass && !types.isSubtype(enclClass.type, v.owner.type))
                    return;

                // If the reference isn't from an initializer, then
                // the reference is OK.
                if (!Resolve.isInitializer(env))
                    return;

                log.error(tree.pos(), Errors.IllegalEnumStaticRef);
            }
        }

        /** Is the given symbol a static, non-constant field of an Enum?
         *  Note: enum literals should not be regarded as such
         */
        private boolean isStaticEnumField(VarSymbol v) {
            return Flags.isEnum(v.owner) &&
                   Flags.isStatic(v) &&
                   !Flags.isConstant(v) &&
                   v.name != names._class;
        }

    /**
     * Check that method arguments conform to its instantiation.
     **/
    public Type checkMethod(Type site,
                            final Symbol sym,
                            ResultInfo resultInfo,
                            Env<AttrContext> env,
                            final List<JCExpression> argtrees,
                            List<Type> argtypes,
                            List<Type> typeargtypes) {
        // Test (5): if symbol is an instance method of a raw type, issue
        // an unchecked warning if its argument types change under erasure.
        if ((sym.flags() & STATIC) == 0 &&
            (site.hasTag(CLASS) || site.hasTag(TYPEVAR))) {
            Type s = types.asOuterSuper(site, sym.owner);
            if (s != null && s.isRaw() &&
                !types.isSameTypes(sym.type.getParameterTypes(),
                                   sym.erasure(types).getParameterTypes())) {
                chk.warnUnchecked(env.tree.pos(), LintWarnings.UncheckedCallMbrOfRawType(sym, s));
            }
        }

        if (env.info.defaultSuperCallSite != null) {
            for (Type sup : types.interfaces(env.enclClass.type).prepend(types.supertype((env.enclClass.type)))) {
                if (!sup.tsym.isSubClass(sym.enclClass(), types) ||
                        types.isSameType(sup, env.info.defaultSuperCallSite)) continue;
                List<MethodSymbol> icand_sup =
                        types.interfaceCandidates(sup, (MethodSymbol)sym);
                if (icand_sup.nonEmpty() &&
                        icand_sup.head != sym &&
                        icand_sup.head.overrides(sym, icand_sup.head.enclClass(), types, true)) {
                    log.error(env.tree.pos(),
                              Errors.IllegalDefaultSuperCall(env.info.defaultSuperCallSite, Fragments.OverriddenDefault(sym, sup)));
                    break;
                }
            }
            env.info.defaultSuperCallSite = null;
        }

        if (sym.isStatic() && site.isInterface() && env.tree.hasTag(APPLY)) {
            JCMethodInvocation app = (JCMethodInvocation)env.tree;
            if (app.meth.hasTag(SELECT) &&
                    !TreeInfo.isStaticSelector(((JCFieldAccess)app.meth).selected, names)) {
                log.error(env.tree.pos(), Errors.IllegalStaticIntfMethCall(site));
            }
        }

        // Compute the identifier's instantiated type.
        // For methods, we need to compute the instance type by
        // Resolve.instantiate from the symbol's type as well as
        // any type arguments and value arguments.
        Warner noteWarner = new Warner();
        try {
            Type owntype = rs.checkMethod(
                    env,
                    site,
                    sym,
                    resultInfo,
                    argtypes,
                    typeargtypes,
                    noteWarner);

            DeferredAttr.DeferredTypeMap<Void> checkDeferredMap =
                deferredAttr.new DeferredTypeMap<>(DeferredAttr.AttrMode.CHECK, sym, env.info.pendingResolutionPhase);

            argtypes = argtypes.map(checkDeferredMap);

            if (noteWarner.hasNonSilentLint(LintCategory.UNCHECKED)) {
                chk.warnUnchecked(env.tree.pos(), LintWarnings.UncheckedMethInvocationApplied(kindName(sym),
                        sym.name,
                        rs.methodArguments(sym.type.getParameterTypes()),
                        rs.methodArguments(argtypes.map(checkDeferredMap)),
                        kindName(sym.location()),
                        sym.location()));
                if (resultInfo.pt != Infer.anyPoly ||
                        !owntype.hasTag(METHOD) ||
                        !owntype.isPartial()) {
                    //if this is not a partially inferred method type, erase return type. Otherwise,
                    //erasure is carried out in PartiallyInferredMethodType.check().
                    owntype = new MethodType(owntype.getParameterTypes(),
                            types.erasure(owntype.getReturnType()),
                            types.erasure(owntype.getThrownTypes()),
                            syms.methodClass);
                }
            }

            PolyKind pkind = (sym.type.hasTag(FORALL) &&
                 sym.type.getReturnType().containsAny(((ForAll)sym.type).tvars)) ?
                 PolyKind.POLY : PolyKind.STANDALONE;
            TreeInfo.setPolyKind(env.tree, pkind);

            return (resultInfo.pt == Infer.anyPoly) ?
                    owntype :
                    chk.checkMethod(owntype, sym, env, argtrees, argtypes, env.info.lastResolveVarargs(),
                            resultInfo.checkContext.inferenceContext());
        } catch (Infer.InferenceException ex) {
            //invalid target type - propagate exception outwards or report error
            //depending on the current check context
            resultInfo.checkContext.report(env.tree.pos(), ex.getDiagnostic());
            return types.createErrorType(site);
        } catch (Resolve.InapplicableMethodException ex) {
            final JCDiagnostic diag = ex.getDiagnostic();
            Resolve.InapplicableSymbolError errSym = rs.new InapplicableSymbolError(null) {
                @Override
                protected Pair<Symbol, JCDiagnostic> errCandidate() {
                    return new Pair<>(sym, diag);
                }
            };
            List<Type> argtypes2 = argtypes.map(
                    rs.new ResolveDeferredRecoveryMap(AttrMode.CHECK, sym, env.info.pendingResolutionPhase));
            JCDiagnostic errDiag = errSym.getDiagnostic(JCDiagnostic.DiagnosticType.ERROR,
                    env.tree, sym, site, sym.name, argtypes2, typeargtypes);
            log.report(errDiag);
            return types.createErrorType(site);
        }
    }

    public void visitLiteral(JCLiteral tree) {
        result = check(tree, litType(tree.typetag).constType(tree.value),
                KindSelector.VAL, resultInfo);
    }
    //where
    /** Return the type of a literal with given type tag.
     */
    Type litType(TypeTag tag) {
        return (tag == CLASS) ? syms.stringType : syms.typeOfTag[tag.ordinal()];
    }

    public void visitTypeIdent(JCPrimitiveTypeTree tree) {
        result = check(tree, syms.typeOfTag[tree.typetag.ordinal()], KindSelector.TYP, resultInfo);
    }

    public void visitTypeArray(JCArrayTypeTree tree) {
        Type etype = attribType(tree.elemtype, env);
        Type type = new ArrayType(etype, syms.arrayClass);
        result = check(tree, type, KindSelector.TYP, resultInfo);
    }

    /** Visitor method for parameterized types.
     *  Bound checking is left until later, since types are attributed
     *  before supertype structure is completely known
     */
    public void visitTypeApply(JCTypeApply tree) {
        Type owntype = types.createErrorType(tree.type);

        // Attribute functor part of application and make sure it's a class.
        Type clazztype = chk.checkClassType(tree.clazz.pos(), attribType(tree.clazz, env));

        // Attribute type parameters
        List<Type> actuals = attribTypes(tree.arguments, env);

        if (clazztype.hasTag(CLASS)) {
            List<Type> formals = clazztype.tsym.type.getTypeArguments();
            if (actuals.isEmpty()) //diamond
                actuals = formals;

            if (actuals.length() == formals.length()) {
                List<Type> a = actuals;
                List<Type> f = formals;
                while (a.nonEmpty()) {
                    a.head = a.head.withTypeVar(f.head);
                    a = a.tail;
                    f = f.tail;
                }
                // Compute the proper generic outer
                Type clazzOuter = clazztype.getEnclosingType();
                if (clazzOuter.hasTag(CLASS)) {
                    Type site;
                    JCExpression clazz = TreeInfo.typeIn(tree.clazz);
                    if (clazz.hasTag(IDENT)) {
                        site = env.enclClass.sym.type;
                    } else if (clazz.hasTag(SELECT)) {
                        site = ((JCFieldAccess) clazz).selected.type;
                    } else throw new AssertionError(""+tree);
                    if (clazzOuter.hasTag(CLASS) && site != clazzOuter) {
                        if (site.hasTag(CLASS) || site.hasTag(TYPEVAR))
                            site = types.asEnclosingSuper(site, clazzOuter.tsym);
                        if (site == null)
                            site = types.erasure(clazzOuter);
                        clazzOuter = site;
                    }
                }
                owntype = new ClassType(clazzOuter, actuals, clazztype.tsym,
                                        clazztype.getMetadata());
            } else {
                if (formals.length() != 0) {
                    log.error(tree.pos(),
                              Errors.WrongNumberTypeArgs(Integer.toString(formals.length())));
                } else {
                    log.error(tree.pos(), Errors.TypeDoesntTakeParams(clazztype.tsym));
                }
                owntype = types.createErrorType(tree.type);
            }
        } else if (clazztype.hasTag(ERROR)) {
            ErrorType parameterizedErroneous =
                    new ErrorType(clazztype.getOriginalType(),
                                  clazztype.tsym,
                                  clazztype.getMetadata());

            parameterizedErroneous.typarams_field = actuals;
            owntype = parameterizedErroneous;
        }
        result = check(tree, owntype, KindSelector.TYP, resultInfo);
    }

    public void visitTypeUnion(JCTypeUnion tree) {
        ListBuffer<Type> multicatchTypes = new ListBuffer<>();
        ListBuffer<Type> all_multicatchTypes = null; // lazy, only if needed
        for (JCExpression typeTree : tree.alternatives) {
            Type ctype = attribType(typeTree, env);
            ctype = chk.checkType(typeTree.pos(),
                          chk.checkClassType(typeTree.pos(), ctype),
                          syms.throwableType);
            if (!ctype.isErroneous()) {
                //check that alternatives of a union type are pairwise
                //unrelated w.r.t. subtyping
                if (chk.intersects(ctype,  multicatchTypes.toList())) {
                    for (Type t : multicatchTypes) {
                        boolean sub = types.isSubtype(ctype, t);
                        boolean sup = types.isSubtype(t, ctype);
                        if (sub || sup) {
                            //assume 'a' <: 'b'
                            Type a = sub ? ctype : t;
                            Type b = sub ? t : ctype;
                            log.error(typeTree.pos(), Errors.MulticatchTypesMustBeDisjoint(a, b));
                        }
                    }
                }
                multicatchTypes.append(ctype);
                if (all_multicatchTypes != null)
                    all_multicatchTypes.append(ctype);
            } else {
                if (all_multicatchTypes == null) {
                    all_multicatchTypes = new ListBuffer<>();
                    all_multicatchTypes.appendList(multicatchTypes);
                }
                all_multicatchTypes.append(ctype);
            }
        }
        Type t = check(tree, types.lub(multicatchTypes.toList()),
                KindSelector.TYP, resultInfo.dup(CheckMode.NO_TREE_UPDATE));
        if (t.hasTag(CLASS)) {
            List<Type> alternatives =
                ((all_multicatchTypes == null) ? multicatchTypes : all_multicatchTypes).toList();
            t = new UnionClassType((ClassType) t, alternatives);
        }
        tree.type = result = t;
    }

    public void visitTypeIntersection(JCTypeIntersection tree) {
        attribTypes(tree.bounds, env);
        tree.type = result = checkIntersection(tree, tree.bounds);
    }

    public void visitTypeParameter(JCTypeParameter tree) {
        TypeVar typeVar = (TypeVar) tree.type;

        if (tree.annotations != null && tree.annotations.nonEmpty()) {
            annotate.annotateTypeParameterSecondStage(tree, tree.annotations);
        }

        if (!typeVar.getUpperBound().isErroneous()) {
            //fixup type-parameter bound computed in 'attribTypeVariables'
            typeVar.setUpperBound(checkIntersection(tree, tree.bounds));
        }
    }

    Type checkIntersection(JCTree tree, List<JCExpression> bounds) {
        Set<Symbol> boundSet = new HashSet<>();
        if (bounds.nonEmpty()) {
            // accept class or interface or typevar as first bound.
            bounds.head.type = checkBase(bounds.head.type, bounds.head, env, false, false, false);
            boundSet.add(types.erasure(bounds.head.type).tsym);
            if (bounds.head.type.isErroneous()) {
                return bounds.head.type;
            }
            else if (bounds.head.type.hasTag(TYPEVAR)) {
                // if first bound was a typevar, do not accept further bounds.
                if (bounds.tail.nonEmpty()) {
                    log.error(bounds.tail.head.pos(),
                              Errors.TypeVarMayNotBeFollowedByOtherBounds);
                    return bounds.head.type;
                }
            } else {
                // if first bound was a class or interface, accept only interfaces
                // as further bounds.
                for (JCExpression bound : bounds.tail) {
                    bound.type = checkBase(bound.type, bound, env, false, true, false);
                    if (bound.type.isErroneous()) {
                        bounds = List.of(bound);
                    }
                    else if (bound.type.hasTag(CLASS)) {
                        chk.checkNotRepeated(bound.pos(), types.erasure(bound.type), boundSet);
                    }
                }
            }
        }

        if (bounds.length() == 0) {
            return syms.objectType;
        } else if (bounds.length() == 1) {
            return bounds.head.type;
        } else {
            Type owntype = types.makeIntersectionType(TreeInfo.types(bounds));
            // ... the variable's bound is a class type flagged COMPOUND
            // (see comment for TypeVar.bound).
            // In this case, generate a class tree that represents the
            // bound class, ...
            JCExpression extending;
            List<JCExpression> implementing;
            if (!bounds.head.type.isInterface()) {
                extending = bounds.head;
                implementing = bounds.tail;
            } else {
                extending = null;
                implementing = bounds;
            }
            JCClassDecl cd = make.at(tree).ClassDef(
                make.Modifiers(PUBLIC | ABSTRACT),
                names.empty, List.nil(),
                extending, implementing, List.nil());

            ClassSymbol c = (ClassSymbol)owntype.tsym;
            Assert.check((c.flags() & COMPOUND) != 0);
            cd.sym = c;
            c.sourcefile = env.toplevel.sourcefile;

            // ... and attribute the bound class
            c.flags_field |= UNATTRIBUTED;
            Env<AttrContext> cenv = enter.classEnv(cd, env);
            typeEnvs.put(c, cenv);
            attribClass(c);
            return owntype;
        }
    }

    public void visitWildcard(JCWildcard tree) {
        //- System.err.println("visitWildcard("+tree+");");//DEBUG
        Type type = (tree.kind.kind == BoundKind.UNBOUND)
            ? syms.objectType
            : attribType(tree.inner, env);
        result = check(tree, new WildcardType(chk.checkRefType(tree.pos(), type),
                                              tree.kind.kind,
                                              syms.boundClass),
                KindSelector.TYP, resultInfo);
    }

    public void visitAnnotation(JCAnnotation tree) {
        Assert.error("should be handled in annotate");
    }

    @Override
    public void visitModifiers(JCModifiers tree) {
        //error recovery only:
        Assert.check(resultInfo.pkind == KindSelector.ERR);

        attribAnnotationTypes(tree.annotations, env);
    }

    public void visitAnnotatedType(JCAnnotatedType tree) {
        attribAnnotationTypes(tree.annotations, env);
        Type underlyingType = attribType(tree.underlyingType, env);
        Type annotatedType = underlyingType.preannotatedType();

        if (!env.info.isAnonymousNewClass)
            annotate.annotateTypeSecondStage(tree, tree.annotations, annotatedType);
        result = tree.type = annotatedType;
    }

    public void visitErroneous(JCErroneous tree) {
        if (tree.errs != null) {
            WriteableScope newScope = env.info.scope;

            if (env.tree instanceof JCClassDecl) {
                Symbol fakeOwner =
                    new MethodSymbol(BLOCK, names.empty, null,
                        env.info.scope.owner);
                newScope = newScope.dupUnshared(fakeOwner);
            }

            Env<AttrContext> errEnv =
                    env.dup(env.tree,
                            env.info.dup(newScope));
            errEnv.info.returnResult = unknownExprInfo;
            for (JCTree err : tree.errs)
                attribTree(err, errEnv, new ResultInfo(KindSelector.ERR, pt()));
        }
        result = tree.type = syms.errType;
    }

    /** Default visitor method for all other trees.
     */
    public void visitTree(JCTree tree) {
        throw new AssertionError();
    }

    /**
     * Attribute an env for either a top level tree or class or module declaration.
     */
    public void attrib(Env<AttrContext> env) {
        switch (env.tree.getTag()) {
            case MODULEDEF:
                attribModule(env.tree.pos(), ((JCModuleDecl)env.tree).sym);
                break;
            case PACKAGEDEF:
                attribPackage(env.tree.pos(), ((JCPackageDecl) env.tree).packge);
                break;
            default:
                attribClass(env.tree.pos(), env.enclClass.sym);
        }

        annotate.flush();

        // Now that this tree is attributed, we can calculate the Lint configuration everywhere within it
        lintMapper.calculateLints(env.toplevel.sourcefile, env.tree, env.toplevel.endPositions);
    }

    public void attribPackage(DiagnosticPosition pos, PackageSymbol p) {
        try {
            annotate.flush();
            attribPackage(p);
        } catch (CompletionFailure ex) {
            chk.completionError(pos, ex);
        }
    }

    void attribPackage(PackageSymbol p) {
        attribWithLint(p,
                       env -> chk.checkDeprecatedAnnotation(((JCPackageDecl) env.tree).pid.pos(), p));
    }

    public void attribModule(DiagnosticPosition pos, ModuleSymbol m) {
        try {
            annotate.flush();
            attribModule(m);
        } catch (CompletionFailure ex) {
            chk.completionError(pos, ex);
        }
    }

    void attribModule(ModuleSymbol m) {
        attribWithLint(m, env -> attribStat(env.tree, env));
    }

    private void attribWithLint(TypeSymbol sym, Consumer<Env<AttrContext>> attrib) {
        Env<AttrContext> env = typeEnvs.get(sym);

        Env<AttrContext> lintEnv = env;
        while (lintEnv.info.lint == null)
            lintEnv = lintEnv.next;

        Lint lint = lintEnv.info.lint.augment(sym);

        Lint prevLint = chk.setLint(lint);
        JavaFileObject prev = log.useSource(env.toplevel.sourcefile);

        try {
            attrib.accept(env);
        } finally {
            log.useSource(prev);
            chk.setLint(prevLint);
        }
    }

    /** Main method: attribute class definition associated with given class symbol.
     *  reporting completion failures at the given position.
     *  @param pos The source position at which completion errors are to be
     *             reported.
     *  @param c   The class symbol whose definition will be attributed.
     */
    public void attribClass(DiagnosticPosition pos, ClassSymbol c) {
        try {
            annotate.flush();
            attribClass(c);
        } catch (CompletionFailure ex) {
            chk.completionError(pos, ex);
        }
    }

    /** Attribute class definition associated with given class symbol.
     *  @param c   The class symbol whose definition will be attributed.
     */
    void attribClass(ClassSymbol c) throws CompletionFailure {
        if (c.type.hasTag(ERROR)) return;

        // Check for cycles in the inheritance graph, which can arise from
        // ill-formed class files.
        chk.checkNonCyclic(null, c.type);

        Type st = types.supertype(c.type);
        if ((c.flags_field & Flags.COMPOUND) == 0 &&
            (c.flags_field & Flags.SUPER_OWNER_ATTRIBUTED) == 0) {
            // First, attribute superclass.
            if (st.hasTag(CLASS))
                attribClass((ClassSymbol)st.tsym);

            // Next attribute owner, if it is a class.
            if (c.owner.kind == TYP && c.owner.type.hasTag(CLASS))
                attribClass((ClassSymbol)c.owner);

            c.flags_field |= Flags.SUPER_OWNER_ATTRIBUTED;
        }

        // The previous operations might have attributed the current class
        // if there was a cycle. So we test first whether the class is still
        // UNATTRIBUTED.
        if ((c.flags_field & UNATTRIBUTED) != 0) {
            c.flags_field &= ~UNATTRIBUTED;

            // Get environment current at the point of class definition.
            Env<AttrContext> env = typeEnvs.get(c);

            // The info.lint field in the envs stored in typeEnvs is deliberately uninitialized,
            // because the annotations were not available at the time the env was created. Therefore,
            // we look up the environment chain for the first enclosing environment for which the
            // lint value is set. Typically, this is the parent env, but might be further if there
            // are any envs created as a result of TypeParameter nodes.
            Env<AttrContext> lintEnv = env;
            while (lintEnv.info.lint == null)
                lintEnv = lintEnv.next;

            // Having found the enclosing lint value, we can initialize the lint value for this class
            env.info.lint = lintEnv.info.lint.augment(c);

            Lint prevLint = chk.setLint(env.info.lint);
            JavaFileObject prev = log.useSource(c.sourcefile);
            ResultInfo prevReturnRes = env.info.returnResult;

            try {
                if (c.isSealed() &&
                        !c.isEnum() &&
                        !c.isPermittedExplicit &&
                        c.getPermittedSubclasses().isEmpty()) {
                    log.error(TreeInfo.diagnosticPositionFor(c, env.tree), Errors.SealedClassMustHaveSubclasses);
                }

                if (c.isSealed()) {
                    Set<Symbol> permittedTypes = new HashSet<>();
                    boolean sealedInUnnamed = c.packge().modle == syms.unnamedModule || c.packge().modle == syms.noModule;
                    for (Type subType : c.getPermittedSubclasses()) {
                        if (subType.isErroneous()) {
                            // the type already caused errors, don't produce more potentially misleading errors
                            continue;
                        }
                        boolean isTypeVar = false;
                        if (subType.getTag() == TYPEVAR) {
                            isTypeVar = true; //error recovery
                            log.error(TreeInfo.diagnosticPositionFor(subType.tsym, env.tree),
                                    Errors.InvalidPermitsClause(Fragments.IsATypeVariable(subType)));
                        }
                        if (subType.tsym.isAnonymous() && !c.isEnum()) {
                            log.error(TreeInfo.diagnosticPositionFor(subType.tsym, env.tree),  Errors.LocalClassesCantExtendSealed(Fragments.Anonymous));
                        }
                        if (permittedTypes.contains(subType.tsym)) {
                            DiagnosticPosition pos =
                                    env.enclClass.permitting.stream()
                                            .filter(permittedExpr -> TreeInfo.diagnosticPositionFor(subType.tsym, permittedExpr, true) != null)
                                            .limit(2).collect(List.collector()).get(1);
                            log.error(pos, Errors.InvalidPermitsClause(Fragments.IsDuplicated(subType)));
                        } else {
                            permittedTypes.add(subType.tsym);
                        }
                        if (sealedInUnnamed) {
                            if (subType.tsym.packge() != c.packge()) {
                                log.error(TreeInfo.diagnosticPositionFor(subType.tsym, env.tree),
                                        Errors.ClassInUnnamedModuleCantExtendSealedInDiffPackage(c)
                                );
                            }
                        } else if (subType.tsym.packge().modle != c.packge().modle) {
                            log.error(TreeInfo.diagnosticPositionFor(subType.tsym, env.tree),
                                    Errors.ClassInModuleCantExtendSealedInDiffModule(c, c.packge().modle)
                            );
                        }
                        if (subType.tsym == c.type.tsym || types.isSuperType(subType, c.type)) {
                            log.error(TreeInfo.diagnosticPositionFor(subType.tsym, ((JCClassDecl)env.tree).permitting),
                                    Errors.InvalidPermitsClause(
                                            subType.tsym == c.type.tsym ?
                                                    Fragments.MustNotBeSameClass :
                                                    Fragments.MustNotBeSupertype(subType)
                                    )
                            );
                        } else if (!isTypeVar) {
                            boolean thisIsASuper = types.directSupertypes(subType)
                                                        .stream()
                                                        .anyMatch(d -> d.tsym == c);
                            if (!thisIsASuper) {
                                if(c.isInterface()) {
                                    log.error(TreeInfo.diagnosticPositionFor(subType.tsym, env.tree),
                                            Errors.InvalidPermitsClause(Fragments.DoesntImplementSealed(kindName(subType.tsym), subType)));
                                } else {
                                    log.error(TreeInfo.diagnosticPositionFor(subType.tsym, env.tree),
                                            Errors.InvalidPermitsClause(Fragments.DoesntExtendSealed(subType)));
                                }
                            }
                        }
                    }
                }

                List<ClassSymbol> sealedSupers = types.directSupertypes(c.type)
                                                      .stream()
                                                      .filter(s -> s.tsym.isSealed())
                                                      .map(s -> (ClassSymbol) s.tsym)
                                                      .collect(List.collector());

                if (sealedSupers.isEmpty()) {
                    if ((c.flags_field & Flags.NON_SEALED) != 0) {
                        boolean hasErrorSuper = false;

                        hasErrorSuper |= types.directSupertypes(c.type)
                                              .stream()
                                              .anyMatch(s -> s.tsym.kind == Kind.ERR);

                        ClassType ct = (ClassType) c.type;

                        hasErrorSuper |= !ct.isCompound() && ct.interfaces_field != ct.all_interfaces_field;

                        if (!hasErrorSuper) {
                            log.error(TreeInfo.diagnosticPositionFor(c, env.tree), Errors.NonSealedWithNoSealedSupertype(c));
                        }
                    }
                } else if ((c.flags_field & Flags.COMPOUND) == 0) {
                    if (c.isDirectlyOrIndirectlyLocal() && !c.isEnum()) {
                        log.error(TreeInfo.diagnosticPositionFor(c, env.tree), Errors.LocalClassesCantExtendSealed(c.isAnonymous() ? Fragments.Anonymous : Fragments.Local));
                    }

                    if (!c.type.isCompound()) {
                        for (ClassSymbol supertypeSym : sealedSupers) {
                            if (!supertypeSym.isPermittedSubclass(c.type.tsym)) {
                                log.error(TreeInfo.diagnosticPositionFor(c.type.tsym, env.tree), Errors.CantInheritFromSealed(supertypeSym));
                            }
                        }
                        if (!c.isNonSealed() && !c.isFinal() && !c.isSealed()) {
                            log.error(TreeInfo.diagnosticPositionFor(c, env.tree),
                                    c.isInterface() ?
                                            Errors.NonSealedOrSealedExpected :
                                            Errors.NonSealedSealedOrFinalExpected);
                        }
                    }
                }

                env.info.returnResult = null;
                // java.lang.Enum may not be subclassed by a non-enum
                if (st.tsym == syms.enumSym &&
                    ((c.flags_field & (Flags.ENUM|Flags.COMPOUND)) == 0))
                    log.error(env.tree.pos(), Errors.EnumNoSubclassing);

                // Enums may not be extended by source-level classes
                if (st.tsym != null &&
                    ((st.tsym.flags_field & Flags.ENUM) != 0) &&
                    ((c.flags_field & (Flags.ENUM | Flags.COMPOUND)) == 0)) {
                    log.error(env.tree.pos(), Errors.EnumTypesNotExtensible);
                }

                if (rs.isSerializable(c.type)) {
                    env.info.isSerializable = true;
                }

                if (c.isValueClass()) {
                    Assert.check(env.tree.hasTag(CLASSDEF));
                    chk.checkConstraintsOfValueClass((JCClassDecl) env.tree, c);
                }

                attribClassBody(env, c);

                chk.checkDeprecatedAnnotation(env.tree.pos(), c);
                chk.checkClassOverrideEqualsAndHashIfNeeded(env.tree.pos(), c);
                chk.checkFunctionalInterface((JCClassDecl) env.tree, c);
                chk.checkLeaksNotAccessible(env, (JCClassDecl) env.tree);

                if (c.isImplicit()) {
                    chk.checkHasMain(env.tree.pos(), c);
                }
            } finally {
                env.info.returnResult = prevReturnRes;
                log.useSource(prev);
                chk.setLint(prevLint);
            }

        }
    }

    public void visitImport(JCImport tree) {
        // nothing to do
    }

    public void visitModuleDef(JCModuleDecl tree) {
        tree.sym.completeUsesProvides();
        ModuleSymbol msym = tree.sym;
        Lint lint = env.outer.info.lint = env.outer.info.lint.augment(msym);
        Lint prevLint = chk.setLint(lint);
        try {
            chk.checkModuleName(tree);
            chk.checkDeprecatedAnnotation(tree, msym);
        } finally {
            chk.setLint(prevLint);
        }
    }

    /** Finish the attribution of a class. */
    private void attribClassBody(Env<AttrContext> env, ClassSymbol c) {
        JCClassDecl tree = (JCClassDecl)env.tree;
        Assert.check(c == tree.sym);

        // Validate type parameters, supertype and interfaces.
        attribStats(tree.typarams, env);
        if (!c.isAnonymous()) {
            //already checked if anonymous
            chk.validate(tree.typarams, env);
            chk.validate(tree.extending, env);
            chk.validate(tree.implementing, env);
        }

        chk.checkRequiresIdentity(tree, env.info.lint);

        c.markAbstractIfNeeded(types);

        // If this is a non-abstract class, check that it has no abstract
        // methods or unimplemented methods of an implemented interface.
        if ((c.flags() & (ABSTRACT | INTERFACE)) == 0) {
            chk.checkAllDefined(tree.pos(), c);
        }

        if ((c.flags() & ANNOTATION) != 0) {
            if (tree.implementing.nonEmpty())
                log.error(tree.implementing.head.pos(),
                          Errors.CantExtendIntfAnnotation);
            if (tree.typarams.nonEmpty()) {
                log.error(tree.typarams.head.pos(),
                          Errors.IntfAnnotationCantHaveTypeParams(c));
            }

            // If this annotation type has a @Repeatable, validate
            Attribute.Compound repeatable = c.getAnnotationTypeMetadata().getRepeatable();
            // If this annotation type has a @Repeatable, validate
            if (repeatable != null) {
                // get diagnostic position for error reporting
                DiagnosticPosition cbPos = getDiagnosticPosition(tree, repeatable.type);
                Assert.checkNonNull(cbPos);

                chk.validateRepeatable(c, repeatable, cbPos);
            }
        } else {
            // Check that all extended classes and interfaces
            // are compatible (i.e. no two define methods with same arguments
            // yet different return types).  (JLS 8.4.8.3)
            chk.checkCompatibleSupertypes(tree.pos(), c.type);
            chk.checkDefaultMethodClashes(tree.pos(), c.type);
            chk.checkPotentiallyAmbiguousOverloads(tree, c.type);
        }

        // Check that class does not import the same parameterized interface
        // with two different argument lists.
        chk.checkClassBounds(tree.pos(), c.type);

        tree.type = c.type;

        for (List<JCTypeParameter> l = tree.typarams;
             l.nonEmpty(); l = l.tail) {
             Assert.checkNonNull(env.info.scope.findFirst(l.head.name));
        }

        // Check that a generic class doesn't extend Throwable
        if (!c.type.allparams().isEmpty() && types.isSubtype(c.type, syms.throwableType))
            log.error(tree.extending.pos(), Errors.GenericThrowable);

        // Check that all methods which implement some
        // method conform to the method they implement.
        chk.checkImplementations(tree);

        //check that a resource implementing AutoCloseable cannot throw InterruptedException
        checkAutoCloseable(tree.pos(), env, c.type);

        for (List<JCTree> l = tree.defs; l.nonEmpty(); l = l.tail) {
            // Attribute declaration
            attribStat(l.head, env);
            // Check that declarations in inner classes are not static (JLS 8.1.2)
            // Make an exception for static constants.
            if (!allowRecords &&
                    c.owner.kind != PCK &&
                    ((c.flags() & STATIC) == 0 || c.name == names.empty) &&
                    (TreeInfo.flags(l.head) & (STATIC | INTERFACE)) != 0) {
                VarSymbol sym = null;
                if (l.head.hasTag(VARDEF)) sym = ((JCVariableDecl) l.head).sym;
                if (sym == null ||
                        sym.kind != VAR ||
                        sym.getConstValue() == null)
                    log.error(l.head.pos(), Errors.IclsCantHaveStaticDecl(c));
            }
        }

        // Check for proper placement of super()/this() calls.
        chk.checkSuperInitCalls(tree);

        // Check for cycles among non-initial constructors.
        chk.checkCyclicConstructors(tree);

        // Check for cycles among annotation elements.
        chk.checkNonCyclicElements(tree);

        // Check for proper use of serialVersionUID and other
        // serialization-related fields and methods
        if (env.info.lint.isEnabled(LintCategory.SERIAL)
                && rs.isSerializable(c.type)
                && !c.isAnonymous()) {
            chk.checkSerialStructure(env, tree, c);
        }
        // Correctly organize the positions of the type annotations
        typeAnnotations.organizeTypeAnnotationsBodies(tree);

        // Check type annotations applicability rules
        validateTypeAnnotations(tree, false);
    }
        // where
        /** get a diagnostic position for an attribute of Type t, or null if attribute missing */
        private DiagnosticPosition getDiagnosticPosition(JCClassDecl tree, Type t) {
            for(List<JCAnnotation> al = tree.mods.annotations; !al.isEmpty(); al = al.tail) {
                if (types.isSameType(al.head.annotationType.type, t))
                    return al.head.pos();
            }

            return null;
        }

    private Type capture(Type type) {
        return types.capture(type);
    }

    private void setSyntheticVariableType(JCVariableDecl tree, Type type) {
        if (type.isErroneous()) {
            tree.vartype = make.at(tree.pos()).Erroneous();
        } else {
            tree.vartype = make.at(tree.pos()).Type(type);
        }
    }

    public void validateTypeAnnotations(JCTree tree, boolean sigOnly) {
        tree.accept(new TypeAnnotationsValidator(sigOnly));
    }
    //where
    private final class TypeAnnotationsValidator extends TreeScanner {

        private final boolean sigOnly;
        public TypeAnnotationsValidator(boolean sigOnly) {
            this.sigOnly = sigOnly;
        }

        public void visitAnnotation(JCAnnotation tree) {
            chk.validateTypeAnnotation(tree, null, false);
            super.visitAnnotation(tree);
        }
        public void visitAnnotatedType(JCAnnotatedType tree) {
            if (!tree.underlyingType.type.isErroneous()) {
                super.visitAnnotatedType(tree);
            }
        }
        public void visitTypeParameter(JCTypeParameter tree) {
            chk.validateTypeAnnotations(tree.annotations, tree.type.tsym, true);
            scan(tree.bounds);
            // Don't call super.
            // This is needed because above we call validateTypeAnnotation with
            // false, which would forbid annotations on type parameters.
            // super.visitTypeParameter(tree);
        }
        public void visitMethodDef(JCMethodDecl tree) {
            if (tree.recvparam != null &&
                    !tree.recvparam.vartype.type.isErroneous()) {
                checkForDeclarationAnnotations(tree.recvparam.mods.annotations, tree.recvparam.sym);
            }
            if (tree.restype != null && tree.restype.type != null) {
                validateAnnotatedType(tree.restype, tree.restype.type);
            }
            if (sigOnly) {
                scan(tree.mods);
                scan(tree.restype);
                scan(tree.typarams);
                scan(tree.recvparam);
                scan(tree.params);
                scan(tree.thrown);
            } else {
                scan(tree.defaultValue);
                scan(tree.body);
            }
        }
        public void visitVarDef(final JCVariableDecl tree) {
            //System.err.println("validateTypeAnnotations.visitVarDef " + tree);
            if (tree.sym != null && tree.sym.type != null && !tree.isImplicitlyTyped())
                validateAnnotatedType(tree.vartype, tree.sym.type);
            scan(tree.mods);
            scan(tree.vartype);
            if (!sigOnly) {
                scan(tree.init);
            }
        }
        public void visitTypeCast(JCTypeCast tree) {
            if (tree.clazz != null && tree.clazz.type != null)
                validateAnnotatedType(tree.clazz, tree.clazz.type);
            super.visitTypeCast(tree);
        }
        public void visitTypeTest(JCInstanceOf tree) {
            if (tree.pattern != null && !(tree.pattern instanceof JCPattern) && tree.pattern.type != null)
                validateAnnotatedType(tree.pattern, tree.pattern.type);
            super.visitTypeTest(tree);
        }
        public void visitNewClass(JCNewClass tree) {
            if (tree.clazz != null && tree.clazz.type != null) {
                if (tree.clazz.hasTag(ANNOTATED_TYPE)) {
                    checkForDeclarationAnnotations(((JCAnnotatedType) tree.clazz).annotations,
                            tree.clazz.type.tsym);
                }
                if (tree.def != null) {
                    checkForDeclarationAnnotations(tree.def.mods.annotations, tree.clazz.type.tsym);
                }

                validateAnnotatedType(tree.clazz, tree.clazz.type);
            }
            super.visitNewClass(tree);
        }
        public void visitNewArray(JCNewArray tree) {
            if (tree.elemtype != null && tree.elemtype.type != null) {
                if (tree.elemtype.hasTag(ANNOTATED_TYPE)) {
                    checkForDeclarationAnnotations(((JCAnnotatedType) tree.elemtype).annotations,
                            tree.elemtype.type.tsym);
                }
                validateAnnotatedType(tree.elemtype, tree.elemtype.type);
            }
            super.visitNewArray(tree);
        }
        public void visitClassDef(JCClassDecl tree) {
            //System.err.println("validateTypeAnnotations.visitClassDef " + tree);
            if (sigOnly) {
                scan(tree.mods);
                scan(tree.typarams);
                scan(tree.extending);
                scan(tree.implementing);
            }
            for (JCTree member : tree.defs) {
                if (member.hasTag(Tag.CLASSDEF)) {
                    continue;
                }
                scan(member);
            }
        }
        public void visitBlock(JCBlock tree) {
            if (!sigOnly) {
                scan(tree.stats);
            }
        }

        /* I would want to model this after
         * com.sun.tools.javac.comp.Check.Validator.visitSelectInternal(JCFieldAccess)
         * and override visitSelect and visitTypeApply.
         * However, we only set the annotated type in the top-level type
         * of the symbol.
         * Therefore, we need to override each individual location where a type
         * can occur.
         */
        private void validateAnnotatedType(final JCTree errtree, final Type type) {
            //System.err.println("Attr.validateAnnotatedType: " + errtree + " type: " + type);

            if (type.isPrimitiveOrVoid()) {
                return;
            }

            JCTree enclTr = errtree;
            Type enclTy = type;

            boolean repeat = true;
            while (repeat) {
                if (enclTr.hasTag(TYPEAPPLY)) {
                    List<Type> tyargs = enclTy.getTypeArguments();
                    List<JCExpression> trargs = ((JCTypeApply)enclTr).getTypeArguments();
                    if (trargs.length() > 0) {
                        // Nothing to do for diamonds
                        if (tyargs.length() == trargs.length()) {
                            for (int i = 0; i < tyargs.length(); ++i) {
                                validateAnnotatedType(trargs.get(i), tyargs.get(i));
                            }
                        }
                        // If the lengths don't match, it's either a diamond
                        // or some nested type that redundantly provides
                        // type arguments in the tree.
                    }

                    // Look at the clazz part of a generic type
                    enclTr = ((JCTree.JCTypeApply)enclTr).clazz;
                }

                if (enclTr.hasTag(SELECT)) {
                    enclTr = ((JCTree.JCFieldAccess)enclTr).getExpression();
                    if (enclTy != null &&
                            !enclTy.hasTag(NONE)) {
                        enclTy = enclTy.getEnclosingType();
                    }
                } else if (enclTr.hasTag(ANNOTATED_TYPE)) {
                    JCAnnotatedType at = (JCTree.JCAnnotatedType) enclTr;
                    if (enclTy == null || enclTy.hasTag(NONE)) {
                        ListBuffer<Attribute.TypeCompound> onlyTypeAnnotationsBuf = new ListBuffer<>();
                        for (JCAnnotation an : at.getAnnotations()) {
                            if (chk.isTypeAnnotation(an, false)) {
                                onlyTypeAnnotationsBuf.add((Attribute.TypeCompound) an.attribute);
                            }
                        }
                        List<Attribute.TypeCompound> onlyTypeAnnotations = onlyTypeAnnotationsBuf.toList();
                        if (!onlyTypeAnnotations.isEmpty()) {
                            Fragment annotationFragment = onlyTypeAnnotations.size() == 1 ?
                                    Fragments.TypeAnnotation1(onlyTypeAnnotations.head) :
                                    Fragments.TypeAnnotation(onlyTypeAnnotations);
                            JCDiagnostic.AnnotatedType annotatedType = new JCDiagnostic.AnnotatedType(
                                    type.stripMetadata().annotatedType(onlyTypeAnnotations));
                            log.error(at.underlyingType.pos(), Errors.TypeAnnotationInadmissible(annotationFragment,
                                    type.tsym.owner, annotatedType));
                        }
                        repeat = false;
                    }
                    enclTr = at.underlyingType;
                    // enclTy doesn't need to be changed
                } else if (enclTr.hasTag(IDENT)) {
                    repeat = false;
                } else if (enclTr.hasTag(JCTree.Tag.WILDCARD)) {
                    JCWildcard wc = (JCWildcard) enclTr;
                    if (wc.getKind() == JCTree.Kind.EXTENDS_WILDCARD ||
                            wc.getKind() == JCTree.Kind.SUPER_WILDCARD) {
                        validateAnnotatedType(wc.getBound(), wc.getBound().type);
                    } else {
                        // Nothing to do for UNBOUND
                    }
                    repeat = false;
                } else if (enclTr.hasTag(TYPEARRAY)) {
                    JCArrayTypeTree art = (JCArrayTypeTree) enclTr;
                    validateAnnotatedType(art.getType(), art.elemtype.type);
                    repeat = false;
                } else if (enclTr.hasTag(TYPEUNION)) {
                    JCTypeUnion ut = (JCTypeUnion) enclTr;
                    for (JCTree t : ut.getTypeAlternatives()) {
                        validateAnnotatedType(t, t.type);
                    }
                    repeat = false;
                } else if (enclTr.hasTag(TYPEINTERSECTION)) {
                    JCTypeIntersection it = (JCTypeIntersection) enclTr;
                    for (JCTree t : it.getBounds()) {
                        validateAnnotatedType(t, t.type);
                    }
                    repeat = false;
                } else if (enclTr.getKind() == JCTree.Kind.PRIMITIVE_TYPE ||
                           enclTr.getKind() == JCTree.Kind.ERRONEOUS) {
                    repeat = false;
                } else {
                    Assert.error("Unexpected tree: " + enclTr + " with kind: " + enclTr.getKind() +
                            " within: "+ errtree + " with kind: " + errtree.getKind());
                }
            }
        }

        private void checkForDeclarationAnnotations(List<? extends JCAnnotation> annotations,
                Symbol sym) {
            // Ensure that no declaration annotations are present.
            // Note that a tree type might be an AnnotatedType with
            // empty annotations, if only declaration annotations were given.
            // This method will raise an error for such a type.
            for (JCAnnotation ai : annotations) {
                if (!ai.type.isErroneous() &&
                        typeAnnotations.annotationTargetType(ai, ai.attribute, sym) == TypeAnnotations.AnnotationType.DECLARATION) {
                    log.error(ai.pos(), Errors.AnnotationTypeNotApplicableToType(ai.type));
                }
            }
        }
    }

    // <editor-fold desc="post-attribution visitor">

    /**
     * Handle missing types/symbols in an AST. This routine is useful when
     * the compiler has encountered some errors (which might have ended up
     * terminating attribution abruptly); if the compiler is used in fail-over
     * mode (e.g. by an IDE) and the AST contains semantic errors, this routine
     * prevents NPE to be propagated during subsequent compilation steps.
     */
    public void postAttr(JCTree tree) {
        new PostAttrAnalyzer().scan(tree);
    }

    class PostAttrAnalyzer extends TreeScanner {

        private void initTypeIfNeeded(JCTree that) {
            if (that.type == null) {
                if (that.hasTag(METHODDEF)) {
                    that.type = dummyMethodType((JCMethodDecl)that);
                } else {
                    that.type = syms.unknownType;
                }
            }
        }

        /* Construct a dummy method type. If we have a method declaration,
         * and the declared return type is void, then use that return type
         * instead of UNKNOWN to avoid spurious error messages in lambda
         * bodies (see:JDK-8041704).
         */
        private Type dummyMethodType(JCMethodDecl md) {
            Type restype = syms.unknownType;
            if (md != null && md.restype != null && md.restype.hasTag(TYPEIDENT)) {
                JCPrimitiveTypeTree prim = (JCPrimitiveTypeTree)md.restype;
                if (prim.typetag == VOID)
                    restype = syms.voidType;
            }
            return new MethodType(List.nil(), restype,
                                  List.nil(), syms.methodClass);
        }
        private Type dummyMethodType() {
            return dummyMethodType(null);
        }

        @Override
        public void scan(JCTree tree) {
            if (tree == null) return;
            if (tree instanceof JCExpression) {
                initTypeIfNeeded(tree);
            }
            super.scan(tree);
        }

        @Override
        public void visitIdent(JCIdent that) {
            if (that.sym == null) {
                that.sym = syms.unknownSymbol;
            }
        }

        @Override
        public void visitSelect(JCFieldAccess that) {
            if (that.sym == null) {
                that.sym = syms.unknownSymbol;
            }
            super.visitSelect(that);
        }

        @Override
        public void visitClassDef(JCClassDecl that) {
            initTypeIfNeeded(that);
            if (that.sym == null) {
                that.sym = new ClassSymbol(0, that.name, that.type, syms.noSymbol);
            }
            super.visitClassDef(that);
        }

        @Override
        public void visitMethodDef(JCMethodDecl that) {
            initTypeIfNeeded(that);
            if (that.sym == null) {
                that.sym = new MethodSymbol(0, that.name, that.type, syms.noSymbol);
            }
            super.visitMethodDef(that);
        }

        @Override
        public void visitVarDef(JCVariableDecl that) {
            initTypeIfNeeded(that);
            if (that.sym == null) {
                that.sym = new VarSymbol(0, that.name, that.type, syms.noSymbol);
                that.sym.adr = 0;
            }
            if (that.vartype == null) {
                that.vartype = make.at(Position.NOPOS).Erroneous();
            }
            super.visitVarDef(that);
        }

        @Override
        public void visitBindingPattern(JCBindingPattern that) {
            initTypeIfNeeded(that);
            initTypeIfNeeded(that.var);
            if (that.var.sym == null) {
                that.var.sym = new BindingSymbol(0, that.var.name, that.var.type, syms.noSymbol);
                that.var.sym.adr = 0;
            }
            super.visitBindingPattern(that);
        }

        @Override
        public void visitRecordPattern(JCRecordPattern that) {
            initTypeIfNeeded(that);
            if (that.record == null) {
                that.record = new ClassSymbol(0, TreeInfo.name(that.deconstructor),
                                              that.type, syms.noSymbol);
            }
            if (that.fullComponentTypes == null) {
                that.fullComponentTypes = List.nil();
            }
            super.visitRecordPattern(that);
        }

        @Override
        public void visitNewClass(JCNewClass that) {
            if (that.constructor == null) {
                that.constructor = new MethodSymbol(0, names.init,
                        dummyMethodType(), syms.noSymbol);
            }
            if (that.constructorType == null) {
                that.constructorType = syms.unknownType;
            }
            super.visitNewClass(that);
        }

        @Override
        public void visitAssignop(JCAssignOp that) {
            if (that.operator == null) {
                that.operator = new OperatorSymbol(names.empty, dummyMethodType(),
                        -1, syms.noSymbol);
            }
            super.visitAssignop(that);
        }

        @Override
        public void visitBinary(JCBinary that) {
            if (that.operator == null) {
                that.operator = new OperatorSymbol(names.empty, dummyMethodType(),
                        -1, syms.noSymbol);
            }
            super.visitBinary(that);
        }

        @Override
        public void visitUnary(JCUnary that) {
            if (that.operator == null) {
                that.operator = new OperatorSymbol(names.empty, dummyMethodType(),
                        -1, syms.noSymbol);
            }
            super.visitUnary(that);
        }

        @Override
        public void visitReference(JCMemberReference that) {
            super.visitReference(that);
            if (that.sym == null) {
                that.sym = new MethodSymbol(0, names.empty, dummyMethodType(),
                        syms.noSymbol);
            }
        }
    }
    // </editor-fold>

    public void setPackageSymbols(JCExpression pid, Symbol pkg) {
        new TreeScanner() {
            Symbol packge = pkg;
            @Override
            public void visitIdent(JCIdent that) {
                that.sym = packge;
            }

            @Override
            public void visitSelect(JCFieldAccess that) {
                that.sym = packge;
                packge = packge.owner;
                super.visitSelect(that);
            }
        }.scan(pid);
    }

}<|MERGE_RESOLUTION|>--- conflicted
+++ resolved
@@ -1319,7 +1319,7 @@
                 }
             } else if (allowValueClasses) {
                 // issue lint warning
-                localEnv.info.lint.logIfEnabled(tree, LintWarnings.WouldNotBeAllowedInPrologue(sym));
+                log.warning(tree, LintWarnings.WouldNotBeAllowedInPrologue(sym));
             }
         }
 
@@ -2243,15 +2243,9 @@
     }
 
     public void visitSynchronized(JCSynchronized tree) {
-<<<<<<< HEAD
         boolean identityType = chk.checkIdentityType(tree.pos(), attribExpr(tree.lock, env));
         if (identityType && tree.lock.type != null && tree.lock.type.isValueBased()) {
-            env.info.lint.logIfEnabled(tree.pos(), LintWarnings.AttemptToSynchronizeOnInstanceOfValueBasedClass);
-=======
-        chk.checkRefType(tree.pos(), attribExpr(tree.lock, env));
-        if (tree.lock.type != null && tree.lock.type.isValueBased()) {
             log.warning(tree.pos(), LintWarnings.AttemptToSynchronizeOnInstanceOfValueBasedClass);
->>>>>>> 02fe095d
         }
         attribStat(tree.body, env);
         result = null;
