--- conflicted
+++ resolved
@@ -1616,13 +1616,8 @@
                     // Check the return type of the method iterator().
                     // This is the bare minimum we need to verify to make sure code generation doesn't crash.
                     Symbol iterSymbol = rs.resolveInternalMethod(tree.pos(),
-<<<<<<< HEAD
-                            loopEnv, exprType, names.iterator, List.nil(), List.nil());
+                            loopEnv, types.skipTypeVars(exprType, false), names.iterator, List.nil(), List.nil());
                     if (types.asSuper(iterSymbol.type.getReturnType().referenceProjectionOrSelf(), syms.iteratorType.tsym) == null) {
-=======
-                            loopEnv, types.skipTypeVars(exprType, false), names.iterator, List.nil(), List.nil());
-                    if (types.asSuper(iterSymbol.type.getReturnType(), syms.iteratorType.tsym) == null) {
->>>>>>> 9945f7a0
                         log.error(tree.pos(),
                                 Errors.ForeachNotApplicableToType(exprType, Fragments.TypeReqArrayOrIterable));
                     }
