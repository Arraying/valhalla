/*
 * Copyright (c) 1999, 2022, Oracle and/or its affiliates. All rights reserved.
 * DO NOT ALTER OR REMOVE COPYRIGHT NOTICES OR THIS FILE HEADER.
 *
 * This code is free software; you can redistribute it and/or modify it
 * under the terms of the GNU General Public License version 2 only, as
 * published by the Free Software Foundation.  Oracle designates this
 * particular file as subject to the "Classpath" exception as provided
 * by Oracle in the LICENSE file that accompanied this code.
 *
 * This code is distributed in the hope that it will be useful, but WITHOUT
 * ANY WARRANTY; without even the implied warranty of MERCHANTABILITY or
 * FITNESS FOR A PARTICULAR PURPOSE.  See the GNU General Public License
 * version 2 for more details (a copy is included in the LICENSE file that
 * accompanied this code).
 *
 * You should have received a copy of the GNU General Public License version
 * 2 along with this work; if not, write to the Free Software Foundation,
 * Inc., 51 Franklin St, Fifth Floor, Boston, MA 02110-1301 USA.
 *
 * Please contact Oracle, 500 Oracle Parkway, Redwood Shores, CA 94065 USA
 * or visit www.oracle.com if you need additional information or have any
 * questions.
 */

package com.sun.tools.javac.comp;

import java.util.*;
import java.util.function.BiConsumer;
import java.util.function.Consumer;
import java.util.stream.Stream;

import javax.lang.model.element.ElementKind;
import javax.tools.JavaFileObject;

import com.sun.source.tree.CaseTree;
import com.sun.source.tree.EnhancedForLoopTree;
import com.sun.source.tree.IdentifierTree;
import com.sun.source.tree.MemberReferenceTree.ReferenceMode;
import com.sun.source.tree.MemberSelectTree;
import com.sun.source.tree.TreeVisitor;
import com.sun.source.util.SimpleTreeVisitor;
import com.sun.tools.javac.code.*;
import com.sun.tools.javac.code.Lint.LintCategory;
import com.sun.tools.javac.code.Scope.WriteableScope;
import com.sun.tools.javac.code.Source.Feature;
import com.sun.tools.javac.code.Symbol.*;
import com.sun.tools.javac.code.Type.*;
import com.sun.tools.javac.code.Type.ClassType.Flavor;
import com.sun.tools.javac.code.TypeMetadata.Annotations;
import com.sun.tools.javac.code.Types.FunctionDescriptorLookupError;
import com.sun.tools.javac.comp.ArgumentAttr.LocalCacheContext;
import com.sun.tools.javac.comp.Check.CheckContext;
import com.sun.tools.javac.comp.DeferredAttr.AttrMode;
import com.sun.tools.javac.comp.MatchBindingsComputer.MatchBindings;
import com.sun.tools.javac.jvm.*;

import static com.sun.tools.javac.resources.CompilerProperties.Fragments.Diamond;
import static com.sun.tools.javac.resources.CompilerProperties.Fragments.DiamondInvalidArg;
import static com.sun.tools.javac.resources.CompilerProperties.Fragments.DiamondInvalidArgs;

import com.sun.tools.javac.resources.CompilerProperties.Errors;
import com.sun.tools.javac.resources.CompilerProperties.Fragments;
import com.sun.tools.javac.resources.CompilerProperties.Warnings;
import com.sun.tools.javac.tree.*;
import com.sun.tools.javac.tree.JCTree.*;
import com.sun.tools.javac.tree.JCTree.JCPolyExpression.*;
import com.sun.tools.javac.util.*;
import com.sun.tools.javac.util.DefinedBy.Api;
import com.sun.tools.javac.util.JCDiagnostic.DiagnosticPosition;
import com.sun.tools.javac.util.JCDiagnostic.Error;
import com.sun.tools.javac.util.JCDiagnostic.Fragment;
import com.sun.tools.javac.util.JCDiagnostic.Warning;
import com.sun.tools.javac.util.List;

import static com.sun.tools.javac.code.Flags.*;
import static com.sun.tools.javac.code.Flags.ANNOTATION;
import static com.sun.tools.javac.code.Flags.BLOCK;
import static com.sun.tools.javac.code.Kinds.*;
import static com.sun.tools.javac.code.Kinds.Kind.*;
import static com.sun.tools.javac.code.TypeTag.*;
import static com.sun.tools.javac.code.TypeTag.WILDCARD;
import static com.sun.tools.javac.tree.JCTree.Tag.*;
import com.sun.tools.javac.util.JCDiagnostic.DiagnosticFlag;

/** This is the main context-dependent analysis phase in GJC. It
 *  encompasses name resolution, type checking and constant folding as
 *  subtasks. Some subtasks involve auxiliary classes.
 *  @see Check
 *  @see Resolve
 *  @see ConstFold
 *  @see Infer
 *
 *  <p><b>This is NOT part of any supported API.
 *  If you write code that depends on this, you do so at your own risk.
 *  This code and its internal interfaces are subject to change or
 *  deletion without notice.</b>
 */
public class Attr extends JCTree.Visitor {
    protected static final Context.Key<Attr> attrKey = new Context.Key<>();

    final Names names;
    final Log log;
    final Symtab syms;
    final Resolve rs;
    final Operators operators;
    final Infer infer;
    final Analyzer analyzer;
    final DeferredAttr deferredAttr;
    final Check chk;
    final Flow flow;
    final MemberEnter memberEnter;
    final TypeEnter typeEnter;
    final TreeMaker make;
    final ConstFold cfolder;
    final Enter enter;
    final Target target;
    final Types types;
    final Preview preview;
    final JCDiagnostic.Factory diags;
    final TypeAnnotations typeAnnotations;
    final DeferredLintHandler deferredLintHandler;
    final TypeEnvs typeEnvs;
    final Dependencies dependencies;
    final Annotate annotate;
    final ArgumentAttr argumentAttr;
    final MatchBindingsComputer matchBindingsComputer;
    final AttrRecover attrRecover;

    public static Attr instance(Context context) {
        Attr instance = context.get(attrKey);
        if (instance == null)
            instance = new Attr(context);
        return instance;
    }

    protected Attr(Context context) {
        context.put(attrKey, this);

        names = Names.instance(context);
        log = Log.instance(context);
        syms = Symtab.instance(context);
        rs = Resolve.instance(context);
        operators = Operators.instance(context);
        chk = Check.instance(context);
        flow = Flow.instance(context);
        memberEnter = MemberEnter.instance(context);
        typeEnter = TypeEnter.instance(context);
        make = TreeMaker.instance(context);
        enter = Enter.instance(context);
        infer = Infer.instance(context);
        analyzer = Analyzer.instance(context);
        deferredAttr = DeferredAttr.instance(context);
        cfolder = ConstFold.instance(context);
        target = Target.instance(context);
        types = Types.instance(context);
        preview = Preview.instance(context);
        diags = JCDiagnostic.Factory.instance(context);
        annotate = Annotate.instance(context);
        typeAnnotations = TypeAnnotations.instance(context);
        deferredLintHandler = DeferredLintHandler.instance(context);
        typeEnvs = TypeEnvs.instance(context);
        dependencies = Dependencies.instance(context);
        argumentAttr = ArgumentAttr.instance(context);
        matchBindingsComputer = MatchBindingsComputer.instance(context);
        attrRecover = AttrRecover.instance(context);

        Options options = Options.instance(context);

        Source source = Source.instance(context);
        allowPrimitiveClasses = Feature.PRIMITIVE_CLASSES.allowedInSource(source) && options.isSet("enablePrimitiveClasses");
        allowReifiableTypesInInstanceof = Feature.REIFIABLE_TYPES_INSTANCEOF.allowedInSource(source);
        allowRecords = Feature.RECORDS.allowedInSource(source);
        allowPatternSwitch = (preview.isEnabled() || !preview.isPreview(Feature.PATTERN_SWITCH)) &&
                             Feature.PATTERN_SWITCH.allowedInSource(source);
        allowUnconditionalPatternsInstanceOf = (preview.isEnabled() || !preview.isPreview(Feature.UNCONDITIONAL_PATTERN_IN_INSTANCEOF)) &&
                                     Feature.UNCONDITIONAL_PATTERN_IN_INSTANCEOF.allowedInSource(source);
        allowUniversalTVars = Feature.UNIVERSAL_TVARS.allowedInSource(source);
        sourceName = source.name;
        useBeforeDeclarationWarning = options.isSet("useBeforeDeclarationWarning");

        statInfo = new ResultInfo(KindSelector.NIL, Type.noType);
        varAssignmentInfo = new ResultInfo(KindSelector.ASG, Type.noType);
        unknownExprInfo = new ResultInfo(KindSelector.VAL, Type.noType);
        methodAttrInfo = new MethodAttrInfo();
        unknownTypeInfo = new ResultInfo(KindSelector.TYP, Type.noType);
        unknownTypeExprInfo = new ResultInfo(KindSelector.VAL_TYP, Type.noType);
        recoveryInfo = new RecoveryInfo(deferredAttr.emptyDeferredAttrContext);
    }

    /** Switch: allow primitive classes ?
     */
    boolean allowPrimitiveClasses;

    /** Switch: reifiable types in instanceof enabled?
     */
    boolean allowReifiableTypesInInstanceof;

    /** Are records allowed
     */
    private final boolean allowRecords;

    /** Are patterns in switch allowed
     */
    private final boolean allowPatternSwitch;

    /** Are unconditional patterns in instanceof allowed
     */
    private final boolean allowUnconditionalPatternsInstanceOf;

    /** Are universal tvars allowed?
     */
    private final boolean allowUniversalTVars;

    /**
     * Switch: warn about use of variable before declaration?
     * RFE: 6425594
     */
    boolean useBeforeDeclarationWarning;

    /**
     * Switch: name of source level; used for error reporting.
     */
    String sourceName;

    /** Check kind and type of given tree against protokind and prototype.
     *  If check succeeds, store type in tree and return it.
     *  If check fails, store errType in tree and return it.
     *  No checks are performed if the prototype is a method type.
     *  It is not necessary in this case since we know that kind and type
     *  are correct.
     *
     *  @param tree     The tree whose kind and type is checked
     *  @param found    The computed type of the tree
     *  @param ownkind  The computed kind of the tree
     *  @param resultInfo  The expected result of the tree
     */
    Type check(final JCTree tree,
               final Type found,
               final KindSelector ownkind,
               final ResultInfo resultInfo) {
        InferenceContext inferenceContext = resultInfo.checkContext.inferenceContext();
        Type owntype;
        boolean shouldCheck = !found.hasTag(ERROR) &&
                !resultInfo.pt.hasTag(METHOD) &&
                !resultInfo.pt.hasTag(FORALL);
        if (shouldCheck && !ownkind.subset(resultInfo.pkind)) {
            log.error(tree.pos(),
                      Errors.UnexpectedType(resultInfo.pkind.kindNames(),
                                            ownkind.kindNames()));
            owntype = types.createErrorType(found);
        } else if (inferenceContext.free(found)) {
            //delay the check if there are inference variables in the found type
            //this means we are dealing with a partially inferred poly expression
            owntype = shouldCheck ? resultInfo.pt : found;
            if (resultInfo.checkMode.installPostInferenceHook()) {
                inferenceContext.addFreeTypeListener(List.of(found),
                        instantiatedContext -> {
                            ResultInfo pendingResult =
                                    resultInfo.dup(inferenceContext.asInstType(resultInfo.pt));
                            check(tree, inferenceContext.asInstType(found), ownkind, pendingResult);
                        });
            }
        } else {
            owntype = shouldCheck ?
            resultInfo.check(tree, found) :
            found;
        }
        if (resultInfo.checkMode.updateTreeType()) {
            tree.type = owntype;
        }
        return owntype;
    }

    /** Is given blank final variable assignable, i.e. in a scope where it
     *  may be assigned to even though it is final?
     *  @param v      The blank final variable.
     *  @param env    The current environment.
     */
    boolean isAssignableAsBlankFinal(VarSymbol v, Env<AttrContext> env) {
        Symbol owner = env.info.scope.owner;
           // owner refers to the innermost variable, method or
           // initializer block declaration at this point.
        boolean isAssignable =
            v.owner == owner
            ||
            ((names.isInitOrVNew(owner.name) ||    // i.e. we are in a constructor
              owner.kind == VAR ||           // i.e. we are in a variable initializer
              (owner.flags() & BLOCK) != 0)  // i.e. we are in an initializer block
             &&
             v.owner == owner.owner
             &&
             ((v.flags() & STATIC) != 0) == Resolve.isStatic(env));
        boolean insideCompactConstructor = env.enclMethod != null && TreeInfo.isCompactConstructor(env.enclMethod);
        return isAssignable & !insideCompactConstructor;
    }

    /** Check that variable can be assigned to.
     *  @param pos    The current source code position.
     *  @param v      The assigned variable
     *  @param base   If the variable is referred to in a Select, the part
     *                to the left of the `.', null otherwise.
     *  @param env    The current environment.
     */
    void checkAssignable(DiagnosticPosition pos, VarSymbol v, JCTree base, Env<AttrContext> env) {
        if (v.name == names._this) {
            log.error(pos, Errors.CantAssignValToThis);
        } else if ((v.flags() & FINAL) != 0 &&
            ((v.flags() & HASINIT) != 0
             ||
             !((base == null ||
               TreeInfo.isThisQualifier(base)) &&
               isAssignableAsBlankFinal(v, env)))) {
            if (v.isResourceVariable()) { //TWR resource
                log.error(pos, Errors.TryResourceMayNotBeAssigned(v));
            } else {
                log.error(pos, Errors.CantAssignValToFinalVar(v));
            }
        }
    }

    /** Does tree represent a static reference to an identifier?
     *  It is assumed that tree is either a SELECT or an IDENT.
     *  We have to weed out selects from non-type names here.
     *  @param tree    The candidate tree.
     */
    boolean isStaticReference(JCTree tree) {
        if (tree.hasTag(SELECT)) {
            Symbol lsym = TreeInfo.symbol(((JCFieldAccess) tree).selected);
            if (lsym == null || lsym.kind != TYP) {
                return false;
            }
        }
        return true;
    }

    /** Is this symbol a type?
     */
    static boolean isType(Symbol sym) {
        return sym != null && sym.kind == TYP;
    }

    /** The current `this' symbol.
     *  @param env    The current environment.
     */
    Symbol thisSym(DiagnosticPosition pos, Env<AttrContext> env) {
        return rs.resolveSelf(pos, env, env.enclClass.sym, names._this);
    }

    /** Attribute a parsed identifier.
     * @param tree Parsed identifier name
     * @param topLevel The toplevel to use
     */
    public Symbol attribIdent(JCTree tree, JCCompilationUnit topLevel) {
        Env<AttrContext> localEnv = enter.topLevelEnv(topLevel);
        localEnv.enclClass = make.ClassDef(make.Modifiers(0),
                                           syms.errSymbol.name,
                                           null, null, null, null);
        localEnv.enclClass.sym = syms.errSymbol;
        return attribIdent(tree, localEnv);
    }

    /** Attribute a parsed identifier.
     * @param tree Parsed identifier name
     * @param env The env to use
     */
    public Symbol attribIdent(JCTree tree, Env<AttrContext> env) {
        return tree.accept(identAttributer, env);
    }
    // where
        private TreeVisitor<Symbol,Env<AttrContext>> identAttributer = new IdentAttributer();
        private class IdentAttributer extends SimpleTreeVisitor<Symbol,Env<AttrContext>> {
            @Override @DefinedBy(Api.COMPILER_TREE)
            public Symbol visitMemberSelect(MemberSelectTree node, Env<AttrContext> env) {
                Symbol site = visit(node.getExpression(), env);
                if (site.kind == ERR || site.kind == ABSENT_TYP || site.kind == HIDDEN)
                    return site;
                Name name = (Name)node.getIdentifier();
                if (site.kind == PCK) {
                    env.toplevel.packge = (PackageSymbol)site;
                    return rs.findIdentInPackage(null, env, (TypeSymbol)site, name,
                            KindSelector.TYP_PCK);
                } else {
                    env.enclClass.sym = (ClassSymbol)site;
                    return rs.findMemberType(env, site.asType(), name, (TypeSymbol)site);
                }
            }

            @Override @DefinedBy(Api.COMPILER_TREE)
            public Symbol visitIdentifier(IdentifierTree node, Env<AttrContext> env) {
                return rs.findIdent(null, env, (Name)node.getName(), KindSelector.TYP_PCK);
            }
        }

    public Type coerce(Type etype, Type ttype) {
        return cfolder.coerce(etype, ttype);
    }

    public Type attribType(JCTree node, TypeSymbol sym) {
        Env<AttrContext> env = typeEnvs.get(sym);
        Env<AttrContext> localEnv = env.dup(node, env.info.dup());
        return attribTree(node, localEnv, unknownTypeInfo);
    }

    public Type attribImportQualifier(JCImport tree, Env<AttrContext> env) {
        // Attribute qualifying package or class.
        JCFieldAccess s = (JCFieldAccess)tree.qualid;
        return attribTree(s.selected, env,
                          new ResultInfo(tree.staticImport ?
                                         KindSelector.TYP : KindSelector.TYP_PCK,
                       Type.noType));
    }

    public Env<AttrContext> attribExprToTree(JCTree expr, Env<AttrContext> env, JCTree tree) {
        return attribToTree(expr, env, tree, unknownExprInfo);
    }

    public Env<AttrContext> attribStatToTree(JCTree stmt, Env<AttrContext> env, JCTree tree) {
        return attribToTree(stmt, env, tree, statInfo);
    }

    private Env<AttrContext> attribToTree(JCTree root, Env<AttrContext> env, JCTree tree, ResultInfo resultInfo) {
        breakTree = tree;
        JavaFileObject prev = log.useSource(env.toplevel.sourcefile);
        try {
            deferredAttr.attribSpeculative(root, env, resultInfo,
                    null, DeferredAttr.AttributionMode.ATTRIB_TO_TREE,
                    argumentAttr.withLocalCacheContext());
            attrRecover.doRecovery();
        } catch (BreakAttr b) {
            return b.env;
        } catch (AssertionError ae) {
            if (ae.getCause() instanceof BreakAttr breakAttr) {
                return breakAttr.env;
            } else {
                throw ae;
            }
        } finally {
            breakTree = null;
            log.useSource(prev);
        }
        return env;
    }

    private JCTree breakTree = null;

    private static class BreakAttr extends RuntimeException {
        static final long serialVersionUID = -6924771130405446405L;
        private transient Env<AttrContext> env;
        private BreakAttr(Env<AttrContext> env) {
            this.env = env;
        }
    }

    /**
     * Mode controlling behavior of Attr.Check
     */
    enum CheckMode {

        NORMAL,

        /**
         * Mode signalling 'fake check' - skip tree update. A side-effect of this mode is
         * that the captured var cache in {@code InferenceContext} will be used in read-only
         * mode when performing inference checks.
         */
        NO_TREE_UPDATE {
            @Override
            public boolean updateTreeType() {
                return false;
            }
        },
        /**
         * Mode signalling that caller will manage free types in tree decorations.
         */
        NO_INFERENCE_HOOK {
            @Override
            public boolean installPostInferenceHook() {
                return false;
            }
        };

        public boolean updateTreeType() {
            return true;
        }
        public boolean installPostInferenceHook() {
            return true;
        }
    }


    class ResultInfo {
        final KindSelector pkind;
        final Type pt;
        final CheckContext checkContext;
        final CheckMode checkMode;

        ResultInfo(KindSelector pkind, Type pt) {
            this(pkind, pt, chk.basicHandler, CheckMode.NORMAL);
        }

        ResultInfo(KindSelector pkind, Type pt, CheckMode checkMode) {
            this(pkind, pt, chk.basicHandler, checkMode);
        }

        protected ResultInfo(KindSelector pkind,
                             Type pt, CheckContext checkContext) {
            this(pkind, pt, checkContext, CheckMode.NORMAL);
        }

        protected ResultInfo(KindSelector pkind,
                             Type pt, CheckContext checkContext, CheckMode checkMode) {
            this.pkind = pkind;
            this.pt = pt;
            this.checkContext = checkContext;
            this.checkMode = checkMode;
        }

        /**
         * Should {@link Attr#attribTree} use the {@ArgumentAttr} visitor instead of this one?
         * @param tree The tree to be type-checked.
         * @return true if {@ArgumentAttr} should be used.
         */
        protected boolean needsArgumentAttr(JCTree tree) { return false; }

        protected Type check(final DiagnosticPosition pos, final Type found) {
            return chk.checkType(pos, found, pt, checkContext);
        }

        protected ResultInfo dup(Type newPt) {
            return new ResultInfo(pkind, newPt, checkContext, checkMode);
        }

        protected ResultInfo dup(CheckContext newContext) {
            return new ResultInfo(pkind, pt, newContext, checkMode);
        }

        protected ResultInfo dup(Type newPt, CheckContext newContext) {
            return new ResultInfo(pkind, newPt, newContext, checkMode);
        }

        protected ResultInfo dup(Type newPt, CheckContext newContext, CheckMode newMode) {
            return new ResultInfo(pkind, newPt, newContext, newMode);
        }

        protected ResultInfo dup(CheckMode newMode) {
            return new ResultInfo(pkind, pt, checkContext, newMode);
        }

        @Override
        public String toString() {
            if (pt != null) {
                return pt.toString();
            } else {
                return "";
            }
        }
    }

    class MethodAttrInfo extends ResultInfo {
        public MethodAttrInfo() {
            this(chk.basicHandler);
        }

        public MethodAttrInfo(CheckContext checkContext) {
            super(KindSelector.VAL, Infer.anyPoly, checkContext);
        }

        @Override
        protected boolean needsArgumentAttr(JCTree tree) {
            return true;
        }

        protected ResultInfo dup(Type newPt) {
            throw new IllegalStateException();
        }

        protected ResultInfo dup(CheckContext newContext) {
            return new MethodAttrInfo(newContext);
        }

        protected ResultInfo dup(Type newPt, CheckContext newContext) {
            throw new IllegalStateException();
        }

        protected ResultInfo dup(Type newPt, CheckContext newContext, CheckMode newMode) {
            throw new IllegalStateException();
        }

        protected ResultInfo dup(CheckMode newMode) {
            throw new IllegalStateException();
        }
    }

    class RecoveryInfo extends ResultInfo {

        public RecoveryInfo(final DeferredAttr.DeferredAttrContext deferredAttrContext) {
            this(deferredAttrContext, Type.recoveryType);
        }

        public RecoveryInfo(final DeferredAttr.DeferredAttrContext deferredAttrContext, Type pt) {
            super(KindSelector.VAL, pt, new Check.NestedCheckContext(chk.basicHandler) {
                @Override
                public DeferredAttr.DeferredAttrContext deferredAttrContext() {
                    return deferredAttrContext;
                }
                @Override
                public boolean compatible(Type found, Type req, Warner warn) {
                    return true;
                }
                @Override
                public void report(DiagnosticPosition pos, JCDiagnostic details) {
                    boolean needsReport = pt == Type.recoveryType ||
                            (details.getDiagnosticPosition() != null &&
                            details.getDiagnosticPosition().getTree().hasTag(LAMBDA));
                    if (needsReport) {
                        chk.basicHandler.report(pos, details);
                    }
                }
            });
        }
    }

    final ResultInfo statInfo;
    final ResultInfo varAssignmentInfo;
    final ResultInfo methodAttrInfo;
    final ResultInfo unknownExprInfo;
    final ResultInfo unknownTypeInfo;
    final ResultInfo unknownTypeExprInfo;
    final ResultInfo recoveryInfo;

    Type pt() {
        return resultInfo.pt;
    }

    KindSelector pkind() {
        return resultInfo.pkind;
    }

/* ************************************************************************
 * Visitor methods
 *************************************************************************/

    /** Visitor argument: the current environment.
     */
    Env<AttrContext> env;

    /** Visitor argument: the currently expected attribution result.
     */
    ResultInfo resultInfo;

    /** Visitor result: the computed type.
     */
    Type result;

    MatchBindings matchBindings = MatchBindingsComputer.EMPTY;

    /** Visitor method: attribute a tree, catching any completion failure
     *  exceptions. Return the tree's type.
     *
     *  @param tree    The tree to be visited.
     *  @param env     The environment visitor argument.
     *  @param resultInfo   The result info visitor argument.
     */
    Type attribTree(JCTree tree, Env<AttrContext> env, ResultInfo resultInfo) {
        Env<AttrContext> prevEnv = this.env;
        ResultInfo prevResult = this.resultInfo;
        try {
            this.env = env;
            this.resultInfo = resultInfo;
            if (resultInfo.needsArgumentAttr(tree)) {
                result = argumentAttr.attribArg(tree, env);
            } else {
                tree.accept(this);
            }
            matchBindings = matchBindingsComputer.finishBindings(tree,
                                                                 matchBindings);
            if (tree == breakTree &&
                    resultInfo.checkContext.deferredAttrContext().mode == AttrMode.CHECK) {
                breakTreeFound(copyEnv(env));
            }
            return result;
        } catch (CompletionFailure ex) {
            tree.type = syms.errType;
            return chk.completionError(tree.pos(), ex);
        } finally {
            this.env = prevEnv;
            this.resultInfo = prevResult;
        }
    }

    protected void breakTreeFound(Env<AttrContext> env) {
        throw new BreakAttr(env);
    }

    Env<AttrContext> copyEnv(Env<AttrContext> env) {
        Env<AttrContext> newEnv =
                env.dup(env.tree, env.info.dup(copyScope(env.info.scope)));
        if (newEnv.outer != null) {
            newEnv.outer = copyEnv(newEnv.outer);
        }
        return newEnv;
    }

    WriteableScope copyScope(WriteableScope sc) {
        WriteableScope newScope = WriteableScope.create(sc.owner);
        List<Symbol> elemsList = List.nil();
        for (Symbol sym : sc.getSymbols()) {
            elemsList = elemsList.prepend(sym);
        }
        for (Symbol s : elemsList) {
            newScope.enter(s);
        }
        return newScope;
    }

    /** Derived visitor method: attribute an expression tree.
     */
    public Type attribExpr(JCTree tree, Env<AttrContext> env, Type pt) {
        return attribTree(tree, env, new ResultInfo(KindSelector.VAL, !pt.hasTag(ERROR) ? pt : Type.noType));
    }

    /** Derived visitor method: attribute an expression tree with
     *  no constraints on the computed type.
     */
    public Type attribExpr(JCTree tree, Env<AttrContext> env) {
        return attribTree(tree, env, unknownExprInfo);
    }

    /** Derived visitor method: attribute a type tree.
     */
    public Type attribType(JCTree tree, Env<AttrContext> env) {
        Type result = attribType(tree, env, Type.noType);
        return result;
    }

    /** Derived visitor method: attribute a type tree.
     */
    Type attribType(JCTree tree, Env<AttrContext> env, Type pt) {
        Type result = attribTree(tree, env, new ResultInfo(KindSelector.TYP, pt));
        return result;
    }

    /** Derived visitor method: attribute a statement or definition tree.
     */
    public Type attribStat(JCTree tree, Env<AttrContext> env) {
        Env<AttrContext> analyzeEnv = analyzer.copyEnvIfNeeded(tree, env);
        Type result = attribTree(tree, env, statInfo);
        analyzer.analyzeIfNeeded(tree, analyzeEnv);
        attrRecover.doRecovery();
        return result;
    }

    /** Attribute a list of expressions, returning a list of types.
     */
    List<Type> attribExprs(List<JCExpression> trees, Env<AttrContext> env, Type pt) {
        ListBuffer<Type> ts = new ListBuffer<>();
        for (List<JCExpression> l = trees; l.nonEmpty(); l = l.tail)
            ts.append(attribExpr(l.head, env, pt));
        return ts.toList();
    }

    /** Attribute a list of statements, returning nothing.
     */
    <T extends JCTree> void attribStats(List<T> trees, Env<AttrContext> env) {
        for (List<T> l = trees; l.nonEmpty(); l = l.tail)
            attribStat(l.head, env);
    }

    /** Attribute the arguments in a method call, returning the method kind.
     */
    KindSelector attribArgs(KindSelector initialKind, List<JCExpression> trees, Env<AttrContext> env, ListBuffer<Type> argtypes) {
        KindSelector kind = initialKind;
        for (JCExpression arg : trees) {
            Type argtype = chk.checkNonVoid(arg, attribTree(arg, env, methodAttrInfo));
            if (argtype.hasTag(DEFERRED)) {
                kind = KindSelector.of(KindSelector.POLY, kind);
            }
            argtypes.append(argtype);
        }
        return kind;
    }

    /** Attribute a type argument list, returning a list of types.
     *  Caller is responsible for calling checkRefTypes.
     */
    List<Type> attribAnyTypes(List<JCExpression> trees, Env<AttrContext> env) {
        ListBuffer<Type> argtypes = new ListBuffer<>();
        for (List<JCExpression> l = trees; l.nonEmpty(); l = l.tail)
            argtypes.append(attribType(l.head, env));
        return argtypes.toList();
    }

    /** Attribute a type argument list, returning a list of types.
     *  Check that all the types are references.
     */
    List<Type> attribTypes(List<JCExpression> trees, Env<AttrContext> env) {
        List<Type> types = attribAnyTypes(trees, env);
        return chk.checkRefTypes(trees, types);
    }

    /**
     * Attribute type variables (of generic classes or methods).
     * Compound types are attributed later in attribBounds.
     * @param typarams the type variables to enter
     * @param env      the current environment
     */
    void attribTypeVariables(List<JCTypeParameter> typarams, Env<AttrContext> env, boolean checkCyclic) {
        for (JCTypeParameter tvar : typarams) {
            TypeVar a = (TypeVar)tvar.type;
            a.tsym.flags_field |= UNATTRIBUTED;
            a.setUpperBound(Type.noType);
            if (!tvar.bounds.isEmpty()) {
                List<Type> bounds = List.of(chk.checkRefType(tvar.bounds.head, attribType(tvar.bounds.head, env), false));
                for (JCExpression bound : tvar.bounds.tail)
                    bounds = bounds.prepend(chk.checkRefType(bound, attribType(bound, env), false));
                types.setBounds(a, bounds.reverse());
            } else {
                // if no bounds are given, assume a single bound of
                // java.lang.Object.
                types.setBounds(a, List.of(syms.objectType));
            }
            a.tsym.flags_field &= ~UNATTRIBUTED;
        }
        if (checkCyclic) {
            for (JCTypeParameter tvar : typarams) {
                chk.checkNonCyclic(tvar.pos(), (TypeVar)tvar.type);
            }
        }
    }

    /**
     * Attribute the type references in a list of annotations.
     */
    void attribAnnotationTypes(List<JCAnnotation> annotations,
                               Env<AttrContext> env) {
        for (List<JCAnnotation> al = annotations; al.nonEmpty(); al = al.tail) {
            JCAnnotation a = al.head;
            attribType(a.annotationType, env);
        }
    }

    /**
     * Attribute a "lazy constant value".
     *  @param env         The env for the const value
     *  @param variable    The initializer for the const value
     *  @param type        The expected type, or null
     *  @see VarSymbol#setLazyConstValue
     */
    public Object attribLazyConstantValue(Env<AttrContext> env,
                                      JCVariableDecl variable,
                                      Type type) {

        DiagnosticPosition prevLintPos
                = deferredLintHandler.setPos(variable.pos());

        final JavaFileObject prevSource = log.useSource(env.toplevel.sourcefile);
        try {
            Type itype = attribExpr(variable.init, env, type);
            if (variable.isImplicitlyTyped()) {
                //fixup local variable type
                type = variable.type = variable.sym.type = chk.checkLocalVarType(variable, itype, variable.name);
            }
            if (itype.constValue() != null) {
                return coerce(itype, type).constValue();
            } else {
                return null;
            }
        } finally {
            log.useSource(prevSource);
            deferredLintHandler.setPos(prevLintPos);
        }
    }

    /** Attribute type reference in an `extends' or `implements' clause.
     *  Supertypes of anonymous inner classes are usually already attributed.
     *
     *  @param tree              The tree making up the type reference.
     *  @param env               The environment current at the reference.
     *  @param classExpected     true if only a class is expected here.
     *  @param interfaceExpected true if only an interface is expected here.
     */
    Type attribBase(JCTree tree,
                    Env<AttrContext> env,
                    boolean classExpected,
                    boolean interfaceExpected,
                    boolean checkExtensible) {
        Type t = tree.type != null ?
            tree.type :
            attribType(tree, env);
        try {
            return checkBase(t, tree, env, classExpected, interfaceExpected, checkExtensible);
        } catch (CompletionFailure ex) {
            chk.completionError(tree.pos(), ex);
            return t;
        }
    }
    Type checkBase(Type t,
                   JCTree tree,
                   Env<AttrContext> env,
                   boolean classExpected,
                   boolean interfaceExpected,
                   boolean checkExtensible) {
        final DiagnosticPosition pos = tree.hasTag(TYPEAPPLY) ?
                (((JCTypeApply) tree).clazz).pos() : tree.pos();
        if (t.tsym.isAnonymous()) {
            log.error(pos, Errors.CantInheritFromAnon);
            return types.createErrorType(t);
        }
        if (t.isErroneous())
            return t;
        if (t.hasTag(TYPEVAR) && !classExpected && !interfaceExpected) {
            // check that type variable is already visible
            if (t.getUpperBound() == null) {
                log.error(pos, Errors.IllegalForwardRef);
                return types.createErrorType(t);
            }
        } else {
            t = chk.checkClassType(pos, t, checkExtensible);
        }
        if (interfaceExpected && (t.tsym.flags() & INTERFACE) == 0) {
            log.error(pos, Errors.IntfExpectedHere);
            // return errType is necessary since otherwise there might
            // be undetected cycles which cause attribution to loop
            return types.createErrorType(t);
        } else if (checkExtensible &&
                   classExpected &&
                   (t.tsym.flags() & INTERFACE) != 0) {
            log.error(pos, Errors.NoIntfExpectedHere);
            return types.createErrorType(t);
        }
        if (checkExtensible &&
            ((t.tsym.flags() & FINAL) != 0)) {
            log.error(pos,
                      Errors.CantInheritFromFinal(t.tsym));
        }
        chk.checkNonCyclic(pos, t);
        return t;
    }

    Type attribIdentAsEnumType(Env<AttrContext> env, JCIdent id) {
        Assert.check((env.enclClass.sym.flags() & ENUM) != 0);
        id.type = env.info.scope.owner.enclClass().type;
        id.sym = env.info.scope.owner.enclClass();
        return id.type;
    }

    public void visitClassDef(JCClassDecl tree) {
        Optional<ArgumentAttr.LocalCacheContext> localCacheContext =
                Optional.ofNullable(env.info.attributionMode.isSpeculative ?
                        argumentAttr.withLocalCacheContext() : null);
        try {
            // Local and anonymous classes have not been entered yet, so we need to
            // do it now.
            if (env.info.scope.owner.kind.matches(KindSelector.VAL_MTH)) {
                enter.classEnter(tree, env);
            } else {
                // If this class declaration is part of a class level annotation,
                // as in @MyAnno(new Object() {}) class MyClass {}, enter it in
                // order to simplify later steps and allow for sensible error
                // messages.
                if (env.tree.hasTag(NEWCLASS) && TreeInfo.isInAnnotation(env, tree))
                    enter.classEnter(tree, env);
            }

            ClassSymbol c = tree.sym;
            if (c == null) {
                // exit in case something drastic went wrong during enter.
                result = null;
            } else {
                // make sure class has been completed:
                c.complete();

                // If this class appears as an anonymous class
                // in a superclass constructor call
                // disable implicit outer instance from being passed.
                // (This would be an illegal access to "this before super").
                if (env.info.isSelfCall &&
                        env.tree.hasTag(NEWCLASS)) {
                    c.flags_field |= NOOUTERTHIS;
                }
                attribClass(tree.pos(), c);
                result = tree.type = c.type;
            }
        } finally {
            localCacheContext.ifPresent(LocalCacheContext::leave);
        }
    }

    public void visitMethodDef(JCMethodDecl tree) {
        MethodSymbol m = tree.sym;
        boolean isDefaultMethod = (m.flags() & DEFAULT) != 0;

        Lint lint = env.info.lint.augment(m);
        Lint prevLint = chk.setLint(lint);
        MethodSymbol prevMethod = chk.setMethod(m);
        try {
            deferredLintHandler.flush(tree.pos());
            chk.checkDeprecatedAnnotation(tree.pos(), m);


            // Create a new environment with local scope
            // for attributing the method.
            Env<AttrContext> localEnv = memberEnter.methodEnv(tree, env);
            localEnv.info.lint = lint;

            attribStats(tree.typarams, localEnv);

            // If we override any other methods, check that we do so properly.
            // JLS ???
            if (m.isStatic()) {
                chk.checkHideClashes(tree.pos(), env.enclClass.type, m);
            } else {
                chk.checkOverrideClashes(tree.pos(), env.enclClass.type, m);
            }
            chk.checkOverride(env, tree, m);

            if (isDefaultMethod && types.overridesObjectMethod(m.enclClass(), m)) {
                log.error(tree, Errors.DefaultOverridesObjectMember(m.name, Kinds.kindName(m.location()), m.location()));
            }

            // Enter all type parameters into the local method scope.
            for (List<JCTypeParameter> l = tree.typarams; l.nonEmpty(); l = l.tail)
                localEnv.info.scope.enterIfAbsent(l.head.type.tsym);

            ClassSymbol owner = env.enclClass.sym;
            if ((owner.flags() & ANNOTATION) != 0 &&
                    (tree.params.nonEmpty() ||
                    tree.recvparam != null))
                log.error(tree.params.nonEmpty() ?
                        tree.params.head.pos() :
                        tree.recvparam.pos(),
                        Errors.IntfAnnotationMembersCantHaveParams);

            // Attribute all value parameters.
            for (List<JCVariableDecl> l = tree.params; l.nonEmpty(); l = l.tail) {
                attribStat(l.head, localEnv);
            }

            chk.checkVarargsMethodDecl(localEnv, tree);

            // Check that type parameters are well-formed.
            chk.validate(tree.typarams, localEnv);

            // Check that result type is well-formed.
            if (tree.restype != null && !tree.restype.type.hasTag(VOID))
                chk.validate(tree.restype, localEnv);

            // Check that receiver type is well-formed.
            if (tree.recvparam != null) {
                // Use a new environment to check the receiver parameter.
                // Otherwise I get "might not have been initialized" errors.
                // Is there a better way?
                Env<AttrContext> newEnv = memberEnter.methodEnv(tree, env);
                attribType(tree.recvparam, newEnv);
                chk.validate(tree.recvparam, newEnv);
            }

            if (env.enclClass.sym.isRecord() && tree.sym.owner.kind == TYP) {
                // lets find if this method is an accessor
                Optional<? extends RecordComponent> recordComponent = env.enclClass.sym.getRecordComponents().stream()
                        .filter(rc -> rc.accessor == tree.sym && (rc.accessor.flags_field & GENERATED_MEMBER) == 0).findFirst();
                if (recordComponent.isPresent()) {
                    // the method is a user defined accessor lets check that everything is fine
                    if (!tree.sym.isPublic()) {
                        log.error(tree, Errors.InvalidAccessorMethodInRecord(env.enclClass.sym, Fragments.MethodMustBePublic));
                    }
                    if (!types.isSameType(tree.sym.type.getReturnType(), recordComponent.get().type)) {
                        log.error(tree, Errors.InvalidAccessorMethodInRecord(env.enclClass.sym,
                                Fragments.AccessorReturnTypeDoesntMatch(tree.sym, recordComponent.get())));
                    }
                    if (tree.sym.type.asMethodType().thrown != null && !tree.sym.type.asMethodType().thrown.isEmpty()) {
                        log.error(tree,
                                Errors.InvalidAccessorMethodInRecord(env.enclClass.sym, Fragments.AccessorMethodCantThrowException));
                    }
                    if (!tree.typarams.isEmpty()) {
                        log.error(tree,
                                Errors.InvalidAccessorMethodInRecord(env.enclClass.sym, Fragments.AccessorMethodMustNotBeGeneric));
                    }
                    if (tree.sym.isStatic()) {
                        log.error(tree,
                                Errors.InvalidAccessorMethodInRecord(env.enclClass.sym, Fragments.AccessorMethodMustNotBeStatic));
                    }
                }

                if (names.isInitOrVNew(tree.name)) {
                    // if this a constructor other than the canonical one
                    if ((tree.sym.flags_field & RECORD) == 0) {
                        JCMethodInvocation app = TreeInfo.firstConstructorCall(tree);
                        if (app == null ||
                                TreeInfo.name(app.meth) != names._this ||
                                !checkFirstConstructorStat(app, tree, false)) {
                            log.error(tree, Errors.FirstStatementMustBeCallToAnotherConstructor(env.enclClass.sym));
                        }
                    } else {
                        // but if it is the canonical:

                        /* if user generated, then it shouldn't:
                         *     - have an accessibility stricter than that of the record type
                         *     - explicitly invoke any other constructor
                         */
                        if ((tree.sym.flags_field & GENERATEDCONSTR) == 0) {
                            if (Check.protection(m.flags()) > Check.protection(env.enclClass.sym.flags())) {
                                log.error(tree,
                                        (env.enclClass.sym.flags() & AccessFlags) == 0 ?
                                            Errors.InvalidCanonicalConstructorInRecord(
                                                Fragments.Canonical,
                                                env.enclClass.sym.name,
                                                Fragments.CanonicalMustNotHaveStrongerAccess("package")
                                            ) :
                                            Errors.InvalidCanonicalConstructorInRecord(
                                                    Fragments.Canonical,
                                                    env.enclClass.sym.name,
                                                    Fragments.CanonicalMustNotHaveStrongerAccess(asFlagSet(env.enclClass.sym.flags() & AccessFlags))
                                            )
                                );
                            }

                            JCMethodInvocation app = TreeInfo.firstConstructorCall(tree);
                            if (app != null &&
                                    (TreeInfo.name(app.meth) == names._this ||
                                            TreeInfo.name(app.meth) == names._super) &&
                                    checkFirstConstructorStat(app, tree, false)) {
                                log.error(tree, Errors.InvalidCanonicalConstructorInRecord(
                                        Fragments.Canonical, env.enclClass.sym.name,
                                        Fragments.CanonicalMustNotContainExplicitConstructorInvocation));
                            }
                        }

                        // also we want to check that no type variables have been defined
                        if (!tree.typarams.isEmpty()) {
                            log.error(tree, Errors.InvalidCanonicalConstructorInRecord(
                                    Fragments.Canonical, env.enclClass.sym.name, Fragments.CanonicalMustNotDeclareTypeVariables));
                        }

                        /* and now we need to check that the constructor's arguments are exactly the same as those of the
                         * record components
                         */
                        List<? extends RecordComponent> recordComponents = env.enclClass.sym.getRecordComponents();
                        List<Type> recordFieldTypes = TreeInfo.recordFields(env.enclClass).map(vd -> vd.sym.type);
                        for (JCVariableDecl param: tree.params) {
                            boolean paramIsVarArgs = (param.sym.flags_field & VARARGS) != 0;
                            if (!types.isSameType(param.type, recordFieldTypes.head) ||
                                    (recordComponents.head.isVarargs() != paramIsVarArgs)) {
                                log.error(param, Errors.InvalidCanonicalConstructorInRecord(
                                        Fragments.Canonical, env.enclClass.sym.name,
                                        Fragments.TypeMustBeIdenticalToCorrespondingRecordComponentType));
                            }
                            recordComponents = recordComponents.tail;
                            recordFieldTypes = recordFieldTypes.tail;
                        }
                    }
                }
            }

            // annotation method checks
            if ((owner.flags() & ANNOTATION) != 0) {
                // annotation method cannot have throws clause
                if (tree.thrown.nonEmpty()) {
                    log.error(tree.thrown.head.pos(),
                              Errors.ThrowsNotAllowedInIntfAnnotation);
                }
                // annotation method cannot declare type-parameters
                if (tree.typarams.nonEmpty()) {
                    log.error(tree.typarams.head.pos(),
                              Errors.IntfAnnotationMembersCantHaveTypeParams);
                }
                // validate annotation method's return type (could be an annotation type)
                chk.validateAnnotationType(tree.restype);
                // ensure that annotation method does not clash with members of Object/Annotation
                chk.validateAnnotationMethod(tree.pos(), m);
            }

            for (List<JCExpression> l = tree.thrown; l.nonEmpty(); l = l.tail)
                chk.checkType(l.head.pos(), l.head.type, syms.throwableType);

            if (tree.body == null) {
                // Empty bodies are only allowed for
                // abstract, native, or interface methods, or for methods
                // in a retrofit signature class.
                if (tree.defaultValue != null) {
                    if ((owner.flags() & ANNOTATION) == 0)
                        log.error(tree.pos(),
                                  Errors.DefaultAllowedInIntfAnnotationMember);
                }
                if (isDefaultMethod || (tree.sym.flags() & (ABSTRACT | NATIVE)) == 0)
                    log.error(tree.pos(), Errors.MissingMethBodyOrDeclAbstract);
            } else {
                if ((tree.sym.flags() & (ABSTRACT|DEFAULT|PRIVATE)) == ABSTRACT) {
                    if ((owner.flags() & INTERFACE) != 0) {
                        log.error(tree.body.pos(), Errors.IntfMethCantHaveBody);
                    } else {
                        log.error(tree.pos(), Errors.AbstractMethCantHaveBody);
                    }
                } else if ((tree.mods.flags & NATIVE) != 0) {
                    log.error(tree.pos(), Errors.NativeMethCantHaveBody);
                }
                // Add an implicit super() call unless an explicit call to
                // super(...) or this(...) is given
                // or we are compiling class java.lang.Object.
                if (names.isInitOrVNew(tree.name) && owner.type != syms.objectType) {
                    JCBlock body = tree.body;
                    if (body.stats.isEmpty() ||
                            TreeInfo.getConstructorInvocationName(body.stats, names, true) == names.empty) {
                        JCStatement supCall = make.at(body.pos).Exec(make.Apply(List.nil(),
                                make.Ident(names._super), make.Idents(List.nil())));
                        body.stats = body.stats.prepend(supCall);
                    } else if ((env.enclClass.sym.flags() & ENUM) != 0 &&
                            (tree.mods.flags & GENERATEDCONSTR) == 0 &&
                            TreeInfo.isSuperCall(body.stats.head)) {
                        // enum constructors are not allowed to call super
                        // directly, so make sure there aren't any super calls
                        // in enum constructors, except in the compiler
                        // generated one.
                        log.error(tree.body.stats.head.pos(),
                                  Errors.CallToSuperNotAllowedInEnumCtor(env.enclClass.sym));
                    } else if ((env.enclClass.sym.flags() & VALUE_CLASS) != 0 &&
                        (tree.mods.flags & GENERATEDCONSTR) == 0 &&
                        TreeInfo.isSuperCall(body.stats.head)) {
                        // value constructors are not allowed to call super directly,
                        // but tolerate compiler generated ones, these are ignored during code generation
                        log.error(tree.body.stats.head.pos(), Errors.CallToSuperNotAllowedInValueCtor);
                    }
                    if (env.enclClass.sym.isRecord() && (tree.sym.flags_field & RECORD) != 0) { // we are seeing the canonical constructor
                        List<Name> recordComponentNames = TreeInfo.recordFields(env.enclClass).map(vd -> vd.sym.name);
                        List<Name> initParamNames = tree.sym.params.map(p -> p.name);
                        if (!initParamNames.equals(recordComponentNames)) {
                            log.error(tree, Errors.InvalidCanonicalConstructorInRecord(
                                    Fragments.Canonical, env.enclClass.sym.name, Fragments.CanonicalWithNameMismatch));
                        }
                        if (tree.sym.type.asMethodType().thrown != null && !tree.sym.type.asMethodType().thrown.isEmpty()) {
                            log.error(tree,
                                    Errors.InvalidCanonicalConstructorInRecord(
                                            TreeInfo.isCompactConstructor(tree) ? Fragments.Compact : Fragments.Canonical,
                                            env.enclClass.sym.name,
                                            Fragments.ThrowsClauseNotAllowedForCanonicalConstructor(
                                                    TreeInfo.isCompactConstructor(tree) ? Fragments.Compact : Fragments.Canonical)));
                        }
                    }
                }

                // Attribute all type annotations in the body
                annotate.queueScanTreeAndTypeAnnotate(tree.body, localEnv, m, null);
                annotate.flush();

                // Attribute method body.
                attribStat(tree.body, localEnv);
            }

            localEnv.info.scope.leave();
            result = tree.type = m.type;
        } finally {
            chk.setLint(prevLint);
            chk.setMethod(prevMethod);
        }
    }

    public void visitVarDef(JCVariableDecl tree) {
        // Local variables have not been entered yet, so we need to do it now:
        if (env.info.scope.owner.kind == MTH || env.info.scope.owner.kind == VAR) {
            if (tree.sym != null) {
                // parameters have already been entered
                env.info.scope.enter(tree.sym);
            } else {
                if (tree.isImplicitlyTyped() && (tree.getModifiers().flags & PARAMETER) == 0) {
                    if (tree.init == null) {
                        //cannot use 'var' without initializer
                        log.error(tree, Errors.CantInferLocalVarType(tree.name, Fragments.LocalMissingInit));
                        tree.vartype = make.Erroneous();
                    } else {
                        Fragment msg = canInferLocalVarType(tree);
                        if (msg != null) {
                            //cannot use 'var' with initializer which require an explicit target
                            //(e.g. lambda, method reference, array initializer).
                            log.error(tree, Errors.CantInferLocalVarType(tree.name, msg));
                            tree.vartype = make.Erroneous();
                        }
                    }
                }
                try {
                    annotate.blockAnnotations();
                    memberEnter.memberEnter(tree, env);
                } finally {
                    annotate.unblockAnnotations();
                }
            }
        } else {
            if (tree.init != null) {
                // Field initializer expression need to be entered.
                annotate.queueScanTreeAndTypeAnnotate(tree.init, env, tree.sym, tree.pos());
                annotate.flush();
            }
        }

        VarSymbol v = tree.sym;
        Lint lint = env.info.lint.augment(v);
        Lint prevLint = chk.setLint(lint);

        // Check that the variable's declared type is well-formed.
        boolean isImplicitLambdaParameter = env.tree.hasTag(LAMBDA) &&
                ((JCLambda)env.tree).paramKind == JCLambda.ParameterKind.IMPLICIT &&
                (tree.sym.flags() & PARAMETER) != 0;
        chk.validate(tree.vartype, env, !isImplicitLambdaParameter && !tree.isImplicitlyTyped());

        try {
            v.getConstValue(); // ensure compile-time constant initializer is evaluated
            deferredLintHandler.flush(tree.pos());
            chk.checkDeprecatedAnnotation(tree.pos(), v);

            /* Don't want constant propagation/folding for instance fields of primitive classes,
               as these can undergo updates via copy on write.
            */
            if (tree.init != null) {
                if ((v.flags_field & FINAL) == 0 || ((v.flags_field & STATIC) == 0 && v.owner.isValueClass()) ||
                    !memberEnter.needsLazyConstValue(tree.init)) {
                    // Not a compile-time constant
                    // Attribute initializer in a new environment
                    // with the declared variable as owner.
                    // Check that initializer conforms to variable's declared type.
                    Env<AttrContext> initEnv = memberEnter.initEnv(tree, env);
                    initEnv.info.lint = lint;
                    // In order to catch self-references, we set the variable's
                    // declaration position to maximal possible value, effectively
                    // marking the variable as undefined.
                    initEnv.info.enclVar = v;
                    attribExpr(tree.init, initEnv, v.type);
                    if (tree.isImplicitlyTyped()) {
                        //fixup local variable type
                        v.type = chk.checkLocalVarType(tree, tree.init.type, tree.name);
                    }
                }
                if (tree.isImplicitlyTyped()) {
                    setSyntheticVariableType(tree, v.type);
                }
            }
            result = tree.type = v.type;
            if (env.enclClass.sym.isRecord() && tree.sym.owner.kind == TYP && !v.isStatic()) {
                if (isNonArgsMethodInObject(v.name)) {
                    log.error(tree, Errors.IllegalRecordComponentName(v));
                }
            }
        }
        finally {
            chk.setLint(prevLint);
        }
    }

    private boolean isNonArgsMethodInObject(Name name) {
        for (Symbol s : syms.objectType.tsym.members().getSymbolsByName(name, s -> s.kind == MTH)) {
            if (s.type.getParameterTypes().isEmpty()) {
                return true;
            }
        }
        // isValueObject is not included in Object yet so we need a work around
        return name == names.isValueObject;
    }

    Fragment canInferLocalVarType(JCVariableDecl tree) {
        LocalInitScanner lis = new LocalInitScanner();
        lis.scan(tree.init);
        return lis.badInferenceMsg;
    }

    static class LocalInitScanner extends TreeScanner {
        Fragment badInferenceMsg = null;
        boolean needsTarget = true;

        @Override
        public void visitNewArray(JCNewArray tree) {
            if (tree.elemtype == null && needsTarget) {
                badInferenceMsg = Fragments.LocalArrayMissingTarget;
            }
        }

        @Override
        public void visitLambda(JCLambda tree) {
            if (needsTarget) {
                badInferenceMsg = Fragments.LocalLambdaMissingTarget;
            }
        }

        @Override
        public void visitTypeCast(JCTypeCast tree) {
            boolean prevNeedsTarget = needsTarget;
            try {
                needsTarget = false;
                super.visitTypeCast(tree);
            } finally {
                needsTarget = prevNeedsTarget;
            }
        }

        @Override
        public void visitReference(JCMemberReference tree) {
            if (needsTarget) {
                badInferenceMsg = Fragments.LocalMrefMissingTarget;
            }
        }

        @Override
        public void visitNewClass(JCNewClass tree) {
            boolean prevNeedsTarget = needsTarget;
            try {
                needsTarget = false;
                super.visitNewClass(tree);
            } finally {
                needsTarget = prevNeedsTarget;
            }
        }

        @Override
        public void visitApply(JCMethodInvocation tree) {
            boolean prevNeedsTarget = needsTarget;
            try {
                needsTarget = false;
                super.visitApply(tree);
            } finally {
                needsTarget = prevNeedsTarget;
            }
        }
    }

    public void visitSkip(JCSkip tree) {
        result = null;
    }

    public void visitBlock(JCBlock tree) {
        if (env.info.scope.owner.kind == TYP || env.info.scope.owner.kind == ERR) {
            // Block is a static or instance initializer;
            // let the owner of the environment be a freshly
            // created BLOCK-method.
            Symbol fakeOwner =
                new MethodSymbol(tree.flags | BLOCK |
                    env.info.scope.owner.flags() & STRICTFP, names.empty, null,
                    env.info.scope.owner);
            final Env<AttrContext> localEnv =
                env.dup(tree, env.info.dup(env.info.scope.dupUnshared(fakeOwner)));

            if ((tree.flags & STATIC) != 0) localEnv.info.staticLevel++;
            // Attribute all type annotations in the block
            annotate.queueScanTreeAndTypeAnnotate(tree, localEnv, localEnv.info.scope.owner, null);
            annotate.flush();
            attribStats(tree.stats, localEnv);

            {
                // Store init and clinit type annotations with the ClassSymbol
                // to allow output in Gen.normalizeDefs.
                ClassSymbol cs = (ClassSymbol)env.info.scope.owner;
                List<Attribute.TypeCompound> tas = localEnv.info.scope.owner.getRawTypeAttributes();
                if ((tree.flags & STATIC) != 0) {
                    cs.appendClassInitTypeAttributes(tas);
                } else {
                    cs.appendInitTypeAttributes(tas);
                }
            }
        } else {
            // Create a new local environment with a local scope.
            Env<AttrContext> localEnv =
                env.dup(tree, env.info.dup(env.info.scope.dup()));
            try {
                attribStats(tree.stats, localEnv);
            } finally {
                localEnv.info.scope.leave();
            }
        }
        result = null;
    }

    public void visitDoLoop(JCDoWhileLoop tree) {
        attribStat(tree.body, env.dup(tree));
        attribExpr(tree.cond, env, syms.booleanType);
        if (!breaksOutOf(tree, tree.body)) {
            //include condition's body when false after the while, if cannot get out of the loop
            MatchBindings condBindings = matchBindings;
            condBindings.bindingsWhenFalse.forEach(env.info.scope::enter);
            condBindings.bindingsWhenFalse.forEach(BindingSymbol::preserveBinding);
        }
        result = null;
    }

    public void visitWhileLoop(JCWhileLoop tree) {
        attribExpr(tree.cond, env, syms.booleanType);
        MatchBindings condBindings = matchBindings;
        // include condition's bindings when true in the body:
        Env<AttrContext> whileEnv = bindingEnv(env, condBindings.bindingsWhenTrue);
        try {
            attribStat(tree.body, whileEnv.dup(tree));
        } finally {
            whileEnv.info.scope.leave();
        }
        if (!breaksOutOf(tree, tree.body)) {
            //include condition's bindings when false after the while, if cannot get out of the loop
            condBindings.bindingsWhenFalse.forEach(env.info.scope::enter);
            condBindings.bindingsWhenFalse.forEach(BindingSymbol::preserveBinding);
        }
        result = null;
    }

    private boolean breaksOutOf(JCTree loop, JCTree body) {
        preFlow(body);
        return flow.breaksOutOf(env, loop, body, make);
    }

    public void visitForLoop(JCForLoop tree) {
        Env<AttrContext> loopEnv =
            env.dup(env.tree, env.info.dup(env.info.scope.dup()));
        MatchBindings condBindings = MatchBindingsComputer.EMPTY;
        try {
            attribStats(tree.init, loopEnv);
            if (tree.cond != null) {
                attribExpr(tree.cond, loopEnv, syms.booleanType);
                // include condition's bindings when true in the body and step:
                condBindings = matchBindings;
            }
            Env<AttrContext> bodyEnv = bindingEnv(loopEnv, condBindings.bindingsWhenTrue);
            try {
                bodyEnv.tree = tree; // before, we were not in loop!
                attribStats(tree.step, bodyEnv);
                attribStat(tree.body, bodyEnv);
            } finally {
                bodyEnv.info.scope.leave();
            }
            result = null;
        }
        finally {
            loopEnv.info.scope.leave();
        }
        if (!breaksOutOf(tree, tree.body)) {
            //include condition's body when false after the while, if cannot get out of the loop
            condBindings.bindingsWhenFalse.forEach(env.info.scope::enter);
            condBindings.bindingsWhenFalse.forEach(BindingSymbol::preserveBinding);
        }
    }

    public void visitForeachLoop(JCEnhancedForLoop tree) {
        Env<AttrContext> loopEnv =
            env.dup(env.tree, env.info.dup(env.info.scope.dup()));

        try {
            //the Formal Parameter of a for-each loop is not in the scope when
            //attributing the for-each expression; we mimic this by attributing
            //the for-each expression first (against original scope).
            Type exprType = types.cvarUpperBound(attribExpr(tree.expr, loopEnv));
            chk.checkNonVoid(tree.pos(), exprType);
            tree.elementType = types.elemtype(exprType); // perhaps expr is an array?
            if (tree.elementType == null) {
                // or perhaps expr implements Iterable<T>?
                Type base = types.asSuper(exprType.referenceProjectionOrSelf(), syms.iterableType.tsym);
                if (base == null) {
                    log.error(tree.expr.pos(),
                              Errors.ForeachNotApplicableToType(exprType,
                                                                Fragments.TypeReqArrayOrIterable));
                    tree.elementType = types.createErrorType(exprType);
                } else {
                    List<Type> iterableParams = base.allparams();
                    tree.elementType = iterableParams.isEmpty()
                        ? syms.objectType
                        : types.wildUpperBound(iterableParams.head);

                    // Check the return type of the method iterator().
                    // This is the bare minimum we need to verify to make sure code generation doesn't crash.
                    Symbol iterSymbol = rs.resolveInternalMethod(tree.pos(),
                            loopEnv, types.skipTypeVars(exprType, false), names.iterator, List.nil(), List.nil());
                    if (types.asSuper(iterSymbol.type.getReturnType().referenceProjectionOrSelf(), syms.iteratorType.tsym) == null) {
                        log.error(tree.pos(),
                                Errors.ForeachNotApplicableToType(exprType, Fragments.TypeReqArrayOrIterable));
                    }
                }
            }
            if (tree.varOrRecordPattern instanceof JCVariableDecl jcVariableDecl) {
                if (jcVariableDecl.isImplicitlyTyped()) {
                    Type inferredType = chk.checkLocalVarType(jcVariableDecl, tree.elementType, jcVariableDecl.name);
                    setSyntheticVariableType(jcVariableDecl, inferredType);
                }
                attribStat(jcVariableDecl, loopEnv);
                chk.checkType(tree.expr.pos(), tree.elementType, jcVariableDecl.sym.type);

                loopEnv.tree = tree; // before, we were not in loop!
                attribStat(tree.body, loopEnv);
            } else {
                Assert.check(tree.getDeclarationKind() == EnhancedForLoopTree.DeclarationKind.PATTERN);
                JCRecordPattern jcRecordPattern = (JCRecordPattern) tree.varOrRecordPattern;

                attribExpr(jcRecordPattern, loopEnv, tree.elementType);

                // for(<pattern> x : xs) { y }
                // we include x's bindings when true in y
                // we don't do anything with x's bindings when false

                MatchBindings forWithRecordPatternBindings = matchBindings;
                Env<AttrContext> recordPatternEnv = bindingEnv(loopEnv, forWithRecordPatternBindings.bindingsWhenTrue);

                Type clazztype = jcRecordPattern.type;

                checkCastablePattern(tree.expr.pos(), tree.elementType, clazztype);

                recordPatternEnv.tree = tree; // before, we were not in loop!
                try {
                    attribStat(tree.body, recordPatternEnv);
                } finally {
                    recordPatternEnv.info.scope.leave();
                }
            }
            result = null;
        }
        finally {
            loopEnv.info.scope.leave();
        }
    }

    public void visitLabelled(JCLabeledStatement tree) {
        // Check that label is not used in an enclosing statement
        Env<AttrContext> env1 = env;
        while (env1 != null && !env1.tree.hasTag(CLASSDEF)) {
            if (env1.tree.hasTag(LABELLED) &&
                ((JCLabeledStatement) env1.tree).label == tree.label) {
                log.error(tree.pos(),
                          Errors.LabelAlreadyInUse(tree.label));
                break;
            }
            env1 = env1.next;
        }

        attribStat(tree.body, env.dup(tree));
        result = null;
    }

    public void visitSwitch(JCSwitch tree) {
        handleSwitch(tree, tree.selector, tree.cases, (c, caseEnv) -> {
            attribStats(c.stats, caseEnv);
        });
        result = null;
    }

    public void visitSwitchExpression(JCSwitchExpression tree) {
        tree.polyKind = (pt().hasTag(NONE) && pt() != Type.recoveryType && pt() != Infer.anyPoly) ?
                PolyKind.STANDALONE : PolyKind.POLY;

        if (tree.polyKind == PolyKind.POLY && resultInfo.pt.hasTag(VOID)) {
            //this means we are returning a poly conditional from void-compatible lambda expression
            resultInfo.checkContext.report(tree, diags.fragment(Fragments.SwitchExpressionTargetCantBeVoid));
            result = tree.type = types.createErrorType(resultInfo.pt);
            return;
        }

        ResultInfo condInfo = tree.polyKind == PolyKind.STANDALONE ?
                unknownExprInfo :
                resultInfo.dup(switchExpressionContext(resultInfo.checkContext));

        ListBuffer<DiagnosticPosition> caseTypePositions = new ListBuffer<>();
        ListBuffer<Type> caseTypes = new ListBuffer<>();

        handleSwitch(tree, tree.selector, tree.cases, (c, caseEnv) -> {
            caseEnv.info.yieldResult = condInfo;
            attribStats(c.stats, caseEnv);
            new TreeScanner() {
                @Override
                public void visitYield(JCYield brk) {
                    if (brk.target == tree) {
                        caseTypePositions.append(brk.value != null ? brk.value.pos() : brk.pos());
                        caseTypes.append(brk.value != null ? brk.value.type : syms.errType);
                    }
                    super.visitYield(brk);
                }

                @Override public void visitClassDef(JCClassDecl tree) {}
                @Override public void visitLambda(JCLambda tree) {}
            }.scan(c.stats);
        });

        if (tree.cases.isEmpty()) {
            log.error(tree.pos(),
                      Errors.SwitchExpressionEmpty);
        } else if (caseTypes.isEmpty()) {
            log.error(tree.pos(),
                      Errors.SwitchExpressionNoResultExpressions);
        }

        Type owntype = (tree.polyKind == PolyKind.STANDALONE) ? condType(caseTypePositions.toList(), caseTypes.toList()) : pt();

        result = tree.type = check(tree, owntype, KindSelector.VAL, resultInfo);
    }
    //where:
        CheckContext switchExpressionContext(CheckContext checkContext) {
            return new Check.NestedCheckContext(checkContext) {
                //this will use enclosing check context to check compatibility of
                //subexpression against target type; if we are in a method check context,
                //depending on whether boxing is allowed, we could have incompatibilities
                @Override
                public void report(DiagnosticPosition pos, JCDiagnostic details) {
                    enclosingContext.report(pos, diags.fragment(Fragments.IncompatibleTypeInSwitchExpression(details)));
                }
            };
        }

    private void handleSwitch(JCTree switchTree,
                              JCExpression selector,
                              List<JCCase> cases,
                              BiConsumer<JCCase, Env<AttrContext>> attribCase) {
        Type seltype = attribExpr(selector, env);

        Env<AttrContext> switchEnv =
            env.dup(switchTree, env.info.dup(env.info.scope.dup()));

        try {
            boolean enumSwitch = (seltype.tsym.flags() & Flags.ENUM) != 0;
            boolean stringSwitch = types.isSameType(seltype, syms.stringType);
            boolean errorEnumSwitch = TreeInfo.isErrorEnumSwitch(selector, cases);
            boolean patternSwitch;
            if (!enumSwitch && !stringSwitch && !errorEnumSwitch &&
                !types.isAssignable(seltype, syms.intType)) {
                preview.checkSourceLevel(selector.pos(), Feature.PATTERN_SWITCH);
                patternSwitch = true;
            } else {
                patternSwitch = cases.stream()
                                     .flatMap(c -> c.labels.stream())
                                     .anyMatch(l -> l.hasTag(PATTERNCASELABEL) ||
                                                    TreeInfo.isNullCaseLabel(l));
            }

            // Attribute all cases and
            // check that there are no duplicate case labels or default clauses.
            Set<Object> constants = new HashSet<>(); // The set of case constants.
            boolean hasDefault = false;           // Is there a default label?
            boolean hasUnconditionalPattern = false; // Is there a unconditional pattern?
            boolean lastPatternErroneous = false; // Has the last pattern erroneous type?
            boolean hasNullPattern = false;       // Is there a null pattern?
            CaseTree.CaseKind caseKind = null;
            boolean wasError = false;
            for (List<JCCase> l = cases; l.nonEmpty(); l = l.tail) {
                JCCase c = l.head;
                if (caseKind == null) {
                    caseKind = c.caseKind;
                } else if (caseKind != c.caseKind && !wasError) {
                    log.error(c.pos(),
                              Errors.SwitchMixingCaseTypes);
                    wasError = true;
                }
                MatchBindings currentBindings = null;
                boolean wasUnconditionalPattern = hasUnconditionalPattern;
                for (JCCaseLabel label : c.labels) {
                    if (label instanceof JCConstantCaseLabel constLabel) {
                        JCExpression expr = constLabel.expr;
                        if (TreeInfo.isNull(expr)) {
                            preview.checkSourceLevel(expr.pos(), Feature.CASE_NULL);
                            if (hasNullPattern) {
                                log.error(label.pos(), Errors.DuplicateCaseLabel);
                            }
                            hasNullPattern = true;
                            attribExpr(expr, switchEnv, seltype);
                            matchBindings = new MatchBindings(matchBindings.bindingsWhenTrue, matchBindings.bindingsWhenFalse, true);
                        } else if (enumSwitch) {
                            Symbol sym = enumConstant(expr, seltype);
                            if (sym == null) {
                                log.error(expr.pos(), Errors.EnumLabelMustBeUnqualifiedEnum);
                            } else if (!constants.add(sym)) {
                                log.error(label.pos(), Errors.DuplicateCaseLabel);
                            }
                        } else if (errorEnumSwitch) {
                            //error recovery: the selector is erroneous, and all the case labels
                            //are identifiers. This could be an enum switch - don't report resolve
                            //error for the case label:
                            var prevResolveHelper = rs.basicLogResolveHelper;
                            try {
                                rs.basicLogResolveHelper = rs.silentLogResolveHelper;
                                attribExpr(expr, switchEnv, seltype);
                            } finally {
                                rs.basicLogResolveHelper = prevResolveHelper;
                            }
                        } else {
                            ResultInfo valTypInfo = new ResultInfo(KindSelector.VAL_TYP,
                                                                   !seltype.hasTag(ERROR) ? seltype
                                                                                          : Type.noType);
                            Type pattype = attribTree(expr, switchEnv, valTypInfo);
                            if (!pattype.hasTag(ERROR)) {
                                if (pattype.constValue() == null) {
                                    Symbol s = TreeInfo.symbol(expr);
                                    if (s != null && s.kind == TYP && allowPatternSwitch) {
                                        log.error(expr.pos(),
                                                  Errors.PatternExpected);
                                    } else {
                                        log.error(expr.pos(),
                                                  (stringSwitch ? Errors.StringConstReq : Errors.ConstExprReq));
                                    }
                                } else if (!stringSwitch && !types.isAssignable(seltype, syms.intType)) {
                                    log.error(label.pos(), Errors.ConstantLabelNotCompatible(pattype, seltype));
                                } else if (!constants.add(pattype.constValue())) {
                                    log.error(c.pos(), Errors.DuplicateCaseLabel);
                                }
                            }
                        }
                    } else if (label instanceof JCDefaultCaseLabel def) {
                        if (hasDefault) {
                            log.error(label.pos(), Errors.DuplicateDefaultLabel);
                        } else if (hasUnconditionalPattern) {
                            log.error(label.pos(), Errors.UnconditionalPatternAndDefault);
                        }
                        hasDefault = true;
                        matchBindings = MatchBindingsComputer.EMPTY;
                    } else if (label instanceof JCPatternCaseLabel patternlabel) {
                        //pattern
                        JCPattern pat = patternlabel.pat;
                        attribExpr(pat, switchEnv, seltype);
                        Type primaryType = TreeInfo.primaryPatternType(pat);
                        if (!primaryType.hasTag(TYPEVAR)) {
                            primaryType = chk.checkClassOrArrayType(pat.pos(), primaryType);
                        }
                        checkCastablePattern(pat.pos(), seltype, primaryType);
                        Type patternType = types.erasure(primaryType);
                        JCExpression guard = patternlabel.guard;
                        if (guard != null) {
                            MatchBindings afterPattern = matchBindings;
                            Env<AttrContext> bodyEnv = bindingEnv(switchEnv, matchBindings.bindingsWhenTrue);
                            try {
                                attribExpr(guard, bodyEnv, syms.booleanType);
                            } finally {
                                bodyEnv.info.scope.leave();
                            }
                            matchBindings = matchBindingsComputer.caseGuard(c, afterPattern, matchBindings);

                            if (TreeInfo.isBooleanWithValue(guard, 0)) {
                                log.error(guard.pos(), Errors.GuardHasConstantExpressionFalse);
                            }
                        }
                        boolean unguarded = TreeInfo.unguardedCaseLabel(label) && !pat.hasTag(RECORDPATTERN);
                        boolean unconditional =
                                unguarded &&
                                !patternType.isErroneous() &&
                                types.isSubtype(types.boxedTypeOrType(types.erasure(seltype)),
                                                patternType);
                        if (unconditional) {
                            if (hasUnconditionalPattern) {
                                log.error(pat.pos(), Errors.DuplicateUnconditionalPattern);
                            } else if (hasDefault) {
                                log.error(pat.pos(), Errors.UnconditionalPatternAndDefault);
                            }
                            hasUnconditionalPattern = true;
                        }
                        lastPatternErroneous = patternType.isErroneous();
                    } else {
                        Assert.error();
                    }
                    currentBindings = matchBindingsComputer.switchCase(label, currentBindings, matchBindings);
                }

                Env<AttrContext> caseEnv =
                        bindingEnv(switchEnv, c, currentBindings.bindingsWhenTrue);
                try {
                    attribCase.accept(c, caseEnv);
                } finally {
                    caseEnv.info.scope.leave();
                }
                addVars(c.stats, switchEnv.info.scope);

                preFlow(c);
                c.completesNormally = flow.aliveAfter(caseEnv, c, make);
            }
            if (patternSwitch) {
                chk.checkSwitchCaseStructure(cases);
                chk.checkSwitchCaseLabelDominated(cases);
            }
            if (switchTree.hasTag(SWITCH)) {
                ((JCSwitch) switchTree).hasUnconditionalPattern =
                        hasDefault || hasUnconditionalPattern || lastPatternErroneous;
                ((JCSwitch) switchTree).patternSwitch = patternSwitch;
            } else if (switchTree.hasTag(SWITCH_EXPRESSION)) {
                ((JCSwitchExpression) switchTree).hasUnconditionalPattern =
                        hasDefault || hasUnconditionalPattern || lastPatternErroneous;
                ((JCSwitchExpression) switchTree).patternSwitch = patternSwitch;
            } else {
                Assert.error(switchTree.getTag().name());
            }
        } finally {
            switchEnv.info.scope.leave();
        }
    }
    // where
        /** Add any variables defined in stats to the switch scope. */
        private static void addVars(List<JCStatement> stats, WriteableScope switchScope) {
            for (;stats.nonEmpty(); stats = stats.tail) {
                JCTree stat = stats.head;
                if (stat.hasTag(VARDEF))
                    switchScope.enter(((JCVariableDecl) stat).sym);
            }
        }
    // where
    /** Return the selected enumeration constant symbol, or null. */
    private Symbol enumConstant(JCTree tree, Type enumType) {
        if (tree.hasTag(IDENT)) {
            JCIdent ident = (JCIdent)tree;
            Name name = ident.name;
            for (Symbol sym : enumType.tsym.members().getSymbolsByName(name)) {
                if (sym.kind == VAR) {
                    Symbol s = ident.sym = sym;
                    ((VarSymbol)s).getConstValue(); // ensure initializer is evaluated
                    ident.type = s.type;
                    return ((s.flags_field & Flags.ENUM) == 0)
                        ? null : s;
                }
            }
        }
        return null;
    }

    public void visitSynchronized(JCSynchronized tree) {
        chk.checkIdentityType(tree.pos(), attribExpr(tree.lock, env));
        if (env.info.lint.isEnabled(LintCategory.SYNCHRONIZATION) && isValueBased(tree.lock.type)) {
            log.warning(LintCategory.SYNCHRONIZATION, tree.pos(), Warnings.AttemptToSynchronizeOnInstanceOfValueBasedClass);
        }
        attribStat(tree.body, env);
        result = null;
    }
        // where
        private boolean isValueBased(Type t) {
            return t != null && t.tsym != null && (t.tsym.flags() & VALUE_BASED) != 0;
        }


    public void visitTry(JCTry tree) {
        // Create a new local environment with a local
        Env<AttrContext> localEnv = env.dup(tree, env.info.dup(env.info.scope.dup()));
        try {
            boolean isTryWithResource = tree.resources.nonEmpty();
            // Create a nested environment for attributing the try block if needed
            Env<AttrContext> tryEnv = isTryWithResource ?
                env.dup(tree, localEnv.info.dup(localEnv.info.scope.dup())) :
                localEnv;
            try {
                // Attribute resource declarations
                for (JCTree resource : tree.resources) {
                    CheckContext twrContext = new Check.NestedCheckContext(resultInfo.checkContext) {
                        @Override
                        public void report(DiagnosticPosition pos, JCDiagnostic details) {
                            chk.basicHandler.report(pos, diags.fragment(Fragments.TryNotApplicableToType(details)));
                        }
                    };
                    ResultInfo twrResult =
                        new ResultInfo(KindSelector.VAR,
                                       syms.autoCloseableType,
                                       twrContext);
                    if (resource.hasTag(VARDEF)) {
                        attribStat(resource, tryEnv);
                        twrResult.check(resource, resource.type);

                        //check that resource type cannot throw InterruptedException
                        checkAutoCloseable(resource.pos(), localEnv, resource.type);

                        VarSymbol var = ((JCVariableDecl) resource).sym;

                        var.flags_field |= Flags.FINAL;
                        var.setData(ElementKind.RESOURCE_VARIABLE);
                    } else {
                        attribTree(resource, tryEnv, twrResult);
                    }
                }
                // Attribute body
                attribStat(tree.body, tryEnv);
            } finally {
                if (isTryWithResource)
                    tryEnv.info.scope.leave();
            }

            // Attribute catch clauses
            for (List<JCCatch> l = tree.catchers; l.nonEmpty(); l = l.tail) {
                JCCatch c = l.head;
                Env<AttrContext> catchEnv =
                    localEnv.dup(c, localEnv.info.dup(localEnv.info.scope.dup()));
                try {
                    Type ctype = attribStat(c.param, catchEnv);
                    if (TreeInfo.isMultiCatch(c)) {
                        //multi-catch parameter is implicitly marked as final
                        c.param.sym.flags_field |= FINAL | UNION;
                    }
                    if (c.param.sym.kind == VAR) {
                        c.param.sym.setData(ElementKind.EXCEPTION_PARAMETER);
                    }
                    chk.checkType(c.param.vartype.pos(),
                                  chk.checkClassType(c.param.vartype.pos(), ctype),
                                  syms.throwableType);
                    attribStat(c.body, catchEnv);
                } finally {
                    catchEnv.info.scope.leave();
                }
            }

            // Attribute finalizer
            if (tree.finalizer != null) attribStat(tree.finalizer, localEnv);
            result = null;
        }
        finally {
            localEnv.info.scope.leave();
        }
    }

    void checkAutoCloseable(DiagnosticPosition pos, Env<AttrContext> env, Type resource) {
        if (!resource.isErroneous() &&
            types.asSuper(resource.referenceProjectionOrSelf(), syms.autoCloseableType.tsym) != null &&
            !types.isSameType(resource, syms.autoCloseableType)) { // Don't emit warning for AutoCloseable itself
            Symbol close = syms.noSymbol;
            Log.DiagnosticHandler discardHandler = new Log.DiscardDiagnosticHandler(log);
            try {
                close = rs.resolveQualifiedMethod(pos,
                        env,
                        types.skipTypeVars(resource, false),
                        names.close,
                        List.nil(),
                        List.nil());
            }
            finally {
                log.popDiagnosticHandler(discardHandler);
            }
            if (close.kind == MTH &&
                    close.overrides(syms.autoCloseableClose, resource.tsym, types, true) &&
                    chk.isHandled(syms.interruptedExceptionType, types.memberType(resource, close).getThrownTypes()) &&
                    env.info.lint.isEnabled(LintCategory.TRY)) {
                log.warning(LintCategory.TRY, pos, Warnings.TryResourceThrowsInterruptedExc(resource));
            }
        }
    }

    public void visitConditional(JCConditional tree) {
        Type condtype = attribExpr(tree.cond, env, syms.booleanType);
        MatchBindings condBindings = matchBindings;

        tree.polyKind = (pt().hasTag(NONE) && pt() != Type.recoveryType && pt() != Infer.anyPoly ||
                isBooleanOrNumeric(env, tree)) ?
                PolyKind.STANDALONE : PolyKind.POLY;

        if (tree.polyKind == PolyKind.POLY && resultInfo.pt.hasTag(VOID)) {
            //this means we are returning a poly conditional from void-compatible lambda expression
            resultInfo.checkContext.report(tree, diags.fragment(Fragments.ConditionalTargetCantBeVoid));
            result = tree.type = types.createErrorType(resultInfo.pt);
            return;
        }

        ResultInfo condInfo = tree.polyKind == PolyKind.STANDALONE ?
                unknownExprInfo :
                resultInfo.dup(conditionalContext(resultInfo.checkContext));


        // x ? y : z
        // include x's bindings when true in y
        // include x's bindings when false in z

        Type truetype;
        Env<AttrContext> trueEnv = bindingEnv(env, condBindings.bindingsWhenTrue);
        try {
            truetype = attribTree(tree.truepart, trueEnv, condInfo);
        } finally {
            trueEnv.info.scope.leave();
        }

        MatchBindings trueBindings = matchBindings;

        Type falsetype;
        Env<AttrContext> falseEnv = bindingEnv(env, condBindings.bindingsWhenFalse);
        try {
            falsetype = attribTree(tree.falsepart, falseEnv, condInfo);
        } finally {
            falseEnv.info.scope.leave();
        }

        MatchBindings falseBindings = matchBindings;

        Type owntype = (tree.polyKind == PolyKind.STANDALONE) ?
                condType(List.of(tree.truepart.pos(), tree.falsepart.pos()),
                         List.of(truetype, falsetype)) : pt();
        if (condtype.constValue() != null &&
                truetype.constValue() != null &&
                falsetype.constValue() != null &&
                !owntype.hasTag(NONE)) {
            //constant folding
            owntype = cfolder.coerce(condtype.isTrue() ? truetype : falsetype, owntype);
        }
        result = check(tree, owntype, KindSelector.VAL, resultInfo);
        matchBindings = matchBindingsComputer.conditional(tree, condBindings, trueBindings, falseBindings);
    }
    //where
        private boolean isBooleanOrNumeric(Env<AttrContext> env, JCExpression tree) {
            switch (tree.getTag()) {
                case LITERAL: return ((JCLiteral)tree).typetag.isSubRangeOf(DOUBLE) ||
                              ((JCLiteral)tree).typetag == BOOLEAN ||
                              ((JCLiteral)tree).typetag == BOT;
                case LAMBDA: case REFERENCE: return false;
                case PARENS: return isBooleanOrNumeric(env, ((JCParens)tree).expr);
                case CONDEXPR:
                    JCConditional condTree = (JCConditional)tree;
                    return isBooleanOrNumeric(env, condTree.truepart) &&
                            isBooleanOrNumeric(env, condTree.falsepart);
                case APPLY:
                    JCMethodInvocation speculativeMethodTree =
                            (JCMethodInvocation)deferredAttr.attribSpeculative(
                                    tree, env, unknownExprInfo,
                                    argumentAttr.withLocalCacheContext());
                    Symbol msym = TreeInfo.symbol(speculativeMethodTree.meth);
                    Type receiverType = speculativeMethodTree.meth.hasTag(IDENT) ?
                            env.enclClass.type :
                            ((JCFieldAccess)speculativeMethodTree.meth).selected.type;
                    Type owntype = types.memberType(receiverType, msym).getReturnType();
                    return primitiveOrBoxed(owntype);
                case NEWCLASS:
                    JCExpression className =
                            removeClassParams.translate(((JCNewClass)tree).clazz);
                    JCExpression speculativeNewClassTree =
                            (JCExpression)deferredAttr.attribSpeculative(
                                    className, env, unknownTypeInfo,
                                    argumentAttr.withLocalCacheContext());
                    return primitiveOrBoxed(speculativeNewClassTree.type);
                default:
                    Type speculativeType = deferredAttr.attribSpeculative(tree, env, unknownExprInfo,
                            argumentAttr.withLocalCacheContext()).type;
                    return primitiveOrBoxed(speculativeType);
            }
        }
        //where
            boolean primitiveOrBoxed(Type t) {
                return (!t.hasTag(TYPEVAR) && !t.isErroneous() && types.unboxedTypeOrType(t).isPrimitive());
            }

            TreeTranslator removeClassParams = new TreeTranslator() {
                @Override
                public void visitTypeApply(JCTypeApply tree) {
                    result = translate(tree.clazz);
                }
            };

        CheckContext conditionalContext(CheckContext checkContext) {
            return new Check.NestedCheckContext(checkContext) {
                //this will use enclosing check context to check compatibility of
                //subexpression against target type; if we are in a method check context,
                //depending on whether boxing is allowed, we could have incompatibilities
                @Override
                public void report(DiagnosticPosition pos, JCDiagnostic details) {
                    enclosingContext.report(pos, diags.fragment(Fragments.IncompatibleTypeInConditional(details)));
                }
            };
        }

        /** Compute the type of a conditional expression, after
         *  checking that it exists.  See JLS 15.25. Does not take into
         *  account the special case where condition and both arms
         *  are constants.
         *
         *  @param pos      The source position to be used for error
         *                  diagnostics.
         *  @param thentype The type of the expression's then-part.
         *  @param elsetype The type of the expression's else-part.
         */
        Type condType(List<DiagnosticPosition> positions, List<Type> condTypes) {
            if (condTypes.isEmpty()) {
                return syms.objectType; //TODO: how to handle?
            }
            Type first = condTypes.head;
            // If same type, that is the result
            if (condTypes.tail.stream().allMatch(t -> types.isSameType(first, t)))
                return first.baseType();

            List<Type> unboxedTypes = condTypes.stream()
                                               .map(t -> t.isPrimitive() ? t : types.unboxedType(t))
                                               .collect(List.collector());

            // Otherwise, if both arms can be converted to a numeric
            // type, return the least numeric type that fits both arms
            // (i.e. return larger of the two, or return int if one
            // arm is short, the other is char).
            if (unboxedTypes.stream().allMatch(t -> t.isPrimitive())) {
                // If one arm has an integer subrange type (i.e., byte,
                // short, or char), and the other is an integer constant
                // that fits into the subrange, return the subrange type.
                for (Type type : unboxedTypes) {
                    if (!type.getTag().isStrictSubRangeOf(INT)) {
                        continue;
                    }
                    if (unboxedTypes.stream().filter(t -> t != type).allMatch(t -> t.hasTag(INT) && types.isAssignable(t, type)))
                        return type.baseType();
                }

                for (TypeTag tag : primitiveTags) {
                    Type candidate = syms.typeOfTag[tag.ordinal()];
                    if (unboxedTypes.stream().allMatch(t -> types.isSubtype(t, candidate))) {
                        return candidate;
                    }
                }
            }

            // Those were all the cases that could result in a primitive. See if primitive boxing and primitive
            // value conversions bring about a convergence.
            condTypes = condTypes.stream()
                                 .map(t -> t.isPrimitive() ? types.boxedClass(t).type
                                         : t.isReferenceProjection() ? t.valueProjection() : t)
                                 .collect(List.collector());

            for (Type type : condTypes) {
                if (condTypes.stream().filter(t -> t != type).allMatch(t -> types.isAssignable(t, type)))
                    return type.baseType();
            }

            Iterator<DiagnosticPosition> posIt = positions.iterator();

            condTypes = condTypes.stream()
                                 .map(t -> chk.checkNonVoid(posIt.next(), allowPrimitiveClasses && t.isPrimitiveClass() ? t.referenceProjection() : t))
                                 .collect(List.collector());

            // both are known to be reference types (or projections).  The result is
            // lub(thentype,elsetype). This cannot fail, as it will
            // always be possible to infer "Object" if nothing better.
            return types.lub(condTypes.stream()
                        .map(t -> t.baseType())
                        .filter(t -> !t.hasTag(BOT))
                        .collect(List.collector()));
        }

    static final TypeTag[] primitiveTags = new TypeTag[]{
        BYTE,
        CHAR,
        SHORT,
        INT,
        LONG,
        FLOAT,
        DOUBLE,
        BOOLEAN,
    };

    Env<AttrContext> bindingEnv(Env<AttrContext> env, List<BindingSymbol> bindings) {
        return bindingEnv(env, env.tree, bindings);
    }

    Env<AttrContext> bindingEnv(Env<AttrContext> env, JCTree newTree, List<BindingSymbol> bindings) {
        Env<AttrContext> env1 = env.dup(newTree, env.info.dup(env.info.scope.dup()));
        bindings.forEach(env1.info.scope::enter);
        return env1;
    }

    public void visitIf(JCIf tree) {
        attribExpr(tree.cond, env, syms.booleanType);

        // if (x) { y } [ else z ]
        // include x's bindings when true in y
        // include x's bindings when false in z

        MatchBindings condBindings = matchBindings;
        Env<AttrContext> thenEnv = bindingEnv(env, condBindings.bindingsWhenTrue);

        try {
            attribStat(tree.thenpart, thenEnv);
        } finally {
            thenEnv.info.scope.leave();
        }

        preFlow(tree.thenpart);
        boolean aliveAfterThen = flow.aliveAfter(env, tree.thenpart, make);
        boolean aliveAfterElse;

        if (tree.elsepart != null) {
            Env<AttrContext> elseEnv = bindingEnv(env, condBindings.bindingsWhenFalse);
            try {
                attribStat(tree.elsepart, elseEnv);
            } finally {
                elseEnv.info.scope.leave();
            }
            preFlow(tree.elsepart);
            aliveAfterElse = flow.aliveAfter(env, tree.elsepart, make);
        } else {
            aliveAfterElse = true;
        }

        chk.checkEmptyIf(tree);

        List<BindingSymbol> afterIfBindings = List.nil();

        if (aliveAfterThen && !aliveAfterElse) {
            afterIfBindings = condBindings.bindingsWhenTrue;
        } else if (aliveAfterElse && !aliveAfterThen) {
            afterIfBindings = condBindings.bindingsWhenFalse;
        }

        afterIfBindings.forEach(env.info.scope::enter);
        afterIfBindings.forEach(BindingSymbol::preserveBinding);

        result = null;
    }

        void preFlow(JCTree tree) {
            attrRecover.doRecovery();
            new PostAttrAnalyzer() {
                @Override
                public void scan(JCTree tree) {
                    if (tree == null ||
                            (tree.type != null &&
                            tree.type == Type.stuckType)) {
                        //don't touch stuck expressions!
                        return;
                    }
                    super.scan(tree);
                }

                @Override
                public void visitClassDef(JCClassDecl that) {
                    if (that.sym != null) {
                        // Method preFlow shouldn't visit class definitions
                        // that have not been entered and attributed.
                        // See JDK-8254557 and JDK-8203277 for more details.
                        super.visitClassDef(that);
                    }
                }

                @Override
                public void visitLambda(JCLambda that) {
                    if (that.type != null) {
                        // Method preFlow shouldn't visit lambda expressions
                        // that have not been entered and attributed.
                        // See JDK-8254557 and JDK-8203277 for more details.
                        super.visitLambda(that);
                    }
                }
            }.scan(tree);
        }

    public void visitExec(JCExpressionStatement tree) {
        //a fresh environment is required for 292 inference to work properly ---
        //see Infer.instantiatePolymorphicSignatureInstance()
        Env<AttrContext> localEnv = env.dup(tree);
        attribExpr(tree.expr, localEnv);
        result = null;
    }

    public void visitBreak(JCBreak tree) {
        tree.target = findJumpTarget(tree.pos(), tree.getTag(), tree.label, env);
        result = null;
    }

    public void visitYield(JCYield tree) {
        if (env.info.yieldResult != null) {
            attribTree(tree.value, env, env.info.yieldResult);
            tree.target = findJumpTarget(tree.pos(), tree.getTag(), names.empty, env);
        } else {
            log.error(tree.pos(), tree.value.hasTag(PARENS)
                    ? Errors.NoSwitchExpressionQualify
                    : Errors.NoSwitchExpression);
            attribTree(tree.value, env, unknownExprInfo);
        }
        result = null;
    }

    public void visitContinue(JCContinue tree) {
        tree.target = findJumpTarget(tree.pos(), tree.getTag(), tree.label, env);
        result = null;
    }
    //where
        /** Return the target of a break, continue or yield statement,
         *  if it exists, report an error if not.
         *  Note: The target of a labelled break or continue is the
         *  (non-labelled) statement tree referred to by the label,
         *  not the tree representing the labelled statement itself.
         *
         *  @param pos     The position to be used for error diagnostics
         *  @param tag     The tag of the jump statement. This is either
         *                 Tree.BREAK or Tree.CONTINUE.
         *  @param label   The label of the jump statement, or null if no
         *                 label is given.
         *  @param env     The environment current at the jump statement.
         */
        private JCTree findJumpTarget(DiagnosticPosition pos,
                                                   JCTree.Tag tag,
                                                   Name label,
                                                   Env<AttrContext> env) {
            Pair<JCTree, Error> jumpTarget = findJumpTargetNoError(tag, label, env);

            if (jumpTarget.snd != null) {
                log.error(pos, jumpTarget.snd);
            }

            return jumpTarget.fst;
        }
        /** Return the target of a break or continue statement, if it exists,
         *  report an error if not.
         *  Note: The target of a labelled break or continue is the
         *  (non-labelled) statement tree referred to by the label,
         *  not the tree representing the labelled statement itself.
         *
         *  @param tag     The tag of the jump statement. This is either
         *                 Tree.BREAK or Tree.CONTINUE.
         *  @param label   The label of the jump statement, or null if no
         *                 label is given.
         *  @param env     The environment current at the jump statement.
         */
        private Pair<JCTree, JCDiagnostic.Error> findJumpTargetNoError(JCTree.Tag tag,
                                                                       Name label,
                                                                       Env<AttrContext> env) {
            // Search environments outwards from the point of jump.
            Env<AttrContext> env1 = env;
            JCDiagnostic.Error pendingError = null;
            LOOP:
            while (env1 != null) {
                switch (env1.tree.getTag()) {
                    case LABELLED:
                        JCLabeledStatement labelled = (JCLabeledStatement)env1.tree;
                        if (label == labelled.label) {
                            // If jump is a continue, check that target is a loop.
                            if (tag == CONTINUE) {
                                if (!labelled.body.hasTag(DOLOOP) &&
                                        !labelled.body.hasTag(WHILELOOP) &&
                                        !labelled.body.hasTag(FORLOOP) &&
                                        !labelled.body.hasTag(FOREACHLOOP)) {
                                    pendingError = Errors.NotLoopLabel(label);
                                }
                                // Found labelled statement target, now go inwards
                                // to next non-labelled tree.
                                return Pair.of(TreeInfo.referencedStatement(labelled), pendingError);
                            } else {
                                return Pair.of(labelled, pendingError);
                            }
                        }
                        break;
                    case DOLOOP:
                    case WHILELOOP:
                    case FORLOOP:
                    case FOREACHLOOP:
                        if (label == null) return Pair.of(env1.tree, pendingError);
                        break;
                    case SWITCH:
                        if (label == null && tag == BREAK) return Pair.of(env1.tree, null);
                        break;
                    case SWITCH_EXPRESSION:
                        if (tag == YIELD) {
                            return Pair.of(env1.tree, null);
                        } else if (tag == BREAK) {
                            pendingError = Errors.BreakOutsideSwitchExpression;
                        } else {
                            pendingError = Errors.ContinueOutsideSwitchExpression;
                        }
                        break;
                    case LAMBDA:
                    case METHODDEF:
                    case CLASSDEF:
                        break LOOP;
                    default:
                }
                env1 = env1.next;
            }
            if (label != null)
                return Pair.of(null, Errors.UndefLabel(label));
            else if (pendingError != null)
                return Pair.of(null, pendingError);
            else if (tag == CONTINUE)
                return Pair.of(null, Errors.ContOutsideLoop);
            else
                return Pair.of(null, Errors.BreakOutsideSwitchLoop);
        }

    public void visitReturn(JCReturn tree) {
        // Check that there is an enclosing method which is
        // nested within than the enclosing class.
        if (env.info.returnResult == null) {
            log.error(tree.pos(), Errors.RetOutsideMeth);
        } else if (env.info.yieldResult != null) {
            log.error(tree.pos(), Errors.ReturnOutsideSwitchExpression);
        } else if (!env.info.isLambda &&
                !env.info.isNewClass &&
                env.enclMethod != null &&
                TreeInfo.isCompactConstructor(env.enclMethod)) {
            log.error(env.enclMethod,
                    Errors.InvalidCanonicalConstructorInRecord(Fragments.Compact, env.enclMethod.sym.name, Fragments.CanonicalCantHaveReturnStatement));
        } else {
            // Attribute return expression, if it exists, and check that
            // it conforms to result type of enclosing method.
            if (tree.expr != null) {
                if (env.info.returnResult.pt.hasTag(VOID)) {
                    env.info.returnResult.checkContext.report(tree.expr.pos(),
                              diags.fragment(Fragments.UnexpectedRetVal));
                }
                attribTree(tree.expr, env, env.info.returnResult);
            } else if (!env.info.returnResult.pt.hasTag(VOID) &&
                    !env.info.returnResult.pt.hasTag(NONE)) {
                env.info.returnResult.checkContext.report(tree.pos(),
                              diags.fragment(Fragments.MissingRetVal(env.info.returnResult.pt)));
            }
        }
        result = null;
    }

    public void visitThrow(JCThrow tree) {
        Type owntype = attribExpr(tree.expr, env, Type.noType);
        chk.checkType(tree, owntype, syms.throwableType);
        result = null;
    }

    public void visitAssert(JCAssert tree) {
        attribExpr(tree.cond, env, syms.booleanType);
        if (tree.detail != null) {
            chk.checkNonVoid(tree.detail.pos(), attribExpr(tree.detail, env));
        }
        result = null;
    }

     /** Visitor method for method invocations.
     *  NOTE: The method part of an application will have in its type field
     *        the return type of the method, not the method's type itself!
     */
    public void visitApply(JCMethodInvocation tree) {
        // The local environment of a method application is
        // a new environment nested in the current one.
        Env<AttrContext> localEnv = env.dup(tree, env.info.dup());

        // The types of the actual method arguments.
        List<Type> argtypes;

        // The types of the actual method type arguments.
        List<Type> typeargtypes = null;

        Name methName = TreeInfo.name(tree.meth);

        boolean isConstructorCall =
            methName == names._this || methName == names._super;

        ListBuffer<Type> argtypesBuf = new ListBuffer<>();
        if (isConstructorCall) {
            // We are seeing a ...this(...) or ...super(...) call.
            // Check that this is the first statement in a constructor.
            checkFirstConstructorStat(tree, env.enclMethod, true);

            // Record the fact
            // that this is a constructor call (using isSelfCall).
            localEnv.info.isSelfCall = true;

            // Attribute arguments, yielding list of argument types.
            localEnv.info.constructorArgs = true;
            KindSelector kind = attribArgs(KindSelector.MTH, tree.args, localEnv, argtypesBuf);
            localEnv.info.constructorArgs = false;
            argtypes = argtypesBuf.toList();
            typeargtypes = attribTypes(tree.typeargs, localEnv);

            // Variable `site' points to the class in which the called
            // constructor is defined.
            Type site = env.enclClass.sym.type;
            if (methName == names._super) {
                if (site == syms.objectType) {
                    log.error(tree.meth.pos(), Errors.NoSuperclass(site));
                    site = types.createErrorType(syms.objectType);
                } else {
                    site = types.supertype(site);
                }
            }

            if (site.hasTag(CLASS)) {
                Type encl = site.getEnclosingType();
                while (encl != null && encl.hasTag(TYPEVAR))
                    encl = encl.getUpperBound();
                if (encl.hasTag(CLASS)) {
                    // we are calling a nested class

                    if (tree.meth.hasTag(SELECT)) {
                        JCTree qualifier = ((JCFieldAccess) tree.meth).selected;

                        // We are seeing a prefixed call, of the form
                        //     <expr>.super(...).
                        // Check that the prefix expression conforms
                        // to the outer instance type of the class.
                        chk.checkRefType(qualifier.pos(),
                                         attribExpr(qualifier, localEnv,
                                                    encl));
                    } else if (methName == names._super) {
                        // qualifier omitted; check for existence
                        // of an appropriate implicit qualifier.
                        rs.resolveImplicitThis(tree.meth.pos(),
                                               localEnv, site, true);
                    }
                } else if (tree.meth.hasTag(SELECT)) {
                    log.error(tree.meth.pos(),
                              Errors.IllegalQualNotIcls(site.tsym));
                    attribExpr(((JCFieldAccess) tree.meth).selected, localEnv, site);
                }

                // if we're calling a java.lang.Enum constructor,
                // prefix the implicit String and int parameters
                if (site.tsym == syms.enumSym)
                    argtypes = argtypes.prepend(syms.intType).prepend(syms.stringType);

                // Resolve the called constructor under the assumption
                // that we are referring to a superclass instance of the
                // current instance (JLS ???).
                boolean selectSuperPrev = localEnv.info.selectSuper;
                localEnv.info.selectSuper = true;
                localEnv.info.pendingResolutionPhase = null;
                Symbol sym = rs.resolveConstructor(
                    tree.meth.pos(), localEnv, site, argtypes, typeargtypes);
                localEnv.info.selectSuper = selectSuperPrev;

                // Set method symbol to resolved constructor...
                TreeInfo.setSymbol(tree.meth, sym);

                // ...and check that it is legal in the current context.
                // (this will also set the tree's type)
                Type mpt = newMethodTemplate(resultInfo.pt, argtypes, typeargtypes);
                checkId(tree.meth, site, sym, localEnv,
                        new ResultInfo(kind, mpt));
            } else if (site.hasTag(ERROR) && tree.meth.hasTag(SELECT)) {
                attribExpr(((JCFieldAccess) tree.meth).selected, localEnv, site);
            }
            // Otherwise, `site' is an error type and we do nothing
            result = tree.type = syms.voidType;
        } else {
            // Otherwise, we are seeing a regular method call.
            // Attribute the arguments, yielding list of argument types, ...
            KindSelector kind = attribArgs(KindSelector.VAL, tree.args, localEnv, argtypesBuf);
            argtypes = argtypesBuf.toList();
            typeargtypes = attribAnyTypes(tree.typeargs, localEnv);

            // ... and attribute the method using as a prototype a methodtype
            // whose formal argument types is exactly the list of actual
            // arguments (this will also set the method symbol).
            Type mpt = newMethodTemplate(resultInfo.pt, argtypes, typeargtypes);
            localEnv.info.pendingResolutionPhase = null;
            Type mtype = attribTree(tree.meth, localEnv, new ResultInfo(kind, mpt, resultInfo.checkContext));

            // Compute the result type.
            Type restype = mtype.getReturnType();
            if (restype.hasTag(WILDCARD))
                throw new AssertionError(mtype);

            Type qualifier = (tree.meth.hasTag(SELECT))
                    ? ((JCFieldAccess) tree.meth).selected.type
                    : env.enclClass.sym.type;
            Symbol msym = TreeInfo.symbol(tree.meth);
            restype = adjustMethodReturnType(msym, qualifier, methName, argtypes, restype);

            chk.checkRefTypes(tree.typeargs, typeargtypes);

            // Check that value of resulting type is admissible in the
            // current context.  Also, capture the return type
            Type capturedRes = resultInfo.checkContext.inferenceContext().cachedCapture(tree, restype, true);
            result = check(tree, capturedRes, KindSelector.VAL, resultInfo);
        }
        chk.validate(tree.typeargs, localEnv);
    }
    //where
        Type adjustMethodReturnType(Symbol msym, Type qualifierType, Name methodName, List<Type> argtypes, Type restype) {
            if (msym != null &&
                    (msym.owner == syms.objectType.tsym || msym.owner.isInterface()) &&
                    methodName == names.getClass &&
                    argtypes.isEmpty()) {
                // as a special case, x.getClass() has type Class<? extends |X|>
                // Special treatment for primitive classes: Given an expression v of type V where
                // V is a primitive class, v.getClass() is typed to be Class<? extends |V.ref|>
                Type wcb = types.erasure(allowPrimitiveClasses && qualifierType.isPrimitiveClass() ?
                                         qualifierType.referenceProjection() : qualifierType.baseType());
                return new ClassType(restype.getEnclosingType(),
                        List.of(new WildcardType(wcb,
                                BoundKind.EXTENDS,
                                syms.boundClass)),
                        restype.tsym,
                        restype.getMetadata(),
                        restype.getFlavor());
            } else if (msym != null &&
                    msym.owner == syms.arrayClass &&
                    methodName == names.clone &&
                    types.isArray(qualifierType)) {
                // as a special case, array.clone() has a result that is
                // the same as static type of the array being cloned
                return qualifierType;
            } else {
                return restype;
            }
        }

        /** Check that given application node appears as first statement
         *  in a constructor call.
         *  @param tree          The application node
         *  @param enclMethod    The enclosing method of the application.
         *  @param error         Should an error be issued?
         */
        boolean checkFirstConstructorStat(JCMethodInvocation tree, JCMethodDecl enclMethod, boolean error) {
            if (enclMethod != null && names.isInitOrVNew(enclMethod.name)) {
                JCBlock body = enclMethod.body;
                if (body.stats.head.hasTag(EXEC) &&
                    ((JCExpressionStatement) body.stats.head).expr == tree)
                    return true;
            }
            if (error) {
                log.error(tree.pos(),
                        Errors.CallMustBeFirstStmtInCtor(TreeInfo.name(tree.meth)));
            }
            return false;
        }

        /** Obtain a method type with given argument types.
         */
        Type newMethodTemplate(Type restype, List<Type> argtypes, List<Type> typeargtypes) {
            MethodType mt = new MethodType(argtypes, restype, List.nil(), syms.methodClass);
            return (typeargtypes == null) ? mt : (Type)new ForAll(typeargtypes, mt);
        }

    public void visitNewClass(final JCNewClass tree) {
        Type owntype = types.createErrorType(tree.type);

        // The local environment of a class creation is
        // a new environment nested in the current one.
        Env<AttrContext> localEnv = env.dup(tree, env.info.dup());

        // The anonymous inner class definition of the new expression,
        // if one is defined by it.
        JCClassDecl cdef = tree.def;

        // If enclosing class is given, attribute it, and
        // complete class name to be fully qualified
        JCExpression clazz = tree.clazz; // Class field following new
        JCExpression clazzid;            // Identifier in class field
        JCAnnotatedType annoclazzid;     // Annotated type enclosing clazzid
        annoclazzid = null;

        if (clazz.hasTag(TYPEAPPLY)) {
            clazzid = ((JCTypeApply) clazz).clazz;
            if (clazzid.hasTag(ANNOTATED_TYPE)) {
                annoclazzid = (JCAnnotatedType) clazzid;
                clazzid = annoclazzid.underlyingType;
            }
        } else {
            if (clazz.hasTag(ANNOTATED_TYPE)) {
                annoclazzid = (JCAnnotatedType) clazz;
                clazzid = annoclazzid.underlyingType;
            } else {
                clazzid = clazz;
            }
        }

        JCExpression clazzid1 = clazzid; // The same in fully qualified form

        if (tree.encl != null) {
            // We are seeing a qualified new, of the form
            //    <expr>.new C <...> (...) ...
            // In this case, we let clazz stand for the name of the
            // allocated class C prefixed with the type of the qualifier
            // expression, so that we can
            // resolve it with standard techniques later. I.e., if
            // <expr> has type T, then <expr>.new C <...> (...)
            // yields a clazz T.C.
            Type encltype = chk.checkRefType(tree.encl.pos(),
                                             attribExpr(tree.encl, env));
            // TODO 308: in <expr>.new C, do we also want to add the type annotations
            // from expr to the combined type, or not? Yes, do this.
            clazzid1 = make.at(clazz.pos).Select(make.Type(encltype),
                                                 ((JCIdent) clazzid).name);

            EndPosTable endPosTable = this.env.toplevel.endPositions;
            endPosTable.storeEnd(clazzid1, clazzid.getEndPosition(endPosTable));
            if (clazz.hasTag(ANNOTATED_TYPE)) {
                JCAnnotatedType annoType = (JCAnnotatedType) clazz;
                List<JCAnnotation> annos = annoType.annotations;

                if (annoType.underlyingType.hasTag(TYPEAPPLY)) {
                    clazzid1 = make.at(tree.pos).
                        TypeApply(clazzid1,
                                  ((JCTypeApply) clazz).arguments);
                }

                clazzid1 = make.at(tree.pos).
                    AnnotatedType(annos, clazzid1);
            } else if (clazz.hasTag(TYPEAPPLY)) {
                clazzid1 = make.at(tree.pos).
                    TypeApply(clazzid1,
                              ((JCTypeApply) clazz).arguments);
            }

            clazz = clazzid1;
        }

        // Attribute clazz expression and store
        // symbol + type back into the attributed tree.
        Type clazztype;

        try {
            env.info.isNewClass = true;
            clazztype = TreeInfo.isEnumInit(env.tree) ?
                attribIdentAsEnumType(env, (JCIdent)clazz) :
                attribType(clazz, env);
        } finally {
            env.info.isNewClass = false;
        }

        clazztype = chk.checkDiamond(tree, clazztype);
        chk.validate(clazz, localEnv);
        if (tree.encl != null) {
            // We have to work in this case to store
            // symbol + type back into the attributed tree.
            tree.clazz.type = clazztype;
            TreeInfo.setSymbol(clazzid, TreeInfo.symbol(clazzid1));
            clazzid.type = ((JCIdent) clazzid).sym.type;
            if (annoclazzid != null) {
                annoclazzid.type = clazzid.type;
            }
            if (!clazztype.isErroneous()) {
                if (cdef != null && clazztype.tsym.isInterface()) {
                    log.error(tree.encl.pos(), Errors.AnonClassImplIntfNoQualForNew);
                } else if (clazztype.tsym.isStatic()) {
                    log.error(tree.encl.pos(), Errors.QualifiedNewOfStaticClass(clazztype.tsym));
                }
            }
        } else if (!clazztype.tsym.isInterface() &&
                   clazztype.getEnclosingType().hasTag(CLASS)) {
            // Check for the existence of an apropos outer instance
            rs.resolveImplicitThis(tree.pos(), env, clazztype);
        }

        // Attribute constructor arguments.
        ListBuffer<Type> argtypesBuf = new ListBuffer<>();
        final KindSelector pkind =
            attribArgs(KindSelector.VAL, tree.args, localEnv, argtypesBuf);
        List<Type> argtypes = argtypesBuf.toList();
        List<Type> typeargtypes = attribTypes(tree.typeargs, localEnv);

        if (clazztype.hasTag(CLASS) || clazztype.hasTag(ERROR)) {
            // Enums may not be instantiated except implicitly
            if ((clazztype.tsym.flags_field & Flags.ENUM) != 0 &&
                (!env.tree.hasTag(VARDEF) ||
                 (((JCVariableDecl) env.tree).mods.flags & Flags.ENUM) == 0 ||
                 ((JCVariableDecl) env.tree).init != tree))
                log.error(tree.pos(), Errors.EnumCantBeInstantiated);

            boolean isSpeculativeDiamondInferenceRound = TreeInfo.isDiamond(tree) &&
                    resultInfo.checkContext.deferredAttrContext().mode == DeferredAttr.AttrMode.SPECULATIVE;
            boolean skipNonDiamondPath = false;
            // Check that it is an instantiation of a class and not a projection type
            if (allowPrimitiveClasses) {
                if (clazz.hasTag(SELECT)) {
                    JCFieldAccess fieldAccess = (JCFieldAccess) clazz;
                    if (fieldAccess.selected.type.isPrimitiveClass() &&
                            (fieldAccess.name == names.ref || fieldAccess.name == names.val)) {
                        log.error(tree.pos(), Errors.ProjectionCantBeInstantiated);
                    }
                }
            }
            // Check that class is not abstract
            if (cdef == null && !isSpeculativeDiamondInferenceRound && // class body may be nulled out in speculative tree copy
                (clazztype.tsym.flags() & (ABSTRACT | INTERFACE)) != 0) {
                log.error(tree.pos(),
                          Errors.AbstractCantBeInstantiated(clazztype.tsym));
                skipNonDiamondPath = true;
            } else if (cdef != null && clazztype.tsym.isInterface()) {
                // Check that no constructor arguments are given to
                // anonymous classes implementing an interface
                if (!argtypes.isEmpty())
                    log.error(tree.args.head.pos(), Errors.AnonClassImplIntfNoArgs);

                if (!typeargtypes.isEmpty())
                    log.error(tree.typeargs.head.pos(), Errors.AnonClassImplIntfNoTypeargs);

                // Error recovery: pretend no arguments were supplied.
                argtypes = List.nil();
                typeargtypes = List.nil();
                skipNonDiamondPath = true;
            }
            if (TreeInfo.isDiamond(tree)) {
                ClassType site = new ClassType(clazztype.getEnclosingType(),
                            clazztype.tsym.type.getTypeArguments(),
                                               clazztype.tsym,
                                               clazztype.getMetadata(),
                                               clazztype.getFlavor());

                Env<AttrContext> diamondEnv = localEnv.dup(tree);
                diamondEnv.info.selectSuper = cdef != null || tree.classDeclRemoved();
                diamondEnv.info.pendingResolutionPhase = null;

                //if the type of the instance creation expression is a class type
                //apply method resolution inference (JLS 15.12.2.7). The return type
                //of the resolved constructor will be a partially instantiated type
                Symbol constructor = rs.resolveDiamond(tree.pos(),
                            diamondEnv,
                            site,
                            argtypes,
                            typeargtypes);
                tree.constructor = constructor.baseSymbol();

                final TypeSymbol csym = clazztype.tsym;
                ResultInfo diamondResult = new ResultInfo(pkind, newMethodTemplate(resultInfo.pt, argtypes, typeargtypes),
                        diamondContext(tree, csym, resultInfo.checkContext), CheckMode.NO_TREE_UPDATE);
                Type constructorType = tree.constructorType = types.createErrorType(clazztype);
                constructorType = checkId(tree, site,
                        constructor,
                        diamondEnv,
                        diamondResult);

                tree.clazz.type = types.createErrorType(clazztype);
                if (!constructorType.isErroneous()) {
                    tree.clazz.type = clazz.type = constructorType.getReturnType();
                    tree.constructorType = types.createMethodTypeWithReturn(constructorType, syms.voidType);
                }
                clazztype = chk.checkClassType(tree.clazz, tree.clazz.type, true);
            }

            // Resolve the called constructor under the assumption
            // that we are referring to a superclass instance of the
            // current instance (JLS ???).
            else if (!skipNonDiamondPath) {
                //the following code alters some of the fields in the current
                //AttrContext - hence, the current context must be dup'ed in
                //order to avoid downstream failures
                Env<AttrContext> rsEnv = localEnv.dup(tree);
                rsEnv.info.selectSuper = cdef != null;
                rsEnv.info.pendingResolutionPhase = null;
                tree.constructor = rs.resolveConstructor(
                    tree.pos(), rsEnv, clazztype, argtypes, typeargtypes);
                if (cdef == null) { //do not check twice!
                    tree.constructorType = checkId(tree,
                            clazztype,
                            tree.constructor,
                            rsEnv,
                            new ResultInfo(pkind, newMethodTemplate(syms.voidType, argtypes, typeargtypes), CheckMode.NO_TREE_UPDATE));
                    if (rsEnv.info.lastResolveVarargs())
                        Assert.check(tree.constructorType.isErroneous() || tree.varargsElement != null);
                }
            }

            if (cdef != null) {
                visitAnonymousClassDefinition(tree, clazz, clazztype, cdef, localEnv, argtypes, typeargtypes, pkind);
                return;
            }

            if (tree.constructor != null && tree.constructor.kind == MTH)
                owntype = clazztype;
        }
        result = check(tree, owntype, KindSelector.VAL, resultInfo);
        InferenceContext inferenceContext = resultInfo.checkContext.inferenceContext();
        if (tree.constructorType != null && inferenceContext.free(tree.constructorType)) {
            //we need to wait for inference to finish and then replace inference vars in the constructor type
            inferenceContext.addFreeTypeListener(List.of(tree.constructorType),
                    instantiatedContext -> {
                        tree.constructorType = instantiatedContext.asInstType(tree.constructorType);
                    });
        }
        chk.validate(tree.typeargs, localEnv);
    }

        // where
        private void visitAnonymousClassDefinition(JCNewClass tree, JCExpression clazz, Type clazztype,
                                                   JCClassDecl cdef, Env<AttrContext> localEnv,
                                                   List<Type> argtypes, List<Type> typeargtypes,
                                                   KindSelector pkind) {
            // We are seeing an anonymous class instance creation.
            // In this case, the class instance creation
            // expression
            //
            //    E.new <typeargs1>C<typargs2>(args) { ... }
            //
            // is represented internally as
            //
            //    E . new <typeargs1>C<typargs2>(args) ( class <empty-name> { ... } )  .
            //
            // This expression is then *transformed* as follows:
            //
            // (1) add an extends or implements clause
            // (2) add a constructor.
            //
            // For instance, if C is a class, and ET is the type of E,
            // the expression
            //
            //    E.new <typeargs1>C<typargs2>(args) { ... }
            //
            // is translated to (where X is a fresh name and typarams is the
            // parameter list of the super constructor):
            //
            //   new <typeargs1>X(<*nullchk*>E, args) where
            //     X extends C<typargs2> {
            //       <typarams> X(ET e, args) {
            //         e.<typeargs1>super(args)
            //       }
            //       ...
            //     }
            InferenceContext inferenceContext = resultInfo.checkContext.inferenceContext();
            Type enclType = clazztype.getEnclosingType();
            if (enclType != null &&
                    enclType.hasTag(CLASS) &&
                    !chk.checkDenotable((ClassType)enclType)) {
                log.error(tree.encl, Errors.EnclosingClassTypeNonDenotable(enclType));
            }
            final boolean isDiamond = TreeInfo.isDiamond(tree);
            if (isDiamond
                    && ((tree.constructorType != null && inferenceContext.free(tree.constructorType))
                    || (tree.clazz.type != null && inferenceContext.free(tree.clazz.type)))) {
                final ResultInfo resultInfoForClassDefinition = this.resultInfo;
                Env<AttrContext> dupLocalEnv = copyEnv(localEnv);
                inferenceContext.addFreeTypeListener(List.of(tree.constructorType, tree.clazz.type),
                        instantiatedContext -> {
                            tree.constructorType = instantiatedContext.asInstType(tree.constructorType);
                            tree.clazz.type = clazz.type = instantiatedContext.asInstType(clazz.type);
                            ResultInfo prevResult = this.resultInfo;
                            try {
                                this.resultInfo = resultInfoForClassDefinition;
                                visitAnonymousClassDefinition(tree, clazz, clazz.type, cdef,
                                        dupLocalEnv, argtypes, typeargtypes, pkind);
                            } finally {
                                this.resultInfo = prevResult;
                            }
                        });
            } else {
                if (isDiamond && clazztype.hasTag(CLASS)) {
                    List<Type> invalidDiamondArgs = chk.checkDiamondDenotable((ClassType)clazztype);
                    if (!clazztype.isErroneous() && invalidDiamondArgs.nonEmpty()) {
                        // One or more types inferred in the previous steps is non-denotable.
                        Fragment fragment = Diamond(clazztype.tsym);
                        log.error(tree.clazz.pos(),
                                Errors.CantApplyDiamond1(
                                        fragment,
                                        invalidDiamondArgs.size() > 1 ?
                                                DiamondInvalidArgs(invalidDiamondArgs, fragment) :
                                                DiamondInvalidArg(invalidDiamondArgs, fragment)));
                    }
                    // For <>(){}, inferred types must also be accessible.
                    for (Type t : clazztype.getTypeArguments()) {
                        rs.checkAccessibleType(env, t);
                    }
<<<<<<< HEAD
                    if (!allowUniversalTVars) {
=======
                    if (allowPrimitiveClasses) {
>>>>>>> 6cd250ff
                        chk.checkParameterizationByPrimitiveClass(tree, clazztype);
                    }
                }

                // If we already errored, be careful to avoid a further avalanche. ErrorType answers
                // false for isInterface call even when the original type is an interface.
                boolean implementing = clazztype.tsym.isInterface() ||
                        clazztype.isErroneous() && !clazztype.getOriginalType().hasTag(NONE) &&
                        clazztype.getOriginalType().tsym.isInterface();

                if (implementing) {
                    cdef.implementing = List.of(clazz);
                } else {
                    cdef.extending = clazz;
                }

                if (resultInfo.checkContext.deferredAttrContext().mode == DeferredAttr.AttrMode.CHECK &&
                    rs.isSerializable(clazztype)) {
                    localEnv.info.isSerializable = true;
                }

                attribStat(cdef, localEnv);

                List<Type> finalargtypes;
                // If an outer instance is given,
                // prefix it to the constructor arguments
                // and delete it from the new expression
                if (tree.encl != null && !clazztype.tsym.isInterface()) {
                    finalargtypes = argtypes.prepend(tree.encl.type);
                } else {
                    finalargtypes = argtypes;
                }

                // Reassign clazztype and recompute constructor. As this necessarily involves
                // another attribution pass for deferred types in the case of <>, replicate
                // them. Original arguments have right decorations already.
                if (isDiamond && pkind.contains(KindSelector.POLY)) {
                    finalargtypes = finalargtypes.map(deferredAttr.deferredCopier);
                }

                clazztype = clazztype.hasTag(ERROR) ? types.createErrorType(cdef.sym.type)
                                                    : cdef.sym.type;
                Symbol sym = tree.constructor = rs.resolveConstructor(
                        tree.pos(), localEnv, clazztype, finalargtypes, typeargtypes);
                Assert.check(!sym.kind.isResolutionError());
                tree.constructor = sym;
                tree.constructorType = checkId(tree,
                        clazztype,
                        tree.constructor,
                        localEnv,
                        new ResultInfo(pkind, newMethodTemplate(syms.voidType, finalargtypes, typeargtypes), CheckMode.NO_TREE_UPDATE));
            }
            Type owntype = (tree.constructor != null && tree.constructor.kind == MTH) ?
                                clazztype : types.createErrorType(tree.type);
            result = check(tree, owntype, KindSelector.VAL, resultInfo.dup(CheckMode.NO_INFERENCE_HOOK));
            chk.validate(tree.typeargs, localEnv);
        }

        CheckContext diamondContext(JCNewClass clazz, TypeSymbol tsym, CheckContext checkContext) {
            return new Check.NestedCheckContext(checkContext) {
                @Override
                public void report(DiagnosticPosition _unused, JCDiagnostic details) {
                    enclosingContext.report(clazz.clazz,
                            diags.fragment(Fragments.CantApplyDiamond1(Fragments.Diamond(tsym), details)));
                }
            };
        }

    /** Make an attributed null check tree.
     */
    public JCExpression makeNullCheck(JCExpression arg) {
        // optimization: new Outer() can never be null; skip null check
        if (arg.getTag() == NEWCLASS)
            return arg;
        // Likewise arg can't be null if it is a primitive class instance.
        if (allowPrimitiveClasses && arg.type.isPrimitiveClass())
            return arg;
        // optimization: X.this is never null; skip null check
        Name name = TreeInfo.name(arg);
        if (name == names._this || name == names._super) return arg;

        JCTree.Tag optag = NULLCHK;
        JCUnary tree = make.at(arg.pos).Unary(optag, arg);
        tree.operator = operators.resolveUnary(arg, optag, arg.type);
        tree.type = arg.type;
        return tree;
    }

    public void visitNewArray(JCNewArray tree) {
        Type owntype = types.createErrorType(tree.type);
        Env<AttrContext> localEnv = env.dup(tree);
        Type elemtype;
        if (tree.elemtype != null) {
            elemtype = attribType(tree.elemtype, localEnv);
            chk.validate(tree.elemtype, localEnv);
            owntype = elemtype;
            for (List<JCExpression> l = tree.dims; l.nonEmpty(); l = l.tail) {
                attribExpr(l.head, localEnv, syms.intType);
                owntype = new ArrayType(owntype, syms.arrayClass);
            }
        } else {
            // we are seeing an untyped aggregate { ... }
            // this is allowed only if the prototype is an array
            if (pt().hasTag(ARRAY)) {
                elemtype = types.elemtype(pt());
            } else {
                if (!pt().hasTag(ERROR) &&
                        (env.info.enclVar == null || !env.info.enclVar.type.isErroneous())) {
                    log.error(tree.pos(),
                              Errors.IllegalInitializerForType(pt()));
                }
                elemtype = types.createErrorType(pt());
            }
        }
        if (tree.elems != null) {
            attribExprs(tree.elems, localEnv, elemtype);
            owntype = new ArrayType(elemtype, syms.arrayClass);
        }
        if (!types.isReifiable(elemtype))
            log.error(tree.pos(), Errors.GenericArrayCreation);
        result = check(tree, owntype, KindSelector.VAL, resultInfo);
    }

    /*
     * A lambda expression can only be attributed when a target-type is available.
     * In addition, if the target-type is that of a functional interface whose
     * descriptor contains inference variables in argument position the lambda expression
     * is 'stuck' (see DeferredAttr).
     */
    @Override
    public void visitLambda(final JCLambda that) {
        boolean wrongContext = false;
        if (pt().isErroneous() || (pt().hasTag(NONE) && pt() != Type.recoveryType)) {
            if (pt().hasTag(NONE) && (env.info.enclVar == null || !env.info.enclVar.type.isErroneous())) {
                //lambda only allowed in assignment or method invocation/cast context
                log.error(that.pos(), Errors.UnexpectedLambda);
            }
            resultInfo = recoveryInfo;
            wrongContext = true;
        }
        //create an environment for attribution of the lambda expression
        final Env<AttrContext> localEnv = lambdaEnv(that, env);
        boolean needsRecovery =
                resultInfo.checkContext.deferredAttrContext().mode == DeferredAttr.AttrMode.CHECK;
        try {
            if (needsRecovery && rs.isSerializable(pt())) {
                localEnv.info.isSerializable = true;
                localEnv.info.isSerializableLambda = true;
            }
            List<Type> explicitParamTypes = null;
            if (that.paramKind == JCLambda.ParameterKind.EXPLICIT) {
                //attribute lambda parameters
                attribStats(that.params, localEnv);
                explicitParamTypes = TreeInfo.types(that.params);
            }

            TargetInfo targetInfo = getTargetInfo(that, resultInfo, explicitParamTypes);
            Type currentTarget = targetInfo.target;
            Type lambdaType = targetInfo.descriptor;

            if (currentTarget.isErroneous()) {
                result = that.type = currentTarget;
                return;
            }

            setFunctionalInfo(localEnv, that, pt(), lambdaType, currentTarget, resultInfo.checkContext);

            if (lambdaType.hasTag(FORALL)) {
                //lambda expression target desc cannot be a generic method
                Fragment msg = Fragments.InvalidGenericLambdaTarget(lambdaType,
                                                                    kindName(currentTarget.tsym),
                                                                    currentTarget.tsym);
                resultInfo.checkContext.report(that, diags.fragment(msg));
                result = that.type = types.createErrorType(pt());
                return;
            }

            if (that.paramKind == JCLambda.ParameterKind.IMPLICIT) {
                //add param type info in the AST
                List<Type> actuals = lambdaType.getParameterTypes();
                List<JCVariableDecl> params = that.params;

                boolean arityMismatch = false;

                while (params.nonEmpty()) {
                    if (actuals.isEmpty()) {
                        //not enough actuals to perform lambda parameter inference
                        arityMismatch = true;
                    }
                    //reset previously set info
                    Type argType = arityMismatch ?
                            syms.errType :
                            actuals.head;
                    if (params.head.isImplicitlyTyped()) {
                        setSyntheticVariableType(params.head, argType);
                    }
                    params.head.sym = null;
                    actuals = actuals.isEmpty() ?
                            actuals :
                            actuals.tail;
                    params = params.tail;
                }

                //attribute lambda parameters
                attribStats(that.params, localEnv);

                if (arityMismatch) {
                    resultInfo.checkContext.report(that, diags.fragment(Fragments.IncompatibleArgTypesInLambda));
                        result = that.type = types.createErrorType(currentTarget);
                        return;
                }
            }

            //from this point on, no recovery is needed; if we are in assignment context
            //we will be able to attribute the whole lambda body, regardless of errors;
            //if we are in a 'check' method context, and the lambda is not compatible
            //with the target-type, it will be recovered anyway in Attr.checkId
            needsRecovery = false;

            ResultInfo bodyResultInfo = localEnv.info.returnResult =
                    lambdaBodyResult(that, lambdaType, resultInfo);

            if (that.getBodyKind() == JCLambda.BodyKind.EXPRESSION) {
                attribTree(that.getBody(), localEnv, bodyResultInfo);
            } else {
                JCBlock body = (JCBlock)that.body;
                if (body == breakTree &&
                        resultInfo.checkContext.deferredAttrContext().mode == AttrMode.CHECK) {
                    breakTreeFound(copyEnv(localEnv));
                }
                attribStats(body.stats, localEnv);
            }

            result = check(that, currentTarget, KindSelector.VAL, resultInfo);

            boolean isSpeculativeRound =
                    resultInfo.checkContext.deferredAttrContext().mode == DeferredAttr.AttrMode.SPECULATIVE;

            preFlow(that);
            flow.analyzeLambda(env, that, make, isSpeculativeRound);

            that.type = currentTarget; //avoids recovery at this stage
            checkLambdaCompatible(that, lambdaType, resultInfo.checkContext);

            if (!isSpeculativeRound) {
                //add thrown types as bounds to the thrown types free variables if needed:
                if (resultInfo.checkContext.inferenceContext().free(lambdaType.getThrownTypes())) {
                    List<Type> inferredThrownTypes = flow.analyzeLambdaThrownTypes(env, that, make);
                    if(!checkExConstraints(inferredThrownTypes, lambdaType.getThrownTypes(), resultInfo.checkContext.inferenceContext())) {
                        log.error(that, Errors.IncompatibleThrownTypesInMref(lambdaType.getThrownTypes()));
                    }
                }

                checkAccessibleTypes(that, localEnv, resultInfo.checkContext.inferenceContext(), lambdaType, currentTarget);
            }
            result = wrongContext ? that.type = types.createErrorType(pt())
                                  : check(that, currentTarget, KindSelector.VAL, resultInfo);
        } catch (Types.FunctionDescriptorLookupError ex) {
            JCDiagnostic cause = ex.getDiagnostic();
            resultInfo.checkContext.report(that, cause);
            result = that.type = types.createErrorType(pt());
            return;
        } catch (CompletionFailure cf) {
            chk.completionError(that.pos(), cf);
        } catch (Throwable t) {
            //when an unexpected exception happens, avoid attempts to attribute the same tree again
            //as that would likely cause the same exception again.
            needsRecovery = false;
            throw t;
        } finally {
            localEnv.info.scope.leave();
            if (needsRecovery) {
                Type prevResult = result;
                try {
                    attribTree(that, env, recoveryInfo);
                } finally {
                    if (result == Type.recoveryType) {
                        result = prevResult;
                    }
                }
            }
        }
    }
    //where
        class TargetInfo {
            Type target;
            Type descriptor;

            public TargetInfo(Type target, Type descriptor) {
                this.target = target;
                this.descriptor = descriptor;
            }
        }

        TargetInfo getTargetInfo(JCPolyExpression that, ResultInfo resultInfo, List<Type> explicitParamTypes) {
            Type lambdaType;
            Type currentTarget = resultInfo.pt;
            if (resultInfo.pt != Type.recoveryType) {
                /* We need to adjust the target. If the target is an
                 * intersection type, for example: SAM & I1 & I2 ...
                 * the target will be updated to SAM
                 */
                currentTarget = targetChecker.visit(currentTarget, that);
                if (!currentTarget.isIntersection()) {
                    if (explicitParamTypes != null) {
                        currentTarget = infer.instantiateFunctionalInterface(that,
                                currentTarget, explicitParamTypes, resultInfo.checkContext);
                    }
                    currentTarget = types.removeWildcards(currentTarget);
                    lambdaType = types.findDescriptorType(currentTarget);
                } else {
                    IntersectionClassType ict = (IntersectionClassType)currentTarget;
                    ListBuffer<Type> components = new ListBuffer<>();
                    for (Type bound : ict.getExplicitComponents()) {
                        if (explicitParamTypes != null) {
                            try {
                                bound = infer.instantiateFunctionalInterface(that,
                                        bound, explicitParamTypes, resultInfo.checkContext);
                            } catch (FunctionDescriptorLookupError t) {
                                // do nothing
                            }
                        }
                        bound = types.removeWildcards(bound);
                        components.add(bound);
                    }
                    currentTarget = types.makeIntersectionType(components.toList());
                    currentTarget.tsym.flags_field |= INTERFACE;
                    lambdaType = types.findDescriptorType(currentTarget);
                }

            } else {
                currentTarget = Type.recoveryType;
                lambdaType = fallbackDescriptorType(that);
            }
            if (that.hasTag(LAMBDA) && lambdaType.hasTag(FORALL)) {
                //lambda expression target desc cannot be a generic method
                Fragment msg = Fragments.InvalidGenericLambdaTarget(lambdaType,
                                                                    kindName(currentTarget.tsym),
                                                                    currentTarget.tsym);
                resultInfo.checkContext.report(that, diags.fragment(msg));
                currentTarget = types.createErrorType(pt());
            }
            return new TargetInfo(currentTarget, lambdaType);
        }

        void preFlow(JCLambda tree) {
            attrRecover.doRecovery();
            new PostAttrAnalyzer() {
                @Override
                public void scan(JCTree tree) {
                    if (tree == null ||
                            (tree.type != null &&
                            tree.type == Type.stuckType)) {
                        //don't touch stuck expressions!
                        return;
                    }
                    super.scan(tree);
                }

                @Override
                public void visitClassDef(JCClassDecl that) {
                    // or class declaration trees!
                }

                public void visitLambda(JCLambda that) {
                    // or lambda expressions!
                }
            }.scan(tree.body);
        }

        Types.MapVisitor<DiagnosticPosition> targetChecker = new Types.MapVisitor<DiagnosticPosition>() {

            @Override
            public Type visitClassType(ClassType t, DiagnosticPosition pos) {
                return t.isIntersection() ?
                        visitIntersectionClassType((IntersectionClassType)t, pos) : t;
            }

            public Type visitIntersectionClassType(IntersectionClassType ict, DiagnosticPosition pos) {
                types.findDescriptorSymbol(makeNotionalInterface(ict, pos));
                return ict;
            }

            private TypeSymbol makeNotionalInterface(IntersectionClassType ict, DiagnosticPosition pos) {
                ListBuffer<Type> targs = new ListBuffer<>();
                ListBuffer<Type> supertypes = new ListBuffer<>();
                for (Type i : ict.interfaces_field) {
                    if (i.isParameterized()) {
                        targs.appendList(i.tsym.type.allparams());
                    }
                    supertypes.append(i.tsym.type);
                }
                IntersectionClassType notionalIntf = types.makeIntersectionType(supertypes.toList());
                notionalIntf.allparams_field = targs.toList();
                notionalIntf.tsym.flags_field |= INTERFACE;
                return notionalIntf.tsym;
            }
        };

        private Type fallbackDescriptorType(JCExpression tree) {
            switch (tree.getTag()) {
                case LAMBDA:
                    JCLambda lambda = (JCLambda)tree;
                    List<Type> argtypes = List.nil();
                    for (JCVariableDecl param : lambda.params) {
                        argtypes = param.vartype != null && param.vartype.type != null ?
                                argtypes.append(param.vartype.type) :
                                argtypes.append(syms.errType);
                    }
                    return new MethodType(argtypes, Type.recoveryType,
                            List.of(syms.throwableType), syms.methodClass);
                case REFERENCE:
                    return new MethodType(List.nil(), Type.recoveryType,
                            List.of(syms.throwableType), syms.methodClass);
                default:
                    Assert.error("Cannot get here!");
            }
            return null;
        }

        private void checkAccessibleTypes(final DiagnosticPosition pos, final Env<AttrContext> env,
                final InferenceContext inferenceContext, final Type... ts) {
            checkAccessibleTypes(pos, env, inferenceContext, List.from(ts));
        }

        private void checkAccessibleTypes(final DiagnosticPosition pos, final Env<AttrContext> env,
                final InferenceContext inferenceContext, final List<Type> ts) {
            if (inferenceContext.free(ts)) {
                inferenceContext.addFreeTypeListener(ts,
                        solvedContext -> checkAccessibleTypes(pos, env, solvedContext, solvedContext.asInstTypes(ts)));
            } else {
                for (Type t : ts) {
                    rs.checkAccessibleType(env, t);
                }
            }
        }

        /**
         * Lambda/method reference have a special check context that ensures
         * that i.e. a lambda return type is compatible with the expected
         * type according to both the inherited context and the assignment
         * context.
         */
        class FunctionalReturnContext extends Check.NestedCheckContext {

            FunctionalReturnContext(CheckContext enclosingContext) {
                super(enclosingContext);
            }

            @Override
            public boolean compatible(Type found, Type req, Warner warn) {
                //return type must be compatible in both current context and assignment context
                return chk.basicHandler.compatible(inferenceContext().asUndetVar(found), inferenceContext().asUndetVar(req), warn);
            }

            @Override
            public void report(DiagnosticPosition pos, JCDiagnostic details) {
                enclosingContext.report(pos, diags.fragment(Fragments.IncompatibleRetTypeInLambda(details)));
            }
        }

        class ExpressionLambdaReturnContext extends FunctionalReturnContext {

            JCExpression expr;
            boolean expStmtExpected;

            ExpressionLambdaReturnContext(JCExpression expr, CheckContext enclosingContext) {
                super(enclosingContext);
                this.expr = expr;
            }

            @Override
            public void report(DiagnosticPosition pos, JCDiagnostic details) {
                if (expStmtExpected) {
                    enclosingContext.report(pos, diags.fragment(Fragments.StatExprExpected));
                } else {
                    super.report(pos, details);
                }
            }

            @Override
            public boolean compatible(Type found, Type req, Warner warn) {
                //a void return is compatible with an expression statement lambda
                if (req.hasTag(VOID)) {
                    expStmtExpected = true;
                    return TreeInfo.isExpressionStatement(expr);
                } else {
                    return super.compatible(found, req, warn);
                }
            }
        }

        ResultInfo lambdaBodyResult(JCLambda that, Type descriptor, ResultInfo resultInfo) {
            FunctionalReturnContext funcContext = that.getBodyKind() == JCLambda.BodyKind.EXPRESSION ?
                    new ExpressionLambdaReturnContext((JCExpression)that.getBody(), resultInfo.checkContext) :
                    new FunctionalReturnContext(resultInfo.checkContext);

            return descriptor.getReturnType() == Type.recoveryType ?
                    recoveryInfo :
                    new ResultInfo(KindSelector.VAL,
                            descriptor.getReturnType(), funcContext);
        }

        /**
        * Lambda compatibility. Check that given return types, thrown types, parameter types
        * are compatible with the expected functional interface descriptor. This means that:
        * (i) parameter types must be identical to those of the target descriptor; (ii) return
        * types must be compatible with the return type of the expected descriptor.
        */
        void checkLambdaCompatible(JCLambda tree, Type descriptor, CheckContext checkContext) {
            Type returnType = checkContext.inferenceContext().asUndetVar(descriptor.getReturnType());

            //return values have already been checked - but if lambda has no return
            //values, we must ensure that void/value compatibility is correct;
            //this amounts at checking that, if a lambda body can complete normally,
            //the descriptor's return type must be void
            if (tree.getBodyKind() == JCLambda.BodyKind.STATEMENT && tree.canCompleteNormally &&
                    !returnType.hasTag(VOID) && returnType != Type.recoveryType) {
                Fragment msg =
                        Fragments.IncompatibleRetTypeInLambda(Fragments.MissingRetVal(returnType));
                checkContext.report(tree,
                                    diags.fragment(msg));
            }

            List<Type> argTypes = checkContext.inferenceContext().asUndetVars(descriptor.getParameterTypes());
            if (!types.isSameTypes(argTypes, TreeInfo.types(tree.params))) {
                checkContext.report(tree, diags.fragment(Fragments.IncompatibleArgTypesInLambda));
            }
        }

        /* Map to hold 'fake' clinit methods. If a lambda is used to initialize a
         * static field and that lambda has type annotations, these annotations will
         * also be stored at these fake clinit methods.
         *
         * LambdaToMethod also use fake clinit methods so they can be reused.
         * Also as LTM is a phase subsequent to attribution, the methods from
         * clinits can be safely removed by LTM to save memory.
         */
        private Map<ClassSymbol, MethodSymbol> clinits = new HashMap<>();

        public MethodSymbol removeClinit(ClassSymbol sym) {
            return clinits.remove(sym);
        }

        /* This method returns an environment to be used to attribute a lambda
         * expression.
         *
         * The owner of this environment is a method symbol. If the current owner
         * is not a method, for example if the lambda is used to initialize
         * a field, then if the field is:
         *
         * - an instance field, we use the first constructor.
         * - a static field, we create a fake clinit method.
         */
        public Env<AttrContext> lambdaEnv(JCLambda that, Env<AttrContext> env) {
            Env<AttrContext> lambdaEnv;
            Symbol owner = env.info.scope.owner;
            if (owner.kind == VAR && owner.owner.kind == TYP) {
                //field initializer
                ClassSymbol enclClass = owner.enclClass();
                Symbol newScopeOwner = env.info.scope.owner;
                /* if the field isn't static, then we can get the first constructor
                 * and use it as the owner of the environment. This is what
                 * LTM code is doing to look for type annotations so we are fine.
                 */
                if ((owner.flags() & STATIC) == 0) {
                    Name constructorName = owner.isConcreteValueClass() ? names.vnew : names.init;
                    for (Symbol s : enclClass.members_field.getSymbolsByName(constructorName)) {
                        newScopeOwner = s;
                        break;
                    }
                } else {
                    /* if the field is static then we need to create a fake clinit
                     * method, this method can later be reused by LTM.
                     */
                    MethodSymbol clinit = clinits.get(enclClass);
                    if (clinit == null) {
                        Type clinitType = new MethodType(List.nil(),
                                syms.voidType, List.nil(), syms.methodClass);
                        clinit = new MethodSymbol(STATIC | SYNTHETIC | PRIVATE,
                                names.clinit, clinitType, enclClass);
                        clinit.params = List.nil();
                        clinits.put(enclClass, clinit);
                    }
                    newScopeOwner = clinit;
                }
                lambdaEnv = env.dup(that, env.info.dup(env.info.scope.dupUnshared(newScopeOwner)));
            } else {
                lambdaEnv = env.dup(that, env.info.dup(env.info.scope.dup()));
            }
            lambdaEnv.info.yieldResult = null;
            lambdaEnv.info.isLambda = true;
            return lambdaEnv;
        }

    @Override
    public void visitReference(final JCMemberReference that) {
        if (pt().isErroneous() || (pt().hasTag(NONE) && pt() != Type.recoveryType)) {
            if (pt().hasTag(NONE) && (env.info.enclVar == null || !env.info.enclVar.type.isErroneous())) {
                //method reference only allowed in assignment or method invocation/cast context
                log.error(that.pos(), Errors.UnexpectedMref);
            }
            result = that.type = types.createErrorType(pt());
            return;
        }
        final Env<AttrContext> localEnv = env.dup(that);
        try {
            //attribute member reference qualifier - if this is a constructor
            //reference, the expected kind must be a type
            Type exprType = attribTree(that.expr, env, memberReferenceQualifierResult(that));

            if (that.getMode() == JCMemberReference.ReferenceMode.NEW) {
                exprType = chk.checkConstructorRefType(that.expr, exprType);
                if (!exprType.isErroneous() &&
                    exprType.isRaw() &&
                    that.typeargs != null) {
                    log.error(that.expr.pos(),
                              Errors.InvalidMref(Kinds.kindName(that.getMode()),
                                                 Fragments.MrefInferAndExplicitParams));
                    exprType = types.createErrorType(exprType);
                }
            }

            if (exprType.isErroneous()) {
                //if the qualifier expression contains problems,
                //give up attribution of method reference
                result = that.type = exprType;
                return;
            }

            Symbol lhsSym = TreeInfo.symbol(that.expr);
            if (TreeInfo.isStaticSelector(that.expr, names)) {
                // TODO - a bit hacky but...
                if (lhsSym != null && lhsSym.isConcreteValueClass() && that.name == names.init) {
                    that.name = names.vnew;
                }
                //if the qualifier is a type, validate it; raw warning check is
                //omitted as we don't know at this stage as to whether this is a
                //raw selector (because of inference)
                chk.validate(that.expr, env, false);
            } else {
                localEnv.info.selectSuper = lhsSym != null && lhsSym.name == names._super;
            }
            //attrib type-arguments
            List<Type> typeargtypes = List.nil();
            if (that.typeargs != null) {
                typeargtypes = attribTypes(that.typeargs, localEnv);
            }

            boolean isTargetSerializable =
                    resultInfo.checkContext.deferredAttrContext().mode == DeferredAttr.AttrMode.CHECK &&
                    rs.isSerializable(pt());
            TargetInfo targetInfo = getTargetInfo(that, resultInfo, null);
            Type currentTarget = targetInfo.target;
            Type desc = targetInfo.descriptor;

            setFunctionalInfo(localEnv, that, pt(), desc, currentTarget, resultInfo.checkContext);
            List<Type> argtypes = desc.getParameterTypes();
            Resolve.MethodCheck referenceCheck = rs.resolveMethodCheck;

            if (resultInfo.checkContext.inferenceContext().free(argtypes)) {
                referenceCheck = rs.new MethodReferenceCheck(resultInfo.checkContext.inferenceContext());
            }

            Pair<Symbol, Resolve.ReferenceLookupHelper> refResult = null;
            List<Type> saved_undet = resultInfo.checkContext.inferenceContext().save();
            try {
                refResult = rs.resolveMemberReference(localEnv, that, that.expr.type,
                        that.name, argtypes, typeargtypes, targetInfo.descriptor, referenceCheck,
                        resultInfo.checkContext.inferenceContext(), rs.basicReferenceChooser);
            } finally {
                resultInfo.checkContext.inferenceContext().rollback(saved_undet);
            }

            Symbol refSym = refResult.fst;
            Resolve.ReferenceLookupHelper lookupHelper = refResult.snd;

            /** this switch will need to go away and be replaced by the new RESOLUTION_TARGET testing
             *  JDK-8075541
             */
            if (refSym.kind != MTH) {
                boolean targetError;
                switch (refSym.kind) {
                    case ABSENT_MTH:
                    case MISSING_ENCL:
                        targetError = false;
                        break;
                    case WRONG_MTH:
                    case WRONG_MTHS:
                    case AMBIGUOUS:
                    case HIDDEN:
                    case STATICERR:
                        targetError = true;
                        break;
                    default:
                        Assert.error("unexpected result kind " + refSym.kind);
                        targetError = false;
                }

                JCDiagnostic detailsDiag = ((Resolve.ResolveError)refSym.baseSymbol())
                        .getDiagnostic(JCDiagnostic.DiagnosticType.FRAGMENT,
                                that, exprType.tsym, exprType, that.name, argtypes, typeargtypes);

                JCDiagnostic diag = diags.create(log.currentSource(), that,
                        targetError ?
                            Fragments.InvalidMref(Kinds.kindName(that.getMode()), detailsDiag) :
                            Errors.InvalidMref(Kinds.kindName(that.getMode()), detailsDiag));

                if (targetError && currentTarget == Type.recoveryType) {
                    //a target error doesn't make sense during recovery stage
                    //as we don't know what actual parameter types are
                    result = that.type = currentTarget;
                    return;
                } else {
                    if (targetError) {
                        resultInfo.checkContext.report(that, diag);
                    } else {
                        log.report(diag);
                    }
                    result = that.type = types.createErrorType(currentTarget);
                    return;
                }
            }

            that.sym = refSym.isInitOrVNew() ? refSym.baseSymbol() : refSym;
            that.kind = lookupHelper.referenceKind(that.sym);
            that.ownerAccessible = rs.isAccessible(localEnv, that.sym.enclClass());

            if (desc.getReturnType() == Type.recoveryType) {
                // stop here
                result = that.type = currentTarget;
                return;
            }

            if (!env.info.attributionMode.isSpeculative && that.getMode() == JCMemberReference.ReferenceMode.NEW) {
                Type enclosingType = exprType.getEnclosingType();
                if (enclosingType != null && enclosingType.hasTag(CLASS)) {
                    // Check for the existence of an appropriate outer instance
                    rs.resolveImplicitThis(that.pos(), env, exprType);
                }
            }

            if (resultInfo.checkContext.deferredAttrContext().mode == AttrMode.CHECK) {

                if (that.getMode() == ReferenceMode.INVOKE &&
                        TreeInfo.isStaticSelector(that.expr, names) &&
                        that.kind.isUnbound() &&
                        lookupHelper.site.isRaw()) {
                    chk.checkRaw(that.expr, localEnv);
                }

                if (that.sym.isStatic() && TreeInfo.isStaticSelector(that.expr, names) &&
                        exprType.getTypeArguments().nonEmpty()) {
                    //static ref with class type-args
                    log.error(that.expr.pos(),
                              Errors.InvalidMref(Kinds.kindName(that.getMode()),
                                                 Fragments.StaticMrefWithTargs));
                    result = that.type = types.createErrorType(currentTarget);
                    return;
                }

                if (!refSym.isStatic() && that.kind == JCMemberReference.ReferenceKind.SUPER) {
                    // Check that super-qualified symbols are not abstract (JLS)
                    rs.checkNonAbstract(that.pos(), that.sym);
                }

                if (isTargetSerializable) {
                    chk.checkAccessFromSerializableElement(that, true);
                }
            }

            ResultInfo checkInfo =
                    resultInfo.dup(newMethodTemplate(
                        desc.getReturnType().hasTag(VOID) ? Type.noType : desc.getReturnType(),
                        that.kind.isUnbound() ? argtypes.tail : argtypes, typeargtypes),
                        new FunctionalReturnContext(resultInfo.checkContext), CheckMode.NO_TREE_UPDATE);

            Type refType = checkId(that, lookupHelper.site, refSym, localEnv, checkInfo);

            if (that.kind.isUnbound() &&
                    resultInfo.checkContext.inferenceContext().free(argtypes.head)) {
                //re-generate inference constraints for unbound receiver
                if (!types.isSubtype(resultInfo.checkContext.inferenceContext().asUndetVar(argtypes.head), exprType)) {
                    //cannot happen as this has already been checked - we just need
                    //to regenerate the inference constraints, as that has been lost
                    //as a result of the call to inferenceContext.save()
                    Assert.error("Can't get here");
                }
            }

            if (!refType.isErroneous()) {
                refType = types.createMethodTypeWithReturn(refType,
                        adjustMethodReturnType(refSym, lookupHelper.site, that.name, checkInfo.pt.getParameterTypes(), refType.getReturnType()));
            }

            //go ahead with standard method reference compatibility check - note that param check
            //is a no-op (as this has been taken care during method applicability)
            boolean isSpeculativeRound =
                    resultInfo.checkContext.deferredAttrContext().mode == DeferredAttr.AttrMode.SPECULATIVE;

            that.type = currentTarget; //avoids recovery at this stage
            checkReferenceCompatible(that, desc, refType, resultInfo.checkContext, isSpeculativeRound);
            if (!isSpeculativeRound) {
                checkAccessibleTypes(that, localEnv, resultInfo.checkContext.inferenceContext(), desc, currentTarget);
            }
            result = check(that, currentTarget, KindSelector.VAL, resultInfo);
        } catch (Types.FunctionDescriptorLookupError ex) {
            JCDiagnostic cause = ex.getDiagnostic();
            resultInfo.checkContext.report(that, cause);
            result = that.type = types.createErrorType(pt());
            return;
        }
    }
    //where
        ResultInfo memberReferenceQualifierResult(JCMemberReference tree) {
            //if this is a constructor reference, the expected kind must be a type
            return new ResultInfo(tree.getMode() == ReferenceMode.INVOKE ?
                                  KindSelector.VAL_TYP : KindSelector.TYP,
                                  Type.noType);
        }


    @SuppressWarnings("fallthrough")
    void checkReferenceCompatible(JCMemberReference tree, Type descriptor, Type refType, CheckContext checkContext, boolean speculativeAttr) {
        InferenceContext inferenceContext = checkContext.inferenceContext();
        Type returnType = inferenceContext.asUndetVar(descriptor.getReturnType());

        Type resType;
        switch (tree.getMode()) {
            case NEW:
                if (!tree.expr.type.isRaw()) {
                    resType = tree.expr.type;
                    break;
                }
            default:
                resType = refType.getReturnType();
        }

        Type incompatibleReturnType = resType;

        if (returnType.hasTag(VOID)) {
            incompatibleReturnType = null;
        }

        if (!returnType.hasTag(VOID) && !resType.hasTag(VOID)) {
            if (resType.isErroneous() ||
                    new FunctionalReturnContext(checkContext).compatible(resType, returnType,
                            checkContext.checkWarner(tree, resType, returnType))) {
                incompatibleReturnType = null;
            }
        }

        if (incompatibleReturnType != null) {
            Fragment msg =
                    Fragments.IncompatibleRetTypeInMref(Fragments.InconvertibleTypes(resType, descriptor.getReturnType()));
            checkContext.report(tree, diags.fragment(msg));
        } else {
            if (inferenceContext.free(refType)) {
                // we need to wait for inference to finish and then replace inference vars in the referent type
                inferenceContext.addFreeTypeListener(List.of(refType),
                        instantiatedContext -> {
                            tree.referentType = instantiatedContext.asInstType(refType);
                        });
            } else {
                tree.referentType = refType;
            }
        }

        if (!speculativeAttr) {
            if (!checkExConstraints(refType.getThrownTypes(), descriptor.getThrownTypes(), inferenceContext)) {
                log.error(tree, Errors.IncompatibleThrownTypesInMref(refType.getThrownTypes()));
            }
        }
    }

    boolean checkExConstraints(
            List<Type> thrownByFuncExpr,
            List<Type> thrownAtFuncType,
            InferenceContext inferenceContext) {
        /** 18.2.5: Otherwise, let E1, ..., En be the types in the function type's throws clause that
         *  are not proper types
         */
        List<Type> nonProperList = thrownAtFuncType.stream()
                .filter(e -> inferenceContext.free(e)).collect(List.collector());
        List<Type> properList = thrownAtFuncType.diff(nonProperList);

        /** Let X1,...,Xm be the checked exception types that the lambda body can throw or
         *  in the throws clause of the invocation type of the method reference's compile-time
         *  declaration
         */
        List<Type> checkedList = thrownByFuncExpr.stream()
                .filter(e -> chk.isChecked(e)).collect(List.collector());

        /** If n = 0 (the function type's throws clause consists only of proper types), then
         *  if there exists some i (1 <= i <= m) such that Xi is not a subtype of any proper type
         *  in the throws clause, the constraint reduces to false; otherwise, the constraint
         *  reduces to true
         */
        ListBuffer<Type> uncaughtByProperTypes = new ListBuffer<>();
        for (Type checked : checkedList) {
            boolean isSubtype = false;
            for (Type proper : properList) {
                if (types.isSubtype(checked, proper)) {
                    isSubtype = true;
                    break;
                }
            }
            if (!isSubtype) {
                uncaughtByProperTypes.add(checked);
            }
        }

        if (nonProperList.isEmpty() && !uncaughtByProperTypes.isEmpty()) {
            return false;
        }

        /** If n > 0, the constraint reduces to a set of subtyping constraints:
         *  for all i (1 <= i <= m), if Xi is not a subtype of any proper type in the
         *  throws clause, then the constraints include, for all j (1 <= j <= n), <Xi <: Ej>
         */
        List<Type> nonProperAsUndet = inferenceContext.asUndetVars(nonProperList);
        uncaughtByProperTypes.forEach(checkedEx -> {
            nonProperAsUndet.forEach(nonProper -> {
                types.isSubtype(checkedEx, nonProper);
            });
        });

        /** In addition, for all j (1 <= j <= n), the constraint reduces to the bound throws Ej
         */
        nonProperAsUndet.stream()
                .filter(t -> t.hasTag(UNDETVAR))
                .forEach(t -> ((UndetVar)t).setThrow());
        return true;
    }

    /**
     * Set functional type info on the underlying AST. Note: as the target descriptor
     * might contain inference variables, we might need to register an hook in the
     * current inference context.
     */
    private void setFunctionalInfo(final Env<AttrContext> env, final JCFunctionalExpression fExpr,
            final Type pt, final Type descriptorType, final Type primaryTarget, final CheckContext checkContext) {
        if (checkContext.inferenceContext().free(descriptorType)) {
            checkContext.inferenceContext().addFreeTypeListener(List.of(pt, descriptorType),
                    inferenceContext -> setFunctionalInfo(env, fExpr, pt, inferenceContext.asInstType(descriptorType),
                    inferenceContext.asInstType(primaryTarget), checkContext));
        } else {
            if (pt.hasTag(CLASS)) {
                fExpr.target = primaryTarget;
            }
            if (checkContext.deferredAttrContext().mode == DeferredAttr.AttrMode.CHECK &&
                    pt != Type.recoveryType) {
                //check that functional interface class is well-formed
                try {
                    /* Types.makeFunctionalInterfaceClass() may throw an exception
                     * when it's executed post-inference. See the listener code
                     * above.
                     */
                    ClassSymbol csym = types.makeFunctionalInterfaceClass(env,
                            names.empty, fExpr.target, ABSTRACT);
                    if (csym != null) {
                        chk.checkImplementations(env.tree, csym, csym);
                        try {
                            //perform an additional functional interface check on the synthetic class,
                            //as there may be spurious errors for raw targets - because of existing issues
                            //with membership and inheritance (see JDK-8074570).
                            csym.flags_field |= INTERFACE;
                            types.findDescriptorType(csym.type);
                        } catch (FunctionDescriptorLookupError err) {
                            resultInfo.checkContext.report(fExpr,
                                    diags.fragment(Fragments.NoSuitableFunctionalIntfInst(fExpr.target)));
                        }
                    }
                } catch (Types.FunctionDescriptorLookupError ex) {
                    JCDiagnostic cause = ex.getDiagnostic();
                    resultInfo.checkContext.report(env.tree, cause);
                }
            }
        }
    }

    public void visitParens(JCParens tree) {
        Type owntype = attribTree(tree.expr, env, resultInfo);
        result = check(tree, owntype, pkind(), resultInfo);
        Symbol sym = TreeInfo.symbol(tree);
        if (sym != null && sym.kind.matches(KindSelector.TYP_PCK) && sym.kind != Kind.ERR)
            log.error(tree.pos(), Errors.IllegalParenthesizedExpression);
    }

    public void visitAssign(JCAssign tree) {
        Type owntype = attribTree(tree.lhs, env.dup(tree), varAssignmentInfo);
        Type capturedType = capture(owntype);
        attribExpr(tree.rhs, env, owntype);
        result = check(tree, capturedType, KindSelector.VAL, resultInfo);
    }

    public void visitAssignop(JCAssignOp tree) {
        // Attribute arguments.
        Type owntype = attribTree(tree.lhs, env, varAssignmentInfo);
        Type operand = attribExpr(tree.rhs, env);
        // Find operator.
        Symbol operator = tree.operator = operators.resolveBinary(tree, tree.getTag().noAssignOp(), owntype, operand);
        if (operator != operators.noOpSymbol &&
                !owntype.isErroneous() &&
                !operand.isErroneous()) {
            chk.checkDivZero(tree.rhs.pos(), operator, operand);
            chk.checkCastable(tree.rhs.pos(),
                              operator.type.getReturnType(),
                              owntype);
            chk.checkLossOfPrecision(tree.rhs.pos(), operand, owntype);
        }
        result = check(tree, owntype, KindSelector.VAL, resultInfo);
    }

    public void visitUnary(JCUnary tree) {
        // Attribute arguments.
        Type argtype = (tree.getTag().isIncOrDecUnaryOp())
            ? attribTree(tree.arg, env, varAssignmentInfo)
            : chk.checkNonVoid(tree.arg.pos(), attribExpr(tree.arg, env));

        // Find operator.
        OperatorSymbol operator = tree.operator = operators.resolveUnary(tree, tree.getTag(), argtype);
        Type owntype = types.createErrorType(tree.type);
        if (operator != operators.noOpSymbol &&
                !argtype.isErroneous()) {
            owntype = (tree.getTag().isIncOrDecUnaryOp())
                ? tree.arg.type
                : operator.type.getReturnType();
            int opc = operator.opcode;

            // If the argument is constant, fold it.
            if (argtype.constValue() != null) {
                Type ctype = cfolder.fold1(opc, argtype);
                if (ctype != null) {
                    owntype = cfolder.coerce(ctype, owntype);
                }
            }
        }
        result = check(tree, owntype, KindSelector.VAL, resultInfo);
        matchBindings = matchBindingsComputer.unary(tree, matchBindings);
    }

    public void visitBinary(JCBinary tree) {
        // Attribute arguments.
        Type left = chk.checkNonVoid(tree.lhs.pos(), attribExpr(tree.lhs, env));
        // x && y
        // include x's bindings when true in y

        // x || y
        // include x's bindings when false in y

        MatchBindings lhsBindings = matchBindings;
        List<BindingSymbol> propagatedBindings;
        switch (tree.getTag()) {
            case AND:
                propagatedBindings = lhsBindings.bindingsWhenTrue;
                break;
            case OR:
                propagatedBindings = lhsBindings.bindingsWhenFalse;
                break;
            default:
                propagatedBindings = List.nil();
                break;
        }
        Env<AttrContext> rhsEnv = bindingEnv(env, propagatedBindings);
        Type right;
        try {
            right = chk.checkNonVoid(tree.rhs.pos(), attribExpr(tree.rhs, rhsEnv));
        } finally {
            rhsEnv.info.scope.leave();
        }

        matchBindings = matchBindingsComputer.binary(tree, lhsBindings, matchBindings);

        // Find operator.
        OperatorSymbol operator = tree.operator = operators.resolveBinary(tree, tree.getTag(), left, right);
        Type owntype = types.createErrorType(tree.type);
        if (operator != operators.noOpSymbol &&
                !left.isErroneous() &&
                !right.isErroneous()) {
            owntype = operator.type.getReturnType();
            int opc = operator.opcode;
            // If both arguments are constants, fold them.
            if (left.constValue() != null && right.constValue() != null) {
                Type ctype = cfolder.fold2(opc, left, right);
                if (ctype != null) {
                    owntype = cfolder.coerce(ctype, owntype);
                }
            }

            // Check that argument types of a reference ==, != are
            // castable to each other, (JLS 15.21).  Note: unboxing
            // comparisons will not have an acmp* opc at this point.
            if ((opc == ByteCodes.if_acmpeq || opc == ByteCodes.if_acmpne)) {
                if (!types.isCastable(left, right, new Warner(tree.pos()))) {
                    log.error(tree.pos(), Errors.IncomparableTypes(left, right));
                }
            }

            chk.checkDivZero(tree.rhs.pos(), operator, right);
        }
        result = check(tree, owntype, KindSelector.VAL, resultInfo);
    }

    public void visitTypeCast(final JCTypeCast tree) {
        Type clazztype = attribType(tree.clazz, env);
        chk.validate(tree.clazz, env, false);
        //a fresh environment is required for 292 inference to work properly ---
        //see Infer.instantiatePolymorphicSignatureInstance()
        Env<AttrContext> localEnv = env.dup(tree);
        //should we propagate the target type?
        final ResultInfo castInfo;
        JCExpression expr = TreeInfo.skipParens(tree.expr);
        boolean isPoly = (expr.hasTag(LAMBDA) || expr.hasTag(REFERENCE));
        if (isPoly) {
            //expression is a poly - we need to propagate target type info
            castInfo = new ResultInfo(KindSelector.VAL, clazztype,
                                      new Check.NestedCheckContext(resultInfo.checkContext) {
                @Override
                public boolean compatible(Type found, Type req, Warner warn) {
                    return types.isCastable(found, req, warn);
                }
            });
        } else {
            //standalone cast - target-type info is not propagated
            castInfo = unknownExprInfo;
        }
        Type exprtype = attribTree(tree.expr, localEnv, castInfo);
        Type owntype = isPoly ? clazztype : chk.checkCastable(tree.expr.pos(), exprtype, clazztype);
        if (exprtype.constValue() != null)
            owntype = cfolder.coerce(exprtype, owntype);
        result = check(tree, capture(owntype), KindSelector.VAL, resultInfo);
        if (!isPoly)
            chk.checkRedundantCast(localEnv, tree);
    }

    public void visitTypeTest(JCInstanceOf tree) {
        Type exprtype = chk.checkNullOrRefType(
                tree.expr.pos(), attribExpr(tree.expr, env));
        Type clazztype;
        JCTree typeTree;
        if (tree.pattern.getTag() == BINDINGPATTERN ||
            tree.pattern.getTag() == PARENTHESIZEDPATTERN ||
            tree.pattern.getTag() == RECORDPATTERN) {
            attribExpr(tree.pattern, env, exprtype);
            clazztype = tree.pattern.type;
            if (types.isSubtype(exprtype, clazztype) &&
                !exprtype.isErroneous() && !clazztype.isErroneous() &&
                tree.pattern.getTag() != RECORDPATTERN) {
                if (!allowUnconditionalPatternsInstanceOf) {
                    log.error(tree.pos(), Errors.InstanceofPatternNoSubtype(exprtype, clazztype));
                } else if (preview.isPreview(Feature.UNCONDITIONAL_PATTERN_IN_INSTANCEOF)) {
                    preview.warnPreview(tree.pattern.pos(), Feature.UNCONDITIONAL_PATTERN_IN_INSTANCEOF);
                }
            }
            typeTree = TreeInfo.primaryPatternTypeTree((JCPattern) tree.pattern);
        } else {
            clazztype = attribType(tree.pattern, env);
            typeTree = tree.pattern;
            chk.validate(typeTree, env, false);
        }
        if (!clazztype.hasTag(TYPEVAR)) {
            clazztype = chk.checkClassOrArrayType(typeTree.pos(), clazztype);
        }
        if (!clazztype.isErroneous() && !types.isReifiable(clazztype)) {
            boolean valid = false;
            if (allowReifiableTypesInInstanceof) {
                valid = checkCastablePattern(tree.expr.pos(), exprtype, clazztype);
            } else {
                log.error(DiagnosticFlag.SOURCE_LEVEL, tree.pos(),
                          Feature.REIFIABLE_TYPES_INSTANCEOF.error(this.sourceName));
                allowReifiableTypesInInstanceof = true;
            }
            if (!valid) {
                clazztype = types.createErrorType(clazztype);
            }
        }
        chk.checkCastable(tree.expr.pos(), exprtype, clazztype);
        result = check(tree, syms.booleanType, KindSelector.VAL, resultInfo);
    }

    private boolean checkCastablePattern(DiagnosticPosition pos,
                                         Type exprType,
                                         Type pattType) {
        Warner warner = new Warner();
        // if any type is erroneous, the problem is reported elsewhere
        if (exprType.isErroneous() || pattType.isErroneous()) {
            return false;
        }
        if (!types.isCastable(exprType, pattType, warner)) {
            chk.basicHandler.report(pos,
                    diags.fragment(Fragments.InconvertibleTypes(exprType, pattType)));
            return false;
        } else if ((exprType.isPrimitive() || pattType.isPrimitive()) &&
                   (!exprType.isPrimitive() ||
                    !pattType.isPrimitive() ||
                    !types.isSameType(exprType, pattType))) {
            chk.basicHandler.report(pos,
                    diags.fragment(Fragments.NotApplicableTypes(exprType, pattType)));
            return false;
        } else if (warner.hasLint(LintCategory.UNCHECKED)) {
            log.error(pos,
                    Errors.InstanceofReifiableNotSafe(exprType, pattType));
            return false;
        } else {
            return true;
        }
    }

    public void visitBindingPattern(JCBindingPattern tree) {
        Type type;
        if (tree.var.vartype != null) {
            type = attribType(tree.var.vartype, env);
        } else {
            type = resultInfo.pt;
        }
        tree.type = tree.var.type = type;
        BindingSymbol v = new BindingSymbol(tree.var.mods.flags, tree.var.name, type, env.info.scope.owner);
        v.pos = tree.pos;
        tree.var.sym = v;
        if (chk.checkUnique(tree.var.pos(), v, env.info.scope)) {
            chk.checkTransparentVar(tree.var.pos(), v, env.info.scope);
        }
        if (tree.var.vartype != null) {
            annotate.annotateLater(tree.var.mods.annotations, env, v, tree.pos());
            annotate.queueScanTreeAndTypeAnnotate(tree.var.vartype, env, v, tree.var.pos());
            annotate.flush();
        }
        chk.validate(tree.var.vartype, env, true);
        result = tree.type;
        matchBindings = new MatchBindings(List.of(v), List.nil());
    }

    @Override
    public void visitRecordPattern(JCRecordPattern tree) {
        Type type = attribType(tree.deconstructor, env);
        if (type.isRaw() && type.tsym.getTypeParameters().nonEmpty()) {
            Type inferred = infer.instantiatePatternType(resultInfo.pt, type.tsym);
            if (inferred == null) {
                log.error(tree.pos(), Errors.PatternTypeCannotInfer);
            } else {
                type = inferred;
            }
        }
        tree.type = tree.deconstructor.type = type;
        Type site = types.capture(tree.type);
        List<Type> expectedRecordTypes;
        if (site.tsym.kind == Kind.TYP && ((ClassSymbol) site.tsym).isRecord()) {
            ClassSymbol record = (ClassSymbol) site.tsym;
            expectedRecordTypes = record.getRecordComponents()
                                        .stream()
                                        .map(rc -> types.memberType(site, rc))
                                        .map(t -> types.upward(t, types.captures(t)).baseType())
                                        .collect(List.collector());
            tree.record = record;
        } else {
            log.error(tree.pos(), Errors.DeconstructionPatternOnlyRecords(site.tsym));
            expectedRecordTypes = Stream.generate(() -> types.createErrorType(tree.type))
                                .limit(tree.nested.size())
                                .collect(List.collector());
            tree.record = syms.errSymbol;
        }
        ListBuffer<BindingSymbol> outBindings = new ListBuffer<>();
        List<Type> recordTypes = expectedRecordTypes;
        List<JCPattern> nestedPatterns = tree.nested;
        Env<AttrContext> localEnv = env.dup(tree, env.info.dup(env.info.scope.dup()));
        try {
            while (recordTypes.nonEmpty() && nestedPatterns.nonEmpty()) {
                attribExpr(nestedPatterns.head, localEnv, recordTypes.head);
                checkCastablePattern(nestedPatterns.head.pos(), recordTypes.head, nestedPatterns.head.type);
                outBindings.addAll(matchBindings.bindingsWhenTrue);
                matchBindings.bindingsWhenTrue.forEach(localEnv.info.scope::enter);
                nestedPatterns = nestedPatterns.tail;
                recordTypes = recordTypes.tail;
            }
            if (recordTypes.nonEmpty() || nestedPatterns.nonEmpty()) {
                while (nestedPatterns.nonEmpty()) {
                    attribExpr(nestedPatterns.head, localEnv, Type.noType);
                    nestedPatterns = nestedPatterns.tail;
                }
                List<Type> nestedTypes =
                        tree.nested.stream().map(p -> p.type).collect(List.collector());
                log.error(tree.pos(),
                          Errors.IncorrectNumberOfNestedPatterns(expectedRecordTypes,
                                                                 nestedTypes));
            }
        } finally {
            localEnv.info.scope.leave();
        }
        chk.validate(tree.deconstructor, env, true);
        result = tree.type;
        matchBindings = new MatchBindings(outBindings.toList(), List.nil());
    }

    public void visitParenthesizedPattern(JCParenthesizedPattern tree) {
        attribExpr(tree.pattern, env);
        result = tree.type = tree.pattern.type;
    }

    public void visitIndexed(JCArrayAccess tree) {
        Type owntype = types.createErrorType(tree.type);
        Type atype = attribExpr(tree.indexed, env);
        attribExpr(tree.index, env, syms.intType);
        if (types.isArray(atype))
            owntype = types.elemtype(atype);
        else if (!atype.hasTag(ERROR))
            log.error(tree.pos(), Errors.ArrayReqButFound(atype));
        if (!pkind().contains(KindSelector.VAL))
            owntype = capture(owntype);
        result = check(tree, owntype, KindSelector.VAR, resultInfo);
    }

    public void visitIdent(JCIdent tree) {
        Symbol sym;

        // Find symbol
        if (pt().hasTag(METHOD) || pt().hasTag(FORALL)) {
            // If we are looking for a method, the prototype `pt' will be a
            // method type with the type of the call's arguments as parameters.
            env.info.pendingResolutionPhase = null;
            sym = rs.resolveMethod(tree.pos(), env, tree.name, pt().getParameterTypes(), pt().getTypeArguments());
        } else if (tree.sym != null && tree.sym.kind != VAR) {
            sym = tree.sym;
        } else {
            sym = rs.resolveIdent(tree.pos(), env, tree.name, pkind());
        }
        tree.sym = sym;

        // Also find the environment current for the class where
        // sym is defined (`symEnv').
        Env<AttrContext> symEnv = env;
        if (env.enclClass.sym.owner.kind != PCK && // we are in an inner class
            sym.kind.matches(KindSelector.VAL_MTH) &&
            sym.owner.kind == TYP &&
            tree.name != names._this && tree.name != names._super) {

            // Find environment in which identifier is defined.
            while (symEnv.outer != null &&
                   !sym.isMemberOf(symEnv.enclClass.sym, types)) {
                symEnv = symEnv.outer;
            }
        }

        // If symbol is a variable, ...
        if (sym.kind == VAR) {
            VarSymbol v = (VarSymbol)sym;

            // ..., evaluate its initializer, if it has one, and check for
            // illegal forward reference.
            checkInit(tree, env, v, false);

            // If we are expecting a variable (as opposed to a value), check
            // that the variable is assignable in the current environment.
            if (KindSelector.ASG.subset(pkind()))
                checkAssignable(tree.pos(), v, null, env);
        }

        // In a constructor body,
        // if symbol is a field or instance method, check that it is
        // not accessed before the supertype constructor is called.
        if (symEnv.info.isSelfCall &&
            sym.kind.matches(KindSelector.VAL_MTH) &&
            sym.owner.kind == TYP &&
            (sym.flags() & STATIC) == 0) {
            chk.earlyRefError(tree.pos(), sym.kind == VAR ?
                                          sym : thisSym(tree.pos(), env));
        }
        Env<AttrContext> env1 = env;
        if (sym.kind != ERR && sym.kind != TYP &&
            sym.owner != null && sym.owner != env1.enclClass.sym) {
            // If the found symbol is inaccessible, then it is
            // accessed through an enclosing instance.  Locate this
            // enclosing instance:
            while (env1.outer != null && !rs.isAccessible(env, env1.enclClass.sym.type, sym))
                env1 = env1.outer;
        }

        if (env.info.isSerializable) {
            chk.checkAccessFromSerializableElement(tree, env.info.isSerializableLambda);
        }

        result = checkId(tree, env1.enclClass.sym.type, sym, env, resultInfo);
    }

    public void visitSelect(JCFieldAccess tree) {
        // Determine the expected kind of the qualifier expression.
        KindSelector skind = KindSelector.NIL;
        if (tree.name == names._this || tree.name == names._super ||
                tree.name == names._class)
        {
            skind = KindSelector.TYP;
        } else {
            if (pkind().contains(KindSelector.PCK))
                skind = KindSelector.of(skind, KindSelector.PCK);
            if (pkind().contains(KindSelector.TYP))
                skind = KindSelector.of(skind, KindSelector.TYP, KindSelector.PCK);
            if (pkind().contains(KindSelector.VAL_MTH))
                skind = KindSelector.of(skind, KindSelector.VAL, KindSelector.TYP);
        }

        // Attribute the qualifier expression, and determine its symbol (if any).
        Type site = attribTree(tree.selected, env, new ResultInfo(skind, Type.noType));
        Assert.check(site == tree.selected.type);
        if (allowPrimitiveClasses && tree.name == names._class && site.isPrimitiveClass()) {
            /* JDK-8269956: Where a reflective (class) literal is needed, the unqualified Point.class is
             * always the "primary" mirror - representing the primitive reference runtime type - thereby
             * always matching the behavior of Object::getClass
             */
             if (!tree.selected.hasTag(SELECT) || ((JCFieldAccess) tree.selected).name != names.val) {
                 tree.selected.setType(site = site.referenceProjection());
             }
        }
        if (!pkind().contains(KindSelector.TYP_PCK))
            site = capture(site); // Capture field access

        // don't allow T.class T[].class, etc
        if (skind == KindSelector.TYP) {
            Type elt = site;
            while (elt.hasTag(ARRAY))
                elt = ((ArrayType)elt).elemtype;
            if (elt.hasTag(TYPEVAR)) {
                log.error(tree.pos(), Errors.TypeVarCantBeDeref);
                result = tree.type = types.createErrorType(tree.name, site.tsym, site);
                tree.sym = tree.type.tsym;
                return;
            }
        }

        // If qualifier symbol is a type or `super', assert `selectSuper'
        // for the selection. This is relevant for determining whether
        // protected symbols are accessible.
        Symbol sitesym = TreeInfo.symbol(tree.selected);
        boolean selectSuperPrev = env.info.selectSuper;
        env.info.selectSuper =
            sitesym != null &&
            sitesym.name == names._super;

        // Determine the symbol represented by the selection.
        env.info.pendingResolutionPhase = null;
        Symbol sym = selectSym(tree, sitesym, site, env, resultInfo);
        if (sym.kind == VAR && sym.name != names._super && env.info.defaultSuperCallSite != null) {
            log.error(tree.selected.pos(), Errors.NotEnclClass(site.tsym));
            sym = syms.errSymbol;
        }
        if (sym.exists() && !isType(sym) && pkind().contains(KindSelector.TYP_PCK)) {
            site = capture(site);
            sym = selectSym(tree, sitesym, site, env, resultInfo);
        }
        boolean varArgs = env.info.lastResolveVarargs();
        tree.sym = sym;

        if (site.hasTag(TYPEVAR) && !isType(sym) && sym.kind != ERR) {
            site = types.skipTypeVars(site, true);
        }

        // If that symbol is a variable, ...
        if (sym.kind == VAR) {
            VarSymbol v = (VarSymbol)sym;

            // ..., evaluate its initializer, if it has one, and check for
            // illegal forward reference.
            checkInit(tree, env, v, true);

            // If we are expecting a variable (as opposed to a value), check
            // that the variable is assignable in the current environment.
            if (KindSelector.ASG.subset(pkind()))
                checkAssignable(tree.pos(), v, tree.selected, env);
        }

        if (sitesym != null &&
                sitesym.kind == VAR &&
                ((VarSymbol)sitesym).isResourceVariable() &&
                sym.kind == MTH &&
                sym.name.equals(names.close) &&
                sym.overrides(syms.autoCloseableClose, sitesym.type.tsym, types, true) &&
                env.info.lint.isEnabled(LintCategory.TRY)) {
            log.warning(LintCategory.TRY, tree, Warnings.TryExplicitCloseCall);
        }

        // Disallow selecting a type from an expression
        if (isType(sym) && (sitesym == null || !sitesym.kind.matches(KindSelector.TYP_PCK))) {
            tree.type = check(tree.selected, pt(),
                              sitesym == null ?
                                      KindSelector.VAL : sitesym.kind.toSelector(),
                              new ResultInfo(KindSelector.TYP_PCK, pt()));
        }

        if (isType(sitesym)) {
            if (sym.name == names._this || sym.name == names._super) {
                // If `C' is the currently compiled class, check that
                // `C.this' does not appear in an explicit call to a constructor
                // also make sure that `super` is not used in constructor invocations
                if (env.info.isSelfCall &&
                        ((sym.name == names._this &&
                        site.tsym == env.enclClass.sym) ||
                        sym.name == names._super && env.info.constructorArgs &&
                        (sitesym.isInterface() || site.tsym == env.enclClass.sym))) {
                    chk.earlyRefError(tree.pos(), sym);
                }
            } else {
                // Check if type-qualified fields or methods are static (JLS)
                if ((sym.flags() & STATIC) == 0 &&
                    sym.name != names._super &&
                    (sym.kind == VAR || sym.kind == MTH)) {
                    rs.accessBase(rs.new StaticError(sym),
                              tree.pos(), site, sym.name, true);
                }
            }
        } else if (sym.kind != ERR &&
                   (sym.flags() & STATIC) != 0 &&
                   sym.name != names._class) {
            // If the qualified item is not a type and the selected item is static, report
            // a warning. Make allowance for the class of an array type e.g. Object[].class)
            if (!sym.owner.isAnonymous()) {
                chk.warnStatic(tree, Warnings.StaticNotQualifiedByType(sym.kind.kindName(), sym.owner));
            } else {
                chk.warnStatic(tree, Warnings.StaticNotQualifiedByType2(sym.kind.kindName()));
            }
        }

        // If we are selecting an instance member via a `super', ...
        if (env.info.selectSuper && (sym.flags() & STATIC) == 0) {

            // Check that super-qualified symbols are not abstract (JLS)
            rs.checkNonAbstract(tree.pos(), sym);

            if (site.isRaw()) {
                // Determine argument types for site.
                Type site1 = types.asSuper(env.enclClass.sym.type.referenceProjectionOrSelf(), site.tsym);
                if (site1 != null) site = site1;
            }
        }

        if (env.info.isSerializable) {
            chk.checkAccessFromSerializableElement(tree, env.info.isSerializableLambda);
        }

        env.info.selectSuper = selectSuperPrev;
        result = checkId(tree, site, sym, env, resultInfo);
    }
    //where
        /** Determine symbol referenced by a Select expression,
         *
         *  @param tree   The select tree.
         *  @param site   The type of the selected expression,
         *  @param env    The current environment.
         *  @param resultInfo The current result.
         */
        private Symbol selectSym(JCFieldAccess tree,
                                 Symbol location,
                                 Type site,
                                 Env<AttrContext> env,
                                 ResultInfo resultInfo) {
            DiagnosticPosition pos = tree.pos();
            Name name = tree.name;
            switch (site.getTag()) {
            case PACKAGE:
                return rs.accessBase(
                    rs.findIdentInPackage(pos, env, site.tsym, name, resultInfo.pkind),
                    pos, location, site, name, true);
            case ARRAY:
            case CLASS:
                if (resultInfo.pt.hasTag(METHOD) || resultInfo.pt.hasTag(FORALL)) {
                    return rs.resolveQualifiedMethod(
                        pos, env, location, site, name, resultInfo.pt.getParameterTypes(), resultInfo.pt.getTypeArguments());
                } else if (name == names._this || name == names._super) {
                    return rs.resolveSelf(pos, env, site.tsym, name);
                } else if (name == names._class) {
                    // In this case, we have already made sure in
                    // visitSelect that qualifier expression is a type.
                    return syms.getClassField(site, types);
                } else if (allowPrimitiveClasses && site.isPrimitiveClass() && isType(location) && resultInfo.pkind.contains(KindSelector.TYP) && (name == names.ref || name == names.val)) {
                    return site.tsym;
                } else {
                    // We are seeing a plain identifier as selector.
                    Symbol sym = rs.findIdentInType(pos, env, site, name, resultInfo.pkind);
                        sym = rs.accessBase(sym, pos, location, site, name, true);
                    return sym;
                }
            case WILDCARD:
                throw new AssertionError(tree);
            case TYPEVAR:
                if (allowUniversalTVars && name == names.ref && ((TypeVar)site).isUniversal()) {
                    /* return a wrapper around the type the reference projection of this type variable
                     * this is needed as a type variable and its reference projection share the same
                     * tsym but their types are different
                     */
                    return new TypeVariableSymbol(site.tsym.flags(), site.tsym.name,
                            ((TypeVar)site).referenceProjection(), site.tsym.owner);
                }
                // Normally, site.getUpperBound() shouldn't be null.
                // It should only happen during memberEnter/attribBase
                // when determining the supertype which *must* be
                // done before attributing the type variables.  In
                // other words, we are seeing this illegal program:
                // class B<T> extends A<T.foo> {}
                Symbol sym = (site.getUpperBound() != null)
                    ? selectSym(tree, location, capture(site.getUpperBound()), env, resultInfo)
                    : null;
                if (sym == null) {
                    log.error(pos, Errors.TypeVarCantBeDeref);
                    return syms.errSymbol;
                } else {
                    Symbol sym2 = (sym.flags() & Flags.PRIVATE) != 0 ?
                        rs.new AccessError(env, site, sym) :
                                sym;
                    rs.accessBase(sym2, pos, location, site, name, true);
                    return sym;
                }
            case ERROR:
                // preserve identifier names through errors
                return types.createErrorType(name, site.tsym, site).tsym;
            default:
                // The qualifier expression is of a primitive type -- only
                // .class is allowed for these.
                if (name == names._class) {
                    // In this case, we have already made sure in Select that
                    // qualifier expression is a type.
                    return syms.getClassField(site, types);
                } else {
                    log.error(pos, Errors.CantDeref(site));
                    return syms.errSymbol;
                }
            }
        }

        /** Determine type of identifier or select expression and check that
         *  (1) the referenced symbol is not deprecated
         *  (2) the symbol's type is safe (@see checkSafe)
         *  (3) if symbol is a variable, check that its type and kind are
         *      compatible with the prototype and protokind.
         *  (4) if symbol is an instance field of a raw type,
         *      which is being assigned to, issue an unchecked warning if its
         *      type changes under erasure.
         *  (5) if symbol is an instance method of a raw type, issue an
         *      unchecked warning if its argument types change under erasure.
         *  If checks succeed:
         *    If symbol is a constant, return its constant type
         *    else if symbol is a method, return its result type
         *    otherwise return its type.
         *  Otherwise return errType.
         *
         *  @param tree       The syntax tree representing the identifier
         *  @param site       If this is a select, the type of the selected
         *                    expression, otherwise the type of the current class.
         *  @param sym        The symbol representing the identifier.
         *  @param env        The current environment.
         *  @param resultInfo    The expected result
         */
        Type checkId(JCTree tree,
                     Type site,
                     Symbol sym,
                     Env<AttrContext> env,
                     ResultInfo resultInfo) {
            return (resultInfo.pt.hasTag(FORALL) || resultInfo.pt.hasTag(METHOD)) ?
                    checkMethodIdInternal(tree, site, sym, env, resultInfo) :
                    checkIdInternal(tree, site, sym, resultInfo.pt, env, resultInfo);
        }

        Type checkMethodIdInternal(JCTree tree,
                     Type site,
                     Symbol sym,
                     Env<AttrContext> env,
                     ResultInfo resultInfo) {
            if (resultInfo.pkind.contains(KindSelector.POLY)) {
                return attrRecover.recoverMethodInvocation(tree, site, sym, env, resultInfo);
            } else {
                return checkIdInternal(tree, site, sym, resultInfo.pt, env, resultInfo);
            }
        }

        Type checkIdInternal(JCTree tree,
                     Type site,
                     Symbol sym,
                     Type pt,
                     Env<AttrContext> env,
                     ResultInfo resultInfo) {
            if (pt.isErroneous()) {
                return types.createErrorType(site);
            }
            Type owntype; // The computed type of this identifier occurrence.
            switch (sym.kind) {
            case TYP:
                // For types, the computed type equals the symbol's type,
                // except for three situations:
                owntype = sym.type;
                if (owntype.hasTag(CLASS)) {
                    if (allowPrimitiveClasses) {
                        Assert.check(owntype.getFlavor() != Flavor.X_Typeof_X);
                    }
                    chk.checkForBadAuxiliaryClassAccess(tree.pos(), env, (ClassSymbol)sym);
                    Type ownOuter = owntype.getEnclosingType();

                    // (a) If symbol is a primitive class and its reference projection
                    // is requested via the .ref notation, then adjust the computed type to
                    // reflect this.
                    if (allowPrimitiveClasses && owntype.isPrimitiveClass() && tree.hasTag(SELECT) && ((JCFieldAccess) tree).name == names.ref) {
                        owntype = new ClassType(owntype.getEnclosingType(), owntype.getTypeArguments(), (TypeSymbol)sym, owntype.getMetadata(), Flavor.L_TypeOf_Q);
                    }

                    // (b) If the symbol's type is parameterized, erase it
                    // because no type parameters were given.
                    // We recover generic outer type later in visitTypeApply.
                    if (owntype.tsym.type.getTypeArguments().nonEmpty()) {
                        owntype = types.erasure(owntype);
                    }

                    // (c) If the symbol's type is an inner class, then
                    // we have to interpret its outer type as a superclass
                    // of the site type. Example:
                    //
                    // class Tree<A> { class Visitor { ... } }
                    // class PointTree extends Tree<Point> { ... }
                    // ...PointTree.Visitor...
                    //
                    // Then the type of the last expression above is
                    // Tree<Point>.Visitor.
                    else if (ownOuter.hasTag(CLASS) && site != ownOuter) {
                        Type normOuter = site;
                        if (normOuter.hasTag(CLASS)) {
                            normOuter = types.asEnclosingSuper(site, ownOuter.tsym);
                        }
                        if (normOuter == null) // perhaps from an import
                            normOuter = types.erasure(ownOuter);
                        if (normOuter != ownOuter)
                            owntype = new ClassType(
                                normOuter, List.nil(), owntype.tsym,
                                owntype.getMetadata(), owntype.getFlavor());
                    }
                }
                break;
            case VAR:
                VarSymbol v = (VarSymbol)sym;

                if (env.info.enclVar != null
                        && v.type.hasTag(NONE)) {
                    //self reference to implicitly typed variable declaration
                    log.error(TreeInfo.positionFor(v, env.enclClass), Errors.CantInferLocalVarType(v.name, Fragments.LocalSelfRef));
                    return tree.type = v.type = types.createErrorType(v.type);
                }

                // Test (4): if symbol is an instance field of a raw type,
                // which is being assigned to, issue an unchecked warning if
                // its type changes under erasure.
                if (KindSelector.ASG.subset(pkind()) &&
                    v.owner.kind == TYP &&
                    (v.flags() & STATIC) == 0 &&
                    (site.hasTag(CLASS) || site.hasTag(TYPEVAR))) {
                    Type s = types.asOuterSuper(site, v.owner);
                    if (s != null &&
                        s.isRaw() &&
                        !types.isSameType(v.type, v.erasure(types))) {
                        chk.warnUnchecked(tree.pos(), Warnings.UncheckedAssignToVar(v, s));
                    }
                }
                // The computed type of a variable is the type of the
                // variable symbol, taken as a member of the site type.
                owntype = (sym.owner.kind == TYP &&
                           sym.name != names._this && sym.name != names._super)
                    ? types.memberType(site, sym)
                    : sym.type;

                // If the variable is a constant, record constant value in
                // computed type.
                if (v.getConstValue() != null && isStaticReference(tree))
                    owntype = owntype.constType(v.getConstValue());

                if (resultInfo.pkind == KindSelector.VAL) {
                    owntype = capture(owntype); // capture "names as expressions"
                }
                break;
            case MTH: {
                owntype = checkMethod(site, sym,
                        new ResultInfo(resultInfo.pkind, resultInfo.pt.getReturnType(), resultInfo.checkContext, resultInfo.checkMode),
                        env, TreeInfo.args(env.tree), resultInfo.pt.getParameterTypes(),
                        resultInfo.pt.getTypeArguments());
                break;
            }
            case PCK: case ERR:
                owntype = sym.type;
                break;
            default:
                throw new AssertionError("unexpected kind: " + sym.kind +
                                         " in tree " + tree);
            }

            // Emit a `deprecation' warning if symbol is deprecated.
            // (for constructors (but not for constructor references), the error
            // was given when the constructor was resolved)

            if (!names.isInitOrVNew(sym.name) || tree.hasTag(REFERENCE)) {
                chk.checkDeprecated(tree.pos(), env.info.scope.owner, sym);
                chk.checkSunAPI(tree.pos(), sym);
                chk.checkProfile(tree.pos(), sym);
                chk.checkPreview(tree.pos(), env.info.scope.owner, sym);
            }

            // If symbol is a variable, check that its type and
            // kind are compatible with the prototype and protokind.
            return check(tree, owntype, sym.kind.toSelector(), resultInfo);
        }

        /** Check that variable is initialized and evaluate the variable's
         *  initializer, if not yet done. Also check that variable is not
         *  referenced before it is defined.
         *  @param tree    The tree making up the variable reference.
         *  @param env     The current environment.
         *  @param v       The variable's symbol.
         */
        private void checkInit(JCTree tree,
                               Env<AttrContext> env,
                               VarSymbol v,
                               boolean onlyWarning) {
            // A forward reference is diagnosed if the declaration position
            // of the variable is greater than the current tree position
            // and the tree and variable definition occur in the same class
            // definition.  Note that writes don't count as references.
            // This check applies only to class and instance
            // variables.  Local variables follow different scope rules,
            // and are subject to definite assignment checking.
            Env<AttrContext> initEnv = enclosingInitEnv(env);
            if (initEnv != null &&
                (initEnv.info.enclVar == v || v.pos > tree.pos) &&
                v.owner.kind == TYP &&
                v.owner == env.info.scope.owner.enclClass() &&
                ((v.flags() & STATIC) != 0) == Resolve.isStatic(env) &&
                (!env.tree.hasTag(ASSIGN) ||
                 TreeInfo.skipParens(((JCAssign) env.tree).lhs) != tree)) {
                if (!onlyWarning || isStaticEnumField(v)) {
                    Error errkey = (initEnv.info.enclVar == v) ?
                                Errors.IllegalSelfRef : Errors.IllegalForwardRef;
                    log.error(tree.pos(), errkey);
                } else if (useBeforeDeclarationWarning) {
                    Warning warnkey = (initEnv.info.enclVar == v) ?
                                Warnings.SelfRef(v) : Warnings.ForwardRef(v);
                    log.warning(tree.pos(), warnkey);
                }
            }

            v.getConstValue(); // ensure initializer is evaluated

            checkEnumInitializer(tree, env, v);
        }

        /**
         * Returns the enclosing init environment associated with this env (if any). An init env
         * can be either a field declaration env or a static/instance initializer env.
         */
        Env<AttrContext> enclosingInitEnv(Env<AttrContext> env) {
            while (true) {
                switch (env.tree.getTag()) {
                    case VARDEF:
                        JCVariableDecl vdecl = (JCVariableDecl)env.tree;
                        if (vdecl.sym.owner.kind == TYP) {
                            //field
                            return env;
                        }
                        break;
                    case BLOCK:
                        if (env.next.tree.hasTag(CLASSDEF)) {
                            //instance/static initializer
                            return env;
                        }
                        break;
                    case METHODDEF:
                    case CLASSDEF:
                    case TOPLEVEL:
                        return null;
                }
                Assert.checkNonNull(env.next);
                env = env.next;
            }
        }

        /**
         * Check for illegal references to static members of enum.  In
         * an enum type, constructors and initializers may not
         * reference its static members unless they are constant.
         *
         * @param tree    The tree making up the variable reference.
         * @param env     The current environment.
         * @param v       The variable's symbol.
         * @jls 8.9 Enum Types
         */
        private void checkEnumInitializer(JCTree tree, Env<AttrContext> env, VarSymbol v) {
            // JLS:
            //
            // "It is a compile-time error to reference a static field
            // of an enum type that is not a compile-time constant
            // (15.28) from constructors, instance initializer blocks,
            // or instance variable initializer expressions of that
            // type. It is a compile-time error for the constructors,
            // instance initializer blocks, or instance variable
            // initializer expressions of an enum constant e to refer
            // to itself or to an enum constant of the same type that
            // is declared to the right of e."
            if (isStaticEnumField(v)) {
                ClassSymbol enclClass = env.info.scope.owner.enclClass();

                if (enclClass == null || enclClass.owner == null)
                    return;

                // See if the enclosing class is the enum (or a
                // subclass thereof) declaring v.  If not, this
                // reference is OK.
                if (v.owner != enclClass && !types.isSubtype(enclClass.type, v.owner.type))
                    return;

                // If the reference isn't from an initializer, then
                // the reference is OK.
                if (!Resolve.isInitializer(env))
                    return;

                log.error(tree.pos(), Errors.IllegalEnumStaticRef);
            }
        }

        /** Is the given symbol a static, non-constant field of an Enum?
         *  Note: enum literals should not be regarded as such
         */
        private boolean isStaticEnumField(VarSymbol v) {
            return Flags.isEnum(v.owner) &&
                   Flags.isStatic(v) &&
                   !Flags.isConstant(v) &&
                   v.name != names._class;
        }

    /**
     * Check that method arguments conform to its instantiation.
     **/
    public Type checkMethod(Type site,
                            final Symbol sym,
                            ResultInfo resultInfo,
                            Env<AttrContext> env,
                            final List<JCExpression> argtrees,
                            List<Type> argtypes,
                            List<Type> typeargtypes) {
        // Test (5): if symbol is an instance method of a raw type, issue
        // an unchecked warning if its argument types change under erasure.
        if ((sym.flags() & STATIC) == 0 &&
            (site.hasTag(CLASS) || site.hasTag(TYPEVAR))) {
            Type s = types.asOuterSuper(site, sym.owner);
            if (s != null && s.isRaw() &&
                !types.isSameTypes(sym.type.getParameterTypes(),
                                   sym.erasure(types).getParameterTypes())) {
                chk.warnUnchecked(env.tree.pos(), Warnings.UncheckedCallMbrOfRawType(sym, s));
            }
        }

        if (env.info.defaultSuperCallSite != null) {
            for (Type sup : types.interfaces(env.enclClass.type).prepend(types.supertype((env.enclClass.type)))) {
                if (!sup.tsym.isSubClass(sym.enclClass(), types) ||
                        types.isSameType(sup, env.info.defaultSuperCallSite)) continue;
                List<MethodSymbol> icand_sup =
                        types.interfaceCandidates(sup, (MethodSymbol)sym);
                if (icand_sup.nonEmpty() &&
                        icand_sup.head != sym &&
                        icand_sup.head.overrides(sym, icand_sup.head.enclClass(), types, true)) {
                    log.error(env.tree.pos(),
                              Errors.IllegalDefaultSuperCall(env.info.defaultSuperCallSite, Fragments.OverriddenDefault(sym, sup)));
                    break;
                }
            }
            env.info.defaultSuperCallSite = null;
        }

        if (sym.isStatic() && site.isInterface() && env.tree.hasTag(APPLY)) {
            JCMethodInvocation app = (JCMethodInvocation)env.tree;
            if (app.meth.hasTag(SELECT) &&
                    !TreeInfo.isStaticSelector(((JCFieldAccess)app.meth).selected, names)) {
                log.error(env.tree.pos(), Errors.IllegalStaticIntfMethCall(site));
            }
        }

        // Compute the identifier's instantiated type.
        // For methods, we need to compute the instance type by
        // Resolve.instantiate from the symbol's type as well as
        // any type arguments and value arguments.
        Warner noteWarner = new Warner(env.tree.pos());
        try {
            Type owntype = rs.checkMethod(
                    env,
                    site,
                    sym,
                    resultInfo,
                    argtypes,
                    typeargtypes,
                    noteWarner);

            DeferredAttr.DeferredTypeMap<Void> checkDeferredMap =
                deferredAttr.new DeferredTypeMap<>(DeferredAttr.AttrMode.CHECK, sym, env.info.pendingResolutionPhase);

            argtypes = argtypes.map(checkDeferredMap);

            if (noteWarner.hasNonSilentLint(LintCategory.UNCHECKED)) {
                chk.warnUnchecked(env.tree.pos(), Warnings.UncheckedMethInvocationApplied(kindName(sym),
                        sym.name,
                        rs.methodArguments(sym.type.getParameterTypes()),
                        rs.methodArguments(argtypes.map(checkDeferredMap)),
                        kindName(sym.location()),
                        sym.location()));
                if (resultInfo.pt != Infer.anyPoly ||
                        !owntype.hasTag(METHOD) ||
                        !owntype.isPartial()) {
                    //if this is not a partially inferred method type, erase return type. Otherwise,
                    //erasure is carried out in PartiallyInferredMethodType.check().
                    owntype = new MethodType(owntype.getParameterTypes(),
                            types.erasure(owntype.getReturnType()),
                            types.erasure(owntype.getThrownTypes()),
                            syms.methodClass);
                }
            }

            PolyKind pkind = (sym.type.hasTag(FORALL) &&
                 sym.type.getReturnType().containsAny(((ForAll)sym.type).tvars)) ?
                 PolyKind.POLY : PolyKind.STANDALONE;
            TreeInfo.setPolyKind(env.tree, pkind);

            return (resultInfo.pt == Infer.anyPoly) ?
                    owntype :
                    chk.checkMethod(owntype, sym, env, argtrees, argtypes, env.info.lastResolveVarargs(),
                            resultInfo.checkContext.inferenceContext());
        } catch (Infer.InferenceException ex) {
            //invalid target type - propagate exception outwards or report error
            //depending on the current check context
            resultInfo.checkContext.report(env.tree.pos(), ex.getDiagnostic());
            return types.createErrorType(site);
        } catch (Resolve.InapplicableMethodException ex) {
            final JCDiagnostic diag = ex.getDiagnostic();
            Resolve.InapplicableSymbolError errSym = rs.new InapplicableSymbolError(null) {
                @Override
                protected Pair<Symbol, JCDiagnostic> errCandidate() {
                    return new Pair<>(sym, diag);
                }
            };
            List<Type> argtypes2 = argtypes.map(
                    rs.new ResolveDeferredRecoveryMap(AttrMode.CHECK, sym, env.info.pendingResolutionPhase));
            JCDiagnostic errDiag = errSym.getDiagnostic(JCDiagnostic.DiagnosticType.ERROR,
                    env.tree, sym, site, sym.name, argtypes2, typeargtypes);
            log.report(errDiag);
            return types.createErrorType(site);
        }
    }

    public void visitDefaultValue(JCDefaultValue tree) {
        if (!allowPrimitiveClasses) {
            log.error(DiagnosticFlag.SOURCE_LEVEL, tree.pos(),
                    Feature.PRIMITIVE_CLASSES.error(sourceName));
        }

        // Attribute the qualifier expression, and determine its symbol (if any).
        Type site = attribTree(tree.clazz, env, new ResultInfo(KindSelector.TYP_PCK, Type.noType));
        if (!pkind().contains(KindSelector.TYP_PCK))
            site = capture(site); // Capture field access
        if (!allowPrimitiveClasses) {
            result = types.createErrorType(names._default, site.tsym, site);
        } else {
            Symbol sym = switch (site.getTag()) {
                case WILDCARD -> throw new AssertionError(tree);
                case PACKAGE -> {
                    log.error(tree.pos, Errors.CantResolveLocation(Kinds.KindName.CLASS, site.tsym.getQualifiedName(), null, null,
                            Fragments.Location(Kinds.typeKindName(env.enclClass.type), env.enclClass.type, null)));
                    yield syms.errSymbol;
                }
                case ERROR -> types.createErrorType(names._default, site.tsym, site).tsym;
                default -> new VarSymbol(STATIC, names._default, site, site.tsym);
            };

            if (site.hasTag(TYPEVAR) && sym.kind != ERR) {
                site = types.skipTypeVars(site, true);
            }
            result = checkId(tree, site, sym, env, resultInfo);
        }
    }

    public void visitLiteral(JCLiteral tree) {
        result = check(tree, litType(tree.typetag).constType(tree.value),
                KindSelector.VAL, resultInfo);
    }
    //where
    /** Return the type of a literal with given type tag.
     */
    Type litType(TypeTag tag) {
        return (tag == CLASS) ? syms.stringType : syms.typeOfTag[tag.ordinal()];
    }

    public void visitTypeIdent(JCPrimitiveTypeTree tree) {
        result = check(tree, syms.typeOfTag[tree.typetag.ordinal()], KindSelector.TYP, resultInfo);
    }

    public void visitTypeArray(JCArrayTypeTree tree) {
        Type etype = attribType(tree.elemtype, env);
        Type type = new ArrayType(etype, syms.arrayClass);
        result = check(tree, type, KindSelector.TYP, resultInfo);
    }

    /** Visitor method for parameterized types.
     *  Bound checking is left until later, since types are attributed
     *  before supertype structure is completely known
     */
    public void visitTypeApply(JCTypeApply tree) {
        Type owntype = types.createErrorType(tree.type);

        // Attribute functor part of application and make sure it's a class.
        Type clazztype = chk.checkClassType(tree.clazz.pos(), attribType(tree.clazz, env));
        List<Type> actuals;
        List<JCExpression> args = tree.arguments;
        if (!allowUniversalTVars || args == null || args.isEmpty() || ((ClassType) clazztype.tsym.type).typarams_field.isEmpty()) {
            actuals = attribTypes(tree.arguments, env);
        } else {
            /* the code below has been obtained by unfolding an invocation to `attribTypes`
             * with arguments `tree.arguments` and `env`. We need to do this unfolding to
             * take into account the "universality" of the declared type variables
             */
            List<Type> typarams_field = ((ClassType) clazztype.tsym.type).typarams_field != null ? ((ClassType) clazztype.tsym.type).typarams_field : List.nil();
            ListBuffer<Type> argtypes = new ListBuffer<>();
            for (List<JCExpression> l = args; l.nonEmpty(); l = l.tail) {
                env.info.primitiveClassAllowedAsTypeParam = typarams_field.head != null ? ((TypeVar)typarams_field.head).isUniversal() : false;
                /* we need the new field `primitiveClassAllowedAsTypeParam` because the type attribution below:
                 * `attribType(l.head, env)`
                 * could be dealing with a wildcard for example and at some point we will need to check
                 * if primitives are allowed as bounds
                 */
                argtypes.append(chk.checkRefType(l.head.pos(), attribType(l.head, env), env.info.primitiveClassAllowedAsTypeParam));
                typarams_field = typarams_field.tail != null ? typarams_field.tail : typarams_field;
            }
            actuals = argtypes.toList();
        }

        if (clazztype.hasTag(CLASS)) {
            List<Type> formals = clazztype.tsym.type.getTypeArguments();
            if (actuals.isEmpty()) //diamond
                actuals = formals;

            if (actuals.length() == formals.length()) {
                List<Type> a = actuals;
                List<Type> f = formals;
                while (a.nonEmpty()) {
                    a.head = a.head.withTypeVar(f.head);
                    a = a.tail;
                    f = f.tail;
                }
                // Compute the proper generic outer
                Type clazzOuter = clazztype.getEnclosingType();
                if (clazzOuter.hasTag(CLASS)) {
                    Type site;
                    JCExpression clazz = TreeInfo.typeIn(tree.clazz);
                    if (clazz.hasTag(IDENT)) {
                        site = env.enclClass.sym.type;
                    } else if (clazz.hasTag(SELECT)) {
                        site = ((JCFieldAccess) clazz).selected.type;
                    } else throw new AssertionError(""+tree);
                    if (clazzOuter.hasTag(CLASS) && site != clazzOuter) {
                        if (site.hasTag(CLASS))
                            site = types.asOuterSuper(site, clazzOuter.tsym);
                        if (site == null)
                            site = types.erasure(clazzOuter);
                        clazzOuter = site;
                    }
                }
                owntype = new ClassType(clazzOuter, actuals, clazztype.tsym,
                                        clazztype.getMetadata(), clazztype.getFlavor());
            } else {
                if (formals.length() != 0) {
                    log.error(tree.pos(),
                              Errors.WrongNumberTypeArgs(Integer.toString(formals.length())));
                } else {
                    log.error(tree.pos(), Errors.TypeDoesntTakeParams(clazztype.tsym));
                }
                owntype = types.createErrorType(tree.type);
            }
        }
        result = check(tree, owntype, KindSelector.TYP, resultInfo);
    }

    public void visitTypeUnion(JCTypeUnion tree) {
        ListBuffer<Type> multicatchTypes = new ListBuffer<>();
        ListBuffer<Type> all_multicatchTypes = null; // lazy, only if needed
        for (JCExpression typeTree : tree.alternatives) {
            Type ctype = attribType(typeTree, env);
            ctype = chk.checkType(typeTree.pos(),
                          chk.checkClassType(typeTree.pos(), ctype),
                          syms.throwableType);
            if (!ctype.isErroneous()) {
                //check that alternatives of a union type are pairwise
                //unrelated w.r.t. subtyping
                if (chk.intersects(ctype,  multicatchTypes.toList())) {
                    for (Type t : multicatchTypes) {
                        boolean sub = types.isSubtype(ctype, t);
                        boolean sup = types.isSubtype(t, ctype);
                        if (sub || sup) {
                            //assume 'a' <: 'b'
                            Type a = sub ? ctype : t;
                            Type b = sub ? t : ctype;
                            log.error(typeTree.pos(), Errors.MulticatchTypesMustBeDisjoint(a, b));
                        }
                    }
                }
                multicatchTypes.append(ctype);
                if (all_multicatchTypes != null)
                    all_multicatchTypes.append(ctype);
            } else {
                if (all_multicatchTypes == null) {
                    all_multicatchTypes = new ListBuffer<>();
                    all_multicatchTypes.appendList(multicatchTypes);
                }
                all_multicatchTypes.append(ctype);
            }
        }
        Type t = check(tree, types.lub(multicatchTypes.toList()),
                KindSelector.TYP, resultInfo.dup(CheckMode.NO_TREE_UPDATE));
        if (t.hasTag(CLASS)) {
            List<Type> alternatives =
                ((all_multicatchTypes == null) ? multicatchTypes : all_multicatchTypes).toList();
            t = new UnionClassType((ClassType) t, alternatives);
        }
        tree.type = result = t;
    }

    public void visitTypeIntersection(JCTypeIntersection tree) {
        attribTypes(tree.bounds, env);
        tree.type = result = checkIntersection(tree, tree.bounds);
    }

    public void visitTypeParameter(JCTypeParameter tree) {
        TypeVar typeVar = (TypeVar) tree.type;

        if (tree.annotations != null && tree.annotations.nonEmpty()) {
            annotate.annotateTypeParameterSecondStage(tree, tree.annotations);
        }

        if (!typeVar.getUpperBound().isErroneous()) {
            //fixup type-parameter bound computed in 'attribTypeVariables'
            typeVar.setUpperBound(checkIntersection(tree, tree.bounds));
        }
    }

    Type checkIntersection(JCTree tree, List<JCExpression> bounds) {
        Set<Type> boundSet = new HashSet<>();
        if (bounds.nonEmpty()) {
            // accept class or interface or typevar as first bound.
            bounds.head.type = checkBase(bounds.head.type, bounds.head, env, false, false, false);
            boundSet.add(types.erasure(bounds.head.type));
            if (bounds.head.type.isErroneous()) {
                return bounds.head.type;
            }
            else if (bounds.head.type.hasTag(TYPEVAR)) {
                // if first bound was a typevar, do not accept further bounds.
                if (bounds.tail.nonEmpty()) {
                    log.error(bounds.tail.head.pos(),
                              Errors.TypeVarMayNotBeFollowedByOtherBounds);
                    return bounds.head.type;
                }
            } else {
                // if first bound was a class or interface, accept only interfaces
                // as further bounds.
                for (JCExpression bound : bounds.tail) {
                    bound.type = checkBase(bound.type, bound, env, false, true, false);
                    if (bound.type.isErroneous()) {
                        bounds = List.of(bound);
                    }
                    else if (bound.type.hasTag(CLASS)) {
                        chk.checkNotRepeated(bound.pos(), types.erasure(bound.type), boundSet);
                    }
                }
            }
        }

        if (bounds.length() == 0) {
            return syms.objectType;
        } else if (bounds.length() == 1) {
            return bounds.head.type;
        } else {
            Type owntype = types.makeIntersectionType(TreeInfo.types(bounds));
            // ... the variable's bound is a class type flagged COMPOUND
            // (see comment for TypeVar.bound).
            // In this case, generate a class tree that represents the
            // bound class, ...
            JCExpression extending;
            List<JCExpression> implementing;
            if (!bounds.head.type.isInterface()) {
                extending = bounds.head;
                implementing = bounds.tail;
            } else {
                extending = null;
                implementing = bounds;
            }
            JCClassDecl cd = make.at(tree).ClassDef(
                make.Modifiers(PUBLIC | ABSTRACT | (extending != null && TreeInfo.symbol(extending).isPrimitiveClass() ? PRIMITIVE_CLASS : 0)),
                names.empty, List.nil(),
                extending, implementing, List.nil());

            ClassSymbol c = (ClassSymbol)owntype.tsym;
            Assert.check((c.flags() & COMPOUND) != 0);
            cd.sym = c;
            c.sourcefile = env.toplevel.sourcefile;

            // ... and attribute the bound class
            c.flags_field |= UNATTRIBUTED;
            Env<AttrContext> cenv = enter.classEnv(cd, env);
            typeEnvs.put(c, cenv);
            attribClass(c);
            return owntype;
        }
    }

    public void visitWildcard(JCWildcard tree) {
        //- System.err.println("visitWildcard("+tree+");");//DEBUG
        Type type = (tree.kind.kind == BoundKind.UNBOUND)
            ? syms.objectType
            : attribType(tree.inner, env);
        result = check(tree, new WildcardType(chk.checkRefType(tree.pos(), type, env.info.primitiveClassAllowedAsTypeParam),
                                              tree.kind.kind,
                                              syms.boundClass),
                KindSelector.TYP, resultInfo);
    }

    public void visitAnnotation(JCAnnotation tree) {
        Assert.error("should be handled in annotate");
    }

    @Override
    public void visitModifiers(JCModifiers tree) {
        //error recovery only:
        Assert.check(resultInfo.pkind == KindSelector.ERR);

        attribAnnotationTypes(tree.annotations, env);
    }

    public void visitAnnotatedType(JCAnnotatedType tree) {
        attribAnnotationTypes(tree.annotations, env);
        Type underlyingType = attribType(tree.underlyingType, env);
        Type annotatedType = underlyingType.annotatedType(Annotations.TO_BE_SET);

        if (!env.info.isNewClass)
            annotate.annotateTypeSecondStage(tree, tree.annotations, annotatedType);
        result = tree.type = annotatedType;
    }

    public void visitErroneous(JCErroneous tree) {
        if (tree.errs != null) {
            Env<AttrContext> errEnv = env.dup(env.tree);
            errEnv.info.returnResult = unknownExprInfo;
            for (JCTree err : tree.errs)
                attribTree(err, errEnv, new ResultInfo(KindSelector.ERR, pt()));
        }
        result = tree.type = syms.errType;
    }

    /** Default visitor method for all other trees.
     */
    public void visitTree(JCTree tree) {
        throw new AssertionError();
    }

    /**
     * Attribute an env for either a top level tree or class or module declaration.
     */
    public void attrib(Env<AttrContext> env) {
        switch (env.tree.getTag()) {
            case MODULEDEF:
                attribModule(env.tree.pos(), ((JCModuleDecl)env.tree).sym);
                break;
            case PACKAGEDEF:
                attribPackage(env.tree.pos(), ((JCPackageDecl) env.tree).packge);
                break;
            default:
                attribClass(env.tree.pos(), env.enclClass.sym);
        }
    }

    public void attribPackage(DiagnosticPosition pos, PackageSymbol p) {
        try {
            annotate.flush();
            attribPackage(p);
        } catch (CompletionFailure ex) {
            chk.completionError(pos, ex);
        }
    }

    void attribPackage(PackageSymbol p) {
        attribWithLint(p,
                       env -> chk.checkDeprecatedAnnotation(((JCPackageDecl) env.tree).pid.pos(), p));
    }

    public void attribModule(DiagnosticPosition pos, ModuleSymbol m) {
        try {
            annotate.flush();
            attribModule(m);
        } catch (CompletionFailure ex) {
            chk.completionError(pos, ex);
        }
    }

    void attribModule(ModuleSymbol m) {
        attribWithLint(m, env -> attribStat(env.tree, env));
    }

    private void attribWithLint(TypeSymbol sym, Consumer<Env<AttrContext>> attrib) {
        Env<AttrContext> env = typeEnvs.get(sym);

        Env<AttrContext> lintEnv = env;
        while (lintEnv.info.lint == null)
            lintEnv = lintEnv.next;

        Lint lint = lintEnv.info.lint.augment(sym);

        Lint prevLint = chk.setLint(lint);
        JavaFileObject prev = log.useSource(env.toplevel.sourcefile);

        try {
            deferredLintHandler.flush(env.tree.pos());
            attrib.accept(env);
        } finally {
            log.useSource(prev);
            chk.setLint(prevLint);
        }
    }

    /** Main method: attribute class definition associated with given class symbol.
     *  reporting completion failures at the given position.
     *  @param pos The source position at which completion errors are to be
     *             reported.
     *  @param c   The class symbol whose definition will be attributed.
     */
    public void attribClass(DiagnosticPosition pos, ClassSymbol c) {
        try {
            annotate.flush();
            attribClass(c);
            if (allowPrimitiveClasses && c.type.isPrimitiveClass()) {
                final Env<AttrContext> env = typeEnvs.get(c);
                if (env != null && env.tree != null && env.tree.hasTag(CLASSDEF))
                    chk.checkNonCyclicMembership((JCClassDecl)env.tree);
            }
        } catch (CompletionFailure ex) {
            chk.completionError(pos, ex);
        }
    }

    /** Attribute class definition associated with given class symbol.
     *  @param c   The class symbol whose definition will be attributed.
     */
    void attribClass(ClassSymbol c) throws CompletionFailure {
        if (c.type.hasTag(ERROR)) return;

        // Check for cycles in the inheritance graph, which can arise from
        // ill-formed class files.
        chk.checkNonCyclic(null, c.type);

        Type st = types.supertype(c.type);
        if ((c.flags_field & Flags.COMPOUND) == 0 &&
            (c.flags_field & Flags.SUPER_OWNER_ATTRIBUTED) == 0) {
            // First, attribute superclass.
            if (st.hasTag(CLASS))
                attribClass((ClassSymbol)st.tsym);

            // Next attribute owner, if it is a class.
            if (c.owner.kind == TYP && c.owner.type.hasTag(CLASS))
                attribClass((ClassSymbol)c.owner);

            c.flags_field |= Flags.SUPER_OWNER_ATTRIBUTED;
        }

        // The previous operations might have attributed the current class
        // if there was a cycle. So we test first whether the class is still
        // UNATTRIBUTED.
        if ((c.flags_field & UNATTRIBUTED) != 0) {
            c.flags_field &= ~UNATTRIBUTED;

            // Get environment current at the point of class definition.
            Env<AttrContext> env = typeEnvs.get(c);

            if (c.isSealed() &&
                    !c.isEnum() &&
                    !c.isPermittedExplicit &&
                    c.permitted.isEmpty()) {
                log.error(TreeInfo.diagnosticPositionFor(c, env.tree), Errors.SealedClassMustHaveSubclasses);
            }

            if (c.isSealed()) {
                Set<Symbol> permittedTypes = new HashSet<>();
                boolean sealedInUnnamed = c.packge().modle == syms.unnamedModule || c.packge().modle == syms.noModule;
                for (Symbol subTypeSym : c.permitted) {
                    boolean isTypeVar = false;
                    if (subTypeSym.type.getTag() == TYPEVAR) {
                        isTypeVar = true; //error recovery
                        log.error(TreeInfo.diagnosticPositionFor(subTypeSym, env.tree),
                                Errors.InvalidPermitsClause(Fragments.IsATypeVariable(subTypeSym.type)));
                    }
                    if (subTypeSym.isAnonymous() && !c.isEnum()) {
                        log.error(TreeInfo.diagnosticPositionFor(subTypeSym, env.tree),  Errors.LocalClassesCantExtendSealed(Fragments.Anonymous));
                    }
                    if (permittedTypes.contains(subTypeSym)) {
                        DiagnosticPosition pos =
                                env.enclClass.permitting.stream()
                                        .filter(permittedExpr -> TreeInfo.diagnosticPositionFor(subTypeSym, permittedExpr, true) != null)
                                        .limit(2).collect(List.collector()).get(1);
                        log.error(pos, Errors.InvalidPermitsClause(Fragments.IsDuplicated(subTypeSym.type)));
                    } else {
                        permittedTypes.add(subTypeSym);
                    }
                    if (sealedInUnnamed) {
                        if (subTypeSym.packge() != c.packge()) {
                            log.error(TreeInfo.diagnosticPositionFor(subTypeSym, env.tree),
                                    Errors.ClassInUnnamedModuleCantExtendSealedInDiffPackage(c)
                            );
                        }
                    } else if (subTypeSym.packge().modle != c.packge().modle) {
                        log.error(TreeInfo.diagnosticPositionFor(subTypeSym, env.tree),
                                Errors.ClassInModuleCantExtendSealedInDiffModule(c, c.packge().modle)
                        );
                    }
                    if (subTypeSym == c.type.tsym || types.isSuperType(subTypeSym.type, c.type)) {
                        log.error(TreeInfo.diagnosticPositionFor(subTypeSym, ((JCClassDecl)env.tree).permitting),
                                Errors.InvalidPermitsClause(
                                        subTypeSym == c.type.tsym ?
                                                Fragments.MustNotBeSameClass :
                                                Fragments.MustNotBeSupertype(subTypeSym.type)
                                )
                        );
                    } else if (!isTypeVar) {
                        boolean thisIsASuper = types.directSupertypes(subTypeSym.type)
                                                    .stream()
                                                    .anyMatch(d -> d.tsym == c);
                        if (!thisIsASuper) {
                            log.error(TreeInfo.diagnosticPositionFor(subTypeSym, env.tree),
                                    Errors.InvalidPermitsClause(Fragments.DoesntExtendSealed(subTypeSym.type)));
                        }
                    }
                }
            }

            List<ClassSymbol> sealedSupers = types.directSupertypes(c.type)
                                                  .stream()
                                                  .filter(s -> s.tsym.isSealed())
                                                  .map(s -> (ClassSymbol) s.tsym)
                                                  .collect(List.collector());

            if (sealedSupers.isEmpty()) {
                if ((c.flags_field & Flags.NON_SEALED) != 0) {
                    boolean hasErrorSuper = false;

                    hasErrorSuper |= types.directSupertypes(c.type)
                                          .stream()
                                          .anyMatch(s -> s.tsym.kind == Kind.ERR);

                    ClassType ct = (ClassType) c.type;

                    hasErrorSuper |= !ct.isCompound() && ct.interfaces_field != ct.all_interfaces_field;

                    if (!hasErrorSuper) {
                        log.error(TreeInfo.diagnosticPositionFor(c, env.tree), Errors.NonSealedWithNoSealedSupertype(c));
                    }
                }
            } else if ((c.flags_field & Flags.COMPOUND) == 0) {
                if (c.isDirectlyOrIndirectlyLocal() && !c.isEnum()) {
                    log.error(TreeInfo.diagnosticPositionFor(c, env.tree), Errors.LocalClassesCantExtendSealed(c.isAnonymous() ? Fragments.Anonymous : Fragments.Local));
                }

                if (!c.type.isCompound()) {
                    for (ClassSymbol supertypeSym : sealedSupers) {
                        if (!supertypeSym.permitted.contains(c.type.tsym)) {
                            log.error(TreeInfo.diagnosticPositionFor(c.type.tsym, env.tree), Errors.CantInheritFromSealed(supertypeSym));
                        }
                    }
                    if (!c.isNonSealed() && !c.isFinal() && !c.isSealed()) {
                        log.error(TreeInfo.diagnosticPositionFor(c, env.tree),
                                c.isInterface() ?
                                        Errors.NonSealedOrSealedExpected :
                                        Errors.NonSealedSealedOrFinalExpected);
                    }
                }
            }

            // The info.lint field in the envs stored in typeEnvs is deliberately uninitialized,
            // because the annotations were not available at the time the env was created. Therefore,
            // we look up the environment chain for the first enclosing environment for which the
            // lint value is set. Typically, this is the parent env, but might be further if there
            // are any envs created as a result of TypeParameter nodes.
            Env<AttrContext> lintEnv = env;
            while (lintEnv.info.lint == null)
                lintEnv = lintEnv.next;

            // Having found the enclosing lint value, we can initialize the lint value for this class
            env.info.lint = lintEnv.info.lint.augment(c);

            Lint prevLint = chk.setLint(env.info.lint);
            JavaFileObject prev = log.useSource(c.sourcefile);
            ResultInfo prevReturnRes = env.info.returnResult;

            try {
                deferredLintHandler.flush(env.tree);
                env.info.returnResult = null;
                // java.lang.Enum may not be subclassed by a non-enum
                if (st.tsym == syms.enumSym &&
                    ((c.flags_field & (Flags.ENUM|Flags.COMPOUND)) == 0))
                    log.error(env.tree.pos(), Errors.EnumNoSubclassing);

                // Enums may not be extended by source-level classes
                if (st.tsym != null &&
                    ((st.tsym.flags_field & Flags.ENUM) != 0) &&
                    ((c.flags_field & (Flags.ENUM | Flags.COMPOUND)) == 0)) {
                    log.error(env.tree.pos(), Errors.EnumTypesNotExtensible);
                }

                if (rs.isSerializable(c.type)) {
                    env.info.isSerializable = true;
                }

                if (c.isValueClass()) {
                    Assert.check(env.tree.hasTag(CLASSDEF));
                    chk.checkConstraintsOfValueClass(env.tree.pos(), c);
                }

                attribClassBody(env, c);

                chk.checkDeprecatedAnnotation(env.tree.pos(), c);
                chk.checkClassOverrideEqualsAndHashIfNeeded(env.tree.pos(), c);
                chk.checkFunctionalInterface((JCClassDecl) env.tree, c);
                chk.checkLeaksNotAccessible(env, (JCClassDecl) env.tree);
            } finally {
                env.info.returnResult = prevReturnRes;
                log.useSource(prev);
                chk.setLint(prevLint);
            }

        }
    }

    public void visitImport(JCImport tree) {
        // nothing to do
    }

    public void visitModuleDef(JCModuleDecl tree) {
        tree.sym.completeUsesProvides();
        ModuleSymbol msym = tree.sym;
        Lint lint = env.outer.info.lint = env.outer.info.lint.augment(msym);
        Lint prevLint = chk.setLint(lint);
        chk.checkModuleName(tree);
        chk.checkDeprecatedAnnotation(tree, msym);

        try {
            deferredLintHandler.flush(tree.pos());
        } finally {
            chk.setLint(prevLint);
        }
    }

    /** Finish the attribution of a class. */
    private void attribClassBody(Env<AttrContext> env, ClassSymbol c) {
        JCClassDecl tree = (JCClassDecl)env.tree;
        Assert.check(c == tree.sym);

        // Validate type parameters, supertype and interfaces.
        attribStats(tree.typarams, env);
        if (!c.isAnonymous()) {
            //already checked if anonymous
            chk.validate(tree.typarams, env);
            chk.validate(tree.extending, env);
            chk.validate(tree.implementing, env);
        }

        c.markAbstractIfNeeded(types);

        // If this is a non-abstract class, check that it has no abstract
        // methods or unimplemented methods of an implemented interface.
        if ((c.flags() & (ABSTRACT | INTERFACE)) == 0) {
            chk.checkAllDefined(tree.pos(), c);
        }

        if ((c.flags() & ANNOTATION) != 0) {
            if (tree.implementing.nonEmpty())
                log.error(tree.implementing.head.pos(),
                          Errors.CantExtendIntfAnnotation);
            if (tree.typarams.nonEmpty()) {
                log.error(tree.typarams.head.pos(),
                          Errors.IntfAnnotationCantHaveTypeParams(c));
            }

            // If this annotation type has a @Repeatable, validate
            Attribute.Compound repeatable = c.getAnnotationTypeMetadata().getRepeatable();
            // If this annotation type has a @Repeatable, validate
            if (repeatable != null) {
                // get diagnostic position for error reporting
                DiagnosticPosition cbPos = getDiagnosticPosition(tree, repeatable.type);
                Assert.checkNonNull(cbPos);

                chk.validateRepeatable(c, repeatable, cbPos);
            }
        } else {
            // Check that all extended classes and interfaces
            // are compatible (i.e. no two define methods with same arguments
            // yet different return types).  (JLS 8.4.8.3)
            chk.checkCompatibleSupertypes(tree.pos(), c.type);
            chk.checkDefaultMethodClashes(tree.pos(), c.type);
        }

        // Check that class does not import the same parameterized interface
        // with two different argument lists.
        chk.checkClassBounds(tree.pos(), c.type);

        tree.type = c.type;

        for (List<JCTypeParameter> l = tree.typarams;
             l.nonEmpty(); l = l.tail) {
             Assert.checkNonNull(env.info.scope.findFirst(l.head.name));
        }

        // Check that a generic class doesn't extend Throwable
        if (!c.type.allparams().isEmpty() && types.isSubtype(c.type, syms.throwableType))
            log.error(tree.extending.pos(), Errors.GenericThrowable);

        // Check that all methods which implement some
        // method conform to the method they implement.
        chk.checkImplementations(tree);

        //check that a resource implementing AutoCloseable cannot throw InterruptedException
        checkAutoCloseable(tree.pos(), env, c.type);

        for (List<JCTree> l = tree.defs; l.nonEmpty(); l = l.tail) {
            // Attribute declaration
            attribStat(l.head, env);
            // Check that declarations in inner classes are not static (JLS 8.1.2)
            // Make an exception for static constants.
            if (!allowRecords &&
                    c.owner.kind != PCK &&
                    ((c.flags() & STATIC) == 0 || c.name == names.empty) &&
                    (TreeInfo.flags(l.head) & (STATIC | INTERFACE)) != 0) {
                VarSymbol sym = null;
                if (l.head.hasTag(VARDEF)) sym = ((JCVariableDecl) l.head).sym;
                if (sym == null ||
                        sym.kind != VAR ||
                        sym.getConstValue() == null)
                    log.error(l.head.pos(), Errors.IclsCantHaveStaticDecl(c));
            }
        }

        // Check for cycles among non-initial constructors.
        chk.checkCyclicConstructors(tree);

        // Check for cycles among annotation elements.
        chk.checkNonCyclicElements(tree);

        // Check for proper use of serialVersionUID and other
        // serialization-related fields and methods
        if (env.info.lint.isEnabled(LintCategory.SERIAL)
                && rs.isSerializable(c.type)
                && !c.isAnonymous()) {
            chk.checkSerialStructure(tree, c);
        }
        // Correctly organize the positions of the type annotations
        typeAnnotations.organizeTypeAnnotationsBodies(tree);

        // Check type annotations applicability rules
        validateTypeAnnotations(tree, false);
    }
        // where
        /** get a diagnostic position for an attribute of Type t, or null if attribute missing */
        private DiagnosticPosition getDiagnosticPosition(JCClassDecl tree, Type t) {
            for(List<JCAnnotation> al = tree.mods.annotations; !al.isEmpty(); al = al.tail) {
                if (types.isSameType(al.head.annotationType.type, t))
                    return al.head.pos();
            }

            return null;
        }

    private Type capture(Type type) {
        return types.capture(type);
    }

    private void setSyntheticVariableType(JCVariableDecl tree, Type type) {
        if (type.isErroneous()) {
            tree.vartype = make.at(Position.NOPOS).Erroneous();
        } else {
            tree.vartype = make.at(Position.NOPOS).Type(type);
        }
    }

    public void validateTypeAnnotations(JCTree tree, boolean sigOnly) {
        tree.accept(new TypeAnnotationsValidator(sigOnly));
    }
    //where
    private final class TypeAnnotationsValidator extends TreeScanner {

        private final boolean sigOnly;
        public TypeAnnotationsValidator(boolean sigOnly) {
            this.sigOnly = sigOnly;
        }

        public void visitAnnotation(JCAnnotation tree) {
            chk.validateTypeAnnotation(tree, false);
            super.visitAnnotation(tree);
        }
        public void visitAnnotatedType(JCAnnotatedType tree) {
            if (!tree.underlyingType.type.isErroneous()) {
                super.visitAnnotatedType(tree);
            }
        }
        public void visitTypeParameter(JCTypeParameter tree) {
            chk.validateTypeAnnotations(tree.annotations, true);
            scan(tree.bounds);
            // Don't call super.
            // This is needed because above we call validateTypeAnnotation with
            // false, which would forbid annotations on type parameters.
            // super.visitTypeParameter(tree);
        }
        public void visitMethodDef(JCMethodDecl tree) {
            if (tree.recvparam != null &&
                    !tree.recvparam.vartype.type.isErroneous()) {
                checkForDeclarationAnnotations(tree.recvparam.mods.annotations, tree.recvparam.sym);
            }
            if (tree.restype != null && tree.restype.type != null) {
                validateAnnotatedType(tree.restype, tree.restype.type);
            }
            if (sigOnly) {
                scan(tree.mods);
                scan(tree.restype);
                scan(tree.typarams);
                scan(tree.recvparam);
                scan(tree.params);
                scan(tree.thrown);
            } else {
                scan(tree.defaultValue);
                scan(tree.body);
            }
        }
        public void visitVarDef(final JCVariableDecl tree) {
            //System.err.println("validateTypeAnnotations.visitVarDef " + tree);
            if (tree.sym != null && tree.sym.type != null && !tree.isImplicitlyTyped())
                validateAnnotatedType(tree.vartype, tree.sym.type);
            scan(tree.mods);
            scan(tree.vartype);
            if (!sigOnly) {
                scan(tree.init);
            }
        }
        public void visitTypeCast(JCTypeCast tree) {
            if (tree.clazz != null && tree.clazz.type != null)
                validateAnnotatedType(tree.clazz, tree.clazz.type);
            super.visitTypeCast(tree);
        }
        public void visitTypeTest(JCInstanceOf tree) {
            if (tree.pattern != null && !(tree.pattern instanceof JCPattern) && tree.pattern.type != null)
                validateAnnotatedType(tree.pattern, tree.pattern.type);
            super.visitTypeTest(tree);
        }
        public void visitNewClass(JCNewClass tree) {
            if (tree.clazz != null && tree.clazz.type != null) {
                if (tree.clazz.hasTag(ANNOTATED_TYPE)) {
                    checkForDeclarationAnnotations(((JCAnnotatedType) tree.clazz).annotations,
                            tree.clazz.type.tsym);
                }
                if (tree.def != null) {
                    checkForDeclarationAnnotations(tree.def.mods.annotations, tree.clazz.type.tsym);
                }

                validateAnnotatedType(tree.clazz, tree.clazz.type);
            }
            super.visitNewClass(tree);
        }
        public void visitNewArray(JCNewArray tree) {
            if (tree.elemtype != null && tree.elemtype.type != null) {
                if (tree.elemtype.hasTag(ANNOTATED_TYPE)) {
                    checkForDeclarationAnnotations(((JCAnnotatedType) tree.elemtype).annotations,
                            tree.elemtype.type.tsym);
                }
                validateAnnotatedType(tree.elemtype, tree.elemtype.type);
            }
            super.visitNewArray(tree);
        }
        public void visitClassDef(JCClassDecl tree) {
            //System.err.println("validateTypeAnnotations.visitClassDef " + tree);
            if (sigOnly) {
                scan(tree.mods);
                scan(tree.typarams);
                scan(tree.extending);
                scan(tree.implementing);
            }
            for (JCTree member : tree.defs) {
                if (member.hasTag(Tag.CLASSDEF)) {
                    continue;
                }
                scan(member);
            }
        }
        public void visitBlock(JCBlock tree) {
            if (!sigOnly) {
                scan(tree.stats);
            }
        }

        /* I would want to model this after
         * com.sun.tools.javac.comp.Check.Validator.visitSelectInternal(JCFieldAccess)
         * and override visitSelect and visitTypeApply.
         * However, we only set the annotated type in the top-level type
         * of the symbol.
         * Therefore, we need to override each individual location where a type
         * can occur.
         */
        private void validateAnnotatedType(final JCTree errtree, final Type type) {
            //System.err.println("Attr.validateAnnotatedType: " + errtree + " type: " + type);

            if (type.isPrimitiveOrVoid()) {
                return;
            }

            JCTree enclTr = errtree;
            Type enclTy = type;

            boolean repeat = true;
            while (repeat) {
                if (enclTr.hasTag(TYPEAPPLY)) {
                    List<Type> tyargs = enclTy.getTypeArguments();
                    List<JCExpression> trargs = ((JCTypeApply)enclTr).getTypeArguments();
                    if (trargs.length() > 0) {
                        // Nothing to do for diamonds
                        if (tyargs.length() == trargs.length()) {
                            for (int i = 0; i < tyargs.length(); ++i) {
                                validateAnnotatedType(trargs.get(i), tyargs.get(i));
                            }
                        }
                        // If the lengths don't match, it's either a diamond
                        // or some nested type that redundantly provides
                        // type arguments in the tree.
                    }

                    // Look at the clazz part of a generic type
                    enclTr = ((JCTree.JCTypeApply)enclTr).clazz;
                }

                if (enclTr.hasTag(SELECT)) {
                    enclTr = ((JCTree.JCFieldAccess)enclTr).getExpression();
                    if (enclTy != null &&
                            !enclTy.hasTag(NONE)) {
                        enclTy = enclTy.getEnclosingType();
                    }
                } else if (enclTr.hasTag(ANNOTATED_TYPE)) {
                    JCAnnotatedType at = (JCTree.JCAnnotatedType) enclTr;
                    if (enclTy == null || enclTy.hasTag(NONE)) {
                        if (at.getAnnotations().size() == 1) {
                            log.error(at.underlyingType.pos(), Errors.CantTypeAnnotateScoping1(at.getAnnotations().head.attribute));
                        } else {
                            ListBuffer<Attribute.Compound> comps = new ListBuffer<>();
                            for (JCAnnotation an : at.getAnnotations()) {
                                comps.add(an.attribute);
                            }
                            log.error(at.underlyingType.pos(), Errors.CantTypeAnnotateScoping(comps.toList()));
                        }
                        repeat = false;
                    }
                    enclTr = at.underlyingType;
                    // enclTy doesn't need to be changed
                } else if (enclTr.hasTag(IDENT)) {
                    repeat = false;
                } else if (enclTr.hasTag(JCTree.Tag.WILDCARD)) {
                    JCWildcard wc = (JCWildcard) enclTr;
                    if (wc.getKind() == JCTree.Kind.EXTENDS_WILDCARD ||
                            wc.getKind() == JCTree.Kind.SUPER_WILDCARD) {
                        validateAnnotatedType(wc.getBound(), wc.getBound().type);
                    } else {
                        // Nothing to do for UNBOUND
                    }
                    repeat = false;
                } else if (enclTr.hasTag(TYPEARRAY)) {
                    JCArrayTypeTree art = (JCArrayTypeTree) enclTr;
                    validateAnnotatedType(art.getType(), art.elemtype.type);
                    repeat = false;
                } else if (enclTr.hasTag(TYPEUNION)) {
                    JCTypeUnion ut = (JCTypeUnion) enclTr;
                    for (JCTree t : ut.getTypeAlternatives()) {
                        validateAnnotatedType(t, t.type);
                    }
                    repeat = false;
                } else if (enclTr.hasTag(TYPEINTERSECTION)) {
                    JCTypeIntersection it = (JCTypeIntersection) enclTr;
                    for (JCTree t : it.getBounds()) {
                        validateAnnotatedType(t, t.type);
                    }
                    repeat = false;
                } else if (enclTr.getKind() == JCTree.Kind.PRIMITIVE_TYPE ||
                           enclTr.getKind() == JCTree.Kind.ERRONEOUS) {
                    repeat = false;
                } else {
                    Assert.error("Unexpected tree: " + enclTr + " with kind: " + enclTr.getKind() +
                            " within: "+ errtree + " with kind: " + errtree.getKind());
                }
            }
        }

        private void checkForDeclarationAnnotations(List<? extends JCAnnotation> annotations,
                Symbol sym) {
            // Ensure that no declaration annotations are present.
            // Note that a tree type might be an AnnotatedType with
            // empty annotations, if only declaration annotations were given.
            // This method will raise an error for such a type.
            for (JCAnnotation ai : annotations) {
                if (!ai.type.isErroneous() &&
                        typeAnnotations.annotationTargetType(ai.attribute, sym) == TypeAnnotations.AnnotationType.DECLARATION) {
                    log.error(ai.pos(), Errors.AnnotationTypeNotApplicableToType(ai.type));
                }
            }
        }
    }

    // <editor-fold desc="post-attribution visitor">

    /**
     * Handle missing types/symbols in an AST. This routine is useful when
     * the compiler has encountered some errors (which might have ended up
     * terminating attribution abruptly); if the compiler is used in fail-over
     * mode (e.g. by an IDE) and the AST contains semantic errors, this routine
     * prevents NPE to be propagated during subsequent compilation steps.
     */
    public void postAttr(JCTree tree) {
        new PostAttrAnalyzer().scan(tree);
    }

    class PostAttrAnalyzer extends TreeScanner {

        private void initTypeIfNeeded(JCTree that) {
            if (that.type == null) {
                if (that.hasTag(METHODDEF)) {
                    that.type = dummyMethodType((JCMethodDecl)that);
                } else {
                    that.type = syms.unknownType;
                }
            }
        }

        /* Construct a dummy method type. If we have a method declaration,
         * and the declared return type is void, then use that return type
         * instead of UNKNOWN to avoid spurious error messages in lambda
         * bodies (see:JDK-8041704).
         */
        private Type dummyMethodType(JCMethodDecl md) {
            Type restype = syms.unknownType;
            if (md != null && md.restype != null && md.restype.hasTag(TYPEIDENT)) {
                JCPrimitiveTypeTree prim = (JCPrimitiveTypeTree)md.restype;
                if (prim.typetag == VOID)
                    restype = syms.voidType;
            }
            return new MethodType(List.nil(), restype,
                                  List.nil(), syms.methodClass);
        }
        private Type dummyMethodType() {
            return dummyMethodType(null);
        }

        @Override
        public void scan(JCTree tree) {
            if (tree == null) return;
            if (tree instanceof JCExpression) {
                initTypeIfNeeded(tree);
            }
            super.scan(tree);
        }

        @Override
        public void visitIdent(JCIdent that) {
            if (that.sym == null) {
                that.sym = syms.unknownSymbol;
            }
        }

        @Override
        public void visitSelect(JCFieldAccess that) {
            if (that.sym == null) {
                that.sym = syms.unknownSymbol;
            }
            super.visitSelect(that);
        }

        @Override
        public void visitClassDef(JCClassDecl that) {
            initTypeIfNeeded(that);
            if (that.sym == null) {
                that.sym = new ClassSymbol(0, that.name, that.type, syms.noSymbol);
            }
            super.visitClassDef(that);
        }

        @Override
        public void visitMethodDef(JCMethodDecl that) {
            initTypeIfNeeded(that);
            if (that.sym == null) {
                that.sym = new MethodSymbol(0, that.name, that.type, syms.noSymbol);
            }
            super.visitMethodDef(that);
        }

        @Override
        public void visitVarDef(JCVariableDecl that) {
            initTypeIfNeeded(that);
            if (that.sym == null) {
                that.sym = new VarSymbol(0, that.name, that.type, syms.noSymbol);
                that.sym.adr = 0;
            }
            if (that.vartype == null) {
                that.vartype = make.at(Position.NOPOS).Erroneous();
            }
            super.visitVarDef(that);
        }

        @Override
        public void visitBindingPattern(JCBindingPattern that) {
            initTypeIfNeeded(that);
            initTypeIfNeeded(that.var);
            if (that.var.sym == null) {
                that.var.sym = new BindingSymbol(0, that.var.name, that.var.type, syms.noSymbol);
                that.var.sym.adr = 0;
            }
            super.visitBindingPattern(that);
        }

        @Override
        public void visitNewClass(JCNewClass that) {
            if (that.constructor == null) {
                that.constructor = new MethodSymbol(0, names.init,
                        dummyMethodType(), syms.noSymbol);
            }
            if (that.constructorType == null) {
                that.constructorType = syms.unknownType;
            }
            super.visitNewClass(that);
        }

        @Override
        public void visitAssignop(JCAssignOp that) {
            if (that.operator == null) {
                that.operator = new OperatorSymbol(names.empty, dummyMethodType(),
                        -1, syms.noSymbol);
            }
            super.visitAssignop(that);
        }

        @Override
        public void visitBinary(JCBinary that) {
            if (that.operator == null) {
                that.operator = new OperatorSymbol(names.empty, dummyMethodType(),
                        -1, syms.noSymbol);
            }
            super.visitBinary(that);
        }

        @Override
        public void visitUnary(JCUnary that) {
            if (that.operator == null) {
                that.operator = new OperatorSymbol(names.empty, dummyMethodType(),
                        -1, syms.noSymbol);
            }
            super.visitUnary(that);
        }

        @Override
        public void visitReference(JCMemberReference that) {
            super.visitReference(that);
            if (that.sym == null) {
                that.sym = new MethodSymbol(0, names.empty, dummyMethodType(),
                        syms.noSymbol);
            }
        }
    }
    // </editor-fold>

    public void setPackageSymbols(JCExpression pid, Symbol pkg) {
        new TreeScanner() {
            Symbol packge = pkg;
            @Override
            public void visitIdent(JCIdent that) {
                that.sym = packge;
            }

            @Override
            public void visitSelect(JCFieldAccess that) {
                that.sym = packge;
                packge = packge.owner;
                super.visitSelect(that);
            }
        }.scan(pid);
    }

}<|MERGE_RESOLUTION|>--- conflicted
+++ resolved
@@ -3008,11 +3008,7 @@
                     for (Type t : clazztype.getTypeArguments()) {
                         rs.checkAccessibleType(env, t);
                     }
-<<<<<<< HEAD
-                    if (!allowUniversalTVars) {
-=======
-                    if (allowPrimitiveClasses) {
->>>>>>> 6cd250ff
+                    if (allowPrimitiveClasses && !allowUniversalTVars) {
                         chk.checkParameterizationByPrimitiveClass(tree, clazztype);
                     }
                 }
