/*
 * Copyright (c) 1999, 2025, Oracle and/or its affiliates. All rights reserved.
 * DO NOT ALTER OR REMOVE COPYRIGHT NOTICES OR THIS FILE HEADER.
 *
 * This code is free software; you can redistribute it and/or modify it
 * under the terms of the GNU General Public License version 2 only, as
 * published by the Free Software Foundation.  Oracle designates this
 * particular file as subject to the "Classpath" exception as provided
 * by Oracle in the LICENSE file that accompanied this code.
 *
 * This code is distributed in the hope that it will be useful, but WITHOUT
 * ANY WARRANTY; without even the implied warranty of MERCHANTABILITY or
 * FITNESS FOR A PARTICULAR PURPOSE.  See the GNU General Public License
 * version 2 for more details (a copy is included in the LICENSE file that
 * accompanied this code).
 *
 * You should have received a copy of the GNU General Public License version
 * 2 along with this work; if not, write to the Free Software Foundation,
 * Inc., 51 Franklin St, Fifth Floor, Boston, MA 02110-1301 USA.
 *
 * Please contact Oracle, 500 Oracle Parkway, Redwood Shores, CA 94065 USA
 * or visit www.oracle.com if you need additional information or have any
 * questions.
 */

package com.sun.tools.javac.comp;

import java.util.*;
import java.util.function.BiConsumer;
import java.util.function.Consumer;
import java.util.stream.Stream;

import javax.lang.model.element.ElementKind;
import javax.tools.JavaFileObject;

import com.sun.source.tree.CaseTree;
import com.sun.source.tree.IdentifierTree;
import com.sun.source.tree.MemberReferenceTree.ReferenceMode;
import com.sun.source.tree.MemberSelectTree;
import com.sun.source.tree.TreeVisitor;
import com.sun.source.util.SimpleTreeVisitor;
import com.sun.tools.javac.code.*;
import com.sun.tools.javac.code.Lint.LintCategory;
import com.sun.tools.javac.code.Scope.WriteableScope;
import com.sun.tools.javac.code.Source.Feature;
import com.sun.tools.javac.code.Symbol.*;
import com.sun.tools.javac.code.Type.*;
import com.sun.tools.javac.code.Types.FunctionDescriptorLookupError;
import com.sun.tools.javac.comp.ArgumentAttr.LocalCacheContext;
import com.sun.tools.javac.comp.Check.CheckContext;
import com.sun.tools.javac.comp.DeferredAttr.AttrMode;
import com.sun.tools.javac.comp.MatchBindingsComputer.MatchBindings;
import com.sun.tools.javac.jvm.*;

import static com.sun.tools.javac.resources.CompilerProperties.Fragments.Diamond;
import static com.sun.tools.javac.resources.CompilerProperties.Fragments.DiamondInvalidArg;
import static com.sun.tools.javac.resources.CompilerProperties.Fragments.DiamondInvalidArgs;

import com.sun.tools.javac.resources.CompilerProperties.Errors;
import com.sun.tools.javac.resources.CompilerProperties.Fragments;
import com.sun.tools.javac.resources.CompilerProperties.LintWarnings;
import com.sun.tools.javac.resources.CompilerProperties.Warnings;
import com.sun.tools.javac.tree.*;
import com.sun.tools.javac.tree.JCTree.*;
import com.sun.tools.javac.tree.JCTree.JCNullableTypeExpression.NullMarker;
import com.sun.tools.javac.tree.JCTree.JCPolyExpression.*;
import com.sun.tools.javac.util.*;
import com.sun.tools.javac.util.DefinedBy.Api;
import com.sun.tools.javac.util.JCDiagnostic.DiagnosticPosition;
import com.sun.tools.javac.util.JCDiagnostic.Error;
import com.sun.tools.javac.util.JCDiagnostic.Fragment;
import com.sun.tools.javac.util.JCDiagnostic.Warning;
import com.sun.tools.javac.util.List;

import static com.sun.tools.javac.code.Flags.*;
import static com.sun.tools.javac.code.Flags.ANNOTATION;
import static com.sun.tools.javac.code.Flags.BLOCK;
import static com.sun.tools.javac.code.Kinds.*;
import static com.sun.tools.javac.code.Kinds.Kind.*;
import static com.sun.tools.javac.code.TypeTag.*;
import static com.sun.tools.javac.code.TypeTag.WILDCARD;
import static com.sun.tools.javac.tree.JCTree.Tag.*;
import com.sun.tools.javac.util.JCDiagnostic.DiagnosticFlag;

/** This is the main context-dependent analysis phase in GJC. It
 *  encompasses name resolution, type checking and constant folding as
 *  subtasks. Some subtasks involve auxiliary classes.
 *  @see Check
 *  @see Resolve
 *  @see ConstFold
 *  @see Infer
 *
 *  <p><b>This is NOT part of any supported API.
 *  If you write code that depends on this, you do so at your own risk.
 *  This code and its internal interfaces are subject to change or
 *  deletion without notice.</b>
 */
public class Attr extends JCTree.Visitor {
    protected static final Context.Key<Attr> attrKey = new Context.Key<>();

    final Names names;
    final Log log;
    final Symtab syms;
    final Resolve rs;
    final Operators operators;
    final Infer infer;
    final Analyzer analyzer;
    final DeferredAttr deferredAttr;
    final Check chk;
    final Flow flow;
    final MemberEnter memberEnter;
    final TypeEnter typeEnter;
    final TreeMaker make;
    final ConstFold cfolder;
    final Enter enter;
    final Target target;
    final Types types;
    final Preview preview;
    final JCDiagnostic.Factory diags;
    final TypeAnnotations typeAnnotations;
    final DeferredLintHandler deferredLintHandler;
    final TypeEnvs typeEnvs;
    final Dependencies dependencies;
    final Annotate annotate;
    final ArgumentAttr argumentAttr;
    final MatchBindingsComputer matchBindingsComputer;
    final AttrRecover attrRecover;

    public static Attr instance(Context context) {
        Attr instance = context.get(attrKey);
        if (instance == null)
            instance = new Attr(context);
        return instance;
    }

    @SuppressWarnings("this-escape")
    protected Attr(Context context) {
        context.put(attrKey, this);

        names = Names.instance(context);
        log = Log.instance(context);
        syms = Symtab.instance(context);
        rs = Resolve.instance(context);
        operators = Operators.instance(context);
        chk = Check.instance(context);
        flow = Flow.instance(context);
        memberEnter = MemberEnter.instance(context);
        typeEnter = TypeEnter.instance(context);
        make = TreeMaker.instance(context);
        enter = Enter.instance(context);
        infer = Infer.instance(context);
        analyzer = Analyzer.instance(context);
        deferredAttr = DeferredAttr.instance(context);
        cfolder = ConstFold.instance(context);
        target = Target.instance(context);
        types = Types.instance(context);
        preview = Preview.instance(context);
        diags = JCDiagnostic.Factory.instance(context);
        annotate = Annotate.instance(context);
        typeAnnotations = TypeAnnotations.instance(context);
        deferredLintHandler = DeferredLintHandler.instance(context);
        typeEnvs = TypeEnvs.instance(context);
        dependencies = Dependencies.instance(context);
        argumentAttr = ArgumentAttr.instance(context);
        matchBindingsComputer = MatchBindingsComputer.instance(context);
        attrRecover = AttrRecover.instance(context);

        Options options = Options.instance(context);

        Source source = Source.instance(context);
        allowReifiableTypesInInstanceof = Feature.REIFIABLE_TYPES_INSTANCEOF.allowedInSource(source);
        allowRecords = Feature.RECORDS.allowedInSource(source);
        allowPatternSwitch = (preview.isEnabled() || !preview.isPreview(Feature.PATTERN_SWITCH)) &&
                             Feature.PATTERN_SWITCH.allowedInSource(source);
        allowUnconditionalPatternsInstanceOf =
                             Feature.UNCONDITIONAL_PATTERN_IN_INSTANCEOF.allowedInSource(source);
        sourceName = source.name;
        useBeforeDeclarationWarning = options.isSet("useBeforeDeclarationWarning");

        statInfo = new ResultInfo(KindSelector.NIL, Type.noType);
        varAssignmentInfo = new ResultInfo(KindSelector.ASG, Type.noType);
        unknownExprInfo = new ResultInfo(KindSelector.VAL, Type.noType);
        methodAttrInfo = new MethodAttrInfo();
        unknownTypeInfo = new ResultInfo(KindSelector.TYP, Type.noType);
        unknownTypeExprInfo = new ResultInfo(KindSelector.VAL_TYP, Type.noType);
        recoveryInfo = new RecoveryInfo(deferredAttr.emptyDeferredAttrContext);
        initBlockType = new MethodType(List.nil(), syms.voidType, List.nil(), syms.methodClass);
        allowNullRestrictedTypes = (!preview.isPreview(Source.Feature.NULL_RESTRICTED_TYPES) || preview.isEnabled()) &&
                Source.Feature.NULL_RESTRICTED_TYPES.allowedInSource(source);
        allowNullRestrictedTypesForValueClassesOnly = options.isSet("allowNullRestrictedTypesForValueClassesOnly");
    }

    /** Switch: reifiable types in instanceof enabled?
     */
    boolean allowReifiableTypesInInstanceof;

    /** Are records allowed
     */
    private final boolean allowRecords;

    /** Are patterns in switch allowed
     */
    private final boolean allowPatternSwitch;

    /** Are unconditional patterns in instanceof allowed
     */
    private final boolean allowUnconditionalPatternsInstanceOf;

    /**
     * Switch: warn about use of variable before declaration?
     * RFE: 6425594
     */
    boolean useBeforeDeclarationWarning;

    /**
     * Switch: name of source level; used for error reporting.
     */
    String sourceName;

    /** Are null-restricted types allowed
     */
    private final boolean allowNullRestrictedTypes;

    /** Are null-restricted types allowed for value classes only
     */
    private final boolean allowNullRestrictedTypesForValueClassesOnly;

    /** Check kind and type of given tree against protokind and prototype.
     *  If check succeeds, store type in tree and return it.
     *  If check fails, store errType in tree and return it.
     *  No checks are performed if the prototype is a method type.
     *  It is not necessary in this case since we know that kind and type
     *  are correct.
     *
     *  @param tree     The tree whose kind and type is checked
     *  @param found    The computed type of the tree
     *  @param ownkind  The computed kind of the tree
     *  @param resultInfo  The expected result of the tree
     */
    Type check(final JCTree tree,
               final Type found,
               final KindSelector ownkind,
               final ResultInfo resultInfo) {
        InferenceContext inferenceContext = resultInfo.checkContext.inferenceContext();
        Type owntype;
        boolean shouldCheck = !found.hasTag(ERROR) &&
                !resultInfo.pt.hasTag(METHOD) &&
                !resultInfo.pt.hasTag(FORALL);
        if (shouldCheck && !ownkind.subset(resultInfo.pkind)) {
            log.error(tree.pos(),
                      Errors.UnexpectedType(resultInfo.pkind.kindNames(),
                                            ownkind.kindNames()));
            owntype = types.createErrorType(found);
        } else if (inferenceContext.free(found)) {
            //delay the check if there are inference variables in the found type
            //this means we are dealing with a partially inferred poly expression
            owntype = shouldCheck ? resultInfo.pt : found;
            if (resultInfo.checkMode.installPostInferenceHook()) {
                inferenceContext.addFreeTypeListener(List.of(found),
                        instantiatedContext -> {
                            ResultInfo pendingResult =
                                    resultInfo.dup(inferenceContext.asInstType(resultInfo.pt));
                            check(tree, inferenceContext.asInstType(found), ownkind, pendingResult);
                        });
            }
        } else {
            owntype = shouldCheck ?
            resultInfo.check(tree, found) :
            found;
        }
        if (resultInfo.checkMode.updateTreeType()) {
            tree.type = owntype;
        }
        return owntype;
    }

    /** Is given blank final variable assignable, i.e. in a scope where it
     *  may be assigned to even though it is final?
     *  @param v      The blank final variable.
     *  @param env    The current environment.
     */
    boolean isAssignableAsBlankFinal(VarSymbol v, Env<AttrContext> env) {
        Symbol owner = env.info.scope.owner;
           // owner refers to the innermost variable, method or
           // initializer block declaration at this point.
        boolean isAssignable =
            v.owner == owner
            ||
            ((owner.name == names.init ||    // i.e. we are in a constructor
              owner.kind == VAR ||           // i.e. we are in a variable initializer
              (owner.flags() & BLOCK) != 0)  // i.e. we are in an initializer block
             &&
             v.owner == owner.owner
             &&
             ((v.flags() & STATIC) != 0) == Resolve.isStatic(env));
        boolean insideCompactConstructor = env.enclMethod != null && TreeInfo.isCompactConstructor(env.enclMethod);
        return isAssignable & !insideCompactConstructor;
    }

    /** Check that variable can be assigned to.
     *  @param pos    The current source code position.
     *  @param v      The assigned variable
     *  @param base   If the variable is referred to in a Select, the part
     *                to the left of the `.', null otherwise.
     *  @param env    The current environment.
     */
    void checkAssignable(DiagnosticPosition pos, VarSymbol v, JCTree base, Env<AttrContext> env) {
        if (v.name == names._this) {
            log.error(pos, Errors.CantAssignValToThis);
            return;
        }
        if ((v.flags() & FINAL) != 0 &&
            ((v.flags() & HASINIT) != 0
             ||
             !((base == null ||
               TreeInfo.isThisQualifier(base)) &&
               isAssignableAsBlankFinal(v, env)))) {
            if (v.isResourceVariable()) { //TWR resource
                log.error(pos, Errors.TryResourceMayNotBeAssigned(v));
            } else {
                log.error(pos, Errors.CantAssignValToVar(Flags.toSource(v.flags() & (STATIC | FINAL)), v));
            }
            return;
        }

        // Check instance field assignments that appear in constructor prologues
        if (rs.isEarlyReference(env, base, v)) {

            // Field may not be inherited from a superclass
            if (v.owner != env.enclClass.sym) {
                log.error(pos, Errors.CantRefBeforeCtorCalled(v));
                return;
            }

            // Field may not have an initializer
            if ((v.flags() & HASINIT) != 0) {
                log.error(pos, Errors.CantAssignInitializedBeforeCtorCalled(v));
                return;
            }
        }
<<<<<<< HEAD

        if (!env.info.ctorPrologue &&
                // it is OK, in value classes, instance initializer blocks will go after super() anyways
                ((v.owner.isValueClass() && !env.info.instanceInitializerBlock) ||
                        types.isNonNullable(v.type)) &&
                v.owner.kind == TYP &&
                v.owner == env.enclClass.sym &&
                (v.flags() & STATIC) == 0 &&
                (base == null ||
                        TreeInfo.isExplicitThisReference(types, (ClassType)env.enclClass.type, base))) {
            log.error(pos, Errors.CantRefAfterCtorCalled(v));
        }
=======
>>>>>>> be146831
    }

    /** Does tree represent a static reference to an identifier?
     *  It is assumed that tree is either a SELECT or an IDENT.
     *  We have to weed out selects from non-type names here.
     *  @param tree    The candidate tree.
     */
    boolean isStaticReference(JCTree tree) {
        if (tree.hasTag(SELECT)) {
            Symbol lsym = TreeInfo.symbol(((JCFieldAccess) tree).selected);
            if (lsym == null || lsym.kind != TYP) {
                return false;
            }
        }
        return true;
    }

    /** Is this symbol a type?
     */
    static boolean isType(Symbol sym) {
        return sym != null && sym.kind == TYP;
    }

    /** Attribute a parsed identifier.
     * @param tree Parsed identifier name
     * @param topLevel The toplevel to use
     */
    public Symbol attribIdent(JCTree tree, JCCompilationUnit topLevel) {
        Env<AttrContext> localEnv = enter.topLevelEnv(topLevel);
        localEnv.enclClass = make.ClassDef(make.Modifiers(0),
                                           syms.errSymbol.name,
                                           null, null, null, null);
        localEnv.enclClass.sym = syms.errSymbol;
        return attribIdent(tree, localEnv);
    }

    /** Attribute a parsed identifier.
     * @param tree Parsed identifier name
     * @param env The env to use
     */
    public Symbol attribIdent(JCTree tree, Env<AttrContext> env) {
        return tree.accept(identAttributer, env);
    }
    // where
        private TreeVisitor<Symbol,Env<AttrContext>> identAttributer = new IdentAttributer();
        private class IdentAttributer extends SimpleTreeVisitor<Symbol,Env<AttrContext>> {
            @Override @DefinedBy(Api.COMPILER_TREE)
            public Symbol visitMemberSelect(MemberSelectTree node, Env<AttrContext> env) {
                Symbol site = visit(node.getExpression(), env);
                if (site.kind == ERR || site.kind == ABSENT_TYP || site.kind == HIDDEN)
                    return site;
                Name name = (Name)node.getIdentifier();
                if (site.kind == PCK) {
                    env.toplevel.packge = (PackageSymbol)site;
                    return rs.findIdentInPackage(null, env, (TypeSymbol)site, name,
                            KindSelector.TYP_PCK);
                } else {
                    env.enclClass.sym = (ClassSymbol)site;
                    return rs.findMemberType(env, site.asType(), name, (TypeSymbol)site);
                }
            }

            @Override @DefinedBy(Api.COMPILER_TREE)
            public Symbol visitIdentifier(IdentifierTree node, Env<AttrContext> env) {
                return rs.findIdent(null, env, (Name)node.getName(), KindSelector.TYP_PCK);
            }
        }

    public Type coerce(Type etype, Type ttype) {
        return cfolder.coerce(etype, ttype);
    }

    public Type attribType(JCTree node, TypeSymbol sym) {
        Env<AttrContext> env = typeEnvs.get(sym);
        Env<AttrContext> localEnv = env.dup(node, env.info.dup());
        return attribTree(node, localEnv, unknownTypeInfo);
    }

    public Type attribImportQualifier(JCImport tree, Env<AttrContext> env) {
        // Attribute qualifying package or class.
        JCFieldAccess s = tree.qualid;
        return attribTree(s.selected, env,
                          new ResultInfo(tree.staticImport ?
                                         KindSelector.TYP : KindSelector.TYP_PCK,
                       Type.noType));
    }

    public Env<AttrContext> attribExprToTree(JCTree expr, Env<AttrContext> env, JCTree tree) {
        return attribToTree(expr, env, tree, unknownExprInfo);
    }

    public Env<AttrContext> attribStatToTree(JCTree stmt, Env<AttrContext> env, JCTree tree) {
        return attribToTree(stmt, env, tree, statInfo);
    }

    private Env<AttrContext> attribToTree(JCTree root, Env<AttrContext> env, JCTree tree, ResultInfo resultInfo) {
        breakTree = tree;
        JavaFileObject prev = log.useSource(env.toplevel.sourcefile);
        try {
            deferredAttr.attribSpeculative(root, env, resultInfo,
                    null, DeferredAttr.AttributionMode.ATTRIB_TO_TREE,
                    argumentAttr.withLocalCacheContext());
            attrRecover.doRecovery();
        } catch (BreakAttr b) {
            return b.env;
        } catch (AssertionError ae) {
            if (ae.getCause() instanceof BreakAttr breakAttr) {
                return breakAttr.env;
            } else {
                throw ae;
            }
        } finally {
            breakTree = null;
            log.useSource(prev);
        }
        return env;
    }

    private JCTree breakTree = null;

    private static class BreakAttr extends RuntimeException {
        static final long serialVersionUID = -6924771130405446405L;
        private transient Env<AttrContext> env;
        private BreakAttr(Env<AttrContext> env) {
            this.env = env;
        }
    }

    /**
     * Mode controlling behavior of Attr.Check
     */
    enum CheckMode {

        NORMAL,

        /**
         * Mode signalling 'fake check' - skip tree update. A side-effect of this mode is
         * that the captured var cache in {@code InferenceContext} will be used in read-only
         * mode when performing inference checks.
         */
        NO_TREE_UPDATE {
            @Override
            public boolean updateTreeType() {
                return false;
            }
        },
        /**
         * Mode signalling that caller will manage free types in tree decorations.
         */
        NO_INFERENCE_HOOK {
            @Override
            public boolean installPostInferenceHook() {
                return false;
            }
        };

        public boolean updateTreeType() {
            return true;
        }
        public boolean installPostInferenceHook() {
            return true;
        }
    }


    class ResultInfo {
        final KindSelector pkind;
        final Type pt;
        final CheckContext checkContext;
        final CheckMode checkMode;

        ResultInfo(KindSelector pkind, Type pt) {
            this(pkind, pt, chk.basicHandler, CheckMode.NORMAL);
        }

        ResultInfo(KindSelector pkind, Type pt, CheckMode checkMode) {
            this(pkind, pt, chk.basicHandler, checkMode);
        }

        protected ResultInfo(KindSelector pkind,
                             Type pt, CheckContext checkContext) {
            this(pkind, pt, checkContext, CheckMode.NORMAL);
        }

        protected ResultInfo(KindSelector pkind,
                             Type pt, CheckContext checkContext, CheckMode checkMode) {
            this.pkind = pkind;
            this.pt = pt;
            this.checkContext = checkContext;
            this.checkMode = checkMode;
        }

        /**
         * Should {@link Attr#attribTree} use the {@code ArgumentAttr} visitor instead of this one?
         * @param tree The tree to be type-checked.
         * @return true if {@code ArgumentAttr} should be used.
         */
        protected boolean needsArgumentAttr(JCTree tree) { return false; }

        protected Type check(final DiagnosticPosition pos, final Type found) {
            return chk.checkType(pos, found, pt, checkContext);
        }

        protected ResultInfo dup(Type newPt) {
            return new ResultInfo(pkind, newPt, checkContext, checkMode);
        }

        protected ResultInfo dup(CheckContext newContext) {
            return new ResultInfo(pkind, pt, newContext, checkMode);
        }

        protected ResultInfo dup(Type newPt, CheckContext newContext) {
            return new ResultInfo(pkind, newPt, newContext, checkMode);
        }

        protected ResultInfo dup(Type newPt, CheckContext newContext, CheckMode newMode) {
            return new ResultInfo(pkind, newPt, newContext, newMode);
        }

        protected ResultInfo dup(CheckMode newMode) {
            return new ResultInfo(pkind, pt, checkContext, newMode);
        }

        @Override
        public String toString() {
            if (pt != null) {
                return pt.toString();
            } else {
                return "";
            }
        }
    }

    class MethodAttrInfo extends ResultInfo {
        public MethodAttrInfo() {
            this(chk.basicHandler);
        }

        public MethodAttrInfo(CheckContext checkContext) {
            super(KindSelector.VAL, Infer.anyPoly, checkContext);
        }

        @Override
        protected boolean needsArgumentAttr(JCTree tree) {
            return true;
        }

        protected ResultInfo dup(Type newPt) {
            throw new IllegalStateException();
        }

        protected ResultInfo dup(CheckContext newContext) {
            return new MethodAttrInfo(newContext);
        }

        protected ResultInfo dup(Type newPt, CheckContext newContext) {
            throw new IllegalStateException();
        }

        protected ResultInfo dup(Type newPt, CheckContext newContext, CheckMode newMode) {
            throw new IllegalStateException();
        }

        protected ResultInfo dup(CheckMode newMode) {
            throw new IllegalStateException();
        }
    }

    class RecoveryInfo extends ResultInfo {

        public RecoveryInfo(final DeferredAttr.DeferredAttrContext deferredAttrContext) {
            this(deferredAttrContext, Type.recoveryType);
        }

        public RecoveryInfo(final DeferredAttr.DeferredAttrContext deferredAttrContext, Type pt) {
            super(KindSelector.VAL, pt, new Check.NestedCheckContext(chk.basicHandler) {
                @Override
                public DeferredAttr.DeferredAttrContext deferredAttrContext() {
                    return deferredAttrContext;
                }
                @Override
                public boolean compatible(Type found, Type req, Warner warn) {
                    return true;
                }
                @Override
                public void report(DiagnosticPosition pos, JCDiagnostic details) {
                    boolean needsReport = pt == Type.recoveryType ||
                            (details.getDiagnosticPosition() != null &&
                            details.getDiagnosticPosition().getTree().hasTag(LAMBDA));
                    if (needsReport) {
                        chk.basicHandler.report(pos, details);
                    }
                }
            });
        }
    }

    final ResultInfo statInfo;
    final ResultInfo varAssignmentInfo;
    final ResultInfo methodAttrInfo;
    final ResultInfo unknownExprInfo;
    final ResultInfo unknownTypeInfo;
    final ResultInfo unknownTypeExprInfo;
    final ResultInfo recoveryInfo;
    final MethodType initBlockType;

    Type pt() {
        return resultInfo.pt;
    }

    KindSelector pkind() {
        return resultInfo.pkind;
    }

/* ************************************************************************
 * Visitor methods
 *************************************************************************/

    /** Visitor argument: the current environment.
     */
    Env<AttrContext> env;

    /** Visitor argument: the currently expected attribution result.
     */
    ResultInfo resultInfo;

    /** Visitor result: the computed type.
     */
    Type result;

    MatchBindings matchBindings = MatchBindingsComputer.EMPTY;

    /** Visitor method: attribute a tree, catching any completion failure
     *  exceptions. Return the tree's type.
     *
     *  @param tree    The tree to be visited.
     *  @param env     The environment visitor argument.
     *  @param resultInfo   The result info visitor argument.
     */
    Type attribTree(JCTree tree, Env<AttrContext> env, ResultInfo resultInfo) {
        Env<AttrContext> prevEnv = this.env;
        ResultInfo prevResult = this.resultInfo;
        try {
            this.env = env;
            this.resultInfo = resultInfo;
            if (resultInfo.needsArgumentAttr(tree)) {
                result = argumentAttr.attribArg(tree, env);
            } else {
                tree.accept(this);
            }
            matchBindings = matchBindingsComputer.finishBindings(tree,
                                                                 matchBindings);
            if (tree == breakTree &&
                    resultInfo.checkContext.deferredAttrContext().mode == AttrMode.CHECK) {
                breakTreeFound(copyEnv(env));
            }
            return result;
        } catch (CompletionFailure ex) {
            tree.type = syms.errType;
            return chk.completionError(tree.pos(), ex);
        } finally {
            this.env = prevEnv;
            this.resultInfo = prevResult;
        }
    }

    protected void breakTreeFound(Env<AttrContext> env) {
        throw new BreakAttr(env);
    }

    Env<AttrContext> copyEnv(Env<AttrContext> env) {
        Env<AttrContext> newEnv =
                env.dup(env.tree, env.info.dup(copyScope(env.info.scope)));
        if (newEnv.outer != null) {
            newEnv.outer = copyEnv(newEnv.outer);
        }
        return newEnv;
    }

    WriteableScope copyScope(WriteableScope sc) {
        WriteableScope newScope = WriteableScope.create(sc.owner);
        List<Symbol> elemsList = List.nil();
        for (Symbol sym : sc.getSymbols()) {
            elemsList = elemsList.prepend(sym);
        }
        for (Symbol s : elemsList) {
            newScope.enter(s);
        }
        return newScope;
    }

    /** Derived visitor method: attribute an expression tree.
     */
    public Type attribExpr(JCTree tree, Env<AttrContext> env, Type pt) {
        return attribTree(tree, env, new ResultInfo(KindSelector.VAL, !pt.hasTag(ERROR) ? pt : Type.noType));
    }

    /** Derived visitor method: attribute an expression tree with
     *  no constraints on the computed type.
     */
    public Type attribExpr(JCTree tree, Env<AttrContext> env) {
        return attribTree(tree, env, unknownExprInfo);
    }

    /** Derived visitor method: attribute a type tree.
     */
    public Type attribType(JCTree tree, Env<AttrContext> env) {
        Type result = attribType(tree, env, Type.noType);
        return result;
    }

    /** Derived visitor method: attribute a type tree.
     */
    Type attribType(JCTree tree, Env<AttrContext> env, Type pt) {
        Type result = attribTree(tree, env, new ResultInfo(KindSelector.TYP, pt));
        if (allowNullRestrictedTypes && tree instanceof JCNullableTypeExpression nullableTypeExpression &&
                nullableTypeExpression.getNullMarker() != NullMarker.UNSPECIFIED) {
            result = tree.type = result.addMetadata(new TypeMetadata.NullMarker(nullableTypeExpression.getNullMarker()));
        }
        return result;
    }

    /** Derived visitor method: attribute a statement or definition tree.
     */
    public Type attribStat(JCTree tree, Env<AttrContext> env) {
        Env<AttrContext> analyzeEnv = analyzer.copyEnvIfNeeded(tree, env);
        Type result = attribTree(tree, env, statInfo);
        analyzer.analyzeIfNeeded(tree, analyzeEnv);
        attrRecover.doRecovery();
        return result;
    }

    /** Attribute a list of expressions, returning a list of types.
     */
    List<Type> attribExprs(List<JCExpression> trees, Env<AttrContext> env, Type pt) {
        ListBuffer<Type> ts = new ListBuffer<>();
        for (List<JCExpression> l = trees; l.nonEmpty(); l = l.tail)
            ts.append(attribExpr(l.head, env, pt));
        return ts.toList();
    }

    /** Attribute a list of statements, returning nothing.
     */
    <T extends JCTree> void attribStats(List<T> trees, Env<AttrContext> env) {
        for (List<T> l = trees; l.nonEmpty(); l = l.tail)
            attribStat(l.head, env);
    }

    /** Attribute the arguments in a method call, returning the method kind.
     */
    KindSelector attribArgs(KindSelector initialKind, List<JCExpression> trees, Env<AttrContext> env, ListBuffer<Type> argtypes) {
        KindSelector kind = initialKind;
        for (JCExpression arg : trees) {
            Type argtype = chk.checkNonVoid(arg, attribTree(arg, env, methodAttrInfo));
            if (argtype.hasTag(DEFERRED)) {
                kind = KindSelector.of(KindSelector.POLY, kind);
            }
            argtypes.append(argtype);
        }
        return kind;
    }

    /** Attribute a type argument list, returning a list of types.
     *  Caller is responsible for calling checkRefTypes.
     */
    List<Type> attribAnyTypes(List<JCExpression> trees, Env<AttrContext> env) {
        ListBuffer<Type> argtypes = new ListBuffer<>();
        for (List<JCExpression> l = trees; l.nonEmpty(); l = l.tail)
            argtypes.append(attribType(l.head, env));
        return argtypes.toList();
    }

    /** Attribute a type argument list, returning a list of types.
     *  Check that all the types are references.
     */
    List<Type> attribTypes(List<JCExpression> trees, Env<AttrContext> env) {
        List<Type> types = attribAnyTypes(trees, env);
        return chk.checkRefTypes(trees, types);
    }

    /**
     * Attribute type variables (of generic classes or methods).
     * Compound types are attributed later in attribBounds.
     * @param typarams the type variables to enter
     * @param env      the current environment
     */
    void attribTypeVariables(List<JCTypeParameter> typarams, Env<AttrContext> env, boolean checkCyclic) {
        for (JCTypeParameter tvar : typarams) {
            TypeVar a = (TypeVar)tvar.type;
            a.tsym.flags_field |= UNATTRIBUTED;
            a.setUpperBound(Type.noType);
            if (!tvar.bounds.isEmpty()) {
                List<Type> bounds = List.of(attribType(tvar.bounds.head, env));
                for (JCExpression bound : tvar.bounds.tail)
                    bounds = bounds.prepend(attribType(bound, env));
                types.setBounds(a, bounds.reverse());
            } else {
                // if no bounds are given, assume a single bound of
                // java.lang.Object.
                types.setBounds(a, List.of(syms.objectType));
            }
            a.tsym.flags_field &= ~UNATTRIBUTED;
        }
        if (checkCyclic) {
            for (JCTypeParameter tvar : typarams) {
                chk.checkNonCyclic(tvar.pos(), (TypeVar)tvar.type);
            }
        }
    }

    /**
     * Attribute the type references in a list of annotations.
     */
    void attribAnnotationTypes(List<JCAnnotation> annotations,
                               Env<AttrContext> env) {
        for (List<JCAnnotation> al = annotations; al.nonEmpty(); al = al.tail) {
            JCAnnotation a = al.head;
            attribType(a.annotationType, env);
        }
    }

    /**
     * Attribute a "lazy constant value".
     *  @param env         The env for the const value
     *  @param variable    The initializer for the const value
     *  @param type        The expected type, or null
     *  @see VarSymbol#setLazyConstValue
     */
    public Object attribLazyConstantValue(Env<AttrContext> env,
                                      Env<AttrContext> enclosingEnv,
                                      JCVariableDecl variable,
                                      Type type) {
        deferredLintHandler.push(variable);
        final JavaFileObject prevSource = log.useSource(env.toplevel.sourcefile);
        try {
            doQueueScanTreeAndTypeAnnotateForVarInit(variable, enclosingEnv);
            Type itype = attribExpr(variable.init, env, type);
            if (variable.isImplicitlyTyped()) {
                //fixup local variable type
                type = variable.type = variable.sym.type = chk.checkLocalVarType(variable, itype, variable.name);
            }
            if (itype.constValue() != null) {
                return coerce(itype, type).constValue();
            } else {
                return null;
            }
        } finally {
            log.useSource(prevSource);
            deferredLintHandler.pop();
        }
    }

    /** Attribute type reference in an `extends', `implements', or 'permits' clause.
     *  Supertypes of anonymous inner classes are usually already attributed.
     *
     *  @param tree              The tree making up the type reference.
     *  @param env               The environment current at the reference.
     *  @param classExpected     true if only a class is expected here.
     *  @param interfaceExpected true if only an interface is expected here.
     */
    Type attribBase(JCTree tree,
                    Env<AttrContext> env,
                    boolean classExpected,
                    boolean interfaceExpected,
                    boolean checkExtensible) {
        Type t = tree.type != null ?
            tree.type :
            attribType(tree, env);
        try {
            return checkBase(t, tree, env, classExpected, interfaceExpected, checkExtensible);
        } catch (CompletionFailure ex) {
            chk.completionError(tree.pos(), ex);
            return t;
        }
    }
    Type checkBase(Type t,
                   JCTree tree,
                   Env<AttrContext> env,
                   boolean classExpected,
                   boolean interfaceExpected,
                   boolean checkExtensible) {
        final DiagnosticPosition pos = tree.hasTag(TYPEAPPLY) ?
                (((JCTypeApply) tree).clazz).pos() : tree.pos();
        if (t.tsym.isAnonymous()) {
            log.error(pos, Errors.CantInheritFromAnon);
            return types.createErrorType(t);
        }
        if (t.isErroneous())
            return t;
        if (t.hasTag(TYPEVAR) && !classExpected && !interfaceExpected) {
            // check that type variable is already visible
            if (t.getUpperBound() == null) {
                log.error(pos, Errors.IllegalForwardRef);
                return types.createErrorType(t);
            }
        } else {
            t = chk.checkClassType(pos, t, checkExtensible);
        }
        if (interfaceExpected && (t.tsym.flags() & INTERFACE) == 0) {
            log.error(pos, Errors.IntfExpectedHere);
            // return errType is necessary since otherwise there might
            // be undetected cycles which cause attribution to loop
            return types.createErrorType(t);
        } else if (checkExtensible &&
                   classExpected &&
                   (t.tsym.flags() & INTERFACE) != 0) {
            log.error(pos, Errors.NoIntfExpectedHere);
            return types.createErrorType(t);
        }
        if (checkExtensible &&
            ((t.tsym.flags() & FINAL) != 0)) {
            log.error(pos,
                      Errors.CantInheritFromFinal(t.tsym));
        }
        chk.checkNonCyclic(pos, t);
        return t;
    }

    Type attribIdentAsEnumType(Env<AttrContext> env, JCIdent id) {
        Assert.check((env.enclClass.sym.flags() & ENUM) != 0);
        id.type = env.info.scope.owner.enclClass().type;
        id.sym = env.info.scope.owner.enclClass();
        return id.type;
    }

    public void visitClassDef(JCClassDecl tree) {
        Optional<ArgumentAttr.LocalCacheContext> localCacheContext =
                Optional.ofNullable(env.info.attributionMode.isSpeculative ?
                        argumentAttr.withLocalCacheContext() : null);
        boolean ctorProloguePrev = env.info.ctorPrologue;
        try {
            // Local and anonymous classes have not been entered yet, so we need to
            // do it now.
            if (env.info.scope.owner.kind.matches(KindSelector.VAL_MTH)) {
                enter.classEnter(tree, env);
            } else {
                // If this class declaration is part of a class level annotation,
                // as in @MyAnno(new Object() {}) class MyClass {}, enter it in
                // order to simplify later steps and allow for sensible error
                // messages.
                if (env.tree.hasTag(NEWCLASS) && TreeInfo.isInAnnotation(env, tree))
                    enter.classEnter(tree, env);
            }

            ClassSymbol c = tree.sym;
            if (c == null) {
                // exit in case something drastic went wrong during enter.
                result = null;
            } else {
                // make sure class has been completed:
                c.complete();

                // If a class declaration appears in a constructor prologue,
                // that means it's either a local class or an anonymous class.
                // Either way, there is no immediately enclosing instance.
                if (ctorProloguePrev) {
                    c.flags_field |= NOOUTERTHIS;
                }
                attribClass(tree.pos(), c);
                result = tree.type = c.type;
            }
        } finally {
            localCacheContext.ifPresent(LocalCacheContext::leave);
            env.info.ctorPrologue = ctorProloguePrev;
        }
    }

    public void visitMethodDef(JCMethodDecl tree) {
        MethodSymbol m = tree.sym;
        boolean isDefaultMethod = (m.flags() & DEFAULT) != 0;

        Lint lint = env.info.lint.augment(m);
        Lint prevLint = chk.setLint(lint);
        boolean ctorProloguePrev = env.info.ctorPrologue;
        Assert.check(!env.info.ctorPrologue);
        MethodSymbol prevMethod = chk.setMethod(m);
        try {
            deferredLintHandler.flush(tree, lint);
            chk.checkDeprecatedAnnotation(tree.pos(), m);


            // Create a new environment with local scope
            // for attributing the method.
            Env<AttrContext> localEnv = memberEnter.methodEnv(tree, env);
            localEnv.info.lint = lint;

            attribStats(tree.typarams, localEnv);

            // If we override any other methods, check that we do so properly.
            // JLS ???
            if (m.isStatic()) {
                chk.checkHideClashes(tree.pos(), env.enclClass.type, m);
            } else {
                chk.checkOverrideClashes(tree.pos(), env.enclClass.type, m);
            }
            chk.checkOverride(env, tree, m);

            if (isDefaultMethod && types.overridesObjectMethod(m.enclClass(), m)) {
                log.error(tree, Errors.DefaultOverridesObjectMember(m.name, Kinds.kindName(m.location()), m.location()));
            }

            // Enter all type parameters into the local method scope.
            for (List<JCTypeParameter> l = tree.typarams; l.nonEmpty(); l = l.tail)
                localEnv.info.scope.enterIfAbsent(l.head.type.tsym);

            ClassSymbol owner = env.enclClass.sym;
            if ((owner.flags() & ANNOTATION) != 0 &&
                    (tree.params.nonEmpty() ||
                    tree.recvparam != null))
                log.error(tree.params.nonEmpty() ?
                        tree.params.head.pos() :
                        tree.recvparam.pos(),
                        Errors.IntfAnnotationMembersCantHaveParams);

            // Attribute all value parameters.
            for (List<JCVariableDecl> l = tree.params; l.nonEmpty(); l = l.tail) {
                attribStat(l.head, localEnv);
            }

            chk.checkVarargsMethodDecl(localEnv, tree);

            // Check that type parameters are well-formed.
            chk.validate(tree.typarams, localEnv);

            // Check that result type is well-formed.
            if (tree.restype != null && !tree.restype.type.hasTag(VOID))
                chk.validate(tree.restype, localEnv);

            // Check that receiver type is well-formed.
            if (tree.recvparam != null) {
                // Use a new environment to check the receiver parameter.
                // Otherwise I get "might not have been initialized" errors.
                // Is there a better way?
                Env<AttrContext> newEnv = memberEnter.methodEnv(tree, env);
                attribType(tree.recvparam, newEnv);
                chk.validate(tree.recvparam, newEnv);
            }

            // Is this method a constructor?
            boolean isConstructor = TreeInfo.isConstructor(tree);

            if (env.enclClass.sym.isRecord() && tree.sym.owner.kind == TYP) {
                // lets find if this method is an accessor
                Optional<? extends RecordComponent> recordComponent = env.enclClass.sym.getRecordComponents().stream()
                        .filter(rc -> rc.accessor == tree.sym && (rc.accessor.flags_field & GENERATED_MEMBER) == 0).findFirst();
                if (recordComponent.isPresent()) {
                    // the method is a user defined accessor lets check that everything is fine
                    if (!tree.sym.isPublic()) {
                        log.error(tree, Errors.InvalidAccessorMethodInRecord(env.enclClass.sym, Fragments.MethodMustBePublic));
                    }
                    if (!types.isSameType(tree.sym.type.getReturnType(), recordComponent.get().type)) {
                        log.error(tree, Errors.InvalidAccessorMethodInRecord(env.enclClass.sym,
                                Fragments.AccessorReturnTypeDoesntMatch(tree.sym, recordComponent.get())));
                    }
                    if (tree.sym.type.asMethodType().thrown != null && !tree.sym.type.asMethodType().thrown.isEmpty()) {
                        log.error(tree,
                                Errors.InvalidAccessorMethodInRecord(env.enclClass.sym, Fragments.AccessorMethodCantThrowException));
                    }
                    if (!tree.typarams.isEmpty()) {
                        log.error(tree,
                                Errors.InvalidAccessorMethodInRecord(env.enclClass.sym, Fragments.AccessorMethodMustNotBeGeneric));
                    }
                    if (tree.sym.isStatic()) {
                        log.error(tree,
                                Errors.InvalidAccessorMethodInRecord(env.enclClass.sym, Fragments.AccessorMethodMustNotBeStatic));
                    }
                }

                if (isConstructor) {
                    // if this a constructor other than the canonical one
                    if ((tree.sym.flags_field & RECORD) == 0) {
                        if (!TreeInfo.hasConstructorCall(tree, names._this)) {
                            log.error(tree, Errors.NonCanonicalConstructorInvokeAnotherConstructor(env.enclClass.sym));
                        }
                    } else {
                        // but if it is the canonical:

                        /* if user generated, then it shouldn't:
                         *     - have an accessibility stricter than that of the record type
                         *     - explicitly invoke any other constructor
                         */
                        if ((tree.sym.flags_field & GENERATEDCONSTR) == 0) {
                            if (Check.protection(m.flags()) > Check.protection(env.enclClass.sym.flags())) {
                                log.error(tree,
                                        (env.enclClass.sym.flags() & AccessFlags) == 0 ?
                                            Errors.InvalidCanonicalConstructorInRecord(
                                                Fragments.Canonical,
                                                env.enclClass.sym.name,
                                                Fragments.CanonicalMustNotHaveStrongerAccess("package")
                                            ) :
                                            Errors.InvalidCanonicalConstructorInRecord(
                                                    Fragments.Canonical,
                                                    env.enclClass.sym.name,
                                                    Fragments.CanonicalMustNotHaveStrongerAccess(asFlagSet(env.enclClass.sym.flags() & AccessFlags))
                                            )
                                );
                            }

                            if (TreeInfo.hasAnyConstructorCall(tree)) {
                                log.error(tree, Errors.InvalidCanonicalConstructorInRecord(
                                        Fragments.Canonical, env.enclClass.sym.name,
                                        Fragments.CanonicalMustNotContainExplicitConstructorInvocation));
                            }
                        }

                        // also we want to check that no type variables have been defined
                        if (!tree.typarams.isEmpty()) {
                            log.error(tree, Errors.InvalidCanonicalConstructorInRecord(
                                    Fragments.Canonical, env.enclClass.sym.name, Fragments.CanonicalMustNotDeclareTypeVariables));
                        }

                        /* and now we need to check that the constructor's arguments are exactly the same as those of the
                         * record components
                         */
                        List<? extends RecordComponent> recordComponents = env.enclClass.sym.getRecordComponents();
                        List<Type> recordFieldTypes = TreeInfo.recordFields(env.enclClass).map(vd -> vd.sym.type);
                        for (JCVariableDecl param: tree.params) {
                            boolean paramIsVarArgs = (param.sym.flags_field & VARARGS) != 0;
                            if (!types.isSameType(param.type, recordFieldTypes.head) ||
                                    (recordComponents.head.isVarargs() != paramIsVarArgs)) {
                                log.error(param, Errors.InvalidCanonicalConstructorInRecord(
                                        Fragments.Canonical, env.enclClass.sym.name,
                                        Fragments.TypeMustBeIdenticalToCorrespondingRecordComponentType));
                            }
                            recordComponents = recordComponents.tail;
                            recordFieldTypes = recordFieldTypes.tail;
                        }
                    }
                }
            }

            // annotation method checks
            if ((owner.flags() & ANNOTATION) != 0) {
                // annotation method cannot have throws clause
                if (tree.thrown.nonEmpty()) {
                    log.error(tree.thrown.head.pos(),
                              Errors.ThrowsNotAllowedInIntfAnnotation);
                }
                // annotation method cannot declare type-parameters
                if (tree.typarams.nonEmpty()) {
                    log.error(tree.typarams.head.pos(),
                              Errors.IntfAnnotationMembersCantHaveTypeParams);
                }
                // validate annotation method's return type (could be an annotation type)
                chk.validateAnnotationType(tree.restype);
                // ensure that annotation method does not clash with members of Object/Annotation
                chk.validateAnnotationMethod(tree.pos(), m);
            }

            for (List<JCExpression> l = tree.thrown; l.nonEmpty(); l = l.tail)
                chk.checkType(l.head.pos(), l.head.type, syms.throwableType);

            if (allowNullRestrictedTypes && tree.sym.isImplicitConstructor()) {
                if (tree.body == null) {
                    tree.body = make.Block(0, List.nil());
                } else {
                    log.error(tree.pos(), Errors.ImplicitConstCantHaveBody);
                }
            }

            if (tree.body == null) {
                // Empty bodies are only allowed for
                // abstract, native, or interface methods, or for methods
                // in a retrofit signature class.
                if (tree.defaultValue != null) {
                    if ((owner.flags() & ANNOTATION) == 0)
                        log.error(tree.pos(),
                                  Errors.DefaultAllowedInIntfAnnotationMember);
                }
                if (isDefaultMethod || (tree.sym.flags() & (ABSTRACT | NATIVE)) == 0)
                    log.error(tree.pos(), Errors.MissingMethBodyOrDeclAbstract);
            } else {
                if ((tree.sym.flags() & (ABSTRACT|DEFAULT|PRIVATE)) == ABSTRACT) {
                    if ((owner.flags() & INTERFACE) != 0) {
                        log.error(tree.body.pos(), Errors.IntfMethCantHaveBody);
                    } else {
                        log.error(tree.pos(), Errors.AbstractMethCantHaveBody);
                    }
                } else if ((tree.mods.flags & NATIVE) != 0) {
                    log.error(tree.pos(), Errors.NativeMethCantHaveBody);
                }
                // Add an implicit super() call unless an explicit call to
                // super(...) or this(...) is given
                // or we are compiling class java.lang.Object.
                if (isConstructor && owner.type != syms.objectType) {
                    if (!TreeInfo.hasAnyConstructorCall(tree)) {
                        JCStatement supCall = make.at(tree.body.pos).Exec(make.Apply(List.nil(),
                                make.Ident(names._super), make.Idents(List.nil())));
                        if (owner.isValueClass() || owner.hasStrict()) {
                            tree.body.stats = tree.body.stats.append(supCall);
                        } else {
                            tree.body.stats = tree.body.stats.prepend(supCall);
                        }
                    } else if ((env.enclClass.sym.flags() & ENUM) != 0 &&
                            (tree.mods.flags & GENERATEDCONSTR) == 0 &&
                            TreeInfo.hasConstructorCall(tree, names._super)) {
                        // enum constructors are not allowed to call super
                        // directly, so make sure there aren't any super calls
                        // in enum constructors, except in the compiler
                        // generated one.
                        log.error(tree.body.stats.head.pos(),
                                  Errors.CallToSuperNotAllowedInEnumCtor(env.enclClass.sym));
                    }
                    if (env.enclClass.sym.isRecord() && (tree.sym.flags_field & RECORD) != 0) { // we are seeing the canonical constructor
                        List<Name> recordComponentNames = TreeInfo.recordFields(env.enclClass).map(vd -> vd.sym.name);
                        List<Name> initParamNames = tree.sym.params.map(p -> p.name);
                        if (!initParamNames.equals(recordComponentNames)) {
                            log.error(tree, Errors.InvalidCanonicalConstructorInRecord(
                                    Fragments.Canonical, env.enclClass.sym.name, Fragments.CanonicalWithNameMismatch));
                        }
                        if (tree.sym.type.asMethodType().thrown != null && !tree.sym.type.asMethodType().thrown.isEmpty()) {
                            log.error(tree,
                                    Errors.InvalidCanonicalConstructorInRecord(
                                            TreeInfo.isCompactConstructor(tree) ? Fragments.Compact : Fragments.Canonical,
                                            env.enclClass.sym.name,
                                            Fragments.ThrowsClauseNotAllowedForCanonicalConstructor(
                                                    TreeInfo.isCompactConstructor(tree) ? Fragments.Compact : Fragments.Canonical)));
                        }
                    }
                }

                // Attribute all type annotations in the body
                annotate.queueScanTreeAndTypeAnnotate(tree.body, localEnv, m, null);
                annotate.flush();

                // Start of constructor prologue
                localEnv.info.ctorPrologue = isConstructor;

                // Attribute method body.
                attribStat(tree.body, localEnv);
            }

            localEnv.info.scope.leave();
            result = tree.type = m.type;
        } finally {
            chk.setLint(prevLint);
            chk.setMethod(prevMethod);
            env.info.ctorPrologue = ctorProloguePrev;
        }
    }

    public void visitVarDef(JCVariableDecl tree) {
        // Local variables have not been entered yet, so we need to do it now:
        if (env.info.scope.owner.kind == MTH || env.info.scope.owner.kind == VAR) {
            if (tree.sym != null) {
                // parameters have already been entered
                env.info.scope.enter(tree.sym);
            } else {
                if (tree.isImplicitlyTyped() && (tree.getModifiers().flags & PARAMETER) == 0) {
                    if (tree.init == null) {
                        //cannot use 'var' without initializer
                        log.error(tree, Errors.CantInferLocalVarType(tree.name, Fragments.LocalMissingInit));
                        tree.vartype = make.Erroneous();
                    } else {
                        Fragment msg = canInferLocalVarType(tree);
                        if (msg != null) {
                            //cannot use 'var' with initializer which require an explicit target
                            //(e.g. lambda, method reference, array initializer).
                            log.error(tree, Errors.CantInferLocalVarType(tree.name, msg));
                            tree.vartype = make.Erroneous();
                        }
                    }
                }
                try {
                    annotate.blockAnnotations();
                    memberEnter.memberEnter(tree, env);
                } finally {
                    annotate.unblockAnnotations();
                }
            }
        } else {
            doQueueScanTreeAndTypeAnnotateForVarInit(tree, env);
        }

        VarSymbol v = tree.sym;
        Lint lint = env.info.lint.augment(v);
        Lint prevLint = chk.setLint(lint);

        // Check that the variable's declared type is well-formed.
        boolean isImplicitLambdaParameter = env.tree.hasTag(LAMBDA) &&
                ((JCLambda)env.tree).paramKind == JCLambda.ParameterKind.IMPLICIT &&
                (tree.sym.flags() & PARAMETER) != 0;
        chk.validate(tree.vartype, env, !isImplicitLambdaParameter && !tree.isImplicitlyTyped());

        try {
            v.getConstValue(); // ensure compile-time constant initializer is evaluated
            deferredLintHandler.flush(tree, lint);
            chk.checkDeprecatedAnnotation(tree.pos(), v);

            if (tree.init != null) {
                if ((v.flags_field & FINAL) == 0 ||
                    !memberEnter.needsLazyConstValue(tree.init)) {
                    // Not a compile-time constant
                    // Attribute initializer in a new environment
                    // with the declared variable as owner.
                    // Check that initializer conforms to variable's declared type.
                    Env<AttrContext> initEnv = memberEnter.initEnv(tree, env);
                    initEnv.info.lint = lint;
                    // In order to catch self-references, we set the variable's
                    // declaration position to maximal possible value, effectively
                    // marking the variable as undefined.
                    initEnv.info.enclVar = v;
                    boolean previousCtorPrologue = initEnv.info.ctorPrologue;
                    try {
                        if (v.owner.kind == TYP && !v.isStatic() && v.isStrict()) {
                            // strict instance initializer in a value class
                            initEnv.info.ctorPrologue = true;
                        }
                        attribExpr(tree.init, initEnv, v.type);
                        if (tree.isImplicitlyTyped()) {
                            //fixup local variable type
                            v.type = chk.checkLocalVarType(tree, tree.init.type, tree.name);
                        }
                    } finally {
                        initEnv.info.ctorPrologue = previousCtorPrologue;
                    }
                }
                if (tree.isImplicitlyTyped()) {
                    setSyntheticVariableType(tree, v.type);
                }
            }
            result = tree.type = v.type;
            if (env.enclClass.sym.isRecord() && tree.sym.owner.kind == TYP && !v.isStatic()) {
                if (isNonArgsMethodInObject(v.name)) {
                    log.error(tree, Errors.IllegalRecordComponentName(v));
                }
            }
            if (allowNullRestrictedTypes) {
                Type elemOrType = result;
                while (!elemOrType.hasTag(ERROR) && types.elemtype(elemOrType) != null) {
                    elemOrType = types.elemtype(elemOrType);
                }
                if (allowNullRestrictedTypesForValueClassesOnly &&
                        ((types.isNonNullable(result) || types.isNonNullable(elemOrType)) && (!elemOrType.isValueClass() || !elemOrType.hasImplicitConstructor()))) {
                    log.error(tree.pos(),
                            types.elemtype(result) == null?
                                    Errors.TypeCantBeNullRestricted(result) :
                                    Errors.TypeCantBeNullRestricted2(result)
                    );
                }
            }
        }
        finally {
            chk.setLint(prevLint);
        }
    }

    private void doQueueScanTreeAndTypeAnnotateForVarInit(JCVariableDecl tree, Env<AttrContext> env) {
        if (tree.init != null &&
            (tree.mods.flags & Flags.FIELD_INIT_TYPE_ANNOTATIONS_QUEUED) == 0 &&
            env.info.scope.owner.kind != MTH && env.info.scope.owner.kind != VAR) {
            tree.mods.flags |= Flags.FIELD_INIT_TYPE_ANNOTATIONS_QUEUED;
            // Field initializer expression need to be entered.
            annotate.queueScanTreeAndTypeAnnotate(tree.init, env, tree.sym, tree);
            annotate.flush();
        }
    }

    private boolean isNonArgsMethodInObject(Name name) {
        for (Symbol s : syms.objectType.tsym.members().getSymbolsByName(name, s -> s.kind == MTH)) {
            if (s.type.getParameterTypes().isEmpty()) {
                return true;
            }
        }
        return false;
    }

    Fragment canInferLocalVarType(JCVariableDecl tree) {
        LocalInitScanner lis = new LocalInitScanner();
        lis.scan(tree.init);
        return lis.badInferenceMsg;
    }

    static class LocalInitScanner extends TreeScanner {
        Fragment badInferenceMsg = null;
        boolean needsTarget = true;

        @Override
        public void visitNewArray(JCNewArray tree) {
            if (tree.elemtype == null && needsTarget) {
                badInferenceMsg = Fragments.LocalArrayMissingTarget;
            }
        }

        @Override
        public void visitLambda(JCLambda tree) {
            if (needsTarget) {
                badInferenceMsg = Fragments.LocalLambdaMissingTarget;
            }
        }

        @Override
        public void visitTypeCast(JCTypeCast tree) {
            boolean prevNeedsTarget = needsTarget;
            try {
                needsTarget = false;
                super.visitTypeCast(tree);
            } finally {
                needsTarget = prevNeedsTarget;
            }
        }

        @Override
        public void visitReference(JCMemberReference tree) {
            if (needsTarget) {
                badInferenceMsg = Fragments.LocalMrefMissingTarget;
            }
        }

        @Override
        public void visitNewClass(JCNewClass tree) {
            boolean prevNeedsTarget = needsTarget;
            try {
                needsTarget = false;
                super.visitNewClass(tree);
            } finally {
                needsTarget = prevNeedsTarget;
            }
        }

        @Override
        public void visitApply(JCMethodInvocation tree) {
            boolean prevNeedsTarget = needsTarget;
            try {
                needsTarget = false;
                super.visitApply(tree);
            } finally {
                needsTarget = prevNeedsTarget;
            }
        }
    }

    public void visitSkip(JCSkip tree) {
        result = null;
    }

    public void visitBlock(JCBlock tree) {
        if (env.info.scope.owner.kind == TYP || env.info.scope.owner.kind == ERR) {
            // Block is a static or instance initializer;
            // let the owner of the environment be a freshly
            // created BLOCK-method.
            Symbol fakeOwner =
                new MethodSymbol(tree.flags | BLOCK |
                    env.info.scope.owner.flags() & STRICTFP, names.empty, initBlockType,
                    env.info.scope.owner);
            final Env<AttrContext> localEnv =
                env.dup(tree, env.info.dup(env.info.scope.dupUnshared(fakeOwner)));

            if ((tree.flags & STATIC) != 0) {
                localEnv.info.staticLevel++;
            } else {
                if (tree.stats.size() > 0) {
                    env.info.scope.owner.flags_field |= HASINITBLOCK;
                }
                localEnv.info.instanceInitializerBlock = true;
            }
            // Attribute all type annotations in the block
            annotate.queueScanTreeAndTypeAnnotate(tree, localEnv, localEnv.info.scope.owner, null);
            annotate.flush();
            attribStats(tree.stats, localEnv);

            {
                // Store init and clinit type annotations with the ClassSymbol
                // to allow output in Gen.normalizeDefs.
                ClassSymbol cs = (ClassSymbol)env.info.scope.owner;
                List<Attribute.TypeCompound> tas = localEnv.info.scope.owner.getRawTypeAttributes();
                if ((tree.flags & STATIC) != 0) {
                    cs.appendClassInitTypeAttributes(tas);
                } else {
                    cs.appendInitTypeAttributes(tas);
                }
            }
        } else {
            // Create a new local environment with a local scope.
            Env<AttrContext> localEnv =
                env.dup(tree, env.info.dup(env.info.scope.dup()));
            try {
                attribStats(tree.stats, localEnv);
            } finally {
                localEnv.info.scope.leave();
            }
        }
        result = null;
    }

    public void visitDoLoop(JCDoWhileLoop tree) {
        attribStat(tree.body, env.dup(tree));
        attribExpr(tree.cond, env, syms.booleanType);
        handleLoopConditionBindings(matchBindings, tree, tree.body);
        result = null;
    }

    public void visitWhileLoop(JCWhileLoop tree) {
        attribExpr(tree.cond, env, syms.booleanType);
        MatchBindings condBindings = matchBindings;
        // include condition's bindings when true in the body:
        Env<AttrContext> whileEnv = bindingEnv(env, condBindings.bindingsWhenTrue);
        try {
            attribStat(tree.body, whileEnv.dup(tree));
        } finally {
            whileEnv.info.scope.leave();
        }
        handleLoopConditionBindings(condBindings, tree, tree.body);
        result = null;
    }

    public void visitForLoop(JCForLoop tree) {
        Env<AttrContext> loopEnv =
            env.dup(env.tree, env.info.dup(env.info.scope.dup()));
        MatchBindings condBindings = MatchBindingsComputer.EMPTY;
        try {
            attribStats(tree.init, loopEnv);
            if (tree.cond != null) {
                attribExpr(tree.cond, loopEnv, syms.booleanType);
                // include condition's bindings when true in the body and step:
                condBindings = matchBindings;
            }
            Env<AttrContext> bodyEnv = bindingEnv(loopEnv, condBindings.bindingsWhenTrue);
            try {
                bodyEnv.tree = tree; // before, we were not in loop!
                attribStats(tree.step, bodyEnv);
                attribStat(tree.body, bodyEnv);
            } finally {
                bodyEnv.info.scope.leave();
            }
            result = null;
        }
        finally {
            loopEnv.info.scope.leave();
        }
        handleLoopConditionBindings(condBindings, tree, tree.body);
    }

    /**
     * Include condition's bindings when false after the loop, if cannot get out of the loop
     */
    private void handleLoopConditionBindings(MatchBindings condBindings,
                                             JCStatement loop,
                                             JCStatement loopBody) {
        if (condBindings.bindingsWhenFalse.nonEmpty() &&
            !breaksTo(env, loop, loopBody)) {
            addBindings2Scope(loop, condBindings.bindingsWhenFalse);
        }
    }

    private boolean breaksTo(Env<AttrContext> env, JCTree loop, JCTree body) {
        preFlow(body);
        return flow.breaksToTree(env, loop, body, make);
    }

    /**
     * Add given bindings to the current scope, unless there's a break to
     * an immediately enclosing labeled statement.
     */
    private void addBindings2Scope(JCStatement introducingStatement,
                                   List<BindingSymbol> bindings) {
        if (bindings.isEmpty()) {
            return ;
        }

        var searchEnv = env;
        while (searchEnv.tree instanceof JCLabeledStatement labeled &&
               labeled.body == introducingStatement) {
            if (breaksTo(env, labeled, labeled.body)) {
                //breaking to an immediately enclosing labeled statement
                return ;
            }
            searchEnv = searchEnv.next;
            introducingStatement = labeled;
        }

        //include condition's body when false after the while, if cannot get out of the loop
        bindings.forEach(env.info.scope::enter);
        bindings.forEach(BindingSymbol::preserveBinding);
    }

    public void visitForeachLoop(JCEnhancedForLoop tree) {
        Env<AttrContext> loopEnv =
            env.dup(env.tree, env.info.dup(env.info.scope.dup()));
        try {
            //the Formal Parameter of a for-each loop is not in the scope when
            //attributing the for-each expression; we mimic this by attributing
            //the for-each expression first (against original scope).
            Type exprType = types.cvarUpperBound(attribExpr(tree.expr, loopEnv));
            chk.checkNonVoid(tree.pos(), exprType);
            Type elemtype = types.elemtype(exprType); // perhaps expr is an array?
            if (elemtype == null) {
                // or perhaps expr implements Iterable<T>?
                Type base = types.asSuper(exprType, syms.iterableType.tsym);
                if (base == null) {
                    log.error(tree.expr.pos(),
                              Errors.ForeachNotApplicableToType(exprType,
                                                                Fragments.TypeReqArrayOrIterable));
                    elemtype = types.createErrorType(exprType);
                } else {
                    List<Type> iterableParams = base.allparams();
                    elemtype = iterableParams.isEmpty()
                        ? syms.objectType
                        : types.wildUpperBound(iterableParams.head);

                    // Check the return type of the method iterator().
                    // This is the bare minimum we need to verify to make sure code generation doesn't crash.
                    Symbol iterSymbol = rs.resolveInternalMethod(tree.pos(),
                            loopEnv, types.skipTypeVars(exprType, false), names.iterator, List.nil(), List.nil());
                    if (types.asSuper(iterSymbol.type.getReturnType(), syms.iteratorType.tsym) == null) {
                        log.error(tree.pos(),
                                Errors.ForeachNotApplicableToType(exprType, Fragments.TypeReqArrayOrIterable));
                    }
                }
            }
            if (tree.var.isImplicitlyTyped()) {
                Type inferredType = chk.checkLocalVarType(tree.var, elemtype, tree.var.name);
                setSyntheticVariableType(tree.var, inferredType);
            }
            attribStat(tree.var, loopEnv);
            chk.checkType(tree.expr.pos(), elemtype, tree.var.sym.type);
            loopEnv.tree = tree; // before, we were not in loop!
            attribStat(tree.body, loopEnv);
            result = null;
        }
        finally {
            loopEnv.info.scope.leave();
        }
    }

    public void visitLabelled(JCLabeledStatement tree) {
        // Check that label is not used in an enclosing statement
        Env<AttrContext> env1 = env;
        while (env1 != null && !env1.tree.hasTag(CLASSDEF)) {
            if (env1.tree.hasTag(LABELLED) &&
                ((JCLabeledStatement) env1.tree).label == tree.label) {
                log.error(tree.pos(),
                          Errors.LabelAlreadyInUse(tree.label));
                break;
            }
            env1 = env1.next;
        }

        attribStat(tree.body, env.dup(tree));
        result = null;
    }

    public void visitSwitch(JCSwitch tree) {
        handleSwitch(tree, tree.selector, tree.cases, (c, caseEnv) -> {
            attribStats(c.stats, caseEnv);
        });
        result = null;
    }

    public void visitSwitchExpression(JCSwitchExpression tree) {
        boolean wrongContext = false;

        tree.polyKind = (pt().hasTag(NONE) && pt() != Type.recoveryType && pt() != Infer.anyPoly) ?
                PolyKind.STANDALONE : PolyKind.POLY;

        if (tree.polyKind == PolyKind.POLY && resultInfo.pt.hasTag(VOID)) {
            //this means we are returning a poly conditional from void-compatible lambda expression
            resultInfo.checkContext.report(tree, diags.fragment(Fragments.SwitchExpressionTargetCantBeVoid));
            resultInfo = recoveryInfo;
            wrongContext = true;
        }

        ResultInfo condInfo = tree.polyKind == PolyKind.STANDALONE ?
                unknownExprInfo :
                resultInfo.dup(switchExpressionContext(resultInfo.checkContext));

        ListBuffer<DiagnosticPosition> caseTypePositions = new ListBuffer<>();
        ListBuffer<Type> caseTypes = new ListBuffer<>();

        handleSwitch(tree, tree.selector, tree.cases, (c, caseEnv) -> {
            caseEnv.info.yieldResult = condInfo;
            attribStats(c.stats, caseEnv);
            new TreeScanner() {
                @Override
                public void visitYield(JCYield brk) {
                    if (brk.target == tree) {
                        caseTypePositions.append(brk.value != null ? brk.value.pos() : brk.pos());
                        caseTypes.append(brk.value != null ? brk.value.type : syms.errType);
                    }
                    super.visitYield(brk);
                }

                @Override public void visitClassDef(JCClassDecl tree) {}
                @Override public void visitLambda(JCLambda tree) {}
            }.scan(c.stats);
        });

        if (tree.cases.isEmpty()) {
            log.error(tree.pos(),
                      Errors.SwitchExpressionEmpty);
        } else if (caseTypes.isEmpty()) {
            log.error(tree.pos(),
                      Errors.SwitchExpressionNoResultExpressions);
        }

        Type owntype = (tree.polyKind == PolyKind.STANDALONE) ? condType(caseTypePositions.toList(), caseTypes.toList()) : pt();

        result = tree.type = wrongContext? types.createErrorType(pt()) : check(tree, owntype, KindSelector.VAL, resultInfo);
    }
    //where:
        CheckContext switchExpressionContext(CheckContext checkContext) {
            return new Check.NestedCheckContext(checkContext) {
                //this will use enclosing check context to check compatibility of
                //subexpression against target type; if we are in a method check context,
                //depending on whether boxing is allowed, we could have incompatibilities
                @Override
                public void report(DiagnosticPosition pos, JCDiagnostic details) {
                    enclosingContext.report(pos, diags.fragment(Fragments.IncompatibleTypeInSwitchExpression(details)));
                }
            };
        }

    private void handleSwitch(JCTree switchTree,
                              JCExpression selector,
                              List<JCCase> cases,
                              BiConsumer<JCCase, Env<AttrContext>> attribCase) {
        Type seltype = attribExpr(selector, env);

        Env<AttrContext> switchEnv =
            env.dup(switchTree, env.info.dup(env.info.scope.dup()));

        try {
            boolean enumSwitch = (seltype.tsym.flags() & Flags.ENUM) != 0;
            boolean stringSwitch = types.isSameType(seltype, syms.stringType);
            boolean booleanSwitch = types.isSameType(types.unboxedTypeOrType(seltype), syms.booleanType);
            boolean errorEnumSwitch = TreeInfo.isErrorEnumSwitch(selector, cases);
            boolean intSwitch = types.isAssignable(seltype, syms.intType);
            boolean patternSwitch;
            if (seltype.isPrimitive() && !intSwitch) {
                preview.checkSourceLevel(selector.pos(), Feature.PRIMITIVE_PATTERNS);
                patternSwitch = true;
            }
            if (!enumSwitch && !stringSwitch && !errorEnumSwitch &&
                !intSwitch) {
                preview.checkSourceLevel(selector.pos(), Feature.PATTERN_SWITCH);
                patternSwitch = true;
            } else {
                patternSwitch = cases.stream()
                                     .flatMap(c -> c.labels.stream())
                                     .anyMatch(l -> l.hasTag(PATTERNCASELABEL) ||
                                                    TreeInfo.isNullCaseLabel(l));
            }

            // Attribute all cases and
            // check that there are no duplicate case labels or default clauses.
            Set<Object> constants = new HashSet<>(); // The set of case constants.
            boolean hasDefault = false;           // Is there a default label?
            boolean hasUnconditionalPattern = false; // Is there a unconditional pattern?
            boolean lastPatternErroneous = false; // Has the last pattern erroneous type?
            boolean hasNullPattern = false;       // Is there a null pattern?
            CaseTree.CaseKind caseKind = null;
            boolean wasError = false;
            JCCaseLabel unconditionalCaseLabel = null;
            for (List<JCCase> l = cases; l.nonEmpty(); l = l.tail) {
                JCCase c = l.head;
                if (caseKind == null) {
                    caseKind = c.caseKind;
                } else if (caseKind != c.caseKind && !wasError) {
                    log.error(c.pos(),
                              Errors.SwitchMixingCaseTypes);
                    wasError = true;
                }
                MatchBindings currentBindings = null;
                MatchBindings guardBindings = null;
                for (List<JCCaseLabel> labels = c.labels; labels.nonEmpty(); labels = labels.tail) {
                    JCCaseLabel label = labels.head;
                    if (label instanceof JCConstantCaseLabel constLabel) {
                        JCExpression expr = constLabel.expr;
                        if (TreeInfo.isNull(expr)) {
                            preview.checkSourceLevel(expr.pos(), Feature.CASE_NULL);
                            if (hasNullPattern) {
                                log.error(label.pos(), Errors.DuplicateCaseLabel);
                            }
                            hasNullPattern = true;
                            attribExpr(expr, switchEnv, seltype);
                            matchBindings = new MatchBindings(matchBindings.bindingsWhenTrue, matchBindings.bindingsWhenFalse, true);
                        } else if (enumSwitch) {
                            Symbol sym = enumConstant(expr, seltype);
                            if (sym == null) {
                                if (allowPatternSwitch) {
                                    attribTree(expr, switchEnv, caseLabelResultInfo(seltype));
                                    Symbol enumSym = TreeInfo.symbol(expr);
                                    if (enumSym == null || !enumSym.isEnum() || enumSym.kind != VAR) {
                                        log.error(expr.pos(), Errors.EnumLabelMustBeEnumConstant);
                                    } else if (!constants.add(enumSym)) {
                                        log.error(label.pos(), Errors.DuplicateCaseLabel);
                                    }
                                } else {
                                    log.error(expr.pos(), Errors.EnumLabelMustBeUnqualifiedEnum);
                                }
                            } else if (!constants.add(sym)) {
                                log.error(label.pos(), Errors.DuplicateCaseLabel);
                            }
                        } else if (errorEnumSwitch) {
                            //error recovery: the selector is erroneous, and all the case labels
                            //are identifiers. This could be an enum switch - don't report resolve
                            //error for the case label:
                            var prevResolveHelper = rs.basicLogResolveHelper;
                            try {
                                rs.basicLogResolveHelper = rs.silentLogResolveHelper;
                                attribExpr(expr, switchEnv, seltype);
                            } finally {
                                rs.basicLogResolveHelper = prevResolveHelper;
                            }
                        } else {
                            Type pattype = attribTree(expr, switchEnv, caseLabelResultInfo(seltype));
                            if (!pattype.hasTag(ERROR)) {
                                if (pattype.constValue() == null) {
                                    Symbol s = TreeInfo.symbol(expr);
                                    if (s != null && s.kind == TYP) {
                                        log.error(expr.pos(),
                                                  Errors.PatternExpected);
                                    } else if (s == null || !s.isEnum()) {
                                        log.error(expr.pos(),
                                                  (stringSwitch ? Errors.StringConstReq
                                                                : intSwitch ? Errors.ConstExprReq
                                                                            : Errors.PatternOrEnumReq));
                                    } else if (!constants.add(s)) {
                                        log.error(label.pos(), Errors.DuplicateCaseLabel);
                                    }
                                }
                                else {
                                    if (!stringSwitch && !intSwitch &&
                                            !((pattype.getTag().isInSuperClassesOf(LONG) || pattype.getTag().equals(BOOLEAN)) &&
                                              types.isSameType(types.unboxedTypeOrType(seltype), pattype))) {
                                        log.error(label.pos(), Errors.ConstantLabelNotCompatible(pattype, seltype));
                                    } else if (!constants.add(pattype.constValue())) {
                                        log.error(c.pos(), Errors.DuplicateCaseLabel);
                                    }
                                }
                            }
                        }
                    } else if (label instanceof JCDefaultCaseLabel def) {
                        if (hasDefault) {
                            log.error(label.pos(), Errors.DuplicateDefaultLabel);
                        } else if (hasUnconditionalPattern) {
                            log.error(label.pos(), Errors.UnconditionalPatternAndDefault);
                        }  else if (booleanSwitch && constants.containsAll(Set.of(0, 1))) {
                            log.error(label.pos(), Errors.DefaultAndBothBooleanValues);
                        }
                        hasDefault = true;
                        matchBindings = MatchBindingsComputer.EMPTY;
                    } else if (label instanceof JCPatternCaseLabel patternlabel) {
                        //pattern
                        JCPattern pat = patternlabel.pat;
                        attribExpr(pat, switchEnv, seltype);
                        Type primaryType = TreeInfo.primaryPatternType(pat);

                        if (primaryType.isPrimitive()) {
                            preview.checkSourceLevel(pat.pos(), Feature.PRIMITIVE_PATTERNS);
                        } else if (!primaryType.hasTag(TYPEVAR)) {
                            primaryType = chk.checkClassOrArrayType(pat.pos(), primaryType);
                        }
                        checkCastablePattern(pat.pos(), seltype, primaryType);
                        Type patternType = types.erasure(primaryType);
                        JCExpression guard = c.guard;
                        if (guardBindings == null && guard != null) {
                            MatchBindings afterPattern = matchBindings;
                            Env<AttrContext> bodyEnv = bindingEnv(switchEnv, matchBindings.bindingsWhenTrue);
                            try {
                                attribExpr(guard, bodyEnv, syms.booleanType);
                            } finally {
                                bodyEnv.info.scope.leave();
                            }

                            guardBindings = matchBindings;
                            matchBindings = afterPattern;

                            if (TreeInfo.isBooleanWithValue(guard, 0)) {
                                log.error(guard.pos(), Errors.GuardHasConstantExpressionFalse);
                            }
                        }
                        boolean unguarded = TreeInfo.unguardedCase(c) && !pat.hasTag(RECORDPATTERN);
                        boolean unconditional =
                                unguarded &&
                                !patternType.isErroneous() &&
                                types.isUnconditionallyExact(seltype, patternType);
                        if (unconditional) {
                            if (hasUnconditionalPattern) {
                                log.error(pat.pos(), Errors.DuplicateUnconditionalPattern);
                            } else if (hasDefault) {
                                log.error(pat.pos(), Errors.UnconditionalPatternAndDefault);
                            } else if (booleanSwitch && constants.containsAll(Set.of(0, 1))) {
                                log.error(pat.pos(), Errors.UnconditionalPatternAndBothBooleanValues);
                            }
                            hasUnconditionalPattern = true;
                            unconditionalCaseLabel = label;
                        }
                        lastPatternErroneous = patternType.isErroneous();
                    } else {
                        Assert.error();
                    }
                    currentBindings = matchBindingsComputer.switchCase(label, currentBindings, matchBindings);
                }

                if (guardBindings != null) {
                    currentBindings = matchBindingsComputer.caseGuard(c, currentBindings, guardBindings);
                }

                Env<AttrContext> caseEnv =
                        bindingEnv(switchEnv, c, currentBindings.bindingsWhenTrue);
                try {
                    attribCase.accept(c, caseEnv);
                } finally {
                    caseEnv.info.scope.leave();
                }
                addVars(c.stats, switchEnv.info.scope);

                preFlow(c);
                c.completesNormally = flow.aliveAfter(caseEnv, c, make);
            }
            if (patternSwitch) {
                chk.checkSwitchCaseStructure(cases);
                chk.checkSwitchCaseLabelDominated(unconditionalCaseLabel, cases);
            }
            if (switchTree.hasTag(SWITCH)) {
                ((JCSwitch) switchTree).hasUnconditionalPattern =
                        hasDefault || hasUnconditionalPattern || lastPatternErroneous;
                ((JCSwitch) switchTree).patternSwitch = patternSwitch;
            } else if (switchTree.hasTag(SWITCH_EXPRESSION)) {
                ((JCSwitchExpression) switchTree).hasUnconditionalPattern =
                        hasDefault || hasUnconditionalPattern || lastPatternErroneous;
                ((JCSwitchExpression) switchTree).patternSwitch = patternSwitch;
            } else {
                Assert.error(switchTree.getTag().name());
            }
        } finally {
            switchEnv.info.scope.leave();
        }
    }
    // where
        private ResultInfo caseLabelResultInfo(Type seltype) {
            return new ResultInfo(KindSelector.VAL_TYP,
                                  !seltype.hasTag(ERROR) ? seltype
                                                         : Type.noType);
        }
        /** Add any variables defined in stats to the switch scope. */
        private static void addVars(List<JCStatement> stats, WriteableScope switchScope) {
            for (;stats.nonEmpty(); stats = stats.tail) {
                JCTree stat = stats.head;
                if (stat.hasTag(VARDEF))
                    switchScope.enter(((JCVariableDecl) stat).sym);
            }
        }
    // where
    /** Return the selected enumeration constant symbol, or null. */
    private Symbol enumConstant(JCTree tree, Type enumType) {
        if (tree.hasTag(IDENT)) {
            JCIdent ident = (JCIdent)tree;
            Name name = ident.name;
            for (Symbol sym : enumType.tsym.members().getSymbolsByName(name)) {
                if (sym.kind == VAR) {
                    Symbol s = ident.sym = sym;
                    ((VarSymbol)s).getConstValue(); // ensure initializer is evaluated
                    ident.type = s.type;
                    return ((s.flags_field & Flags.ENUM) == 0)
                        ? null : s;
                }
            }
        }
        return null;
    }

    public void visitSynchronized(JCSynchronized tree) {
        boolean identityType = chk.checkIdentityType(tree.pos(), attribExpr(tree.lock, env));
        if (identityType && isValueBased(tree.lock.type)) {
            env.info.lint.logIfEnabled(tree.pos(), LintWarnings.AttemptToSynchronizeOnInstanceOfValueBasedClass);
        }
        attribStat(tree.body, env);
        result = null;
    }
        // where
        private boolean isValueBased(Type t) {
            return t != null && t.tsym != null && (t.tsym.flags() & VALUE_BASED) != 0;
        }

    public void visitTry(JCTry tree) {
        // Create a new local environment with a local
        Env<AttrContext> localEnv = env.dup(tree, env.info.dup(env.info.scope.dup()));
        try {
            boolean isTryWithResource = tree.resources.nonEmpty();
            // Create a nested environment for attributing the try block if needed
            Env<AttrContext> tryEnv = isTryWithResource ?
                env.dup(tree, localEnv.info.dup(localEnv.info.scope.dup())) :
                localEnv;
            try {
                // Attribute resource declarations
                for (JCTree resource : tree.resources) {
                    CheckContext twrContext = new Check.NestedCheckContext(resultInfo.checkContext) {
                        @Override
                        public void report(DiagnosticPosition pos, JCDiagnostic details) {
                            chk.basicHandler.report(pos, diags.fragment(Fragments.TryNotApplicableToType(details)));
                        }
                    };
                    ResultInfo twrResult =
                        new ResultInfo(KindSelector.VAR,
                                       syms.autoCloseableType,
                                       twrContext);
                    if (resource.hasTag(VARDEF)) {
                        attribStat(resource, tryEnv);
                        twrResult.check(resource, resource.type);

                        //check that resource type cannot throw InterruptedException
                        checkAutoCloseable(resource.pos(), localEnv, resource.type);

                        VarSymbol var = ((JCVariableDecl) resource).sym;

                        var.flags_field |= Flags.FINAL;
                        var.setData(ElementKind.RESOURCE_VARIABLE);
                    } else {
                        attribTree(resource, tryEnv, twrResult);
                    }
                }
                // Attribute body
                attribStat(tree.body, tryEnv);
            } finally {
                if (isTryWithResource)
                    tryEnv.info.scope.leave();
            }

            // Attribute catch clauses
            for (List<JCCatch> l = tree.catchers; l.nonEmpty(); l = l.tail) {
                JCCatch c = l.head;
                Env<AttrContext> catchEnv =
                    localEnv.dup(c, localEnv.info.dup(localEnv.info.scope.dup()));
                try {
                    Type ctype = attribStat(c.param, catchEnv);
                    if (TreeInfo.isMultiCatch(c)) {
                        //multi-catch parameter is implicitly marked as final
                        c.param.sym.flags_field |= FINAL | UNION;
                    }
                    if (c.param.sym.kind == VAR) {
                        c.param.sym.setData(ElementKind.EXCEPTION_PARAMETER);
                    }
                    chk.checkType(c.param.vartype.pos(),
                                  chk.checkClassType(c.param.vartype.pos(), ctype),
                                  syms.throwableType);
                    attribStat(c.body, catchEnv);
                } finally {
                    catchEnv.info.scope.leave();
                }
            }

            // Attribute finalizer
            if (tree.finalizer != null) attribStat(tree.finalizer, localEnv);
            result = null;
        }
        finally {
            localEnv.info.scope.leave();
        }
    }

    void checkAutoCloseable(DiagnosticPosition pos, Env<AttrContext> env, Type resource) {
        if (!resource.isErroneous() &&
            types.asSuper(resource, syms.autoCloseableType.tsym) != null &&
            !types.isSameType(resource, syms.autoCloseableType)) { // Don't emit warning for AutoCloseable itself
            Symbol close = syms.noSymbol;
            Log.DiagnosticHandler discardHandler = log.new DiscardDiagnosticHandler();
            try {
                close = rs.resolveQualifiedMethod(pos,
                        env,
                        types.skipTypeVars(resource, false),
                        names.close,
                        List.nil(),
                        List.nil());
            }
            finally {
                log.popDiagnosticHandler(discardHandler);
            }
            if (close.kind == MTH &&
                    close.overrides(syms.autoCloseableClose, resource.tsym, types, true) &&
                    chk.isHandled(syms.interruptedExceptionType, types.memberType(resource, close).getThrownTypes())) {
                env.info.lint.logIfEnabled(pos, LintWarnings.TryResourceThrowsInterruptedExc(resource));
            }
        }
    }

    public void visitConditional(JCConditional tree) {
        Type condtype = attribExpr(tree.cond, env, syms.booleanType);
        MatchBindings condBindings = matchBindings;

        tree.polyKind = (pt().hasTag(NONE) && pt() != Type.recoveryType && pt() != Infer.anyPoly ||
                isBooleanOrNumeric(env, tree)) ?
                PolyKind.STANDALONE : PolyKind.POLY;

        if (tree.polyKind == PolyKind.POLY && resultInfo.pt.hasTag(VOID)) {
            //this means we are returning a poly conditional from void-compatible lambda expression
            resultInfo.checkContext.report(tree, diags.fragment(Fragments.ConditionalTargetCantBeVoid));
            result = tree.type = types.createErrorType(resultInfo.pt);
            return;
        }

        ResultInfo condInfo = tree.polyKind == PolyKind.STANDALONE ?
                unknownExprInfo :
                resultInfo.dup(conditionalContext(resultInfo.checkContext));


        // x ? y : z
        // include x's bindings when true in y
        // include x's bindings when false in z

        Type truetype;
        Env<AttrContext> trueEnv = bindingEnv(env, condBindings.bindingsWhenTrue);
        try {
            truetype = attribTree(tree.truepart, trueEnv, condInfo);
        } finally {
            trueEnv.info.scope.leave();
        }

        MatchBindings trueBindings = matchBindings;

        Type falsetype;
        Env<AttrContext> falseEnv = bindingEnv(env, condBindings.bindingsWhenFalse);
        try {
            falsetype = attribTree(tree.falsepart, falseEnv, condInfo);
        } finally {
            falseEnv.info.scope.leave();
        }

        MatchBindings falseBindings = matchBindings;

        Type owntype = (tree.polyKind == PolyKind.STANDALONE) ?
                condType(List.of(tree.truepart.pos(), tree.falsepart.pos()),
                         List.of(truetype, falsetype)) : pt();
        if (condtype.constValue() != null &&
                truetype.constValue() != null &&
                falsetype.constValue() != null &&
                !owntype.hasTag(NONE)) {
            //constant folding
            owntype = cfolder.coerce(condtype.isTrue() ? truetype : falsetype, owntype);
        }
        result = check(tree, owntype, KindSelector.VAL, resultInfo);
        matchBindings = matchBindingsComputer.conditional(tree, condBindings, trueBindings, falseBindings);
    }
    //where
        private boolean isBooleanOrNumeric(Env<AttrContext> env, JCExpression tree) {
            switch (tree.getTag()) {
                case LITERAL: return ((JCLiteral)tree).typetag.isSubRangeOf(DOUBLE) ||
                              ((JCLiteral)tree).typetag == BOOLEAN ||
                              ((JCLiteral)tree).typetag == BOT;
                case LAMBDA: case REFERENCE: return false;
                case PARENS: return isBooleanOrNumeric(env, ((JCParens)tree).expr);
                case CONDEXPR:
                    JCConditional condTree = (JCConditional)tree;
                    return isBooleanOrNumeric(env, condTree.truepart) &&
                            isBooleanOrNumeric(env, condTree.falsepart);
                case APPLY:
                    JCMethodInvocation speculativeMethodTree =
                            (JCMethodInvocation)deferredAttr.attribSpeculative(
                                    tree, env, unknownExprInfo,
                                    argumentAttr.withLocalCacheContext());
                    Symbol msym = TreeInfo.symbol(speculativeMethodTree.meth);
                    Type receiverType = speculativeMethodTree.meth.hasTag(IDENT) ?
                            env.enclClass.type :
                            ((JCFieldAccess)speculativeMethodTree.meth).selected.type;
                    Type owntype = types.memberType(receiverType, msym).getReturnType();
                    return primitiveOrBoxed(owntype);
                case NEWCLASS:
                    JCExpression className =
                            removeClassParams.translate(((JCNewClass)tree).clazz);
                    JCExpression speculativeNewClassTree =
                            (JCExpression)deferredAttr.attribSpeculative(
                                    className, env, unknownTypeInfo,
                                    argumentAttr.withLocalCacheContext());
                    return primitiveOrBoxed(speculativeNewClassTree.type);
                default:
                    Type speculativeType = deferredAttr.attribSpeculative(tree, env, unknownExprInfo,
                            argumentAttr.withLocalCacheContext()).type;
                    return primitiveOrBoxed(speculativeType);
            }
        }
        //where
            boolean primitiveOrBoxed(Type t) {
                return (!t.hasTag(TYPEVAR) && !t.isErroneous() && types.unboxedTypeOrType(t).isPrimitive());
            }

            TreeTranslator removeClassParams = new TreeTranslator() {
                @Override
                public void visitTypeApply(JCTypeApply tree) {
                    result = translate(tree.clazz);
                }
            };

        CheckContext conditionalContext(CheckContext checkContext) {
            return new Check.NestedCheckContext(checkContext) {
                //this will use enclosing check context to check compatibility of
                //subexpression against target type; if we are in a method check context,
                //depending on whether boxing is allowed, we could have incompatibilities
                @Override
                public void report(DiagnosticPosition pos, JCDiagnostic details) {
                    enclosingContext.report(pos, diags.fragment(Fragments.IncompatibleTypeInConditional(details)));
                }
            };
        }

        /** Compute the type of a conditional expression, after
         *  checking that it exists.  See JLS 15.25. Does not take into
         *  account the special case where condition and both arms
         *  are constants.
         *
         *  @param pos      The source position to be used for error
         *                  diagnostics.
         *  @param thentype The type of the expression's then-part.
         *  @param elsetype The type of the expression's else-part.
         */
        Type condType(List<DiagnosticPosition> positions, List<Type> condTypes) {
            if (condTypes.isEmpty()) {
                return syms.objectType; //TODO: how to handle?
            }
            Type first = condTypes.head;
            // If same type, that is the result
            if (condTypes.tail.stream().allMatch(t -> types.isSameType(first, t)))
                return first.baseType();

            List<Type> unboxedTypes = condTypes.stream()
                                               .map(t -> t.isPrimitive() ? t : types.unboxedType(t))
                                               .collect(List.collector());

            // Otherwise, if both arms can be converted to a numeric
            // type, return the least numeric type that fits both arms
            // (i.e. return larger of the two, or return int if one
            // arm is short, the other is char).
            if (unboxedTypes.stream().allMatch(t -> t.isPrimitive())) {
                // If one arm has an integer subrange type (i.e., byte,
                // short, or char), and the other is an integer constant
                // that fits into the subrange, return the subrange type.
                for (Type type : unboxedTypes) {
                    if (!type.getTag().isStrictSubRangeOf(INT)) {
                        continue;
                    }
                    if (unboxedTypes.stream().filter(t -> t != type).allMatch(t -> t.hasTag(INT) && types.isAssignable(t, type)))
                        return type.baseType();
                }

                for (TypeTag tag : primitiveTags) {
                    Type candidate = syms.typeOfTag[tag.ordinal()];
                    if (unboxedTypes.stream().allMatch(t -> types.isSubtype(t, candidate))) {
                        return candidate;
                    }
                }
            }

            // Those were all the cases that could result in a primitive
            condTypes = condTypes.stream()
                                 .map(t -> t.isPrimitive() ? types.boxedClass(t).type : t)
                                 .collect(List.collector());

            for (Type type : condTypes) {
                if (condTypes.stream().filter(t -> t != type).allMatch(t -> types.isAssignable(t, type)))
                    return type.baseType();
            }

            Iterator<DiagnosticPosition> posIt = positions.iterator();

            condTypes = condTypes.stream()
                                 .map(t -> chk.checkNonVoid(posIt.next(), t))
                                 .collect(List.collector());

            // both are known to be reference types.  The result is
            // lub(thentype,elsetype). This cannot fail, as it will
            // always be possible to infer "Object" if nothing better.
            return types.lub(condTypes.stream()
                        .map(t -> t.baseType())
                        .filter(t -> !t.hasTag(BOT))
                        .collect(List.collector()));
        }

    static final TypeTag[] primitiveTags = new TypeTag[]{
        BYTE,
        CHAR,
        SHORT,
        INT,
        LONG,
        FLOAT,
        DOUBLE,
        BOOLEAN,
    };

    Env<AttrContext> bindingEnv(Env<AttrContext> env, List<BindingSymbol> bindings) {
        return bindingEnv(env, env.tree, bindings);
    }

    Env<AttrContext> bindingEnv(Env<AttrContext> env, JCTree newTree, List<BindingSymbol> bindings) {
        Env<AttrContext> env1 = env.dup(newTree, env.info.dup(env.info.scope.dup()));
        bindings.forEach(env1.info.scope::enter);
        return env1;
    }

    public void visitIf(JCIf tree) {
        attribExpr(tree.cond, env, syms.booleanType);

        // if (x) { y } [ else z ]
        // include x's bindings when true in y
        // include x's bindings when false in z

        MatchBindings condBindings = matchBindings;
        Env<AttrContext> thenEnv = bindingEnv(env, condBindings.bindingsWhenTrue);

        try {
            attribStat(tree.thenpart, thenEnv);
        } finally {
            thenEnv.info.scope.leave();
        }

        preFlow(tree.thenpart);
        boolean aliveAfterThen = flow.aliveAfter(env, tree.thenpart, make);
        boolean aliveAfterElse;

        if (tree.elsepart != null) {
            Env<AttrContext> elseEnv = bindingEnv(env, condBindings.bindingsWhenFalse);
            try {
                attribStat(tree.elsepart, elseEnv);
            } finally {
                elseEnv.info.scope.leave();
            }
            preFlow(tree.elsepart);
            aliveAfterElse = flow.aliveAfter(env, tree.elsepart, make);
        } else {
            aliveAfterElse = true;
        }

        chk.checkEmptyIf(tree);

        List<BindingSymbol> afterIfBindings = List.nil();

        if (aliveAfterThen && !aliveAfterElse) {
            afterIfBindings = condBindings.bindingsWhenTrue;
        } else if (aliveAfterElse && !aliveAfterThen) {
            afterIfBindings = condBindings.bindingsWhenFalse;
        }

        addBindings2Scope(tree, afterIfBindings);

        result = null;
    }

        void preFlow(JCTree tree) {
            attrRecover.doRecovery();
            new PostAttrAnalyzer() {
                @Override
                public void scan(JCTree tree) {
                    if (tree == null ||
                            (tree.type != null &&
                            tree.type == Type.stuckType)) {
                        //don't touch stuck expressions!
                        return;
                    }
                    super.scan(tree);
                }

                @Override
                public void visitClassDef(JCClassDecl that) {
                    if (that.sym != null) {
                        // Method preFlow shouldn't visit class definitions
                        // that have not been entered and attributed.
                        // See JDK-8254557 and JDK-8203277 for more details.
                        super.visitClassDef(that);
                    }
                }

                @Override
                public void visitLambda(JCLambda that) {
                    if (that.type != null) {
                        // Method preFlow shouldn't visit lambda expressions
                        // that have not been entered and attributed.
                        // See JDK-8254557 and JDK-8203277 for more details.
                        super.visitLambda(that);
                    }
                }
            }.scan(tree);
        }

    public void visitExec(JCExpressionStatement tree) {
        //a fresh environment is required for 292 inference to work properly ---
        //see Infer.instantiatePolymorphicSignatureInstance()
        Env<AttrContext> localEnv = env.dup(tree);
        attribExpr(tree.expr, localEnv);
        result = null;
    }

    public void visitBreak(JCBreak tree) {
        tree.target = findJumpTarget(tree.pos(), tree.getTag(), tree.label, env);
        result = null;
    }

    public void visitYield(JCYield tree) {
        if (env.info.yieldResult != null) {
            attribTree(tree.value, env, env.info.yieldResult);
            tree.target = findJumpTarget(tree.pos(), tree.getTag(), names.empty, env);
        } else {
            log.error(tree.pos(), tree.value.hasTag(PARENS)
                    ? Errors.NoSwitchExpressionQualify
                    : Errors.NoSwitchExpression);
            attribTree(tree.value, env, unknownExprInfo);
        }
        result = null;
    }

    public void visitContinue(JCContinue tree) {
        tree.target = findJumpTarget(tree.pos(), tree.getTag(), tree.label, env);
        result = null;
    }
    //where
        /** Return the target of a break, continue or yield statement,
         *  if it exists, report an error if not.
         *  Note: The target of a labelled break or continue is the
         *  (non-labelled) statement tree referred to by the label,
         *  not the tree representing the labelled statement itself.
         *
         *  @param pos     The position to be used for error diagnostics
         *  @param tag     The tag of the jump statement. This is either
         *                 Tree.BREAK or Tree.CONTINUE.
         *  @param label   The label of the jump statement, or null if no
         *                 label is given.
         *  @param env     The environment current at the jump statement.
         */
        private JCTree findJumpTarget(DiagnosticPosition pos,
                                                   JCTree.Tag tag,
                                                   Name label,
                                                   Env<AttrContext> env) {
            Pair<JCTree, Error> jumpTarget = findJumpTargetNoError(tag, label, env);

            if (jumpTarget.snd != null) {
                log.error(pos, jumpTarget.snd);
            }

            return jumpTarget.fst;
        }
        /** Return the target of a break or continue statement, if it exists,
         *  report an error if not.
         *  Note: The target of a labelled break or continue is the
         *  (non-labelled) statement tree referred to by the label,
         *  not the tree representing the labelled statement itself.
         *
         *  @param tag     The tag of the jump statement. This is either
         *                 Tree.BREAK or Tree.CONTINUE.
         *  @param label   The label of the jump statement, or null if no
         *                 label is given.
         *  @param env     The environment current at the jump statement.
         */
        private Pair<JCTree, JCDiagnostic.Error> findJumpTargetNoError(JCTree.Tag tag,
                                                                       Name label,
                                                                       Env<AttrContext> env) {
            // Search environments outwards from the point of jump.
            Env<AttrContext> env1 = env;
            JCDiagnostic.Error pendingError = null;
            LOOP:
            while (env1 != null) {
                switch (env1.tree.getTag()) {
                    case LABELLED:
                        JCLabeledStatement labelled = (JCLabeledStatement)env1.tree;
                        if (label == labelled.label) {
                            // If jump is a continue, check that target is a loop.
                            if (tag == CONTINUE) {
                                if (!labelled.body.hasTag(DOLOOP) &&
                                        !labelled.body.hasTag(WHILELOOP) &&
                                        !labelled.body.hasTag(FORLOOP) &&
                                        !labelled.body.hasTag(FOREACHLOOP)) {
                                    pendingError = Errors.NotLoopLabel(label);
                                }
                                // Found labelled statement target, now go inwards
                                // to next non-labelled tree.
                                return Pair.of(TreeInfo.referencedStatement(labelled), pendingError);
                            } else {
                                return Pair.of(labelled, pendingError);
                            }
                        }
                        break;
                    case DOLOOP:
                    case WHILELOOP:
                    case FORLOOP:
                    case FOREACHLOOP:
                        if (label == null) return Pair.of(env1.tree, pendingError);
                        break;
                    case SWITCH:
                        if (label == null && tag == BREAK) return Pair.of(env1.tree, null);
                        break;
                    case SWITCH_EXPRESSION:
                        if (tag == YIELD) {
                            return Pair.of(env1.tree, null);
                        } else if (tag == BREAK) {
                            pendingError = Errors.BreakOutsideSwitchExpression;
                        } else {
                            pendingError = Errors.ContinueOutsideSwitchExpression;
                        }
                        break;
                    case LAMBDA:
                    case METHODDEF:
                    case CLASSDEF:
                        break LOOP;
                    default:
                }
                env1 = env1.next;
            }
            if (label != null)
                return Pair.of(null, Errors.UndefLabel(label));
            else if (pendingError != null)
                return Pair.of(null, pendingError);
            else if (tag == CONTINUE)
                return Pair.of(null, Errors.ContOutsideLoop);
            else
                return Pair.of(null, Errors.BreakOutsideSwitchLoop);
        }

    public void visitReturn(JCReturn tree) {
        // Check that there is an enclosing method which is
        // nested within than the enclosing class.
        if (env.info.returnResult == null) {
            log.error(tree.pos(), Errors.RetOutsideMeth);
        } else if (env.info.yieldResult != null) {
            log.error(tree.pos(), Errors.ReturnOutsideSwitchExpression);
            if (tree.expr != null) {
                attribExpr(tree.expr, env, env.info.yieldResult.pt);
            }
        } else if (!env.info.isLambda &&
                env.enclMethod != null &&
                TreeInfo.isCompactConstructor(env.enclMethod)) {
            log.error(env.enclMethod,
                    Errors.InvalidCanonicalConstructorInRecord(Fragments.Compact, env.enclMethod.sym.name, Fragments.CanonicalCantHaveReturnStatement));
        } else {
            // Attribute return expression, if it exists, and check that
            // it conforms to result type of enclosing method.
            if (tree.expr != null) {
                if (env.info.returnResult.pt.hasTag(VOID)) {
                    env.info.returnResult.checkContext.report(tree.expr.pos(),
                              diags.fragment(Fragments.UnexpectedRetVal));
                }
                attribTree(tree.expr, env, env.info.returnResult);
            } else if (!env.info.returnResult.pt.hasTag(VOID) &&
                    !env.info.returnResult.pt.hasTag(NONE)) {
                env.info.returnResult.checkContext.report(tree.pos(),
                              diags.fragment(Fragments.MissingRetVal(env.info.returnResult.pt)));
            }
        }
        result = null;
    }

    public void visitThrow(JCThrow tree) {
        Type owntype = attribExpr(tree.expr, env, Type.noType);
        chk.checkType(tree, owntype, syms.throwableType);
        result = null;
    }

    public void visitAssert(JCAssert tree) {
        attribExpr(tree.cond, env, syms.booleanType);
        if (tree.detail != null) {
            chk.checkNonVoid(tree.detail.pos(), attribExpr(tree.detail, env));
        }
        result = null;
    }

     /** Visitor method for method invocations.
     *  NOTE: The method part of an application will have in its type field
     *        the return type of the method, not the method's type itself!
     */
    public void visitApply(JCMethodInvocation tree) {
        // The local environment of a method application is
        // a new environment nested in the current one.
        Env<AttrContext> localEnv = env.dup(tree, env.info.dup());

        // The types of the actual method arguments.
        List<Type> argtypes;

        // The types of the actual method type arguments.
        List<Type> typeargtypes = null;

        Name methName = TreeInfo.name(tree.meth);

        boolean isConstructorCall =
            methName == names._this || methName == names._super;

        ListBuffer<Type> argtypesBuf = new ListBuffer<>();
        if (isConstructorCall) {

            // Attribute arguments, yielding list of argument types.
            KindSelector kind = attribArgs(KindSelector.MTH, tree.args, localEnv, argtypesBuf);
            argtypes = argtypesBuf.toList();
            typeargtypes = attribTypes(tree.typeargs, localEnv);

            // Done with this()/super() parameters. End of constructor prologue.
            env.info.ctorPrologue = false;

            // Variable `site' points to the class in which the called
            // constructor is defined.
            Type site = env.enclClass.sym.type;
            if (methName == names._super) {
                if (site == syms.objectType) {
                    log.error(tree.meth.pos(), Errors.NoSuperclass(site));
                    site = types.createErrorType(syms.objectType);
                } else {
                    site = types.supertype(site);
                }
            }

            if (site.hasTag(CLASS)) {
                Type encl = site.getEnclosingType();
                while (encl != null && encl.hasTag(TYPEVAR))
                    encl = encl.getUpperBound();
                if (encl.hasTag(CLASS)) {
                    // we are calling a nested class

                    if (tree.meth.hasTag(SELECT)) {
                        JCTree qualifier = ((JCFieldAccess) tree.meth).selected;

                        // We are seeing a prefixed call, of the form
                        //     <expr>.super(...).
                        // Check that the prefix expression conforms
                        // to the outer instance type of the class.
                        chk.checkRefType(qualifier.pos(),
                                         attribExpr(qualifier, localEnv,
                                                    encl));
                    }
                } else if (tree.meth.hasTag(SELECT)) {
                    log.error(tree.meth.pos(),
                              Errors.IllegalQualNotIcls(site.tsym));
                    attribExpr(((JCFieldAccess) tree.meth).selected, localEnv, site);
                }

                if (tree.meth.hasTag(IDENT)) {
                    // non-qualified super(...) call; check whether explicit constructor
                    // invocation is well-formed. If the super class is an inner class,
                    // make sure that an appropriate implicit qualifier exists. If the super
                    // class is a local class, make sure that the current class is defined
                    // in the same context as the local class.
                    checkNewInnerClass(tree.meth.pos(), localEnv, site, true);
                }

                // if we're calling a java.lang.Enum constructor,
                // prefix the implicit String and int parameters
                if (site.tsym == syms.enumSym)
                    argtypes = argtypes.prepend(syms.intType).prepend(syms.stringType);

                // Resolve the called constructor under the assumption
                // that we are referring to a superclass instance of the
                // current instance (JLS ???).
                boolean selectSuperPrev = localEnv.info.selectSuper;
                localEnv.info.selectSuper = true;
                localEnv.info.pendingResolutionPhase = null;
                Symbol sym = rs.resolveConstructor(
                    tree.meth.pos(), localEnv, site, argtypes, typeargtypes);
                localEnv.info.selectSuper = selectSuperPrev;

                // Set method symbol to resolved constructor...
                TreeInfo.setSymbol(tree.meth, sym);

                // ...and check that it is legal in the current context.
                // (this will also set the tree's type)
                Type mpt = newMethodTemplate(resultInfo.pt, argtypes, typeargtypes);
                checkId(tree.meth, site, sym, localEnv,
                        new ResultInfo(kind, mpt));
            } else if (site.hasTag(ERROR) && tree.meth.hasTag(SELECT)) {
                attribExpr(((JCFieldAccess) tree.meth).selected, localEnv, site);
            }
            // Otherwise, `site' is an error type and we do nothing
            result = tree.type = syms.voidType;
        } else {
            // Otherwise, we are seeing a regular method call.
            // Attribute the arguments, yielding list of argument types, ...
            KindSelector kind = attribArgs(KindSelector.VAL, tree.args, localEnv, argtypesBuf);
            argtypes = argtypesBuf.toList();
            typeargtypes = attribAnyTypes(tree.typeargs, localEnv);

            // ... and attribute the method using as a prototype a methodtype
            // whose formal argument types is exactly the list of actual
            // arguments (this will also set the method symbol).
            Type mpt = newMethodTemplate(resultInfo.pt, argtypes, typeargtypes);
            localEnv.info.pendingResolutionPhase = null;
            Type mtype = attribTree(tree.meth, localEnv, new ResultInfo(kind, mpt, resultInfo.checkContext));

            // Compute the result type.
            Type restype = mtype.getReturnType();
            if (restype.hasTag(WILDCARD))
                throw new AssertionError(mtype);

            Type qualifier = (tree.meth.hasTag(SELECT))
                    ? ((JCFieldAccess) tree.meth).selected.type
                    : env.enclClass.sym.type;
            Symbol msym = TreeInfo.symbol(tree.meth);
            restype = adjustMethodReturnType(msym, qualifier, methName, argtypes, restype);

            chk.checkRefTypes(tree.typeargs, typeargtypes);

            // Check that value of resulting type is admissible in the
            // current context.  Also, capture the return type
            Type capturedRes = resultInfo.checkContext.inferenceContext().cachedCapture(tree, restype, true);
            result = check(tree, capturedRes, KindSelector.VAL, resultInfo);
        }
        chk.validate(tree.typeargs, localEnv);
    }
    //where
        Type adjustMethodReturnType(Symbol msym, Type qualifierType, Name methodName, List<Type> argtypes, Type restype) {
            if (msym != null &&
                    (msym.owner == syms.objectType.tsym || msym.owner.isInterface()) &&
                    methodName == names.getClass &&
                    argtypes.isEmpty()) {
                // as a special case, x.getClass() has type Class<? extends |X|>
                return new ClassType(restype.getEnclosingType(),
                        List.of(new WildcardType(types.erasure(qualifierType.baseType()),
                                BoundKind.EXTENDS,
                                syms.boundClass)),
                        restype.tsym,
                        restype.getMetadata());
            } else if (msym != null &&
                    msym.owner == syms.arrayClass &&
                    methodName == names.clone &&
                    types.isArray(qualifierType)) {
                // as a special case, array.clone() has a result that is
                // the same as static type of the array being cloned
                return qualifierType;
            } else {
                return restype;
            }
        }

        /** Obtain a method type with given argument types.
         */
        Type newMethodTemplate(Type restype, List<Type> argtypes, List<Type> typeargtypes) {
            MethodType mt = new MethodType(argtypes, restype, List.nil(), syms.methodClass);
            return (typeargtypes == null) ? mt : (Type)new ForAll(typeargtypes, mt);
        }

    public void visitNewClass(final JCNewClass tree) {
        Type owntype = types.createErrorType(tree.type);

        // The local environment of a class creation is
        // a new environment nested in the current one.
        Env<AttrContext> localEnv = env.dup(tree, env.info.dup());

        // The anonymous inner class definition of the new expression,
        // if one is defined by it.
        JCClassDecl cdef = tree.def;

        // If enclosing class is given, attribute it, and
        // complete class name to be fully qualified
        JCExpression clazz = tree.clazz; // Class field following new
        JCExpression clazzid;            // Identifier in class field
        JCAnnotatedType annoclazzid;     // Annotated type enclosing clazzid
        annoclazzid = null;

        if (clazz.hasTag(TYPEAPPLY)) {
            clazzid = ((JCTypeApply) clazz).clazz;
            if (clazzid.hasTag(ANNOTATED_TYPE)) {
                annoclazzid = (JCAnnotatedType) clazzid;
                clazzid = annoclazzid.underlyingType;
            }
        } else {
            if (clazz.hasTag(ANNOTATED_TYPE)) {
                annoclazzid = (JCAnnotatedType) clazz;
                clazzid = annoclazzid.underlyingType;
            } else {
                clazzid = clazz;
            }
        }

        JCExpression clazzid1 = clazzid; // The same in fully qualified form

        if (tree.encl != null) {
            // We are seeing a qualified new, of the form
            //    <expr>.new C <...> (...) ...
            // In this case, we let clazz stand for the name of the
            // allocated class C prefixed with the type of the qualifier
            // expression, so that we can
            // resolve it with standard techniques later. I.e., if
            // <expr> has type T, then <expr>.new C <...> (...)
            // yields a clazz T.C.
            Type encltype = chk.checkRefType(tree.encl.pos(),
                                             attribExpr(tree.encl, env));
            // TODO 308: in <expr>.new C, do we also want to add the type annotations
            // from expr to the combined type, or not? Yes, do this.
            clazzid1 = make.at(clazz.pos).Select(make.Type(encltype),
                                                 ((JCIdent) clazzid).name);

            EndPosTable endPosTable = this.env.toplevel.endPositions;
            endPosTable.storeEnd(clazzid1, clazzid.getEndPosition(endPosTable));
            if (clazz.hasTag(ANNOTATED_TYPE)) {
                JCAnnotatedType annoType = (JCAnnotatedType) clazz;
                List<JCAnnotation> annos = annoType.annotations;

                if (annoType.underlyingType.hasTag(TYPEAPPLY)) {
                    clazzid1 = make.at(tree.pos).
                        TypeApply(clazzid1,
                                  ((JCTypeApply) clazz).arguments);
                }

                clazzid1 = make.at(tree.pos).
                    AnnotatedType(annos, clazzid1);
            } else if (clazz.hasTag(TYPEAPPLY)) {
                clazzid1 = make.at(tree.pos).
                    TypeApply(clazzid1,
                              ((JCTypeApply) clazz).arguments);
            }

            clazz = clazzid1;
        }

        // Attribute clazz expression and store
        // symbol + type back into the attributed tree.
        Type clazztype;

        try {
            env.info.isAnonymousNewClass = tree.def != null;
            clazztype = TreeInfo.isEnumInit(env.tree) ?
                attribIdentAsEnumType(env, (JCIdent)clazz) :
                attribType(clazz, env);
        } finally {
            env.info.isAnonymousNewClass = false;
        }

        clazztype = chk.checkDiamond(tree, clazztype);
        chk.validate(clazz, localEnv);
        if (tree.encl != null) {
            // We have to work in this case to store
            // symbol + type back into the attributed tree.
            tree.clazz.type = clazztype;
            TreeInfo.setSymbol(clazzid, TreeInfo.symbol(clazzid1));
            clazzid.type = ((JCIdent) clazzid).sym.type;
            if (annoclazzid != null) {
                annoclazzid.type = clazzid.type;
            }
            if (!clazztype.isErroneous()) {
                if (cdef != null && clazztype.tsym.isInterface()) {
                    log.error(tree.encl.pos(), Errors.AnonClassImplIntfNoQualForNew);
                } else if (clazztype.tsym.isStatic()) {
                    log.error(tree.encl.pos(), Errors.QualifiedNewOfStaticClass(clazztype.tsym));
                }
            }
        } else {
            // Check for the existence of an apropos outer instance
            checkNewInnerClass(tree.pos(), env, clazztype, false);
        }

        // Attribute constructor arguments.
        ListBuffer<Type> argtypesBuf = new ListBuffer<>();
        final KindSelector pkind =
            attribArgs(KindSelector.VAL, tree.args, localEnv, argtypesBuf);
        List<Type> argtypes = argtypesBuf.toList();
        List<Type> typeargtypes = attribTypes(tree.typeargs, localEnv);

        if (clazztype.hasTag(CLASS) || clazztype.hasTag(ERROR)) {
            // Enums may not be instantiated except implicitly
            if ((clazztype.tsym.flags_field & Flags.ENUM) != 0 &&
                (!env.tree.hasTag(VARDEF) ||
                 (((JCVariableDecl) env.tree).mods.flags & Flags.ENUM) == 0 ||
                 ((JCVariableDecl) env.tree).init != tree))
                log.error(tree.pos(), Errors.EnumCantBeInstantiated);

            boolean isSpeculativeDiamondInferenceRound = TreeInfo.isDiamond(tree) &&
                    resultInfo.checkContext.deferredAttrContext().mode == DeferredAttr.AttrMode.SPECULATIVE;
            boolean skipNonDiamondPath = false;
            // Check that class is not abstract
            if (cdef == null && !isSpeculativeDiamondInferenceRound && // class body may be nulled out in speculative tree copy
                (clazztype.tsym.flags() & (ABSTRACT | INTERFACE)) != 0) {
                log.error(tree.pos(),
                          Errors.AbstractCantBeInstantiated(clazztype.tsym));
                skipNonDiamondPath = true;
            } else if (cdef != null && clazztype.tsym.isInterface()) {
                // Check that no constructor arguments are given to
                // anonymous classes implementing an interface
                if (!argtypes.isEmpty())
                    log.error(tree.args.head.pos(), Errors.AnonClassImplIntfNoArgs);

                if (!typeargtypes.isEmpty())
                    log.error(tree.typeargs.head.pos(), Errors.AnonClassImplIntfNoTypeargs);

                // Error recovery: pretend no arguments were supplied.
                argtypes = List.nil();
                typeargtypes = List.nil();
                skipNonDiamondPath = true;
            }
            if (TreeInfo.isDiamond(tree)) {
                ClassType site = new ClassType(clazztype.getEnclosingType(),
                            clazztype.tsym.type.getTypeArguments(),
                                               clazztype.tsym,
                                               clazztype.getMetadata());

                Env<AttrContext> diamondEnv = localEnv.dup(tree);
                diamondEnv.info.selectSuper = cdef != null || tree.classDeclRemoved();
                diamondEnv.info.pendingResolutionPhase = null;

                //if the type of the instance creation expression is a class type
                //apply method resolution inference (JLS 15.12.2.7). The return type
                //of the resolved constructor will be a partially instantiated type
                Symbol constructor = rs.resolveDiamond(tree.pos(),
                            diamondEnv,
                            site,
                            argtypes,
                            typeargtypes);
                tree.constructor = constructor.baseSymbol();

                final TypeSymbol csym = clazztype.tsym;
                ResultInfo diamondResult = new ResultInfo(pkind, newMethodTemplate(resultInfo.pt, argtypes, typeargtypes),
                        diamondContext(tree, csym, resultInfo.checkContext), CheckMode.NO_TREE_UPDATE);
                Type constructorType = tree.constructorType = types.createErrorType(clazztype);
                constructorType = checkId(tree, site,
                        constructor,
                        diamondEnv,
                        diamondResult);

                tree.clazz.type = types.createErrorType(clazztype);
                if (!constructorType.isErroneous()) {
                    tree.clazz.type = clazz.type = constructorType.getReturnType();
                    tree.constructorType = types.createMethodTypeWithReturn(constructorType, syms.voidType);
                }
                clazztype = chk.checkClassType(tree.clazz, tree.clazz.type, true);
            }

            // Resolve the called constructor under the assumption
            // that we are referring to a superclass instance of the
            // current instance (JLS ???).
            else if (!skipNonDiamondPath) {
                //the following code alters some of the fields in the current
                //AttrContext - hence, the current context must be dup'ed in
                //order to avoid downstream failures
                Env<AttrContext> rsEnv = localEnv.dup(tree);
                rsEnv.info.selectSuper = cdef != null;
                rsEnv.info.pendingResolutionPhase = null;
                tree.constructor = rs.resolveConstructor(
                    tree.pos(), rsEnv, clazztype, argtypes, typeargtypes);
                if (cdef == null) { //do not check twice!
                    tree.constructorType = checkId(tree,
                            clazztype,
                            tree.constructor,
                            rsEnv,
                            new ResultInfo(pkind, newMethodTemplate(syms.voidType, argtypes, typeargtypes), CheckMode.NO_TREE_UPDATE));
                    if (rsEnv.info.lastResolveVarargs())
                        Assert.check(tree.constructorType.isErroneous() || tree.varargsElement != null);
                }
            }

            if (cdef != null) {
                visitAnonymousClassDefinition(tree, clazz, clazztype, cdef, localEnv, argtypes, typeargtypes, pkind);
                return;
            }

            if (tree.constructor != null && tree.constructor.kind == MTH) {
                owntype = clazztype;
                if (allowNullRestrictedTypes && owntype.getMetadata(TypeMetadata.NullMarker.class) == null) {
                    owntype = owntype.addMetadata(new TypeMetadata.NullMarker(NullMarker.NOT_NULL)); // constructor invocations are always null restricted
                }
            }
        }
        result = check(tree, owntype, KindSelector.VAL, resultInfo);
        InferenceContext inferenceContext = resultInfo.checkContext.inferenceContext();
        if (tree.constructorType != null && inferenceContext.free(tree.constructorType)) {
            //we need to wait for inference to finish and then replace inference vars in the constructor type
            inferenceContext.addFreeTypeListener(List.of(tree.constructorType),
                    instantiatedContext -> {
                        tree.constructorType = instantiatedContext.asInstType(tree.constructorType);
                    });
        }
        chk.validate(tree.typeargs, localEnv);
    }

        // where
        private void visitAnonymousClassDefinition(JCNewClass tree, JCExpression clazz, Type clazztype,
                                                   JCClassDecl cdef, Env<AttrContext> localEnv,
                                                   List<Type> argtypes, List<Type> typeargtypes,
                                                   KindSelector pkind) {
            // We are seeing an anonymous class instance creation.
            // In this case, the class instance creation
            // expression
            //
            //    E.new <typeargs1>C<typargs2>(args) { ... }
            //
            // is represented internally as
            //
            //    E . new <typeargs1>C<typargs2>(args) ( class <empty-name> { ... } )  .
            //
            // This expression is then *transformed* as follows:
            //
            // (1) add an extends or implements clause
            // (2) add a constructor.
            //
            // For instance, if C is a class, and ET is the type of E,
            // the expression
            //
            //    E.new <typeargs1>C<typargs2>(args) { ... }
            //
            // is translated to (where X is a fresh name and typarams is the
            // parameter list of the super constructor):
            //
            //   new <typeargs1>X(<*nullchk*>E, args) where
            //     X extends C<typargs2> {
            //       <typarams> X(ET e, args) {
            //         e.<typeargs1>super(args)
            //       }
            //       ...
            //     }
            InferenceContext inferenceContext = resultInfo.checkContext.inferenceContext();
            Type enclType = clazztype.getEnclosingType();
            if (enclType != null &&
                    enclType.hasTag(CLASS) &&
                    !chk.checkDenotable((ClassType)enclType)) {
                log.error(tree.encl, Errors.EnclosingClassTypeNonDenotable(enclType));
            }
            final boolean isDiamond = TreeInfo.isDiamond(tree);
            if (isDiamond
                    && ((tree.constructorType != null && inferenceContext.free(tree.constructorType))
                    || (tree.clazz.type != null && inferenceContext.free(tree.clazz.type)))) {
                final ResultInfo resultInfoForClassDefinition = this.resultInfo;
                Env<AttrContext> dupLocalEnv = copyEnv(localEnv);
                inferenceContext.addFreeTypeListener(List.of(tree.constructorType, tree.clazz.type),
                        instantiatedContext -> {
                            tree.constructorType = instantiatedContext.asInstType(tree.constructorType);
                            tree.clazz.type = clazz.type = instantiatedContext.asInstType(clazz.type);
                            ResultInfo prevResult = this.resultInfo;
                            try {
                                this.resultInfo = resultInfoForClassDefinition;
                                visitAnonymousClassDefinition(tree, clazz, clazz.type, cdef,
                                        dupLocalEnv, argtypes, typeargtypes, pkind);
                            } finally {
                                this.resultInfo = prevResult;
                            }
                        });
            } else {
                if (isDiamond && clazztype.hasTag(CLASS)) {
                    List<Type> invalidDiamondArgs = chk.checkDiamondDenotable((ClassType)clazztype);
                    if (!clazztype.isErroneous() && invalidDiamondArgs.nonEmpty()) {
                        // One or more types inferred in the previous steps is non-denotable.
                        Fragment fragment = Diamond(clazztype.tsym);
                        log.error(tree.clazz.pos(),
                                Errors.CantApplyDiamond1(
                                        fragment,
                                        invalidDiamondArgs.size() > 1 ?
                                                DiamondInvalidArgs(invalidDiamondArgs, fragment) :
                                                DiamondInvalidArg(invalidDiamondArgs, fragment)));
                    }
                    // For <>(){}, inferred types must also be accessible.
                    for (Type t : clazztype.getTypeArguments()) {
                        rs.checkAccessibleType(env, t);
                    }
                }

                // If we already errored, be careful to avoid a further avalanche. ErrorType answers
                // false for isInterface call even when the original type is an interface.
                boolean implementing = clazztype.tsym.isInterface() ||
                        clazztype.isErroneous() && !clazztype.getOriginalType().hasTag(NONE) &&
                        clazztype.getOriginalType().tsym.isInterface();

                if (implementing) {
                    cdef.implementing = List.of(clazz);
                } else {
                    cdef.extending = clazz;
                }

                if (resultInfo.checkContext.deferredAttrContext().mode == DeferredAttr.AttrMode.CHECK &&
                    rs.isSerializable(clazztype)) {
                    localEnv.info.isSerializable = true;
                }

                attribStat(cdef, localEnv);

                List<Type> finalargtypes;
                // If an outer instance is given,
                // prefix it to the constructor arguments
                // and delete it from the new expression
                if (tree.encl != null && !clazztype.tsym.isInterface()) {
                    finalargtypes = argtypes.prepend(tree.encl.type);
                } else {
                    finalargtypes = argtypes;
                }

                // Reassign clazztype and recompute constructor. As this necessarily involves
                // another attribution pass for deferred types in the case of <>, replicate
                // them. Original arguments have right decorations already.
                if (isDiamond && pkind.contains(KindSelector.POLY)) {
                    finalargtypes = finalargtypes.map(deferredAttr.deferredCopier);
                }

                clazztype = clazztype.hasTag(ERROR) ? types.createErrorType(cdef.sym.type)
                                                    : cdef.sym.type;
                Symbol sym = tree.constructor = rs.resolveConstructor(
                        tree.pos(), localEnv, clazztype, finalargtypes, typeargtypes);
                Assert.check(!sym.kind.isResolutionError());
                tree.constructor = sym;
                tree.constructorType = checkId(tree,
                        clazztype,
                        tree.constructor,
                        localEnv,
                        new ResultInfo(pkind, newMethodTemplate(syms.voidType, finalargtypes, typeargtypes), CheckMode.NO_TREE_UPDATE));
            }
            Type owntype = (tree.constructor != null && tree.constructor.kind == MTH) ?
                                clazztype : types.createErrorType(tree.type);
            result = check(tree, owntype, KindSelector.VAL, resultInfo.dup(CheckMode.NO_INFERENCE_HOOK));
            chk.validate(tree.typeargs, localEnv);
        }

        CheckContext diamondContext(JCNewClass clazz, TypeSymbol tsym, CheckContext checkContext) {
            return new Check.NestedCheckContext(checkContext) {
                @Override
                public void report(DiagnosticPosition _unused, JCDiagnostic details) {
                    enclosingContext.report(clazz.clazz,
                            diags.fragment(Fragments.CantApplyDiamond1(Fragments.Diamond(tsym), details)));
                }
            };
        }

        void checkNewInnerClass(DiagnosticPosition pos, Env<AttrContext> env, Type type, boolean isSuper) {
            boolean isLocal = type.tsym.owner.kind == VAR || type.tsym.owner.kind == MTH;
            if ((type.tsym.flags() & (INTERFACE | ENUM | RECORD)) != 0 ||
                    (!isLocal && !type.tsym.isInner()) ||
                    (isSuper && env.enclClass.sym.isAnonymous())) {
                // nothing to check
                return;
            }
            Symbol res = isLocal ?
                    rs.findLocalClassOwner(env, type.tsym) :
                    rs.findSelfContaining(pos, env, type.getEnclosingType().tsym, isSuper);
            if (res.exists()) {
                rs.accessBase(res, pos, env.enclClass.sym.type, names._this, true);
            } else {
                log.error(pos, Errors.EnclClassRequired(type.tsym));
            }
        }

    /** Make an attributed null check tree.
     */
    public JCExpression makeNullCheck(JCExpression arg) {
        // optimization: new Outer() can never be null; skip null check
        if (arg.getTag() == NEWCLASS)
            return arg;
        // optimization: X.this is never null; skip null check
        Name name = TreeInfo.name(arg);
        if (name == names._this || name == names._super) return arg;

        JCTree.Tag optag = NULLCHK;
        JCUnary tree = make.at(arg.pos).Unary(optag, arg);
        tree.operator = operators.resolveUnary(arg, optag, arg.type);
        tree.type = arg.type;
        return tree;
    }

    public void visitNewArray(JCNewArray tree) {
        Type owntype = types.createErrorType(tree.type);
        Env<AttrContext> localEnv = env.dup(tree);
        Type elemtype;
        if (tree.elemtype != null) {
            elemtype = attribType(tree.elemtype, localEnv);
            chk.validate(tree.elemtype, localEnv);
            owntype = elemtype;
            List<NullMarker> nullMarkers = tree.nullMarkers.reverse();
            for (List<JCExpression> l = tree.dims; l.nonEmpty(); l = l.tail) {
                attribExpr(l.head, localEnv, syms.intType);
                owntype = new ArrayType(owntype, syms.arrayClass)
                        .asNullMarked(nullMarkers.head);
                nullMarkers = nullMarkers.tail;
            }
        } else {
            // we are seeing an untyped aggregate { ... }
            // this is allowed only if the prototype is an array
            if (pt().hasTag(ARRAY)) {
                elemtype = types.elemtype(pt());
            } else {
                if (!pt().hasTag(ERROR) &&
                        (env.info.enclVar == null || !env.info.enclVar.type.isErroneous())) {
                    log.error(tree.pos(),
                              Errors.IllegalInitializerForType(pt()));
                }
                elemtype = types.createErrorType(pt());
            }
        }
        if (tree.elems != null) {
            attribExprs(tree.elems, localEnv, elemtype);
            owntype = new ArrayType(elemtype, syms.arrayClass);
        }
        if (!types.isReifiable(elemtype))
            log.error(tree.pos(), Errors.GenericArrayCreation);
        result = check(tree, owntype, KindSelector.VAL, resultInfo);
    }

    /*
     * A lambda expression can only be attributed when a target-type is available.
     * In addition, if the target-type is that of a functional interface whose
     * descriptor contains inference variables in argument position the lambda expression
     * is 'stuck' (see DeferredAttr).
     */
    @Override
    public void visitLambda(final JCLambda that) {
        boolean wrongContext = false;
        if (pt().isErroneous() || (pt().hasTag(NONE) && pt() != Type.recoveryType)) {
            if (pt().hasTag(NONE) && (env.info.enclVar == null || !env.info.enclVar.type.isErroneous())) {
                //lambda only allowed in assignment or method invocation/cast context
                log.error(that.pos(), Errors.UnexpectedLambda);
            }
            resultInfo = recoveryInfo;
            wrongContext = true;
        }
        //create an environment for attribution of the lambda expression
        final Env<AttrContext> localEnv = lambdaEnv(that, env);
        boolean needsRecovery =
                resultInfo.checkContext.deferredAttrContext().mode == DeferredAttr.AttrMode.CHECK;
        try {
            if (needsRecovery && rs.isSerializable(pt())) {
                localEnv.info.isSerializable = true;
                localEnv.info.isSerializableLambda = true;
            }
            List<Type> explicitParamTypes = null;
            if (that.paramKind == JCLambda.ParameterKind.EXPLICIT) {
                //attribute lambda parameters
                attribStats(that.params, localEnv);
                explicitParamTypes = TreeInfo.types(that.params);
            }

            TargetInfo targetInfo = getTargetInfo(that, resultInfo, explicitParamTypes);
            Type currentTarget = targetInfo.target;
            Type lambdaType = targetInfo.descriptor;

            if (currentTarget.isErroneous()) {
                result = that.type = currentTarget;
                return;
            }

            setFunctionalInfo(localEnv, that, pt(), lambdaType, currentTarget, resultInfo.checkContext);

            if (lambdaType.hasTag(FORALL)) {
                //lambda expression target desc cannot be a generic method
                Fragment msg = Fragments.InvalidGenericLambdaTarget(lambdaType,
                                                                    kindName(currentTarget.tsym),
                                                                    currentTarget.tsym);
                resultInfo.checkContext.report(that, diags.fragment(msg));
                result = that.type = types.createErrorType(pt());
                return;
            }

            if (that.paramKind == JCLambda.ParameterKind.IMPLICIT) {
                //add param type info in the AST
                List<Type> actuals = lambdaType.getParameterTypes();
                List<JCVariableDecl> params = that.params;

                boolean arityMismatch = false;

                while (params.nonEmpty()) {
                    if (actuals.isEmpty()) {
                        //not enough actuals to perform lambda parameter inference
                        arityMismatch = true;
                    }
                    //reset previously set info
                    Type argType = arityMismatch ?
                            syms.errType :
                            actuals.head;
                    if (params.head.isImplicitlyTyped()) {
                        setSyntheticVariableType(params.head, argType);
                    }
                    params.head.sym = null;
                    actuals = actuals.isEmpty() ?
                            actuals :
                            actuals.tail;
                    params = params.tail;
                }

                //attribute lambda parameters
                attribStats(that.params, localEnv);

                if (arityMismatch) {
                    resultInfo.checkContext.report(that, diags.fragment(Fragments.IncompatibleArgTypesInLambda));
                        result = that.type = types.createErrorType(currentTarget);
                        return;
                }
            }

            //from this point on, no recovery is needed; if we are in assignment context
            //we will be able to attribute the whole lambda body, regardless of errors;
            //if we are in a 'check' method context, and the lambda is not compatible
            //with the target-type, it will be recovered anyway in Attr.checkId
            needsRecovery = false;

            ResultInfo bodyResultInfo = localEnv.info.returnResult =
                    lambdaBodyResult(that, lambdaType, resultInfo);

            if (that.getBodyKind() == JCLambda.BodyKind.EXPRESSION) {
                attribTree(that.getBody(), localEnv, bodyResultInfo);
            } else {
                JCBlock body = (JCBlock)that.body;
                if (body == breakTree &&
                        resultInfo.checkContext.deferredAttrContext().mode == AttrMode.CHECK) {
                    breakTreeFound(copyEnv(localEnv));
                }
                attribStats(body.stats, localEnv);
            }

            result = check(that, currentTarget, KindSelector.VAL, resultInfo);

            boolean isSpeculativeRound =
                    resultInfo.checkContext.deferredAttrContext().mode == DeferredAttr.AttrMode.SPECULATIVE;

            preFlow(that);
            flow.analyzeLambda(env, that, make, isSpeculativeRound);

            that.type = currentTarget; //avoids recovery at this stage
            checkLambdaCompatible(that, lambdaType, resultInfo.checkContext);

            if (!isSpeculativeRound) {
                //add thrown types as bounds to the thrown types free variables if needed:
                if (resultInfo.checkContext.inferenceContext().free(lambdaType.getThrownTypes())) {
                    List<Type> inferredThrownTypes = flow.analyzeLambdaThrownTypes(env, that, make);
                    if(!checkExConstraints(inferredThrownTypes, lambdaType.getThrownTypes(), resultInfo.checkContext.inferenceContext())) {
                        log.error(that, Errors.IncompatibleThrownTypesInMref(lambdaType.getThrownTypes()));
                    }
                }

                checkAccessibleTypes(that, localEnv, resultInfo.checkContext.inferenceContext(), lambdaType, currentTarget);
            }
            result = wrongContext ? that.type = types.createErrorType(pt())
                                  : check(that, currentTarget, KindSelector.VAL, resultInfo);
        } catch (Types.FunctionDescriptorLookupError ex) {
            JCDiagnostic cause = ex.getDiagnostic();
            resultInfo.checkContext.report(that, cause);
            result = that.type = types.createErrorType(pt());
            return;
        } catch (CompletionFailure cf) {
            chk.completionError(that.pos(), cf);
        } catch (Throwable t) {
            //when an unexpected exception happens, avoid attempts to attribute the same tree again
            //as that would likely cause the same exception again.
            needsRecovery = false;
            throw t;
        } finally {
            localEnv.info.scope.leave();
            if (needsRecovery) {
                Type prevResult = result;
                try {
                    attribTree(that, env, recoveryInfo);
                } finally {
                    if (result == Type.recoveryType) {
                        result = prevResult;
                    }
                }
            }
        }
    }
    //where
        class TargetInfo {
            Type target;
            Type descriptor;

            public TargetInfo(Type target, Type descriptor) {
                this.target = target;
                this.descriptor = descriptor;
            }
        }

        TargetInfo getTargetInfo(JCPolyExpression that, ResultInfo resultInfo, List<Type> explicitParamTypes) {
            Type lambdaType;
            Type currentTarget = resultInfo.pt;
            if (resultInfo.pt != Type.recoveryType) {
                /* We need to adjust the target. If the target is an
                 * intersection type, for example: SAM & I1 & I2 ...
                 * the target will be updated to SAM
                 */
                currentTarget = targetChecker.visit(currentTarget, that);
                if (!currentTarget.isIntersection()) {
                    if (explicitParamTypes != null) {
                        currentTarget = infer.instantiateFunctionalInterface(that,
                                currentTarget, explicitParamTypes, resultInfo.checkContext);
                    }
                    currentTarget = types.removeWildcards(currentTarget);
                    lambdaType = types.findDescriptorType(currentTarget);
                } else {
                    IntersectionClassType ict = (IntersectionClassType)currentTarget;
                    ListBuffer<Type> components = new ListBuffer<>();
                    for (Type bound : ict.getExplicitComponents()) {
                        if (explicitParamTypes != null) {
                            try {
                                bound = infer.instantiateFunctionalInterface(that,
                                        bound, explicitParamTypes, resultInfo.checkContext);
                            } catch (FunctionDescriptorLookupError t) {
                                // do nothing
                            }
                        }
                        bound = types.removeWildcards(bound);
                        components.add(bound);
                    }
                    currentTarget = types.makeIntersectionType(components.toList());
                    currentTarget.tsym.flags_field |= INTERFACE;
                    lambdaType = types.findDescriptorType(currentTarget);
                }

            } else {
                currentTarget = Type.recoveryType;
                lambdaType = fallbackDescriptorType(that);
            }
            if (that.hasTag(LAMBDA) && lambdaType.hasTag(FORALL)) {
                //lambda expression target desc cannot be a generic method
                Fragment msg = Fragments.InvalidGenericLambdaTarget(lambdaType,
                                                                    kindName(currentTarget.tsym),
                                                                    currentTarget.tsym);
                resultInfo.checkContext.report(that, diags.fragment(msg));
                currentTarget = types.createErrorType(pt());
            }
            return new TargetInfo(currentTarget, lambdaType);
        }

        void preFlow(JCLambda tree) {
            attrRecover.doRecovery();
            new PostAttrAnalyzer() {
                @Override
                public void scan(JCTree tree) {
                    if (tree == null ||
                            (tree.type != null &&
                            tree.type == Type.stuckType)) {
                        //don't touch stuck expressions!
                        return;
                    }
                    super.scan(tree);
                }

                @Override
                public void visitClassDef(JCClassDecl that) {
                    // or class declaration trees!
                }

                public void visitLambda(JCLambda that) {
                    // or lambda expressions!
                }
            }.scan(tree.body);
        }

        Types.MapVisitor<DiagnosticPosition> targetChecker = new Types.MapVisitor<DiagnosticPosition>() {

            @Override
            public Type visitClassType(ClassType t, DiagnosticPosition pos) {
                return t.isIntersection() ?
                        visitIntersectionClassType((IntersectionClassType)t, pos) : t;
            }

            public Type visitIntersectionClassType(IntersectionClassType ict, DiagnosticPosition pos) {
                types.findDescriptorSymbol(makeNotionalInterface(ict, pos));
                return ict;
            }

            private TypeSymbol makeNotionalInterface(IntersectionClassType ict, DiagnosticPosition pos) {
                ListBuffer<Type> targs = new ListBuffer<>();
                ListBuffer<Type> supertypes = new ListBuffer<>();
                for (Type i : ict.interfaces_field) {
                    if (i.isParameterized()) {
                        targs.appendList(i.tsym.type.allparams());
                    }
                    supertypes.append(i.tsym.type);
                }
                IntersectionClassType notionalIntf = types.makeIntersectionType(supertypes.toList());
                notionalIntf.allparams_field = targs.toList();
                notionalIntf.tsym.flags_field |= INTERFACE;
                return notionalIntf.tsym;
            }
        };

        private Type fallbackDescriptorType(JCExpression tree) {
            switch (tree.getTag()) {
                case LAMBDA:
                    JCLambda lambda = (JCLambda)tree;
                    List<Type> argtypes = List.nil();
                    for (JCVariableDecl param : lambda.params) {
                        argtypes = param.vartype != null && param.vartype.type != null ?
                                argtypes.append(param.vartype.type) :
                                argtypes.append(syms.errType);
                    }
                    return new MethodType(argtypes, Type.recoveryType,
                            List.of(syms.throwableType), syms.methodClass);
                case REFERENCE:
                    return new MethodType(List.nil(), Type.recoveryType,
                            List.of(syms.throwableType), syms.methodClass);
                default:
                    Assert.error("Cannot get here!");
            }
            return null;
        }

        private void checkAccessibleTypes(final DiagnosticPosition pos, final Env<AttrContext> env,
                final InferenceContext inferenceContext, final Type... ts) {
            checkAccessibleTypes(pos, env, inferenceContext, List.from(ts));
        }

        private void checkAccessibleTypes(final DiagnosticPosition pos, final Env<AttrContext> env,
                final InferenceContext inferenceContext, final List<Type> ts) {
            if (inferenceContext.free(ts)) {
                inferenceContext.addFreeTypeListener(ts,
                        solvedContext -> checkAccessibleTypes(pos, env, solvedContext, solvedContext.asInstTypes(ts)));
            } else {
                for (Type t : ts) {
                    rs.checkAccessibleType(env, t);
                }
            }
        }

        /**
         * Lambda/method reference have a special check context that ensures
         * that i.e. a lambda return type is compatible with the expected
         * type according to both the inherited context and the assignment
         * context.
         */
        class FunctionalReturnContext extends Check.NestedCheckContext {

            FunctionalReturnContext(CheckContext enclosingContext) {
                super(enclosingContext);
            }

            @Override
            public boolean compatible(Type found, Type req, Warner warn) {
                //return type must be compatible in both current context and assignment context
                return chk.basicHandler.compatible(inferenceContext().asUndetVar(found), inferenceContext().asUndetVar(req), warn);
            }

            @Override
            public void report(DiagnosticPosition pos, JCDiagnostic details) {
                enclosingContext.report(pos, diags.fragment(Fragments.IncompatibleRetTypeInLambda(details)));
            }
        }

        class ExpressionLambdaReturnContext extends FunctionalReturnContext {

            JCExpression expr;
            boolean expStmtExpected;

            ExpressionLambdaReturnContext(JCExpression expr, CheckContext enclosingContext) {
                super(enclosingContext);
                this.expr = expr;
            }

            @Override
            public void report(DiagnosticPosition pos, JCDiagnostic details) {
                if (expStmtExpected) {
                    enclosingContext.report(pos, diags.fragment(Fragments.StatExprExpected));
                } else {
                    super.report(pos, details);
                }
            }

            @Override
            public boolean compatible(Type found, Type req, Warner warn) {
                //a void return is compatible with an expression statement lambda
                if (req.hasTag(VOID)) {
                    expStmtExpected = true;
                    return TreeInfo.isExpressionStatement(expr);
                } else {
                    return super.compatible(found, req, warn);
                }
            }
        }

        ResultInfo lambdaBodyResult(JCLambda that, Type descriptor, ResultInfo resultInfo) {
            FunctionalReturnContext funcContext = that.getBodyKind() == JCLambda.BodyKind.EXPRESSION ?
                    new ExpressionLambdaReturnContext((JCExpression)that.getBody(), resultInfo.checkContext) :
                    new FunctionalReturnContext(resultInfo.checkContext);

            return descriptor.getReturnType() == Type.recoveryType ?
                    recoveryInfo :
                    new ResultInfo(KindSelector.VAL,
                            descriptor.getReturnType(), funcContext);
        }

        /**
        * Lambda compatibility. Check that given return types, thrown types, parameter types
        * are compatible with the expected functional interface descriptor. This means that:
        * (i) parameter types must be identical to those of the target descriptor; (ii) return
        * types must be compatible with the return type of the expected descriptor.
        */
        void checkLambdaCompatible(JCLambda tree, Type descriptor, CheckContext checkContext) {
            Type returnType = checkContext.inferenceContext().asUndetVar(descriptor.getReturnType());

            //return values have already been checked - but if lambda has no return
            //values, we must ensure that void/value compatibility is correct;
            //this amounts at checking that, if a lambda body can complete normally,
            //the descriptor's return type must be void
            if (tree.getBodyKind() == JCLambda.BodyKind.STATEMENT && tree.canCompleteNormally &&
                    !returnType.hasTag(VOID) && returnType != Type.recoveryType) {
                Fragment msg =
                        Fragments.IncompatibleRetTypeInLambda(Fragments.MissingRetVal(returnType));
                checkContext.report(tree,
                                    diags.fragment(msg));
            }

            List<Type> argTypes = checkContext.inferenceContext().asUndetVars(descriptor.getParameterTypes());
            if (!types.isSameTypes(argTypes, TreeInfo.types(tree.params))) {
                checkContext.report(tree, diags.fragment(Fragments.IncompatibleArgTypesInLambda));
            }
        }

        /* This method returns an environment to be used to attribute a lambda
         * expression.
         *
         * The owner of this environment is a method symbol. If the current owner
         * is not a method (e.g. if the lambda occurs in a field initializer), then
         * a synthetic method symbol owner is created.
         */
        public Env<AttrContext> lambdaEnv(JCLambda that, Env<AttrContext> env) {
            Env<AttrContext> lambdaEnv;
            Symbol owner = env.info.scope.owner;
            if (owner.kind == VAR && owner.owner.kind == TYP) {
                // If the lambda is nested in a field initializer, we need to create a fake init method.
                // Uniqueness of this symbol is not important (as e.g. annotations will be added on the
                // init symbol's owner).
                ClassSymbol enclClass = owner.enclClass();
                Name initName = owner.isStatic() ? names.clinit : names.init;
                MethodSymbol initSym = new MethodSymbol(BLOCK | (owner.isStatic() ? STATIC : 0) | SYNTHETIC | PRIVATE,
                        initName, initBlockType, enclClass);
                initSym.params = List.nil();
                lambdaEnv = env.dup(that, env.info.dup(env.info.scope.dupUnshared(initSym)));
            } else {
                lambdaEnv = env.dup(that, env.info.dup(env.info.scope.dup()));
            }
            lambdaEnv.info.yieldResult = null;
            lambdaEnv.info.isLambda = true;
            return lambdaEnv;
        }

    @Override
    public void visitReference(final JCMemberReference that) {
        if (pt().isErroneous() || (pt().hasTag(NONE) && pt() != Type.recoveryType)) {
            if (pt().hasTag(NONE) && (env.info.enclVar == null || !env.info.enclVar.type.isErroneous())) {
                //method reference only allowed in assignment or method invocation/cast context
                log.error(that.pos(), Errors.UnexpectedMref);
            }
            result = that.type = types.createErrorType(pt());
            return;
        }
        final Env<AttrContext> localEnv = env.dup(that);
        try {
            //attribute member reference qualifier - if this is a constructor
            //reference, the expected kind must be a type
            Type exprType = attribTree(that.expr, env, memberReferenceQualifierResult(that));

            if (that.getMode() == JCMemberReference.ReferenceMode.NEW) {
                exprType = chk.checkConstructorRefType(that.expr, exprType);
                if (!exprType.isErroneous() &&
                    exprType.isRaw() &&
                    that.typeargs != null) {
                    log.error(that.expr.pos(),
                              Errors.InvalidMref(Kinds.kindName(that.getMode()),
                                                 Fragments.MrefInferAndExplicitParams));
                    exprType = types.createErrorType(exprType);
                }
            }

            if (exprType.isErroneous()) {
                //if the qualifier expression contains problems,
                //give up attribution of method reference
                result = that.type = exprType;
                return;
            }

            if (TreeInfo.isStaticSelector(that.expr, names)) {
                //if the qualifier is a type, validate it; raw warning check is
                //omitted as we don't know at this stage as to whether this is a
                //raw selector (because of inference)
                chk.validate(that.expr, env, false);
            } else {
                Symbol lhsSym = TreeInfo.symbol(that.expr);
                localEnv.info.selectSuper = lhsSym != null && lhsSym.name == names._super;
            }
            //attrib type-arguments
            List<Type> typeargtypes = List.nil();
            if (that.typeargs != null) {
                typeargtypes = attribTypes(that.typeargs, localEnv);
            }

            boolean isTargetSerializable =
                    resultInfo.checkContext.deferredAttrContext().mode == DeferredAttr.AttrMode.CHECK &&
                    rs.isSerializable(pt());
            TargetInfo targetInfo = getTargetInfo(that, resultInfo, null);
            Type currentTarget = targetInfo.target;
            Type desc = targetInfo.descriptor;

            setFunctionalInfo(localEnv, that, pt(), desc, currentTarget, resultInfo.checkContext);
            List<Type> argtypes = desc.getParameterTypes();
            Resolve.MethodCheck referenceCheck = rs.resolveMethodCheck;

            if (resultInfo.checkContext.inferenceContext().free(argtypes)) {
                referenceCheck = rs.new MethodReferenceCheck(resultInfo.checkContext.inferenceContext());
            }

            Pair<Symbol, Resolve.ReferenceLookupHelper> refResult = null;
            List<Type> saved_undet = resultInfo.checkContext.inferenceContext().save();
            try {
                refResult = rs.resolveMemberReference(localEnv, that, that.expr.type,
                        that.name, argtypes, typeargtypes, targetInfo.descriptor, referenceCheck,
                        resultInfo.checkContext.inferenceContext(), rs.basicReferenceChooser);
            } finally {
                resultInfo.checkContext.inferenceContext().rollback(saved_undet);
            }

            Symbol refSym = refResult.fst;
            Resolve.ReferenceLookupHelper lookupHelper = refResult.snd;

            /** this switch will need to go away and be replaced by the new RESOLUTION_TARGET testing
             *  JDK-8075541
             */
            if (refSym.kind != MTH) {
                boolean targetError;
                switch (refSym.kind) {
                    case ABSENT_MTH:
                        targetError = false;
                        break;
                    case WRONG_MTH:
                    case WRONG_MTHS:
                    case AMBIGUOUS:
                    case HIDDEN:
                    case STATICERR:
                        targetError = true;
                        break;
                    default:
                        Assert.error("unexpected result kind " + refSym.kind);
                        targetError = false;
                }

                JCDiagnostic detailsDiag = ((Resolve.ResolveError)refSym.baseSymbol())
                        .getDiagnostic(JCDiagnostic.DiagnosticType.FRAGMENT,
                                that, exprType.tsym, exprType, that.name, argtypes, typeargtypes);

                JCDiagnostic diag = diags.create(log.currentSource(), that,
                        targetError ?
                            Fragments.InvalidMref(Kinds.kindName(that.getMode()), detailsDiag) :
                            Errors.InvalidMref(Kinds.kindName(that.getMode()), detailsDiag));

                if (targetError && currentTarget == Type.recoveryType) {
                    //a target error doesn't make sense during recovery stage
                    //as we don't know what actual parameter types are
                    result = that.type = currentTarget;
                    return;
                } else {
                    if (targetError) {
                        resultInfo.checkContext.report(that, diag);
                    } else {
                        log.report(diag);
                    }
                    result = that.type = types.createErrorType(currentTarget);
                    return;
                }
            }

            that.sym = refSym.isConstructor() ? refSym.baseSymbol() : refSym;
            that.kind = lookupHelper.referenceKind(that.sym);
            that.ownerAccessible = rs.isAccessible(localEnv, that.sym.enclClass());

            if (desc.getReturnType() == Type.recoveryType) {
                // stop here
                result = that.type = currentTarget;
                return;
            }

            if (!env.info.attributionMode.isSpeculative && that.getMode() == JCMemberReference.ReferenceMode.NEW) {
                checkNewInnerClass(that.pos(), env, exprType, false);
            }

            if (resultInfo.checkContext.deferredAttrContext().mode == AttrMode.CHECK) {

                if (that.getMode() == ReferenceMode.INVOKE &&
                        TreeInfo.isStaticSelector(that.expr, names) &&
                        that.kind.isUnbound() &&
                        lookupHelper.site.isRaw()) {
                    chk.checkRaw(that.expr, localEnv);
                }

                if (that.sym.isStatic() && TreeInfo.isStaticSelector(that.expr, names) &&
                        exprType.getTypeArguments().nonEmpty()) {
                    //static ref with class type-args
                    log.error(that.expr.pos(),
                              Errors.InvalidMref(Kinds.kindName(that.getMode()),
                                                 Fragments.StaticMrefWithTargs));
                    result = that.type = types.createErrorType(currentTarget);
                    return;
                }

                if (!refSym.isStatic() && that.kind == JCMemberReference.ReferenceKind.SUPER) {
                    // Check that super-qualified symbols are not abstract (JLS)
                    rs.checkNonAbstract(that.pos(), that.sym);
                }

                if (isTargetSerializable) {
                    chk.checkAccessFromSerializableElement(that, true);
                }
            }

            ResultInfo checkInfo =
                    resultInfo.dup(newMethodTemplate(
                        desc.getReturnType().hasTag(VOID) ? Type.noType : desc.getReturnType(),
                        that.kind.isUnbound() ? argtypes.tail : argtypes, typeargtypes),
                        new FunctionalReturnContext(resultInfo.checkContext), CheckMode.NO_TREE_UPDATE);

            Type refType = checkId(that, lookupHelper.site, refSym, localEnv, checkInfo);

            if (that.kind.isUnbound() &&
                    resultInfo.checkContext.inferenceContext().free(argtypes.head)) {
                //re-generate inference constraints for unbound receiver
                if (!types.isSubtype(resultInfo.checkContext.inferenceContext().asUndetVar(argtypes.head), exprType)) {
                    //cannot happen as this has already been checked - we just need
                    //to regenerate the inference constraints, as that has been lost
                    //as a result of the call to inferenceContext.save()
                    Assert.error("Can't get here");
                }
            }

            if (!refType.isErroneous()) {
                refType = types.createMethodTypeWithReturn(refType,
                        adjustMethodReturnType(refSym, lookupHelper.site, that.name, checkInfo.pt.getParameterTypes(), refType.getReturnType()));
            }

            //go ahead with standard method reference compatibility check - note that param check
            //is a no-op (as this has been taken care during method applicability)
            boolean isSpeculativeRound =
                    resultInfo.checkContext.deferredAttrContext().mode == DeferredAttr.AttrMode.SPECULATIVE;

            that.type = currentTarget; //avoids recovery at this stage
            checkReferenceCompatible(that, desc, refType, resultInfo.checkContext, isSpeculativeRound);
            if (!isSpeculativeRound) {
                checkAccessibleTypes(that, localEnv, resultInfo.checkContext.inferenceContext(), desc, currentTarget);
            }
            result = check(that, currentTarget, KindSelector.VAL, resultInfo);
        } catch (Types.FunctionDescriptorLookupError ex) {
            JCDiagnostic cause = ex.getDiagnostic();
            resultInfo.checkContext.report(that, cause);
            result = that.type = types.createErrorType(pt());
            return;
        }
    }
    //where
        ResultInfo memberReferenceQualifierResult(JCMemberReference tree) {
            //if this is a constructor reference, the expected kind must be a type
            return new ResultInfo(tree.getMode() == ReferenceMode.INVOKE ?
                                  KindSelector.VAL_TYP : KindSelector.TYP,
                                  Type.noType);
        }


    @SuppressWarnings("fallthrough")
    void checkReferenceCompatible(JCMemberReference tree, Type descriptor, Type refType, CheckContext checkContext, boolean speculativeAttr) {
        InferenceContext inferenceContext = checkContext.inferenceContext();
        Type returnType = inferenceContext.asUndetVar(descriptor.getReturnType());

        Type resType;
        switch (tree.getMode()) {
            case NEW:
                if (!tree.expr.type.isRaw()) {
                    resType = tree.expr.type;
                    break;
                }
            default:
                resType = refType.getReturnType();
        }

        Type incompatibleReturnType = resType;

        if (returnType.hasTag(VOID)) {
            incompatibleReturnType = null;
        }

        if (!returnType.hasTag(VOID) && !resType.hasTag(VOID)) {
            if (resType.isErroneous() ||
                    new FunctionalReturnContext(checkContext).compatible(resType, returnType,
                            checkContext.checkWarner(tree, resType, returnType))) {
                incompatibleReturnType = null;
            }
        }

        if (incompatibleReturnType != null) {
            Fragment msg =
                    Fragments.IncompatibleRetTypeInMref(Fragments.InconvertibleTypes(resType, descriptor.getReturnType()));
            checkContext.report(tree, diags.fragment(msg));
        } else {
            if (inferenceContext.free(refType)) {
                // we need to wait for inference to finish and then replace inference vars in the referent type
                inferenceContext.addFreeTypeListener(List.of(refType),
                        instantiatedContext -> {
                            tree.referentType = instantiatedContext.asInstType(refType);
                        });
            } else {
                tree.referentType = refType;
            }
        }

        if (!speculativeAttr) {
            if (!checkExConstraints(refType.getThrownTypes(), descriptor.getThrownTypes(), inferenceContext)) {
                log.error(tree, Errors.IncompatibleThrownTypesInMref(refType.getThrownTypes()));
            }
        }
    }

    boolean checkExConstraints(
            List<Type> thrownByFuncExpr,
            List<Type> thrownAtFuncType,
            InferenceContext inferenceContext) {
        /** 18.2.5: Otherwise, let E1, ..., En be the types in the function type's throws clause that
         *  are not proper types
         */
        List<Type> nonProperList = thrownAtFuncType.stream()
                .filter(e -> inferenceContext.free(e)).collect(List.collector());
        List<Type> properList = thrownAtFuncType.diff(nonProperList);

        /** Let X1,...,Xm be the checked exception types that the lambda body can throw or
         *  in the throws clause of the invocation type of the method reference's compile-time
         *  declaration
         */
        List<Type> checkedList = thrownByFuncExpr.stream()
                .filter(e -> chk.isChecked(e)).collect(List.collector());

        /** If n = 0 (the function type's throws clause consists only of proper types), then
         *  if there exists some i (1 <= i <= m) such that Xi is not a subtype of any proper type
         *  in the throws clause, the constraint reduces to false; otherwise, the constraint
         *  reduces to true
         */
        ListBuffer<Type> uncaughtByProperTypes = new ListBuffer<>();
        for (Type checked : checkedList) {
            boolean isSubtype = false;
            for (Type proper : properList) {
                if (types.isSubtype(checked, proper)) {
                    isSubtype = true;
                    break;
                }
            }
            if (!isSubtype) {
                uncaughtByProperTypes.add(checked);
            }
        }

        if (nonProperList.isEmpty() && !uncaughtByProperTypes.isEmpty()) {
            return false;
        }

        /** If n > 0, the constraint reduces to a set of subtyping constraints:
         *  for all i (1 <= i <= m), if Xi is not a subtype of any proper type in the
         *  throws clause, then the constraints include, for all j (1 <= j <= n), <Xi <: Ej>
         */
        List<Type> nonProperAsUndet = inferenceContext.asUndetVars(nonProperList);
        uncaughtByProperTypes.forEach(checkedEx -> {
            nonProperAsUndet.forEach(nonProper -> {
                types.isSubtype(checkedEx, nonProper);
            });
        });

        /** In addition, for all j (1 <= j <= n), the constraint reduces to the bound throws Ej
         */
        nonProperAsUndet.stream()
                .filter(t -> t.hasTag(UNDETVAR))
                .forEach(t -> ((UndetVar)t).setThrow());
        return true;
    }

    /**
     * Set functional type info on the underlying AST. Note: as the target descriptor
     * might contain inference variables, we might need to register an hook in the
     * current inference context.
     */
    private void setFunctionalInfo(final Env<AttrContext> env, final JCFunctionalExpression fExpr,
            final Type pt, final Type descriptorType, final Type primaryTarget, final CheckContext checkContext) {
        if (checkContext.inferenceContext().free(descriptorType)) {
            checkContext.inferenceContext().addFreeTypeListener(List.of(pt, descriptorType),
                    inferenceContext -> setFunctionalInfo(env, fExpr, pt, inferenceContext.asInstType(descriptorType),
                    inferenceContext.asInstType(primaryTarget), checkContext));
        } else {
            fExpr.owner = env.info.scope.owner;
            if (pt.hasTag(CLASS)) {
                fExpr.target = primaryTarget;
            }
            if (checkContext.deferredAttrContext().mode == DeferredAttr.AttrMode.CHECK &&
                    pt != Type.recoveryType) {
                //check that functional interface class is well-formed
                try {
                    /* Types.makeFunctionalInterfaceClass() may throw an exception
                     * when it's executed post-inference. See the listener code
                     * above.
                     */
                    ClassSymbol csym = types.makeFunctionalInterfaceClass(env,
                            names.empty, fExpr.target, ABSTRACT);
                    if (csym != null) {
                        chk.checkImplementations(env.tree, csym, csym);
                        try {
                            //perform an additional functional interface check on the synthetic class,
                            //as there may be spurious errors for raw targets - because of existing issues
                            //with membership and inheritance (see JDK-8074570).
                            csym.flags_field |= INTERFACE;
                            types.findDescriptorType(csym.type);
                        } catch (FunctionDescriptorLookupError err) {
                            resultInfo.checkContext.report(fExpr,
                                    diags.fragment(Fragments.NoSuitableFunctionalIntfInst(fExpr.target)));
                        }
                    }
                } catch (Types.FunctionDescriptorLookupError ex) {
                    JCDiagnostic cause = ex.getDiagnostic();
                    resultInfo.checkContext.report(env.tree, cause);
                }
            }
        }
    }

    public void visitParens(JCParens tree) {
        Type owntype = attribTree(tree.expr, env, resultInfo);
        result = check(tree, owntype, pkind(), resultInfo);
        Symbol sym = TreeInfo.symbol(tree);
        if (sym != null && sym.kind.matches(KindSelector.TYP_PCK) && sym.kind != Kind.ERR)
            log.error(tree.pos(), Errors.IllegalParenthesizedExpression);
    }

    public void visitAssign(JCAssign tree) {
        Type owntype = attribTree(tree.lhs, env.dup(tree), varAssignmentInfo);
        Type capturedType = capture(owntype);
        attribExpr(tree.rhs, env, owntype);
        result = check(tree, capturedType, KindSelector.VAL, resultInfo);
    }

    public void visitAssignop(JCAssignOp tree) {
        // Attribute arguments.
        Type owntype = attribTree(tree.lhs, env, varAssignmentInfo);
        Type operand = attribExpr(tree.rhs, env);
        // Find operator.
        Symbol operator = tree.operator = operators.resolveBinary(tree, tree.getTag().noAssignOp(), owntype, operand);
        if (operator != operators.noOpSymbol &&
                !owntype.isErroneous() &&
                !operand.isErroneous()) {
            chk.checkDivZero(tree.rhs.pos(), operator, operand);
            chk.checkCastable(tree.rhs.pos(),
                              operator.type.getReturnType(),
                              owntype);
            chk.checkLossOfPrecision(tree.rhs.pos(), operand, owntype);
        }
        result = check(tree, owntype, KindSelector.VAL, resultInfo);
    }

    public void visitUnary(JCUnary tree) {
        // Attribute arguments.
        Type argtype = (tree.getTag().isIncOrDecUnaryOp())
            ? attribTree(tree.arg, env, varAssignmentInfo)
            : chk.checkNonVoid(tree.arg.pos(), attribExpr(tree.arg, env));

        // Find operator.
        OperatorSymbol operator = tree.operator = operators.resolveUnary(tree, tree.getTag(), argtype);
        Type owntype = types.createErrorType(tree.type);
        if (operator != operators.noOpSymbol &&
                !argtype.isErroneous()) {
            owntype = (tree.getTag().isIncOrDecUnaryOp())
                ? tree.arg.type
                : operator.type.getReturnType();
            int opc = operator.opcode;

            // If the argument is constant, fold it.
            if (argtype.constValue() != null) {
                Type ctype = cfolder.fold1(opc, argtype);
                if (ctype != null) {
                    owntype = cfolder.coerce(ctype, owntype);
                }
            }
        }
        result = check(tree, owntype, KindSelector.VAL, resultInfo);
        matchBindings = matchBindingsComputer.unary(tree, matchBindings);
    }

    public void visitBinary(JCBinary tree) {
        // Attribute arguments.
        Type left = chk.checkNonVoid(tree.lhs.pos(), attribExpr(tree.lhs, env));
        // x && y
        // include x's bindings when true in y

        // x || y
        // include x's bindings when false in y

        MatchBindings lhsBindings = matchBindings;
        List<BindingSymbol> propagatedBindings;
        switch (tree.getTag()) {
            case AND:
                propagatedBindings = lhsBindings.bindingsWhenTrue;
                break;
            case OR:
                propagatedBindings = lhsBindings.bindingsWhenFalse;
                break;
            default:
                propagatedBindings = List.nil();
                break;
        }
        Env<AttrContext> rhsEnv = bindingEnv(env, propagatedBindings);
        Type right;
        try {
            right = chk.checkNonVoid(tree.rhs.pos(), attribExpr(tree.rhs, rhsEnv));
        } finally {
            rhsEnv.info.scope.leave();
        }

        matchBindings = matchBindingsComputer.binary(tree, lhsBindings, matchBindings);

        // Find operator.
        OperatorSymbol operator = tree.operator = operators.resolveBinary(tree, tree.getTag(), left, right);
        Type owntype = types.createErrorType(tree.type);
        if (operator != operators.noOpSymbol &&
                !left.isErroneous() &&
                !right.isErroneous()) {
            owntype = operator.type.getReturnType();
            int opc = operator.opcode;
            // If both arguments are constants, fold them.
            if (left.constValue() != null && right.constValue() != null) {
                Type ctype = cfolder.fold2(opc, left, right);
                if (ctype != null) {
                    owntype = cfolder.coerce(ctype, owntype);
                }
            }

            // Check that argument types of a reference ==, != are
            // castable to each other, (JLS 15.21).  Note: unboxing
            // comparisons will not have an acmp* opc at this point.
            if ((opc == ByteCodes.if_acmpeq || opc == ByteCodes.if_acmpne)) {
                if (!types.isCastable(left, right, new Warner(tree.pos()))) {
                    log.error(tree.pos(), Errors.IncomparableTypes(left, right));
                }
            }

            chk.checkDivZero(tree.rhs.pos(), operator, right);
        }
        result = check(tree, owntype, KindSelector.VAL, resultInfo);
    }

    public void visitTypeCast(final JCTypeCast tree) {
        Type clazztype = attribType(tree.clazz, env);
        chk.validate(tree.clazz, env, false);
        //a fresh environment is required for 292 inference to work properly ---
        //see Infer.instantiatePolymorphicSignatureInstance()
        Env<AttrContext> localEnv = env.dup(tree);
        //should we propagate the target type?
        final ResultInfo castInfo;
        JCExpression expr = TreeInfo.skipParens(tree.expr);
        boolean isPoly = (expr.hasTag(LAMBDA) || expr.hasTag(REFERENCE));
        if (isPoly) {
            //expression is a poly - we need to propagate target type info
            castInfo = new ResultInfo(KindSelector.VAL, clazztype,
                                      new Check.NestedCheckContext(resultInfo.checkContext) {
                @Override
                public boolean compatible(Type found, Type req, Warner warn) {
                    return types.isCastable(found, req, warn);
                }
            });
        } else {
            //standalone cast - target-type info is not propagated
            castInfo = unknownExprInfo;
        }
        Type exprtype = attribTree(tree.expr, localEnv, castInfo);
        Type owntype = isPoly ? clazztype : chk.checkCastable(tree.expr.pos(), exprtype, clazztype);
        if (exprtype.constValue() != null)
            owntype = cfolder.coerce(exprtype, owntype);
        result = check(tree, capture(owntype), KindSelector.VAL, resultInfo);
        if (!isPoly)
            chk.checkRedundantCast(localEnv, tree);
    }

    public void visitTypeTest(JCInstanceOf tree) {
        Type exprtype = attribExpr(tree.expr, env);
        if (exprtype.isPrimitive()) {
            preview.checkSourceLevel(tree.expr.pos(), Feature.PRIMITIVE_PATTERNS);
        } else {
            exprtype = chk.checkNullOrRefType(
                    tree.expr.pos(), exprtype);
        }
        Type clazztype;
        JCTree typeTree;
        if (tree.pattern.getTag() == BINDINGPATTERN ||
            tree.pattern.getTag() == RECORDPATTERN) {
            attribExpr(tree.pattern, env, exprtype);
            clazztype = tree.pattern.type;
            if (types.isSubtype(exprtype, clazztype) &&
                !exprtype.isErroneous() && !clazztype.isErroneous() &&
                tree.pattern.getTag() != RECORDPATTERN) {
                if (!allowUnconditionalPatternsInstanceOf) {
                    log.error(DiagnosticFlag.SOURCE_LEVEL, tree.pos(),
                              Feature.UNCONDITIONAL_PATTERN_IN_INSTANCEOF.error(this.sourceName));
                }
            }
            typeTree = TreeInfo.primaryPatternTypeTree((JCPattern) tree.pattern);
        } else {
            clazztype = attribType(tree.pattern, env);
            typeTree = tree.pattern;
            chk.validate(typeTree, env, false);
        }
        if (clazztype.isPrimitive()) {
            preview.checkSourceLevel(tree.pattern.pos(), Feature.PRIMITIVE_PATTERNS);
        } else {
            if (!clazztype.hasTag(TYPEVAR)) {
                clazztype = chk.checkClassOrArrayType(typeTree.pos(), clazztype);
            }
            if (!clazztype.isErroneous() && !types.isReifiable(clazztype)) {
                boolean valid = false;
                if (allowReifiableTypesInInstanceof) {
                    valid = checkCastablePattern(tree.expr.pos(), exprtype, clazztype);
                } else {
                    log.error(DiagnosticFlag.SOURCE_LEVEL, tree.pos(),
                            Feature.REIFIABLE_TYPES_INSTANCEOF.error(this.sourceName));
                    allowReifiableTypesInInstanceof = true;
                }
                if (!valid) {
                    clazztype = types.createErrorType(clazztype);
                }
            }
        }
        chk.checkCastable(tree.expr.pos(), exprtype, clazztype);
        result = check(tree, syms.booleanType, KindSelector.VAL, resultInfo);
    }

    private boolean checkCastablePattern(DiagnosticPosition pos,
                                         Type exprType,
                                         Type pattType) {
        Warner warner = new Warner();
        // if any type is erroneous, the problem is reported elsewhere
        if (exprType.isErroneous() || pattType.isErroneous()) {
            return false;
        }
        if (!types.isCastable(exprType, pattType, warner)) {
            chk.basicHandler.report(pos,
                    diags.fragment(Fragments.InconvertibleTypes(exprType, pattType)));
            return false;
        } else if ((exprType.isPrimitive() || pattType.isPrimitive()) &&
                (!exprType.isPrimitive() || !pattType.isPrimitive() || !types.isSameType(exprType, pattType))) {
            preview.checkSourceLevel(pos, Feature.PRIMITIVE_PATTERNS);
            return true;
        } else if (warner.hasLint(LintCategory.UNCHECKED)) {
            log.error(pos,
                    Errors.InstanceofReifiableNotSafe(exprType, pattType));
            return false;
        } else {
            return true;
        }
    }

    @Override
    public void visitAnyPattern(JCAnyPattern tree) {
        result = tree.type = resultInfo.pt;
    }

    public void visitBindingPattern(JCBindingPattern tree) {
        Type type;
        if (tree.var.vartype != null) {
            type = attribType(tree.var.vartype, env);
        } else {
            type = resultInfo.pt;
        }
        tree.type = tree.var.type = type;
        BindingSymbol v = new BindingSymbol(tree.var.mods.flags, tree.var.name, type, env.info.scope.owner);
        v.pos = tree.pos;
        tree.var.sym = v;
        if (chk.checkUnique(tree.var.pos(), v, env.info.scope)) {
            chk.checkTransparentVar(tree.var.pos(), v, env.info.scope);
        }
        chk.validate(tree.var.vartype, env, true);
        if (tree.var.isImplicitlyTyped()) {
            setSyntheticVariableType(tree.var, type == Type.noType ? syms.errType
                                                                   : type);
        }
        annotate.annotateLater(tree.var.mods.annotations, env, v, tree.var);
        if (!tree.var.isImplicitlyTyped()) {
            annotate.queueScanTreeAndTypeAnnotate(tree.var.vartype, env, v, tree.var);
        }
        annotate.flush();
        result = tree.type;
        if (v.isUnnamedVariable()) {
            matchBindings = MatchBindingsComputer.EMPTY;
        } else {
            matchBindings = new MatchBindings(List.of(v), List.nil());
        }
    }

    @Override
    public void visitRecordPattern(JCRecordPattern tree) {
        Type site;

        if (tree.deconstructor == null) {
            log.error(tree.pos(), Errors.DeconstructionPatternVarNotAllowed);
            tree.record = syms.errSymbol;
            site = tree.type = types.createErrorType(tree.record.type);
        } else {
            Type type = attribType(tree.deconstructor, env);
            if (type.isRaw() && type.tsym.getTypeParameters().nonEmpty()) {
                Type inferred = infer.instantiatePatternType(resultInfo.pt, type.tsym);
                if (inferred == null) {
                    log.error(tree.pos(), Errors.PatternTypeCannotInfer);
                } else {
                    type = inferred;
                }
            }
            tree.type = tree.deconstructor.type = type;
            site = types.capture(tree.type);
        }

        List<Type> expectedRecordTypes;
        if (site.tsym.kind == Kind.TYP && ((ClassSymbol) site.tsym).isRecord()) {
            ClassSymbol record = (ClassSymbol) site.tsym;
            expectedRecordTypes = record.getRecordComponents()
                                        .stream()
                                        .map(rc -> types.memberType(site, rc))
                                        .map(t -> types.upward(t, types.captures(t)).baseType())
                                        .collect(List.collector());
            tree.record = record;
        } else {
            log.error(tree.pos(), Errors.DeconstructionPatternOnlyRecords(site.tsym));
            expectedRecordTypes = Stream.generate(() -> types.createErrorType(tree.type))
                                .limit(tree.nested.size())
                                .collect(List.collector());
            tree.record = syms.errSymbol;
        }
        ListBuffer<BindingSymbol> outBindings = new ListBuffer<>();
        List<Type> recordTypes = expectedRecordTypes;
        List<JCPattern> nestedPatterns = tree.nested;
        Env<AttrContext> localEnv = env.dup(tree, env.info.dup(env.info.scope.dup()));
        try {
            while (recordTypes.nonEmpty() && nestedPatterns.nonEmpty()) {
                attribExpr(nestedPatterns.head, localEnv, recordTypes.head);
                checkCastablePattern(nestedPatterns.head.pos(), recordTypes.head, nestedPatterns.head.type);
                outBindings.addAll(matchBindings.bindingsWhenTrue);
                matchBindings.bindingsWhenTrue.forEach(localEnv.info.scope::enter);
                nestedPatterns = nestedPatterns.tail;
                recordTypes = recordTypes.tail;
            }
            if (recordTypes.nonEmpty() || nestedPatterns.nonEmpty()) {
                while (nestedPatterns.nonEmpty()) {
                    attribExpr(nestedPatterns.head, localEnv, Type.noType);
                    nestedPatterns = nestedPatterns.tail;
                }
                List<Type> nestedTypes =
                        tree.nested.stream().map(p -> p.type).collect(List.collector());
                log.error(tree.pos(),
                          Errors.IncorrectNumberOfNestedPatterns(expectedRecordTypes,
                                                                 nestedTypes));
            }
        } finally {
            localEnv.info.scope.leave();
        }
        chk.validate(tree.deconstructor, env, true);
        result = tree.type;
        matchBindings = new MatchBindings(outBindings.toList(), List.nil());
    }

    public void visitIndexed(JCArrayAccess tree) {
        Type owntype = types.createErrorType(tree.type);
        Type atype = attribExpr(tree.indexed, env);
        attribExpr(tree.index, env, syms.intType);
        if (types.isArray(atype))
            owntype = types.elemtype(atype);
        else if (!atype.hasTag(ERROR))
            log.error(tree.pos(), Errors.ArrayReqButFound(atype));
        if (!pkind().contains(KindSelector.VAL))
            owntype = capture(owntype);
        result = check(tree, owntype, KindSelector.VAR, resultInfo);
    }

    public void visitIdent(JCIdent tree) {
        Symbol sym;

        // Find symbol
        if (pt().hasTag(METHOD) || pt().hasTag(FORALL)) {
            // If we are looking for a method, the prototype `pt' will be a
            // method type with the type of the call's arguments as parameters.
            env.info.pendingResolutionPhase = null;
            sym = rs.resolveMethod(tree.pos(), env, tree.name, pt().getParameterTypes(), pt().getTypeArguments());
        } else if (tree.sym != null && tree.sym.kind != VAR) {
            sym = tree.sym;
        } else {
            sym = rs.resolveIdent(tree.pos(), env, tree.name, pkind());
        }
        tree.sym = sym;

        // Also find the environment current for the class where
        // sym is defined (`symEnv').
        Env<AttrContext> symEnv = env;
        if (env.enclClass.sym.owner.kind != PCK && // we are in an inner class
            sym.kind.matches(KindSelector.VAL_MTH) &&
            sym.owner.kind == TYP &&
            tree.name != names._this && tree.name != names._super) {

            // Find environment in which identifier is defined.
            while (symEnv.outer != null &&
                   !sym.isMemberOf(symEnv.enclClass.sym, types)) {
                symEnv = symEnv.outer;
            }
        }

        // If symbol is a variable, ...
        if (sym.kind == VAR) {
            VarSymbol v = (VarSymbol)sym;

            // ..., evaluate its initializer, if it has one, and check for
            // illegal forward reference.
            checkInit(tree, env, v, false);

            // If we are expecting a variable (as opposed to a value), check
            // that the variable is assignable in the current environment.
            if (KindSelector.ASG.subset(pkind()))
                checkAssignable(tree.pos(), v, null, env);
        }

        Env<AttrContext> env1 = env;
        if (sym.kind != ERR && sym.kind != TYP &&
            sym.owner != null && sym.owner != env1.enclClass.sym) {
            // If the found symbol is inaccessible, then it is
            // accessed through an enclosing instance.  Locate this
            // enclosing instance:
            while (env1.outer != null && !rs.isAccessible(env, env1.enclClass.sym.type, sym))
                env1 = env1.outer;
        }

        if (env.info.isSerializable) {
            chk.checkAccessFromSerializableElement(tree, env.info.isSerializableLambda);
        }

        result = checkId(tree, env1.enclClass.sym.type, sym, env, resultInfo);
    }

    public void visitSelect(JCFieldAccess tree) {
        // Determine the expected kind of the qualifier expression.
        KindSelector skind = KindSelector.NIL;
        if (tree.name == names._this || tree.name == names._super ||
                tree.name == names._class)
        {
            skind = KindSelector.TYP;
        } else {
            if (pkind().contains(KindSelector.PCK))
                skind = KindSelector.of(skind, KindSelector.PCK);
            if (pkind().contains(KindSelector.TYP))
                skind = KindSelector.of(skind, KindSelector.TYP, KindSelector.PCK);
            if (pkind().contains(KindSelector.VAL_MTH))
                skind = KindSelector.of(skind, KindSelector.VAL, KindSelector.TYP);
        }

        // Attribute the qualifier expression, and determine its symbol (if any).
        Type site = attribTree(tree.selected, env, new ResultInfo(skind, Type.noType));
        Assert.check(site == tree.selected.type);
        if (!pkind().contains(KindSelector.TYP_PCK))
            site = capture(site); // Capture field access

        // check nullness of site
        if (types.isNullable(site)) {
            chk.warnNullableTypes(tree.selected, Warnings.AccessingMemberOfNullable);
        }

        if (types.isParametric(site)) {
            // see JDK-8339087
            //chk.warnNullableTypes(tree.selected, Warnings.AccessingMemberOfParametric);
        }

        // don't allow T.class T[].class, etc
        if (skind == KindSelector.TYP) {
            Type elt = site;
            while (elt.hasTag(ARRAY))
                elt = ((ArrayType)elt).elemtype;
            if (elt.hasTag(TYPEVAR)) {
                log.error(tree.pos(), Errors.TypeVarCantBeDeref);
                result = tree.type = types.createErrorType(tree.name, site.tsym, site);
                tree.sym = tree.type.tsym;
                return ;
            }
        }

        // If qualifier symbol is a type or `super', assert `selectSuper'
        // for the selection. This is relevant for determining whether
        // protected symbols are accessible.
        Symbol sitesym = TreeInfo.symbol(tree.selected);
        boolean selectSuperPrev = env.info.selectSuper;
        env.info.selectSuper =
            sitesym != null &&
            sitesym.name == names._super;

        // Determine the symbol represented by the selection.
        env.info.pendingResolutionPhase = null;
        Symbol sym = selectSym(tree, sitesym, site, env, resultInfo);
        if (sym.kind == VAR && sym.name != names._super && env.info.defaultSuperCallSite != null) {
            log.error(tree.selected.pos(), Errors.NotEnclClass(site.tsym));
            sym = syms.errSymbol;
        }
        if (sym.exists() && !isType(sym) && pkind().contains(KindSelector.TYP_PCK)) {
            site = capture(site);
            sym = selectSym(tree, sitesym, site, env, resultInfo);
        }
        boolean varArgs = env.info.lastResolveVarargs();
        tree.sym = sym;

        if (site.hasTag(TYPEVAR) && !isType(sym) && sym.kind != ERR) {
            site = types.skipTypeVars(site, true);
        }

        // If that symbol is a variable, ...
        if (sym.kind == VAR) {
            VarSymbol v = (VarSymbol)sym;

            // ..., evaluate its initializer, if it has one, and check for
            // illegal forward reference.
            checkInit(tree, env, v, true);

            // If we are expecting a variable (as opposed to a value), check
            // that the variable is assignable in the current environment.
            if (KindSelector.ASG.subset(pkind()))
                checkAssignable(tree.pos(), v, tree.selected, env);
        }

        if (sitesym != null &&
                sitesym.kind == VAR &&
                ((VarSymbol)sitesym).isResourceVariable() &&
                sym.kind == MTH &&
                sym.name.equals(names.close) &&
                sym.overrides(syms.autoCloseableClose, sitesym.type.tsym, types, true)) {
            env.info.lint.logIfEnabled(tree, LintWarnings.TryExplicitCloseCall);
        }

        // Disallow selecting a type from an expression
        if (isType(sym) && (sitesym == null || !sitesym.kind.matches(KindSelector.TYP_PCK))) {
            tree.type = check(tree.selected, pt(),
                              sitesym == null ?
                                      KindSelector.VAL : sitesym.kind.toSelector(),
                              new ResultInfo(KindSelector.TYP_PCK, pt()));
        }

        if (isType(sitesym)) {
            if (sym.name != names._this && sym.name != names._super) {
                // Check if type-qualified fields or methods are static (JLS)
                if ((sym.flags() & STATIC) == 0 &&
                    sym.name != names._super &&
                    (sym.kind == VAR || sym.kind == MTH)) {
                    rs.accessBase(rs.new StaticError(sym),
                              tree.pos(), site, sym.name, true);
                }
            }
        } else if (sym.kind != ERR &&
                   (sym.flags() & STATIC) != 0 &&
                   sym.name != names._class) {
            // If the qualified item is not a type and the selected item is static, report
            // a warning. Make allowance for the class of an array type e.g. Object[].class)
            if (!sym.owner.isAnonymous()) {
                chk.lint.logIfEnabled(tree, LintWarnings.StaticNotQualifiedByType(sym.kind.kindName(), sym.owner));
            } else {
                chk.lint.logIfEnabled(tree, LintWarnings.StaticNotQualifiedByType2(sym.kind.kindName()));
            }
        }

        // If we are selecting an instance member via a `super', ...
        if (env.info.selectSuper && (sym.flags() & STATIC) == 0) {

            // Check that super-qualified symbols are not abstract (JLS)
            rs.checkNonAbstract(tree.pos(), sym);

            if (site.isRaw()) {
                // Determine argument types for site.
                Type site1 = types.asSuper(env.enclClass.sym.type, site.tsym);
                if (site1 != null) site = site1;
            }
        }

        if (env.info.isSerializable) {
            chk.checkAccessFromSerializableElement(tree, env.info.isSerializableLambda);
        }

        env.info.selectSuper = selectSuperPrev;
        result = checkId(tree, site, sym, env, resultInfo);
    }
    //where
        /** Determine symbol referenced by a Select expression,
         *
         *  @param tree   The select tree.
         *  @param site   The type of the selected expression,
         *  @param env    The current environment.
         *  @param resultInfo The current result.
         */
        private Symbol selectSym(JCFieldAccess tree,
                                 Symbol location,
                                 Type site,
                                 Env<AttrContext> env,
                                 ResultInfo resultInfo) {
            DiagnosticPosition pos = tree.pos();
            Name name = tree.name;
            switch (site.getTag()) {
            case PACKAGE:
                return rs.accessBase(
                    rs.findIdentInPackage(pos, env, site.tsym, name, resultInfo.pkind),
                    pos, location, site, name, true);
            case ARRAY:
            case CLASS:
                if (resultInfo.pt.hasTag(METHOD) || resultInfo.pt.hasTag(FORALL)) {
                    return rs.resolveQualifiedMethod(
                        pos, env, location, site, name, resultInfo.pt.getParameterTypes(), resultInfo.pt.getTypeArguments());
                } else if (name == names._this || name == names._super) {
                    return rs.resolveSelf(pos, env, site.tsym, name);
                } else if (name == names._class) {
                    // In this case, we have already made sure in
                    // visitSelect that qualifier expression is a type.
                    return syms.getClassField(site, types);
                } else {
                    // We are seeing a plain identifier as selector.
                    Symbol sym = rs.findIdentInType(pos, env, site, name, resultInfo.pkind);
                        sym = rs.accessBase(sym, pos, location, site, name, true);
                    return sym;
                }
            case WILDCARD:
                throw new AssertionError(tree);
            case TYPEVAR:
                // Normally, site.getUpperBound() shouldn't be null.
                // It should only happen during memberEnter/attribBase
                // when determining the supertype which *must* be
                // done before attributing the type variables.  In
                // other words, we are seeing this illegal program:
                // class B<T> extends A<T.foo> {}
                Symbol sym = (site.getUpperBound() != null)
                    ? selectSym(tree, location, capture(site.getUpperBound()), env, resultInfo)
                    : null;
                if (sym == null) {
                    log.error(pos, Errors.TypeVarCantBeDeref);
                    return syms.errSymbol;
                } else {
                    Symbol sym2 = (sym.flags() & Flags.PRIVATE) != 0 ?
                        rs.new AccessError(env, site, sym) :
                                sym;
                    rs.accessBase(sym2, pos, location, site, name, true);
                    return sym;
                }
            case ERROR:
                // preserve identifier names through errors
                return types.createErrorType(name, site.tsym, site).tsym;
            default:
                // The qualifier expression is of a primitive type -- only
                // .class is allowed for these.
                if (name == names._class) {
                    // In this case, we have already made sure in Select that
                    // qualifier expression is a type.
                    return syms.getClassField(site, types);
                } else {
                    log.error(pos, Errors.CantDeref(site));
                    return syms.errSymbol;
                }
            }
        }

        /** Determine type of identifier or select expression and check that
         *  (1) the referenced symbol is not deprecated
         *  (2) the symbol's type is safe (@see checkSafe)
         *  (3) if symbol is a variable, check that its type and kind are
         *      compatible with the prototype and protokind.
         *  (4) if symbol is an instance field of a raw type,
         *      which is being assigned to, issue an unchecked warning if its
         *      type changes under erasure.
         *  (5) if symbol is an instance method of a raw type, issue an
         *      unchecked warning if its argument types change under erasure.
         *  If checks succeed:
         *    If symbol is a constant, return its constant type
         *    else if symbol is a method, return its result type
         *    otherwise return its type.
         *  Otherwise return errType.
         *
         *  @param tree       The syntax tree representing the identifier
         *  @param site       If this is a select, the type of the selected
         *                    expression, otherwise the type of the current class.
         *  @param sym        The symbol representing the identifier.
         *  @param env        The current environment.
         *  @param resultInfo    The expected result
         */
        Type checkId(JCTree tree,
                     Type site,
                     Symbol sym,
                     Env<AttrContext> env,
                     ResultInfo resultInfo) {
            return (resultInfo.pt.hasTag(FORALL) || resultInfo.pt.hasTag(METHOD)) ?
                    checkMethodIdInternal(tree, site, sym, env, resultInfo) :
                    checkIdInternal(tree, site, sym, resultInfo.pt, env, resultInfo);
        }

        Type checkMethodIdInternal(JCTree tree,
                     Type site,
                     Symbol sym,
                     Env<AttrContext> env,
                     ResultInfo resultInfo) {
            if (resultInfo.pkind.contains(KindSelector.POLY)) {
                return attrRecover.recoverMethodInvocation(tree, site, sym, env, resultInfo);
            } else {
                return checkIdInternal(tree, site, sym, resultInfo.pt, env, resultInfo);
            }
        }

        Type checkIdInternal(JCTree tree,
                     Type site,
                     Symbol sym,
                     Type pt,
                     Env<AttrContext> env,
                     ResultInfo resultInfo) {
            Type owntype; // The computed type of this identifier occurrence.
            switch (sym.kind) {
            case TYP:
                // For types, the computed type equals the symbol's type,
                // except for two situations:
                owntype = sym.type;
                if (owntype.hasTag(CLASS)) {
                    chk.checkForBadAuxiliaryClassAccess(tree.pos(), env, (ClassSymbol)sym);
                    Type ownOuter = owntype.getEnclosingType();

                    // (a) If the symbol's type is parameterized, erase it
                    // because no type parameters were given.
                    // We recover generic outer type later in visitTypeApply.
                    if (owntype.tsym.type.getTypeArguments().nonEmpty()) {
                        owntype = types.erasure(owntype);
                    }

                    // (b) If the symbol's type is an inner class, then
                    // we have to interpret its outer type as a superclass
                    // of the site type. Example:
                    //
                    // class Tree<A> { class Visitor { ... } }
                    // class PointTree extends Tree<Point> { ... }
                    // ...PointTree.Visitor...
                    //
                    // Then the type of the last expression above is
                    // Tree<Point>.Visitor.
                    else if (ownOuter.hasTag(CLASS) && site != ownOuter) {
                        Type normOuter = site;
                        if (normOuter.hasTag(CLASS)) {
                            normOuter = types.asEnclosingSuper(site, ownOuter.tsym);
                        }
                        if (normOuter == null) // perhaps from an import
                            normOuter = types.erasure(ownOuter);
                        if (normOuter != ownOuter)
                            owntype = new ClassType(
                                normOuter, List.nil(), owntype.tsym,
                                owntype.getMetadata());
                    }
                }
                break;
            case VAR:
                VarSymbol v = (VarSymbol)sym;

                if (env.info.enclVar != null
                        && v.type.hasTag(NONE)) {
                    //self reference to implicitly typed variable declaration
                    log.error(TreeInfo.positionFor(v, env.enclClass), Errors.CantInferLocalVarType(v.name, Fragments.LocalSelfRef));
                    return tree.type = v.type = types.createErrorType(v.type);
                }

                // Test (4): if symbol is an instance field of a raw type,
                // which is being assigned to, issue an unchecked warning if
                // its type changes under erasure.
                if (KindSelector.ASG.subset(pkind()) &&
                    v.owner.kind == TYP &&
                    (v.flags() & STATIC) == 0 &&
                    (site.hasTag(CLASS) || site.hasTag(TYPEVAR))) {
                    Type s = types.asOuterSuper(site, v.owner);
                    if (s != null &&
                        s.isRaw() &&
                        !types.isSameType(v.type, v.erasure(types))) {
                        chk.warnUnchecked(tree.pos(), LintWarnings.UncheckedAssignToVar(v, s));
                    }
                }
                // The computed type of a variable is the type of the
                // variable symbol, taken as a member of the site type.
                owntype = (sym.owner.kind == TYP &&
                           /* we shouldn't do a memberType invocation if symbol owner and site are the same
                            * this has been done in the context of nullness markers due to a loss of the nullness
                            * markers info when type variables are adapted
                            */
                           sym.owner.type != site &&
                           sym.name != names._this && sym.name != names._super)
                    ? types.memberType(site, sym)
                    : sym.type;

                // If the variable is a constant, record constant value in
                // computed type.
                if (v.getConstValue() != null && isStaticReference(tree))
                    owntype = owntype.constType(v.getConstValue());

                if (resultInfo.pkind == KindSelector.VAL) {
                    owntype = capture(owntype); // capture "names as expressions"
                }
                break;
            case MTH: {
                owntype = checkMethod(site, sym,
                        new ResultInfo(resultInfo.pkind, resultInfo.pt.getReturnType(), resultInfo.checkContext, resultInfo.checkMode),
                        env, TreeInfo.args(env.tree), resultInfo.pt.getParameterTypes(),
                        resultInfo.pt.getTypeArguments());
                chk.checkRestricted(tree.pos(), sym);
                break;
            }
            case PCK: case ERR:
                owntype = sym.type;
                break;
            default:
                throw new AssertionError("unexpected kind: " + sym.kind +
                                         " in tree " + tree);
            }

            // Emit a `deprecation' warning if symbol is deprecated.
            // (for constructors (but not for constructor references), the error
            // was given when the constructor was resolved)

            if (sym.name != names.init || tree.hasTag(REFERENCE)) {
                chk.checkDeprecated(tree.pos(), env.info.scope.owner, sym);
                chk.checkSunAPI(tree.pos(), sym);
                chk.checkProfile(tree.pos(), sym);
                chk.checkPreview(tree.pos(), env.info.scope.owner, site, sym);
            }

            if (pt.isErroneous()) {
                owntype = types.createErrorType(owntype);
            }

            // If symbol is a variable, check that its type and
            // kind are compatible with the prototype and protokind.
            return check(tree, owntype, sym.kind.toSelector(), resultInfo);
        }

        /** Check that variable is initialized and evaluate the variable's
         *  initializer, if not yet done. Also check that variable is not
         *  referenced before it is defined.
         *  @param tree    The tree making up the variable reference.
         *  @param env     The current environment.
         *  @param v       The variable's symbol.
         */
        private void checkInit(JCTree tree,
                               Env<AttrContext> env,
                               VarSymbol v,
                               boolean onlyWarning) {
            // A forward reference is diagnosed if the declaration position
            // of the variable is greater than the current tree position
            // and the tree and variable definition occur in the same class
            // definition.  Note that writes don't count as references.
            // This check applies only to class and instance
            // variables.  Local variables follow different scope rules,
            // and are subject to definite assignment checking.
            Env<AttrContext> initEnv = enclosingInitEnv(env);
            if (initEnv != null &&
                (initEnv.info.enclVar == v || v.pos > tree.pos) &&
                v.owner.kind == TYP &&
                v.owner == env.info.scope.owner.enclClass() &&
                ((v.flags() & STATIC) != 0) == Resolve.isStatic(env) &&
                (!env.tree.hasTag(ASSIGN) ||
                 TreeInfo.skipParens(((JCAssign) env.tree).lhs) != tree)) {
                if (!onlyWarning || isStaticEnumField(v)) {
                    Error errkey = (initEnv.info.enclVar == v) ?
                                Errors.IllegalSelfRef : Errors.IllegalForwardRef;
                    log.error(tree.pos(), errkey);
                } else if (useBeforeDeclarationWarning) {
                    Warning warnkey = (initEnv.info.enclVar == v) ?
                                Warnings.SelfRef(v) : Warnings.ForwardRef(v);
                    log.warning(tree.pos(), warnkey);
                }
            }

            v.getConstValue(); // ensure initializer is evaluated

            checkEnumInitializer(tree, env, v);
        }

        /**
         * Returns the enclosing init environment associated with this env (if any). An init env
         * can be either a field declaration env or a static/instance initializer env.
         */
        Env<AttrContext> enclosingInitEnv(Env<AttrContext> env) {
            while (true) {
                switch (env.tree.getTag()) {
                    case VARDEF:
                        JCVariableDecl vdecl = (JCVariableDecl)env.tree;
                        if (vdecl.sym.owner.kind == TYP) {
                            //field
                            return env;
                        }
                        break;
                    case BLOCK:
                        if (env.next.tree.hasTag(CLASSDEF)) {
                            //instance/static initializer
                            return env;
                        }
                        break;
                    case METHODDEF:
                    case CLASSDEF:
                    case TOPLEVEL:
                        return null;
                }
                Assert.checkNonNull(env.next);
                env = env.next;
            }
        }

        /**
         * Check for illegal references to static members of enum.  In
         * an enum type, constructors and initializers may not
         * reference its static members unless they are constant.
         *
         * @param tree    The tree making up the variable reference.
         * @param env     The current environment.
         * @param v       The variable's symbol.
         * @jls 8.9 Enum Types
         */
        private void checkEnumInitializer(JCTree tree, Env<AttrContext> env, VarSymbol v) {
            // JLS:
            //
            // "It is a compile-time error to reference a static field
            // of an enum type that is not a compile-time constant
            // (15.28) from constructors, instance initializer blocks,
            // or instance variable initializer expressions of that
            // type. It is a compile-time error for the constructors,
            // instance initializer blocks, or instance variable
            // initializer expressions of an enum constant e to refer
            // to itself or to an enum constant of the same type that
            // is declared to the right of e."
            if (isStaticEnumField(v)) {
                ClassSymbol enclClass = env.info.scope.owner.enclClass();

                if (enclClass == null || enclClass.owner == null)
                    return;

                // See if the enclosing class is the enum (or a
                // subclass thereof) declaring v.  If not, this
                // reference is OK.
                if (v.owner != enclClass && !types.isSubtype(enclClass.type, v.owner.type))
                    return;

                // If the reference isn't from an initializer, then
                // the reference is OK.
                if (!Resolve.isInitializer(env))
                    return;

                log.error(tree.pos(), Errors.IllegalEnumStaticRef);
            }
        }

        /** Is the given symbol a static, non-constant field of an Enum?
         *  Note: enum literals should not be regarded as such
         */
        private boolean isStaticEnumField(VarSymbol v) {
            return Flags.isEnum(v.owner) &&
                   Flags.isStatic(v) &&
                   !Flags.isConstant(v) &&
                   v.name != names._class;
        }

    /**
     * Check that method arguments conform to its instantiation.
     **/
    public Type checkMethod(Type site,
                            final Symbol sym,
                            ResultInfo resultInfo,
                            Env<AttrContext> env,
                            final List<JCExpression> argtrees,
                            List<Type> argtypes,
                            List<Type> typeargtypes) {
        // Test (5): if symbol is an instance method of a raw type, issue
        // an unchecked warning if its argument types change under erasure.
        if ((sym.flags() & STATIC) == 0 &&
            (site.hasTag(CLASS) || site.hasTag(TYPEVAR))) {
            Type s = types.asOuterSuper(site, sym.owner);
            if (s != null && s.isRaw() &&
                !types.isSameTypes(sym.type.getParameterTypes(),
                                   sym.erasure(types).getParameterTypes())) {
                chk.warnUnchecked(env.tree.pos(), LintWarnings.UncheckedCallMbrOfRawType(sym, s));
            }
        }

        if (env.info.defaultSuperCallSite != null) {
            for (Type sup : types.interfaces(env.enclClass.type).prepend(types.supertype((env.enclClass.type)))) {
                if (!sup.tsym.isSubClass(sym.enclClass(), types) ||
                        types.isSameType(sup, env.info.defaultSuperCallSite)) continue;
                List<MethodSymbol> icand_sup =
                        types.interfaceCandidates(sup, (MethodSymbol)sym);
                if (icand_sup.nonEmpty() &&
                        icand_sup.head != sym &&
                        icand_sup.head.overrides(sym, icand_sup.head.enclClass(), types, true)) {
                    log.error(env.tree.pos(),
                              Errors.IllegalDefaultSuperCall(env.info.defaultSuperCallSite, Fragments.OverriddenDefault(sym, sup)));
                    break;
                }
            }
            env.info.defaultSuperCallSite = null;
        }

        if (sym.isStatic() && site.isInterface() && env.tree.hasTag(APPLY)) {
            JCMethodInvocation app = (JCMethodInvocation)env.tree;
            if (app.meth.hasTag(SELECT) &&
                    !TreeInfo.isStaticSelector(((JCFieldAccess)app.meth).selected, names)) {
                log.error(env.tree.pos(), Errors.IllegalStaticIntfMethCall(site));
            }
        }

        // Compute the identifier's instantiated type.
        // For methods, we need to compute the instance type by
        // Resolve.instantiate from the symbol's type as well as
        // any type arguments and value arguments.
        Warner noteWarner = new Warner();
        try {
            Type owntype = rs.checkMethod(
                    env,
                    site,
                    sym,
                    resultInfo,
                    argtypes,
                    typeargtypes,
                    noteWarner);

            DeferredAttr.DeferredTypeMap<Void> checkDeferredMap =
                deferredAttr.new DeferredTypeMap<>(DeferredAttr.AttrMode.CHECK, sym, env.info.pendingResolutionPhase);

            argtypes = argtypes.map(checkDeferredMap);

            if (noteWarner.hasNonSilentLint(LintCategory.UNCHECKED)) {
                chk.warnUnchecked(env.tree.pos(), LintWarnings.UncheckedMethInvocationApplied(kindName(sym),
                        sym.name,
                        rs.methodArguments(sym.type.getParameterTypes()),
                        rs.methodArguments(argtypes.map(checkDeferredMap)),
                        kindName(sym.location()),
                        sym.location()));
                if (resultInfo.pt != Infer.anyPoly ||
                        !owntype.hasTag(METHOD) ||
                        !owntype.isPartial()) {
                    //if this is not a partially inferred method type, erase return type. Otherwise,
                    //erasure is carried out in PartiallyInferredMethodType.check().
                    owntype = new MethodType(owntype.getParameterTypes(),
                            types.erasure(owntype.getReturnType()),
                            types.erasure(owntype.getThrownTypes()),
                            syms.methodClass);
                }
            }

            PolyKind pkind = (sym.type.hasTag(FORALL) &&
                 sym.type.getReturnType().containsAny(((ForAll)sym.type).tvars)) ?
                 PolyKind.POLY : PolyKind.STANDALONE;
            TreeInfo.setPolyKind(env.tree, pkind);

            return (resultInfo.pt == Infer.anyPoly) ?
                    owntype :
                    chk.checkMethod(owntype, sym, env, argtrees, argtypes, env.info.lastResolveVarargs(),
                            resultInfo.checkContext.inferenceContext());
        } catch (Infer.InferenceException ex) {
            //invalid target type - propagate exception outwards or report error
            //depending on the current check context
            resultInfo.checkContext.report(env.tree.pos(), ex.getDiagnostic());
            return types.createErrorType(site);
        } catch (Resolve.InapplicableMethodException ex) {
            final JCDiagnostic diag = ex.getDiagnostic();
            Resolve.InapplicableSymbolError errSym = rs.new InapplicableSymbolError(null) {
                @Override
                protected Pair<Symbol, JCDiagnostic> errCandidate() {
                    return new Pair<>(sym, diag);
                }
            };
            List<Type> argtypes2 = argtypes.map(
                    rs.new ResolveDeferredRecoveryMap(AttrMode.CHECK, sym, env.info.pendingResolutionPhase));
            JCDiagnostic errDiag = errSym.getDiagnostic(JCDiagnostic.DiagnosticType.ERROR,
                    env.tree, sym, site, sym.name, argtypes2, typeargtypes);
            log.report(errDiag);
            return types.createErrorType(site);
        }
    }

    public void visitLiteral(JCLiteral tree) {
        result = check(tree, litType(tree.typetag).constType(tree.value),
                KindSelector.VAL, resultInfo);
    }
    //where
    /** Return the type of a literal with given type tag.
     */
    Type litType(TypeTag tag) {
        return (tag == CLASS) ? syms.stringType : syms.typeOfTag[tag.ordinal()];
    }

    public void visitTypeIdent(JCPrimitiveTypeTree tree) {
        result = check(tree, syms.typeOfTag[tree.typetag.ordinal()], KindSelector.TYP, resultInfo);
    }

    public void visitTypeArray(JCArrayTypeTree tree) {
        Type etype = attribType(tree.elemtype, env);
        Type type = new ArrayType(etype, syms.arrayClass);
        result = check(tree, type, KindSelector.TYP, resultInfo);
    }

    /** Visitor method for parameterized types.
     *  Bound checking is left until later, since types are attributed
     *  before supertype structure is completely known
     */
    public void visitTypeApply(JCTypeApply tree) {
        Type owntype = types.createErrorType(tree.type);

        // Attribute functor part of application and make sure it's a class.
        Type clazztype = chk.checkClassType(tree.clazz.pos(), attribType(tree.clazz, env));

        // Attribute type parameters
        List<Type> actuals = attribTypes(tree.arguments, env);

        if (clazztype.hasTag(CLASS)) {
            List<Type> formals = clazztype.tsym.type.getTypeArguments();
            if (actuals.isEmpty()) //diamond
                actuals = formals;

            if (actuals.length() == formals.length()) {
                List<Type> a = actuals;
                List<Type> f = formals;
                while (a.nonEmpty()) {
                    a.head = a.head.withTypeVar(f.head);
                    a = a.tail;
                    f = f.tail;
                }
                // Compute the proper generic outer
                Type clazzOuter = clazztype.getEnclosingType();
                if (clazzOuter.hasTag(CLASS)) {
                    Type site;
                    JCExpression clazz = TreeInfo.typeIn(tree.clazz);
                    if (clazz.hasTag(IDENT)) {
                        site = env.enclClass.sym.type;
                    } else if (clazz.hasTag(SELECT)) {
                        site = ((JCFieldAccess) clazz).selected.type;
                    } else throw new AssertionError(""+tree);
                    if (clazzOuter.hasTag(CLASS) && site != clazzOuter) {
                        if (site.hasTag(CLASS))
                            site = types.asOuterSuper(site, clazzOuter.tsym);
                        if (site == null)
                            site = types.erasure(clazzOuter);
                        clazzOuter = site;
                    }
                }
                owntype = new ClassType(clazzOuter, actuals, clazztype.tsym,
                                        clazztype.getMetadata());
            } else {
                if (formals.length() != 0) {
                    log.error(tree.pos(),
                              Errors.WrongNumberTypeArgs(Integer.toString(formals.length())));
                } else {
                    log.error(tree.pos(), Errors.TypeDoesntTakeParams(clazztype.tsym));
                }
                owntype = types.createErrorType(tree.type);
            }
        } else if (clazztype.hasTag(ERROR)) {
            ErrorType parameterizedErroneous =
                    new ErrorType(clazztype.getOriginalType(),
                                  clazztype.tsym,
                                  clazztype.getMetadata());

            parameterizedErroneous.typarams_field = actuals;
            owntype = parameterizedErroneous;
        }
        result = check(tree, owntype, KindSelector.TYP, resultInfo);
    }

    public void visitTypeUnion(JCTypeUnion tree) {
        ListBuffer<Type> multicatchTypes = new ListBuffer<>();
        ListBuffer<Type> all_multicatchTypes = null; // lazy, only if needed
        for (JCExpression typeTree : tree.alternatives) {
            Type ctype = attribType(typeTree, env);
            ctype = chk.checkType(typeTree.pos(),
                          chk.checkClassType(typeTree.pos(), ctype),
                          syms.throwableType);
            if (!ctype.isErroneous()) {
                //check that alternatives of a union type are pairwise
                //unrelated w.r.t. subtyping
                if (chk.intersects(ctype,  multicatchTypes.toList())) {
                    for (Type t : multicatchTypes) {
                        boolean sub = types.isSubtype(ctype, t);
                        boolean sup = types.isSubtype(t, ctype);
                        if (sub || sup) {
                            //assume 'a' <: 'b'
                            Type a = sub ? ctype : t;
                            Type b = sub ? t : ctype;
                            log.error(typeTree.pos(), Errors.MulticatchTypesMustBeDisjoint(a, b));
                        }
                    }
                }
                multicatchTypes.append(ctype);
                if (all_multicatchTypes != null)
                    all_multicatchTypes.append(ctype);
            } else {
                if (all_multicatchTypes == null) {
                    all_multicatchTypes = new ListBuffer<>();
                    all_multicatchTypes.appendList(multicatchTypes);
                }
                all_multicatchTypes.append(ctype);
            }
        }
        Type t = check(tree, types.lub(multicatchTypes.toList()),
                KindSelector.TYP, resultInfo.dup(CheckMode.NO_TREE_UPDATE));
        if (t.hasTag(CLASS)) {
            List<Type> alternatives =
                ((all_multicatchTypes == null) ? multicatchTypes : all_multicatchTypes).toList();
            t = new UnionClassType((ClassType) t, alternatives);
        }
        tree.type = result = t;
    }

    public void visitTypeIntersection(JCTypeIntersection tree) {
        attribTypes(tree.bounds, env);
        tree.type = result = checkIntersection(tree, tree.bounds);
    }

    public void visitTypeParameter(JCTypeParameter tree) {
        TypeVar typeVar = (TypeVar) tree.type;

        if (tree.annotations != null && tree.annotations.nonEmpty()) {
            annotate.annotateTypeParameterSecondStage(tree, tree.annotations);
        }

        if (!typeVar.getUpperBound().isErroneous()) {
            //fixup type-parameter bound computed in 'attribTypeVariables'
            typeVar.setUpperBound(checkIntersection(tree, tree.bounds));
        }
    }

    Type checkIntersection(JCTree tree, List<JCExpression> bounds) {
        Set<Symbol> boundSet = new HashSet<>();
        if (bounds.nonEmpty()) {
            // accept class or interface or typevar as first bound.
            bounds.head.type = checkBase(bounds.head.type, bounds.head, env, false, false, false);
            boundSet.add(types.erasure(bounds.head.type).tsym);
            if (bounds.head.type.isErroneous()) {
                return bounds.head.type;
            }
            else if (bounds.head.type.hasTag(TYPEVAR)) {
                // if first bound was a typevar, do not accept further bounds.
                if (bounds.tail.nonEmpty()) {
                    log.error(bounds.tail.head.pos(),
                              Errors.TypeVarMayNotBeFollowedByOtherBounds);
                    return bounds.head.type;
                }
            } else {
                // if first bound was a class or interface, accept only interfaces
                // as further bounds.
                for (JCExpression bound : bounds.tail) {
                    bound.type = checkBase(bound.type, bound, env, false, true, false);
                    if (bound.type.isErroneous()) {
                        bounds = List.of(bound);
                    }
                    else if (bound.type.hasTag(CLASS)) {
                        chk.checkNotRepeated(bound.pos(), types.erasure(bound.type), boundSet);
                    }
                }
            }
        }

        if (bounds.length() == 0) {
            return syms.objectType;
        } else if (bounds.length() == 1) {
            return bounds.head.type;
        } else {
            Type owntype = types.makeIntersectionType(TreeInfo.types(bounds));
            // ... the variable's bound is a class type flagged COMPOUND
            // (see comment for TypeVar.bound).
            // In this case, generate a class tree that represents the
            // bound class, ...
            JCExpression extending;
            List<JCExpression> implementing;
            if (!bounds.head.type.isInterface()) {
                extending = bounds.head;
                implementing = bounds.tail;
            } else {
                extending = null;
                implementing = bounds;
            }
            JCClassDecl cd = make.at(tree).ClassDef(
                make.Modifiers(PUBLIC | ABSTRACT),
                names.empty, List.nil(),
                extending, implementing, List.nil());

            ClassSymbol c = (ClassSymbol)owntype.tsym;
            Assert.check((c.flags() & COMPOUND) != 0);
            cd.sym = c;
            c.sourcefile = env.toplevel.sourcefile;

            // ... and attribute the bound class
            c.flags_field |= UNATTRIBUTED;
            Env<AttrContext> cenv = enter.classEnv(cd, env);
            typeEnvs.put(c, cenv);
            attribClass(c);
            return owntype;
        }
    }

    public void visitWildcard(JCWildcard tree) {
        //- System.err.println("visitWildcard("+tree+");");//DEBUG
        Type type = (tree.kind.kind == BoundKind.UNBOUND)
            ? syms.objectType
            : attribType(tree.inner, env);
        result = check(tree, new WildcardType(chk.checkRefType(tree.pos(), type),
                                              tree.kind.kind,
                                              syms.boundClass),
                KindSelector.TYP, resultInfo);
    }

    public void visitAnnotation(JCAnnotation tree) {
        Assert.error("should be handled in annotate");
    }

    @Override
    public void visitModifiers(JCModifiers tree) {
        //error recovery only:
        Assert.check(resultInfo.pkind == KindSelector.ERR);

        attribAnnotationTypes(tree.annotations, env);
    }

    public void visitAnnotatedType(JCAnnotatedType tree) {
        attribAnnotationTypes(tree.annotations, env);
        Type underlyingType = attribType(tree.underlyingType, env);
        Type annotatedType = underlyingType.preannotatedType();

        if (!env.info.isAnonymousNewClass)
            annotate.annotateTypeSecondStage(tree, tree.annotations, annotatedType);
        result = tree.type = annotatedType;
    }

    public void visitErroneous(JCErroneous tree) {
        if (tree.errs != null) {
            WriteableScope newScope = env.info.scope;

            if (env.tree instanceof JCClassDecl) {
                Symbol fakeOwner =
                    new MethodSymbol(BLOCK, names.empty, null,
                        env.info.scope.owner);
                newScope = newScope.dupUnshared(fakeOwner);
            }

            Env<AttrContext> errEnv =
                    env.dup(env.tree,
                            env.info.dup(newScope));
            errEnv.info.returnResult = unknownExprInfo;
            for (JCTree err : tree.errs)
                attribTree(err, errEnv, new ResultInfo(KindSelector.ERR, pt()));
        }
        result = tree.type = syms.errType;
    }

    /** Default visitor method for all other trees.
     */
    public void visitTree(JCTree tree) {
        throw new AssertionError();
    }

    /**
     * Attribute an env for either a top level tree or class or module declaration.
     */
    public void attrib(Env<AttrContext> env) {
        switch (env.tree.getTag()) {
            case MODULEDEF:
                attribModule(env.tree.pos(), ((JCModuleDecl)env.tree).sym);
                break;
            case PACKAGEDEF:
                attribPackage(env.tree.pos(), ((JCPackageDecl) env.tree).packge);
                break;
            default:
                attribClass(env.tree.pos(), env.enclClass.sym);
        }

        annotate.flush();
    }

    public void attribPackage(DiagnosticPosition pos, PackageSymbol p) {
        try {
            annotate.flush();
            attribPackage(p);
        } catch (CompletionFailure ex) {
            chk.completionError(pos, ex);
        }
    }

    void attribPackage(PackageSymbol p) {
        attribWithLint(p,
                       env -> chk.checkDeprecatedAnnotation(((JCPackageDecl) env.tree).pid.pos(), p));
    }

    public void attribModule(DiagnosticPosition pos, ModuleSymbol m) {
        try {
            annotate.flush();
            attribModule(m);
        } catch (CompletionFailure ex) {
            chk.completionError(pos, ex);
        }
    }

    void attribModule(ModuleSymbol m) {
        attribWithLint(m, env -> attribStat(env.tree, env));
    }

    private void attribWithLint(TypeSymbol sym, Consumer<Env<AttrContext>> attrib) {
        Env<AttrContext> env = typeEnvs.get(sym);

        Env<AttrContext> lintEnv = env;
        while (lintEnv.info.lint == null)
            lintEnv = lintEnv.next;

        Lint lint = lintEnv.info.lint.augment(sym);

        Lint prevLint = chk.setLint(lint);
        JavaFileObject prev = log.useSource(env.toplevel.sourcefile);

        try {
            deferredLintHandler.flush(env.tree, lint);
            attrib.accept(env);
        } finally {
            log.useSource(prev);
            chk.setLint(prevLint);
        }
    }

    /** Main method: attribute class definition associated with given class symbol.
     *  reporting completion failures at the given position.
     *  @param pos The source position at which completion errors are to be
     *             reported.
     *  @param c   The class symbol whose definition will be attributed.
     */
    public void attribClass(DiagnosticPosition pos, ClassSymbol c) {
        try {
            annotate.flush();
            attribClass(c);
            if (c.type.isValueClass()) {
                final Env<AttrContext> env = typeEnvs.get(c);
                if (allowNullRestrictedTypes && env != null && env.tree != null && env.tree.hasTag(CLASSDEF) && TreeInfo.getImplicitConstructor(((JCClassDecl)env.tree).defs) != null)
                    chk.checkNonCyclicMembership((JCClassDecl)env.tree);
            }
        } catch (CompletionFailure ex) {
            chk.completionError(pos, ex);
        }
    }

    /** Attribute class definition associated with given class symbol.
     *  @param c   The class symbol whose definition will be attributed.
     */
    void attribClass(ClassSymbol c) throws CompletionFailure {
        if (c.type.hasTag(ERROR)) return;

        // Check for cycles in the inheritance graph, which can arise from
        // ill-formed class files.
        chk.checkNonCyclic(null, c.type);

        Type st = types.supertype(c.type);
        if ((c.flags_field & Flags.COMPOUND) == 0 &&
            (c.flags_field & Flags.SUPER_OWNER_ATTRIBUTED) == 0) {
            // First, attribute superclass.
            if (st.hasTag(CLASS))
                attribClass((ClassSymbol)st.tsym);

            // Next attribute owner, if it is a class.
            if (c.owner.kind == TYP && c.owner.type.hasTag(CLASS))
                attribClass((ClassSymbol)c.owner);

            c.flags_field |= Flags.SUPER_OWNER_ATTRIBUTED;
        }

        // The previous operations might have attributed the current class
        // if there was a cycle. So we test first whether the class is still
        // UNATTRIBUTED.
        if ((c.flags_field & UNATTRIBUTED) != 0) {
            c.flags_field &= ~UNATTRIBUTED;

            // Get environment current at the point of class definition.
            Env<AttrContext> env = typeEnvs.get(c);

            // The info.lint field in the envs stored in typeEnvs is deliberately uninitialized,
            // because the annotations were not available at the time the env was created. Therefore,
            // we look up the environment chain for the first enclosing environment for which the
            // lint value is set. Typically, this is the parent env, but might be further if there
            // are any envs created as a result of TypeParameter nodes.
            Env<AttrContext> lintEnv = env;
            while (lintEnv.info.lint == null)
                lintEnv = lintEnv.next;

            // Having found the enclosing lint value, we can initialize the lint value for this class
            env.info.lint = lintEnv.info.lint.augment(c);

            Lint prevLint = chk.setLint(env.info.lint);
            JavaFileObject prev = log.useSource(c.sourcefile);
            ResultInfo prevReturnRes = env.info.returnResult;

            try {
                if (c.isSealed() &&
                        !c.isEnum() &&
                        !c.isPermittedExplicit &&
                        c.getPermittedSubclasses().isEmpty()) {
                    log.error(TreeInfo.diagnosticPositionFor(c, env.tree), Errors.SealedClassMustHaveSubclasses);
                }

                if (c.isSealed()) {
                    Set<Symbol> permittedTypes = new HashSet<>();
                    boolean sealedInUnnamed = c.packge().modle == syms.unnamedModule || c.packge().modle == syms.noModule;
                    for (Type subType : c.getPermittedSubclasses()) {
                        if (subType.isErroneous()) {
                            // the type already caused errors, don't produce more potentially misleading errors
                            continue;
                        }
                        boolean isTypeVar = false;
                        if (subType.getTag() == TYPEVAR) {
                            isTypeVar = true; //error recovery
                            log.error(TreeInfo.diagnosticPositionFor(subType.tsym, env.tree),
                                    Errors.InvalidPermitsClause(Fragments.IsATypeVariable(subType)));
                        }
                        if (subType.tsym.isAnonymous() && !c.isEnum()) {
                            log.error(TreeInfo.diagnosticPositionFor(subType.tsym, env.tree),  Errors.LocalClassesCantExtendSealed(Fragments.Anonymous));
                        }
                        if (permittedTypes.contains(subType.tsym)) {
                            DiagnosticPosition pos =
                                    env.enclClass.permitting.stream()
                                            .filter(permittedExpr -> TreeInfo.diagnosticPositionFor(subType.tsym, permittedExpr, true) != null)
                                            .limit(2).collect(List.collector()).get(1);
                            log.error(pos, Errors.InvalidPermitsClause(Fragments.IsDuplicated(subType)));
                        } else {
                            permittedTypes.add(subType.tsym);
                        }
                        if (sealedInUnnamed) {
                            if (subType.tsym.packge() != c.packge()) {
                                log.error(TreeInfo.diagnosticPositionFor(subType.tsym, env.tree),
                                        Errors.ClassInUnnamedModuleCantExtendSealedInDiffPackage(c)
                                );
                            }
                        } else if (subType.tsym.packge().modle != c.packge().modle) {
                            log.error(TreeInfo.diagnosticPositionFor(subType.tsym, env.tree),
                                    Errors.ClassInModuleCantExtendSealedInDiffModule(c, c.packge().modle)
                            );
                        }
                        if (subType.tsym == c.type.tsym || types.isSuperType(subType, c.type)) {
                            log.error(TreeInfo.diagnosticPositionFor(subType.tsym, ((JCClassDecl)env.tree).permitting),
                                    Errors.InvalidPermitsClause(
                                            subType.tsym == c.type.tsym ?
                                                    Fragments.MustNotBeSameClass :
                                                    Fragments.MustNotBeSupertype(subType)
                                    )
                            );
                        } else if (!isTypeVar) {
                            boolean thisIsASuper = types.directSupertypes(subType)
                                                        .stream()
                                                        .anyMatch(d -> d.tsym == c);
                            if (!thisIsASuper) {
                                log.error(TreeInfo.diagnosticPositionFor(subType.tsym, env.tree),
                                        Errors.InvalidPermitsClause(Fragments.DoesntExtendSealed(subType)));
                            }
                        }
                    }
                }

                List<ClassSymbol> sealedSupers = types.directSupertypes(c.type)
                                                      .stream()
                                                      .filter(s -> s.tsym.isSealed())
                                                      .map(s -> (ClassSymbol) s.tsym)
                                                      .collect(List.collector());

                if (sealedSupers.isEmpty()) {
                    if ((c.flags_field & Flags.NON_SEALED) != 0) {
                        boolean hasErrorSuper = false;

                        hasErrorSuper |= types.directSupertypes(c.type)
                                              .stream()
                                              .anyMatch(s -> s.tsym.kind == Kind.ERR);

                        ClassType ct = (ClassType) c.type;

                        hasErrorSuper |= !ct.isCompound() && ct.interfaces_field != ct.all_interfaces_field;

                        if (!hasErrorSuper) {
                            log.error(TreeInfo.diagnosticPositionFor(c, env.tree), Errors.NonSealedWithNoSealedSupertype(c));
                        }
                    }
                } else if ((c.flags_field & Flags.COMPOUND) == 0) {
                    if (c.isDirectlyOrIndirectlyLocal() && !c.isEnum()) {
                        log.error(TreeInfo.diagnosticPositionFor(c, env.tree), Errors.LocalClassesCantExtendSealed(c.isAnonymous() ? Fragments.Anonymous : Fragments.Local));
                    }

                    if (!c.type.isCompound()) {
                        for (ClassSymbol supertypeSym : sealedSupers) {
                            if (!supertypeSym.isPermittedSubclass(c.type.tsym)) {
                                log.error(TreeInfo.diagnosticPositionFor(c.type.tsym, env.tree), Errors.CantInheritFromSealed(supertypeSym));
                            }
                        }
                        if (!c.isNonSealed() && !c.isFinal() && !c.isSealed()) {
                            log.error(TreeInfo.diagnosticPositionFor(c, env.tree),
                                    c.isInterface() ?
                                            Errors.NonSealedOrSealedExpected :
                                            Errors.NonSealedSealedOrFinalExpected);
                        }
                    }
                }

                deferredLintHandler.flush(env.tree, env.info.lint);
                env.info.returnResult = null;
                // java.lang.Enum may not be subclassed by a non-enum
                if (st.tsym == syms.enumSym &&
                    ((c.flags_field & (Flags.ENUM|Flags.COMPOUND)) == 0))
                    log.error(env.tree.pos(), Errors.EnumNoSubclassing);

                // Enums may not be extended by source-level classes
                if (st.tsym != null &&
                    ((st.tsym.flags_field & Flags.ENUM) != 0) &&
                    ((c.flags_field & (Flags.ENUM | Flags.COMPOUND)) == 0)) {
                    log.error(env.tree.pos(), Errors.EnumTypesNotExtensible);
                }

                if (rs.isSerializable(c.type)) {
                    env.info.isSerializable = true;
                }

                if (c.isValueClass()) {
                    Assert.check(env.tree.hasTag(CLASSDEF));
                    chk.checkConstraintsOfValueClass((JCClassDecl) env.tree, c);
                }

                attribClassBody(env, c);
                chk.checkConstraintsOfValueClassesWithImplicitConst((JCClassDecl) env.tree, c);

                chk.checkDeprecatedAnnotation(env.tree.pos(), c);
                chk.checkClassOverrideEqualsAndHashIfNeeded(env.tree.pos(), c);
                chk.checkFunctionalInterface((JCClassDecl) env.tree, c);
                chk.checkLeaksNotAccessible(env, (JCClassDecl) env.tree);

                if (c.isImplicit()) {
                    chk.checkHasMain(env.tree.pos(), c);
                }
            } finally {
                env.info.returnResult = prevReturnRes;
                log.useSource(prev);
                chk.setLint(prevLint);
            }

        }
    }

    public void visitImport(JCImport tree) {
        // nothing to do
    }

    public void visitModuleDef(JCModuleDecl tree) {
        tree.sym.completeUsesProvides();
        ModuleSymbol msym = tree.sym;
        Lint lint = env.outer.info.lint = env.outer.info.lint.augment(msym);
        Lint prevLint = chk.setLint(lint);
        chk.checkModuleName(tree);
        chk.checkDeprecatedAnnotation(tree, msym);

        try {
            deferredLintHandler.flush(tree, lint);
        } finally {
            chk.setLint(prevLint);
        }
    }

    /** Finish the attribution of a class. */
    private void attribClassBody(Env<AttrContext> env, ClassSymbol c) {
        JCClassDecl tree = (JCClassDecl)env.tree;
        Assert.check(c == tree.sym);

        // Validate type parameters, supertype and interfaces.
        attribStats(tree.typarams, env);
        if (!c.isAnonymous()) {
            //already checked if anonymous
            chk.validate(tree.typarams, env);
            chk.validate(tree.extending, env);
            chk.validate(tree.implementing, env);
        }

        c.markAbstractIfNeeded(types);

        // If this is a non-abstract class, check that it has no abstract
        // methods or unimplemented methods of an implemented interface.
        if ((c.flags() & (ABSTRACT | INTERFACE)) == 0) {
            chk.checkAllDefined(tree.pos(), c);
        }

        if ((c.flags() & ANNOTATION) != 0) {
            if (tree.implementing.nonEmpty())
                log.error(tree.implementing.head.pos(),
                          Errors.CantExtendIntfAnnotation);
            if (tree.typarams.nonEmpty()) {
                log.error(tree.typarams.head.pos(),
                          Errors.IntfAnnotationCantHaveTypeParams(c));
            }

            // If this annotation type has a @Repeatable, validate
            Attribute.Compound repeatable = c.getAnnotationTypeMetadata().getRepeatable();
            // If this annotation type has a @Repeatable, validate
            if (repeatable != null) {
                // get diagnostic position for error reporting
                DiagnosticPosition cbPos = getDiagnosticPosition(tree, repeatable.type);
                Assert.checkNonNull(cbPos);

                chk.validateRepeatable(c, repeatable, cbPos);
            }
        } else {
            // Check that all extended classes and interfaces
            // are compatible (i.e. no two define methods with same arguments
            // yet different return types).  (JLS 8.4.8.3)
            chk.checkCompatibleSupertypes(tree.pos(), c.type);
            chk.checkDefaultMethodClashes(tree.pos(), c.type);
            chk.checkPotentiallyAmbiguousOverloads(tree, c.type);
        }

        // Check that class does not import the same parameterized interface
        // with two different argument lists.
        chk.checkClassBounds(tree.pos(), c.type);

        tree.type = c.type;

        for (List<JCTypeParameter> l = tree.typarams;
             l.nonEmpty(); l = l.tail) {
             Assert.checkNonNull(env.info.scope.findFirst(l.head.name));
        }

        // Check that a generic class doesn't extend Throwable
        if (!c.type.allparams().isEmpty() && types.isSubtype(c.type, syms.throwableType))
            log.error(tree.extending.pos(), Errors.GenericThrowable);

        // Check that all methods which implement some
        // method conform to the method they implement.
        chk.checkImplementations(tree);

        //check that a resource implementing AutoCloseable cannot throw InterruptedException
        checkAutoCloseable(tree.pos(), env, c.type);

        for (List<JCTree> l = tree.defs; l.nonEmpty(); l = l.tail) {
            // Attribute declaration
            attribStat(l.head, env);
            // Check that declarations in inner classes are not static (JLS 8.1.2)
            // Make an exception for static constants.
            if (!allowRecords &&
                    c.owner.kind != PCK &&
                    ((c.flags() & STATIC) == 0 || c.name == names.empty) &&
                    (TreeInfo.flags(l.head) & (STATIC | INTERFACE)) != 0) {
                VarSymbol sym = null;
                if (l.head.hasTag(VARDEF)) sym = ((JCVariableDecl) l.head).sym;
                if (sym == null ||
                        sym.kind != VAR ||
                        sym.getConstValue() == null)
                    log.error(l.head.pos(), Errors.IclsCantHaveStaticDecl(c));
            }
        }

        // Check for proper placement of super()/this() calls.
        chk.checkSuperInitCalls(tree);

        // Check for cycles among non-initial constructors.
        chk.checkCyclicConstructors(tree);

        // Check for cycles among annotation elements.
        chk.checkNonCyclicElements(tree);

        // Check for proper use of serialVersionUID and other
        // serialization-related fields and methods
        if (env.info.lint.isEnabled(LintCategory.SERIAL)
                && rs.isSerializable(c.type)
                && !c.isAnonymous()) {
            chk.checkSerialStructure(env, tree, c);
        }
        // Correctly organize the positions of the type annotations
        typeAnnotations.organizeTypeAnnotationsBodies(tree);

        // Check type annotations applicability rules
        validateTypeAnnotations(tree, false);
    }
        // where
        /** get a diagnostic position for an attribute of Type t, or null if attribute missing */
        private DiagnosticPosition getDiagnosticPosition(JCClassDecl tree, Type t) {
            for(List<JCAnnotation> al = tree.mods.annotations; !al.isEmpty(); al = al.tail) {
                if (types.isSameType(al.head.annotationType.type, t))
                    return al.head.pos();
            }

            return null;
        }

    private Type capture(Type type) {
        return types.capture(type);
    }

    private void setSyntheticVariableType(JCVariableDecl tree, Type type) {
        if (type.isErroneous()) {
            tree.vartype = make.at(Position.NOPOS).Erroneous();
        } else {
            tree.vartype = make.at(Position.NOPOS).Type(type);
        }
    }

    public void validateTypeAnnotations(JCTree tree, boolean sigOnly) {
        tree.accept(new TypeAnnotationsValidator(sigOnly));
    }
    //where
    private final class TypeAnnotationsValidator extends TreeScanner {

        private final boolean sigOnly;
        public TypeAnnotationsValidator(boolean sigOnly) {
            this.sigOnly = sigOnly;
        }

        public void visitAnnotation(JCAnnotation tree) {
            chk.validateTypeAnnotation(tree, null, false);
            super.visitAnnotation(tree);
        }
        public void visitAnnotatedType(JCAnnotatedType tree) {
            if (!tree.underlyingType.type.isErroneous()) {
                super.visitAnnotatedType(tree);
            }
        }
        public void visitTypeParameter(JCTypeParameter tree) {
            chk.validateTypeAnnotations(tree.annotations, tree.type.tsym, true);
            scan(tree.bounds);
            // Don't call super.
            // This is needed because above we call validateTypeAnnotation with
            // false, which would forbid annotations on type parameters.
            // super.visitTypeParameter(tree);
        }
        public void visitMethodDef(JCMethodDecl tree) {
            if (tree.recvparam != null &&
                    !tree.recvparam.vartype.type.isErroneous()) {
                checkForDeclarationAnnotations(tree.recvparam.mods.annotations, tree.recvparam.sym);
            }
            if (tree.restype != null && tree.restype.type != null) {
                validateAnnotatedType(tree.restype, tree.restype.type);
            }
            if (sigOnly) {
                scan(tree.mods);
                scan(tree.restype);
                scan(tree.typarams);
                scan(tree.recvparam);
                scan(tree.params);
                scan(tree.thrown);
            } else {
                scan(tree.defaultValue);
                scan(tree.body);
            }
        }
        public void visitVarDef(final JCVariableDecl tree) {
            //System.err.println("validateTypeAnnotations.visitVarDef " + tree);
            if (tree.sym != null && tree.sym.type != null && !tree.isImplicitlyTyped())
                validateAnnotatedType(tree.vartype, tree.sym.type);
            scan(tree.mods);
            scan(tree.vartype);
            if (!sigOnly) {
                scan(tree.init);
            }
        }
        public void visitTypeCast(JCTypeCast tree) {
            if (tree.clazz != null && tree.clazz.type != null)
                validateAnnotatedType(tree.clazz, tree.clazz.type);
            super.visitTypeCast(tree);
        }
        public void visitTypeTest(JCInstanceOf tree) {
            if (tree.pattern != null && !(tree.pattern instanceof JCPattern) && tree.pattern.type != null)
                validateAnnotatedType(tree.pattern, tree.pattern.type);
            super.visitTypeTest(tree);
        }
        public void visitNewClass(JCNewClass tree) {
            if (tree.clazz != null && tree.clazz.type != null) {
                if (tree.clazz.hasTag(ANNOTATED_TYPE)) {
                    checkForDeclarationAnnotations(((JCAnnotatedType) tree.clazz).annotations,
                            tree.clazz.type.tsym);
                }
                if (tree.def != null) {
                    checkForDeclarationAnnotations(tree.def.mods.annotations, tree.clazz.type.tsym);
                }

                validateAnnotatedType(tree.clazz, tree.clazz.type);
            }
            super.visitNewClass(tree);
        }
        public void visitNewArray(JCNewArray tree) {
            if (tree.elemtype != null && tree.elemtype.type != null) {
                if (tree.elemtype.hasTag(ANNOTATED_TYPE)) {
                    checkForDeclarationAnnotations(((JCAnnotatedType) tree.elemtype).annotations,
                            tree.elemtype.type.tsym);
                }
                validateAnnotatedType(tree.elemtype, tree.elemtype.type);
            }
            super.visitNewArray(tree);
        }
        public void visitClassDef(JCClassDecl tree) {
            //System.err.println("validateTypeAnnotations.visitClassDef " + tree);
            if (sigOnly) {
                scan(tree.mods);
                scan(tree.typarams);
                scan(tree.extending);
                scan(tree.implementing);
            }
            for (JCTree member : tree.defs) {
                if (member.hasTag(Tag.CLASSDEF)) {
                    continue;
                }
                scan(member);
            }
        }
        public void visitBlock(JCBlock tree) {
            if (!sigOnly) {
                scan(tree.stats);
            }
        }

        /* I would want to model this after
         * com.sun.tools.javac.comp.Check.Validator.visitSelectInternal(JCFieldAccess)
         * and override visitSelect and visitTypeApply.
         * However, we only set the annotated type in the top-level type
         * of the symbol.
         * Therefore, we need to override each individual location where a type
         * can occur.
         */
        private void validateAnnotatedType(final JCTree errtree, final Type type) {
            //System.err.println("Attr.validateAnnotatedType: " + errtree + " type: " + type);

            if (type.isPrimitiveOrVoid()) {
                return;
            }

            JCTree enclTr = errtree;
            Type enclTy = type;

            boolean repeat = true;
            while (repeat) {
                if (enclTr.hasTag(TYPEAPPLY)) {
                    List<Type> tyargs = enclTy.getTypeArguments();
                    List<JCExpression> trargs = ((JCTypeApply)enclTr).getTypeArguments();
                    if (trargs.length() > 0) {
                        // Nothing to do for diamonds
                        if (tyargs.length() == trargs.length()) {
                            for (int i = 0; i < tyargs.length(); ++i) {
                                validateAnnotatedType(trargs.get(i), tyargs.get(i));
                            }
                        }
                        // If the lengths don't match, it's either a diamond
                        // or some nested type that redundantly provides
                        // type arguments in the tree.
                    }

                    // Look at the clazz part of a generic type
                    enclTr = ((JCTree.JCTypeApply)enclTr).clazz;
                }

                if (enclTr.hasTag(SELECT)) {
                    enclTr = ((JCTree.JCFieldAccess)enclTr).getExpression();
                    if (enclTy != null &&
                            !enclTy.hasTag(NONE)) {
                        enclTy = enclTy.getEnclosingType();
                    }
                } else if (enclTr.hasTag(ANNOTATED_TYPE)) {
                    JCAnnotatedType at = (JCTree.JCAnnotatedType) enclTr;
                    if (enclTy == null || enclTy.hasTag(NONE)) {
                        ListBuffer<Attribute.TypeCompound> onlyTypeAnnotationsBuf = new ListBuffer<>();
                        for (JCAnnotation an : at.getAnnotations()) {
                            if (chk.isTypeAnnotation(an, false)) {
                                onlyTypeAnnotationsBuf.add((Attribute.TypeCompound) an.attribute);
                            }
                        }
                        List<Attribute.TypeCompound> onlyTypeAnnotations = onlyTypeAnnotationsBuf.toList();
                        if (!onlyTypeAnnotations.isEmpty()) {
                            Fragment annotationFragment = onlyTypeAnnotations.size() == 1 ?
                                    Fragments.TypeAnnotation1(onlyTypeAnnotations.head) :
                                    Fragments.TypeAnnotation(onlyTypeAnnotations);
                            JCDiagnostic.AnnotatedType annotatedType = new JCDiagnostic.AnnotatedType(
                                    type.stripMetadata().annotatedType(onlyTypeAnnotations));
                            log.error(at.underlyingType.pos(), Errors.TypeAnnotationInadmissible(annotationFragment,
                                    type.tsym.owner, annotatedType));
                        }
                        repeat = false;
                    }
                    enclTr = at.underlyingType;
                    // enclTy doesn't need to be changed
                } else if (enclTr.hasTag(IDENT)) {
                    repeat = false;
                } else if (enclTr.hasTag(JCTree.Tag.WILDCARD)) {
                    JCWildcard wc = (JCWildcard) enclTr;
                    if (wc.getKind() == JCTree.Kind.EXTENDS_WILDCARD ||
                            wc.getKind() == JCTree.Kind.SUPER_WILDCARD) {
                        validateAnnotatedType(wc.getBound(), wc.getBound().type);
                    } else {
                        // Nothing to do for UNBOUND
                    }
                    repeat = false;
                } else if (enclTr.hasTag(TYPEARRAY)) {
                    JCArrayTypeTree art = (JCArrayTypeTree) enclTr;
                    validateAnnotatedType(art.getType(), art.elemtype.type);
                    repeat = false;
                } else if (enclTr.hasTag(TYPEUNION)) {
                    JCTypeUnion ut = (JCTypeUnion) enclTr;
                    for (JCTree t : ut.getTypeAlternatives()) {
                        validateAnnotatedType(t, t.type);
                    }
                    repeat = false;
                } else if (enclTr.hasTag(TYPEINTERSECTION)) {
                    JCTypeIntersection it = (JCTypeIntersection) enclTr;
                    for (JCTree t : it.getBounds()) {
                        validateAnnotatedType(t, t.type);
                    }
                    repeat = false;
                } else if (enclTr.getKind() == JCTree.Kind.PRIMITIVE_TYPE ||
                           enclTr.getKind() == JCTree.Kind.ERRONEOUS) {
                    repeat = false;
                } else {
                    Assert.error("Unexpected tree: " + enclTr + " with kind: " + enclTr.getKind() +
                            " within: "+ errtree + " with kind: " + errtree.getKind());
                }
            }
        }

        private void checkForDeclarationAnnotations(List<? extends JCAnnotation> annotations,
                Symbol sym) {
            // Ensure that no declaration annotations are present.
            // Note that a tree type might be an AnnotatedType with
            // empty annotations, if only declaration annotations were given.
            // This method will raise an error for such a type.
            for (JCAnnotation ai : annotations) {
                if (!ai.type.isErroneous() &&
                        typeAnnotations.annotationTargetType(ai, ai.attribute, sym) == TypeAnnotations.AnnotationType.DECLARATION) {
                    log.error(ai.pos(), Errors.AnnotationTypeNotApplicableToType(ai.type));
                }
            }
        }
    }

    // <editor-fold desc="post-attribution visitor">

    /**
     * Handle missing types/symbols in an AST. This routine is useful when
     * the compiler has encountered some errors (which might have ended up
     * terminating attribution abruptly); if the compiler is used in fail-over
     * mode (e.g. by an IDE) and the AST contains semantic errors, this routine
     * prevents NPE to be propagated during subsequent compilation steps.
     */
    public void postAttr(JCTree tree) {
        new PostAttrAnalyzer().scan(tree);
    }

    class PostAttrAnalyzer extends TreeScanner {

        private void initTypeIfNeeded(JCTree that) {
            if (that.type == null) {
                if (that.hasTag(METHODDEF)) {
                    that.type = dummyMethodType((JCMethodDecl)that);
                } else {
                    that.type = syms.unknownType;
                }
            }
        }

        /* Construct a dummy method type. If we have a method declaration,
         * and the declared return type is void, then use that return type
         * instead of UNKNOWN to avoid spurious error messages in lambda
         * bodies (see:JDK-8041704).
         */
        private Type dummyMethodType(JCMethodDecl md) {
            Type restype = syms.unknownType;
            if (md != null && md.restype != null && md.restype.hasTag(TYPEIDENT)) {
                JCPrimitiveTypeTree prim = (JCPrimitiveTypeTree)md.restype;
                if (prim.typetag == VOID)
                    restype = syms.voidType;
            }
            return new MethodType(List.nil(), restype,
                                  List.nil(), syms.methodClass);
        }
        private Type dummyMethodType() {
            return dummyMethodType(null);
        }

        @Override
        public void scan(JCTree tree) {
            if (tree == null) return;
            if (tree instanceof JCExpression) {
                initTypeIfNeeded(tree);
            }
            super.scan(tree);
        }

        @Override
        public void visitIdent(JCIdent that) {
            if (that.sym == null) {
                that.sym = syms.unknownSymbol;
            }
        }

        @Override
        public void visitSelect(JCFieldAccess that) {
            if (that.sym == null) {
                that.sym = syms.unknownSymbol;
            }
            super.visitSelect(that);
        }

        @Override
        public void visitClassDef(JCClassDecl that) {
            initTypeIfNeeded(that);
            if (that.sym == null) {
                that.sym = new ClassSymbol(0, that.name, that.type, syms.noSymbol);
            }
            super.visitClassDef(that);
        }

        @Override
        public void visitMethodDef(JCMethodDecl that) {
            initTypeIfNeeded(that);
            if (that.sym == null) {
                that.sym = new MethodSymbol(0, that.name, that.type, syms.noSymbol);
            }
            super.visitMethodDef(that);
        }

        @Override
        public void visitVarDef(JCVariableDecl that) {
            initTypeIfNeeded(that);
            if (that.sym == null) {
                that.sym = new VarSymbol(0, that.name, that.type, syms.noSymbol);
                that.sym.adr = 0;
            }
            if (that.vartype == null) {
                that.vartype = make.at(Position.NOPOS).Erroneous();
            }
            super.visitVarDef(that);
        }

        @Override
        public void visitBindingPattern(JCBindingPattern that) {
            initTypeIfNeeded(that);
            initTypeIfNeeded(that.var);
            if (that.var.sym == null) {
                that.var.sym = new BindingSymbol(0, that.var.name, that.var.type, syms.noSymbol);
                that.var.sym.adr = 0;
            }
            super.visitBindingPattern(that);
        }

        @Override
        public void visitRecordPattern(JCRecordPattern that) {
            initTypeIfNeeded(that);
            if (that.record == null) {
                that.record = new ClassSymbol(0, TreeInfo.name(that.deconstructor),
                                              that.type, syms.noSymbol);
            }
            if (that.fullComponentTypes == null) {
                that.fullComponentTypes = List.nil();
            }
            super.visitRecordPattern(that);
        }

        @Override
        public void visitNewClass(JCNewClass that) {
            if (that.constructor == null) {
                that.constructor = new MethodSymbol(0, names.init,
                        dummyMethodType(), syms.noSymbol);
            }
            if (that.constructorType == null) {
                that.constructorType = syms.unknownType;
            }
            super.visitNewClass(that);
        }

        @Override
        public void visitAssignop(JCAssignOp that) {
            if (that.operator == null) {
                that.operator = new OperatorSymbol(names.empty, dummyMethodType(),
                        -1, syms.noSymbol);
            }
            super.visitAssignop(that);
        }

        @Override
        public void visitBinary(JCBinary that) {
            if (that.operator == null) {
                that.operator = new OperatorSymbol(names.empty, dummyMethodType(),
                        -1, syms.noSymbol);
            }
            super.visitBinary(that);
        }

        @Override
        public void visitUnary(JCUnary that) {
            if (that.operator == null) {
                that.operator = new OperatorSymbol(names.empty, dummyMethodType(),
                        -1, syms.noSymbol);
            }
            super.visitUnary(that);
        }

        @Override
        public void visitReference(JCMemberReference that) {
            super.visitReference(that);
            if (that.sym == null) {
                that.sym = new MethodSymbol(0, names.empty, dummyMethodType(),
                        syms.noSymbol);
            }
        }
    }
    // </editor-fold>

    public void setPackageSymbols(JCExpression pid, Symbol pkg) {
        new TreeScanner() {
            Symbol packge = pkg;
            @Override
            public void visitIdent(JCIdent that) {
                that.sym = packge;
            }

            @Override
            public void visitSelect(JCFieldAccess that) {
                that.sym = packge;
                packge = packge.owner;
                super.visitSelect(that);
            }
        }.scan(pid);
    }

}<|MERGE_RESOLUTION|>--- conflicted
+++ resolved
@@ -338,21 +338,6 @@
                 return;
             }
         }
-<<<<<<< HEAD
-
-        if (!env.info.ctorPrologue &&
-                // it is OK, in value classes, instance initializer blocks will go after super() anyways
-                ((v.owner.isValueClass() && !env.info.instanceInitializerBlock) ||
-                        types.isNonNullable(v.type)) &&
-                v.owner.kind == TYP &&
-                v.owner == env.enclClass.sym &&
-                (v.flags() & STATIC) == 0 &&
-                (base == null ||
-                        TreeInfo.isExplicitThisReference(types, (ClassType)env.enclClass.type, base))) {
-            log.error(pos, Errors.CantRefAfterCtorCalled(v));
-        }
-=======
->>>>>>> be146831
     }
 
     /** Does tree represent a static reference to an identifier?
@@ -4474,7 +4459,7 @@
 
         // check nullness of site
         if (types.isNullable(site)) {
-            chk.warnNullableTypes(tree.selected, Warnings.AccessingMemberOfNullable);
+            chk.warnNullableTypes(tree.selected, LintWarnings.AccessingMemberOfNullable);
         }
 
         if (types.isParametric(site)) {
