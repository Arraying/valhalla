--- conflicted
+++ resolved
@@ -2340,11 +2340,7 @@
                         receiverIsReferenceProjection() ||
                         (tree.getMode() == ReferenceMode.NEW &&
                           tree.kind != ReferenceKind.ARRAY_CTOR &&
-<<<<<<< HEAD
-                          (tree.sym.owner.isLocal() || tree.sym.owner.isInner() || tree.sym.owner.isValue()));
-=======
-                          (tree.sym.owner.isDirectlyOrIndirectlyLocal() || tree.sym.owner.isInner()));
->>>>>>> bd81ccfd
+                          (tree.sym.owner.isDirectlyOrIndirectlyLocal() || tree.sym.owner.isInner() || tree.sym.owner.isValue()));
             }
 
             Type generatedRefSig() {
