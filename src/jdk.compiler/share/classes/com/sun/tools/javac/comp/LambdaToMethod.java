--- conflicted
+++ resolved
@@ -353,11 +353,7 @@
 
 
             boolean init;
-<<<<<<< HEAD
-            if ((init = names.isInit(owner.name)) || owner.name == names.clinit) {
-=======
             if ((init = (owner.name == names.init)) || owner.name == names.clinit) {
->>>>>>> 9c21d4c5
                 owner = owner.owner;
                 apportionTypeAnnotations(tree,
                         init ? owner::getInitTypeAttributes : owner::getClassInitTypeAttributes,
@@ -1776,11 +1772,7 @@
         private boolean lambdaIdentSymbolFilter(Symbol sym) {
             return (sym.kind == VAR || sym.kind == MTH)
                     && !sym.isStatic()
-<<<<<<< HEAD
-                    && !names.isInit(sym.name);
-=======
                     && sym.name != names.init;
->>>>>>> 9c21d4c5
         }
 
         /**
