/*
 * Copyright (c) 1999, 2023, Oracle and/or its affiliates. All rights reserved.
 * DO NOT ALTER OR REMOVE COPYRIGHT NOTICES OR THIS FILE HEADER.
 *
 * This code is free software; you can redistribute it and/or modify it
 * under the terms of the GNU General Public License version 2 only, as
 * published by the Free Software Foundation.  Oracle designates this
 * particular file as subject to the "Classpath" exception as provided
 * by Oracle in the LICENSE file that accompanied this code.
 *
 * This code is distributed in the hope that it will be useful, but WITHOUT
 * ANY WARRANTY; without even the implied warranty of MERCHANTABILITY or
 * FITNESS FOR A PARTICULAR PURPOSE.  See the GNU General Public License
 * version 2 for more details (a copy is included in the LICENSE file that
 * accompanied this code).
 *
 * You should have received a copy of the GNU General Public License version
 * 2 along with this work; if not, write to the Free Software Foundation,
 * Inc., 51 Franklin St, Fifth Floor, Boston, MA 02110-1301 USA.
 *
 * Please contact Oracle, 500 Oracle Parkway, Redwood Shores, CA 94065 USA
 * or visit www.oracle.com if you need additional information or have any
 * questions.
 */

package com.sun.tools.javac.jvm;

import java.io.*;
import java.net.URI;
import java.net.URISyntaxException;
import java.nio.CharBuffer;
import java.nio.file.ClosedFileSystemException;
import java.util.Arrays;
import java.util.EnumSet;
import java.util.HashMap;
import java.util.HashSet;
import java.util.Map;
import java.util.Set;
import java.util.function.IntFunction;

import javax.lang.model.element.Modifier;
import javax.lang.model.element.NestingKind;
import javax.tools.JavaFileManager;
import javax.tools.JavaFileObject;

import com.sun.tools.javac.code.Source;
import com.sun.tools.javac.code.Source.Feature;
import com.sun.tools.javac.code.Type.ClassType.Flavor;
import com.sun.tools.javac.comp.Annotate;
import com.sun.tools.javac.comp.Annotate.AnnotationTypeCompleter;
import com.sun.tools.javac.code.*;
import com.sun.tools.javac.code.Directive.*;
import com.sun.tools.javac.code.Lint.LintCategory;
import com.sun.tools.javac.code.Scope.WriteableScope;
import com.sun.tools.javac.code.Symbol.*;
import com.sun.tools.javac.code.Symtab;
import com.sun.tools.javac.code.Type.*;
import com.sun.tools.javac.comp.Annotate.AnnotationTypeMetadata;
import com.sun.tools.javac.file.BaseFileManager;
import com.sun.tools.javac.file.PathFileObject;
import com.sun.tools.javac.jvm.ClassFile.Version;
import com.sun.tools.javac.jvm.PoolConstant.NameAndType;
import com.sun.tools.javac.main.Option;
import com.sun.tools.javac.resources.CompilerProperties.Fragments;
import com.sun.tools.javac.resources.CompilerProperties.Warnings;
import com.sun.tools.javac.util.*;
import com.sun.tools.javac.util.ByteBuffer.UnderflowException;
import com.sun.tools.javac.util.DefinedBy.Api;
import com.sun.tools.javac.util.JCDiagnostic.DiagnosticPosition;
import com.sun.tools.javac.util.JCDiagnostic.Fragment;

import static com.sun.tools.javac.code.Flags.*;
import static com.sun.tools.javac.code.Kinds.Kind.*;

import com.sun.tools.javac.code.Scope.LookupKind;

import static com.sun.tools.javac.code.TypeTag.ARRAY;
import static com.sun.tools.javac.code.TypeTag.CLASS;
import static com.sun.tools.javac.code.TypeTag.TYPEVAR;
import static com.sun.tools.javac.jvm.ClassFile.*;
import static com.sun.tools.javac.jvm.ClassFile.Version.*;

import static com.sun.tools.javac.main.Option.PARAMETERS;

/** This class provides operations to read a classfile into an internal
 *  representation. The internal representation is anchored in a
 *  ClassSymbol which contains in its scope symbol representations
 *  for all other definitions in the classfile. Top-level Classes themselves
 *  appear as members of the scopes of PackageSymbols.
 *
 *  <p><b>This is NOT part of any supported API.
 *  If you write code that depends on this, you do so at your own risk.
 *  This code and its internal interfaces are subject to change or
 *  deletion without notice.</b>
 */
public class ClassReader {
    /** The context key for the class reader. */
    protected static final Context.Key<ClassReader> classReaderKey = new Context.Key<>();

    public static final int INITIAL_BUFFER_SIZE = 0x0fff0;

    private final Annotate annotate;

    /** Switch: verbose output.
     */
    boolean verbose;

    /** Switch: allow modules.
     */
    boolean allowModules;

    /** Switch: allow primitive classes.
     */
    boolean allowPrimitiveClasses;

    /** Switch: allow value classes.
     */
    boolean allowValueClasses;

    /** Switch: allow sealed
     */
    boolean allowSealedTypes;

    /** Switch: allow records
     */
    boolean allowRecords;

   /** Lint option: warn about classfile issues
     */
    boolean lintClassfile;

    /** Switch: warn (instead of error) on illegal UTF-8
     */
    boolean warnOnIllegalUtf8;

    /** Switch: preserve parameter names from the variable table.
     */
    public boolean saveParameterNames;

    /**
     * The currently selected profile.
     */
    public final Profile profile;

    /** The log to use for verbose output
     */
    final Log log;

    /** The symbol table. */
    Symtab syms;

    Types types;

    /** The name table. */
    final Names names;

    /** Access to files
     */
    private final JavaFileManager fileManager;

    /** Factory for diagnostics
     */
    JCDiagnostic.Factory diagFactory;

    DeferredCompletionFailureHandler dcfh;

    /**
     * Support for preview language features.
     */
    Preview preview;

    /** The current scope where type variables are entered.
     */
    protected WriteableScope typevars;

    private List<InterimUsesDirective> interimUses = List.nil();
    private List<InterimProvidesDirective> interimProvides = List.nil();

    /** The path name of the class file currently being read.
     */
    protected JavaFileObject currentClassFile = null;

    /** The class or method currently being read.
     */
    protected Symbol currentOwner = null;

    /** The module containing the class currently being read.
     */
    protected ModuleSymbol currentModule = null;

    /** The buffer containing the currently read class file.
     */
    ByteBuffer buf = new ByteBuffer(INITIAL_BUFFER_SIZE);

    /** The current input pointer.
     */
    protected int bp;

    /** The pool reader.
     */
    PoolReader poolReader;

    /** The major version number of the class file being read. */
    int majorVersion;
    /** The minor version number of the class file being read. */
    int minorVersion;

    /** UTF-8 validation level */
    Convert.Validation utf8validation;

    /** A table to hold the constant pool indices for method parameter
     * names, as given in LocalVariableTable attributes.
     */
    int[] parameterNameIndicesLvt;

    /**
     * A table to hold the constant pool indices for method parameter
     * names, as given in the MethodParameters attribute.
     */
    int[] parameterNameIndicesMp;

    /**
     * A table to hold the access flags of the method parameters.
     */
    int[] parameterAccessFlags;

    /**
     * A table to hold annotations for method parameters.
     */
    ParameterAnnotations[] parameterAnnotations;

    /**
     * A holder for parameter annotations.
     */
    static class ParameterAnnotations {
        List<CompoundAnnotationProxy> proxies;

        void add(List<CompoundAnnotationProxy> newAnnotations) {
            if (proxies == null) {
                proxies = newAnnotations;
            } else {
                proxies = proxies.prependList(newAnnotations);
            }
        }
    }

    /**
     * The set of attribute names for which warnings have been generated for the current class
     */
    Set<Name> warnedAttrs = new HashSet<>();

    /**
     * The prototype @Target Attribute.Compound if this class is an annotation annotated with
     * {@code @Target}
     */
    CompoundAnnotationProxy target;

    /**
     * The prototype @Repeatable Attribute.Compound if this class is an annotation annotated with
     * {@code @Repeatable}
     */
    CompoundAnnotationProxy repeatable;

    /** Get the ClassReader instance for this invocation. */
    public static ClassReader instance(Context context) {
        ClassReader instance = context.get(classReaderKey);
        if (instance == null)
            instance = new ClassReader(context);
        return instance;
    }

    /** Construct a new class reader. */
    @SuppressWarnings("this-escape")
    protected ClassReader(Context context) {
        context.put(classReaderKey, this);
        annotate = Annotate.instance(context);
        names = Names.instance(context);
        syms = Symtab.instance(context);
        types = Types.instance(context);
        fileManager = context.get(JavaFileManager.class);
        if (fileManager == null)
            throw new AssertionError("FileManager initialization error");
        diagFactory = JCDiagnostic.Factory.instance(context);
        dcfh = DeferredCompletionFailureHandler.instance(context);

        log = Log.instance(context);

        Options options = Options.instance(context);
        verbose         = options.isSet(Option.VERBOSE);

        Source source = Source.instance(context);
        preview = Preview.instance(context);
        allowModules     = Feature.MODULES.allowedInSource(source);
        allowPrimitiveClasses = Feature.PRIMITIVE_CLASSES.allowedInSource(source) && options.isSet("enablePrimitiveClasses");
        allowValueClasses = Feature.VALUE_CLASSES.allowedInSource(source);
        allowRecords = Feature.RECORDS.allowedInSource(source);
        allowSealedTypes = Feature.SEALED_CLASSES.allowedInSource(source);
        warnOnIllegalUtf8 = Feature.WARN_ON_ILLEGAL_UTF8.allowedInSource(source);

        saveParameterNames = options.isSet(PARAMETERS);

        profile = Profile.instance(context);

        typevars = WriteableScope.create(syms.noSymbol);

        lintClassfile = Lint.instance(context).isEnabled(LintCategory.CLASSFILE);

        initAttributeReaders();
    }

    /** Add member to class unless it is synthetic.
     */
    private void enterMember(ClassSymbol c, Symbol sym) {
        // Synthetic members are not entered -- reason lost to history (optimization?).
        // Lambda methods must be entered because they may have inner classes (which reference them)
        if ((sym.flags_field & (SYNTHETIC|BRIDGE)) != SYNTHETIC || sym.name.startsWith(names.lambda))
            c.members_field.enter(sym);
    }

/************************************************************************
 * Error Diagnoses
 ***********************************************************************/

    public ClassFinder.BadClassFile badClassFile(String key, Object... args) {
        return badClassFile(diagFactory.fragment(key, args));
    }

    public ClassFinder.BadClassFile badClassFile(Fragment fragment) {
        return badClassFile(diagFactory.fragment(fragment));
    }

    public ClassFinder.BadClassFile badClassFile(JCDiagnostic diagnostic) {
        return new ClassFinder.BadClassFile (
            currentOwner.enclClass(),
            currentClassFile,
            diagnostic,
            diagFactory,
            dcfh);
    }

    public ClassFinder.BadEnclosingMethodAttr badEnclosingMethod(Symbol sym) {
        return new ClassFinder.BadEnclosingMethodAttr (
            currentOwner.enclClass(),
            currentClassFile,
            diagFactory.fragment(Fragments.BadEnclosingMethod(sym)),
            diagFactory,
            dcfh);
    }

/************************************************************************
 * Buffer Access
 ***********************************************************************/

    /** Read a character.
     */
    char nextChar() {
        char res;
        try {
            res = buf.getChar(bp);
        } catch (UnderflowException e) {
            throw badClassFile(Fragments.BadClassTruncatedAtOffset(e.getLength()));
        }
        bp += 2;
        return res;
    }

    /** Read a byte.
     */
    int nextByte() {
        try {
            return buf.getByte(bp++) & 0xFF;
        } catch (UnderflowException e) {
            throw badClassFile(Fragments.BadClassTruncatedAtOffset(e.getLength()));
        }
    }

    /** Read an integer.
     */
    int nextInt() {
        int res;
        try {
            res = buf.getInt(bp);
        } catch (UnderflowException e) {
            throw badClassFile(Fragments.BadClassTruncatedAtOffset(e.getLength()));
        }
        bp += 4;
        return res;
    }

/************************************************************************
 * Constant Pool Access
 ***********************************************************************/

    /** Read module_flags.
     */
    Set<ModuleFlags> readModuleFlags(int flags) {
        Set<ModuleFlags> set = EnumSet.noneOf(ModuleFlags.class);
        for (ModuleFlags f : ModuleFlags.values()) {
            if ((flags & f.value) != 0)
                set.add(f);
        }
        return set;
    }

    /** Read resolution_flags.
     */
    Set<ModuleResolutionFlags> readModuleResolutionFlags(int flags) {
        Set<ModuleResolutionFlags> set = EnumSet.noneOf(ModuleResolutionFlags.class);
        for (ModuleResolutionFlags f : ModuleResolutionFlags.values()) {
            if ((flags & f.value) != 0)
                set.add(f);
        }
        return set;
    }

    /** Read exports_flags.
     */
    Set<ExportsFlag> readExportsFlags(int flags) {
        Set<ExportsFlag> set = EnumSet.noneOf(ExportsFlag.class);
        for (ExportsFlag f: ExportsFlag.values()) {
            if ((flags & f.value) != 0)
                set.add(f);
        }
        return set;
    }

    /** Read opens_flags.
     */
    Set<OpensFlag> readOpensFlags(int flags) {
        Set<OpensFlag> set = EnumSet.noneOf(OpensFlag.class);
        for (OpensFlag f: OpensFlag.values()) {
            if ((flags & f.value) != 0)
                set.add(f);
        }
        return set;
    }

    /** Read requires_flags.
     */
    Set<RequiresFlag> readRequiresFlags(int flags) {
        Set<RequiresFlag> set = EnumSet.noneOf(RequiresFlag.class);
        for (RequiresFlag f: RequiresFlag.values()) {
            if ((flags & f.value) != 0)
                set.add(f);
        }
        return set;
    }

/************************************************************************
 * Reading Types
 ***********************************************************************/

    /** The unread portion of the currently read type is
     *  signature[sigp..siglimit-1].
     */
    byte[] signature;
    int sigp;
    int siglimit;
    boolean sigEnterPhase = false;

    /** Convert signature to type, where signature is a byte array segment.
     */
    Type sigToType(byte[] sig, int offset, int len) {
        signature = sig;
        sigp = offset;
        siglimit = offset + len;
        return sigToType();
    }

    /** Convert signature to type, where signature is implicit.
     */
    Type sigToType() {
        switch ((char) signature[sigp]) {
        case 'T':
            sigp++;
            int start = sigp;
            while (signature[sigp] != ';') sigp++;
            sigp++;
            return sigEnterPhase
                ? Type.noType
                : findTypeVar(readName(signature, start, sigp - 1 - start));
        case '+': {
            sigp++;
            Type t = sigToType();
            return new WildcardType(t, BoundKind.EXTENDS, syms.boundClass);
        }
        case '*':
            sigp++;
            return new WildcardType(syms.objectType, BoundKind.UNBOUND,
                                    syms.boundClass);
        case '-': {
            sigp++;
            Type t = sigToType();
            return new WildcardType(t, BoundKind.SUPER, syms.boundClass);
        }
        case 'B':
            sigp++;
            return syms.byteType;
        case 'C':
            sigp++;
            return syms.charType;
        case 'D':
            sigp++;
            return syms.doubleType;
        case 'F':
            sigp++;
            return syms.floatType;
        case 'I':
            sigp++;
            return syms.intType;
        case 'J':
            sigp++;
            return syms.longType;
        case 'Q':
        case 'L':
            {
                // int oldsigp = sigp;
                if ((char) signature[sigp] == 'Q' && !allowPrimitiveClasses) {
                    throw badClassFile("bad.class.signature",
                                       quoteBadSignature());
                }
                Type t = classSigToType();
                if (sigp < siglimit && signature[sigp] == '.')
                    throw badClassFile("deprecated inner class signature syntax " +
                                       "(please recompile from source)");
                /*
                System.err.println(" decoded " +
                                   new String(signature, oldsigp, sigp-oldsigp) +
                                   " => " + t + " outer " + t.outer());
                */
                return t;
            }
        case 'S':
            sigp++;
            return syms.shortType;
        case 'V':
            sigp++;
            return syms.voidType;
        case 'Z':
            sigp++;
            return syms.booleanType;
        case '[':
            sigp++;
            return new ArrayType(sigToType(), syms.arrayClass);
        case '(':
            sigp++;
            List<Type> argtypes = sigToTypes(')');
            Type restype = sigToType();
            List<Type> thrown = List.nil();
            while (sigp < siglimit && signature[sigp] == '^') {
                sigp++;
                thrown = thrown.prepend(sigToType());
            }
            // if there is a typevar in the throws clause we should state it.
            for (List<Type> l = thrown; l.nonEmpty(); l = l.tail) {
                if (l.head.hasTag(TYPEVAR)) {
                    l.head.tsym.flags_field |= THROWS;
                }
            }
            return new MethodType(argtypes,
                                  restype,
                                  thrown.reverse(),
                                  syms.methodClass);
        case '<':
            typevars = typevars.dup(currentOwner);
            Type poly = new ForAll(sigToTypeParams(), sigToType());
            typevars = typevars.leave();
            return poly;
        default:
            throw badClassFile("bad.signature", quoteBadSignature());
        }
    }

    byte[] signatureBuffer = new byte[0];
    int sbp = 0;
    /** Convert class signature to type, where signature is implicit.
     */
    Type classSigToType() {
        byte prefix = signature[sigp];
        if (prefix != 'L' && (!allowPrimitiveClasses || prefix != 'Q'))
            throw badClassFile("bad.class.signature", quoteBadSignature());
        sigp++;
        Type outer = Type.noType;
        Name name;
        ClassType.Flavor flavor;
        int startSbp = sbp;

        while (true) {
            final byte c = signature[sigp++];
            switch (c) {

            case ';': {         // end
                ClassSymbol t = enterClass(readName(signatureBuffer,
                                                         startSbp,
                                                         sbp - startSbp));

                // We are seeing QFoo; or LFoo; The name itself does not shine any light on default val-refness
                flavor = prefix == 'L' ? Flavor.L_TypeOf_X : Flavor.Q_TypeOf_X;
                try {
                    if (outer == Type.noType) {
                        ClassType et = (ClassType) t.erasure(types);
                        // Todo: This spews out more objects than before, i.e no reuse with identical flavor
                        return new ClassType(et.getEnclosingType(), List.nil(), et.tsym, et.getMetadata(), flavor);
                    }
                    return new ClassType(outer, List.nil(), t, List.nil(), flavor);
                } finally {
                    sbp = startSbp;
                }
            }

            case '<':           // generic arguments
                ClassSymbol t = enterClass(readName(signatureBuffer,
                                                         startSbp,
                                                         sbp - startSbp));
                // We are seeing QFoo; or LFoo; The name itself does not shine any light on default val-refness
                flavor = prefix == 'L' ? Flavor.L_TypeOf_X : Flavor.Q_TypeOf_X;
                outer = new ClassType(outer, sigToTypes('>'), t, List.nil(), flavor) {
                        boolean completed = false;
                        @Override @DefinedBy(Api.LANGUAGE_MODEL)
                        public Type getEnclosingType() {
                            if (!completed) {
                                completed = true;
                                tsym.apiComplete();
                                Type enclosingType = tsym.type.getEnclosingType();
                                if (enclosingType != Type.noType) {
                                    List<Type> typeArgs =
                                        super.getEnclosingType().allparams();
                                    List<Type> typeParams =
                                        enclosingType.allparams();
                                    if (typeParams.length() != typeArgs.length()) {
                                        // no "rare" types
                                        super.setEnclosingType(types.erasure(enclosingType));
                                    } else {
                                        super.setEnclosingType(types.subst(enclosingType,
                                                                           typeParams,
                                                                           typeArgs));
                                    }
                                } else {
                                    super.setEnclosingType(Type.noType);
                                }
                            }
                            return super.getEnclosingType();
                        }
                        @Override
                        public void setEnclosingType(Type outer) {
                            throw new UnsupportedOperationException();
                        }
                    };
                switch (signature[sigp++]) {
                case ';':
                    if (sigp < siglimit && signature[sigp] == '.') {
                        // support old-style GJC signatures
                        // The signature produced was
                        // Lfoo/Outer<Lfoo/X;>;.Lfoo/Outer$Inner<Lfoo/Y;>;
                        // rather than say
                        // Lfoo/Outer<Lfoo/X;>.Inner<Lfoo/Y;>;
                        // so we skip past ".Lfoo/Outer$"
                        sigp += (sbp - startSbp) + // "foo/Outer"
                            3;  // ".L" and "$"
                        signatureBuffer[sbp++] = (byte)'$';
                        break;
                    } else {
                        sbp = startSbp;
                        return outer;
                    }
                case '.':
                    signatureBuffer[sbp++] = (byte)'$';
                    break;
                default:
                    throw new AssertionError(signature[sigp-1]);
                }
                continue;

            case '.':
                //we have seen an enclosing non-generic class
                if (outer != Type.noType) {
                    t = enterClass(readName(signatureBuffer,
                                                 startSbp,
                                                 sbp - startSbp));
                    // We are seeing QFoo; or LFoo; The name itself does not shine any light on default val-refness
                    flavor = prefix == 'L' ? Flavor.L_TypeOf_X : Flavor.Q_TypeOf_X;
                    outer = new ClassType(outer, List.nil(), t, List.nil(), flavor);
                }
                signatureBuffer[sbp++] = (byte)'$';
                continue;
            case '/':
                signatureBuffer[sbp++] = (byte)'.';
                continue;
            default:
                signatureBuffer[sbp++] = c;
                continue;
            }
        }
    }

    /** Quote a bogus signature for display inside an error message.
     */
    String quoteBadSignature() {
        String sigString;
        try {
            sigString = Convert.utf2string(signature, sigp, siglimit - sigp, Convert.Validation.NONE);
        } catch (InvalidUtfException e) {
            throw new AssertionError(e);
        }
        if (sigString.length() > 32)
            sigString = sigString.substring(0, 32) + "...";
        return "\"" + sigString + "\"";
    }

    /** Convert (implicit) signature to list of types
     *  until `terminator' is encountered.
     */
    List<Type> sigToTypes(char terminator) {
        List<Type> head = List.of(null);
        List<Type> tail = head;
        while (signature[sigp] != terminator)
            tail = tail.setTail(List.of(sigToType()));
        sigp++;
        return head.tail;
    }

    /** Convert signature to type parameters, where signature is a byte
     *  array segment.
     */
    List<Type> sigToTypeParams(byte[] sig, int offset, int len) {
        signature = sig;
        sigp = offset;
        siglimit = offset + len;
        return sigToTypeParams();
    }

    /** Convert signature to type parameters, where signature is implicit.
     */
    List<Type> sigToTypeParams() {
        List<Type> tvars = List.nil();
        if (signature[sigp] == '<') {
            sigp++;
            int start = sigp;
            sigEnterPhase = true;
            while (signature[sigp] != '>')
                tvars = tvars.prepend(sigToTypeParam());
            sigEnterPhase = false;
            sigp = start;
            while (signature[sigp] != '>')
                sigToTypeParam();
            sigp++;
        }
        return tvars.reverse();
    }

    /** Convert (implicit) signature to type parameter.
     */
    Type sigToTypeParam() {
        int start = sigp;
        while (signature[sigp] != ':') sigp++;
        Name name = readName(signature, start, sigp - start);
        TypeVar tvar;
        if (sigEnterPhase) {
            tvar = new TypeVar(name, currentOwner, syms.botType);
            typevars.enter(tvar.tsym);
        } else {
            tvar = (TypeVar)findTypeVar(name);
        }
        List<Type> bounds = List.nil();
        boolean allInterfaces = false;
        if (signature[sigp] == ':' && signature[sigp+1] == ':') {
            sigp++;
            allInterfaces = true;
        }
        while (signature[sigp] == ':') {
            sigp++;
            bounds = bounds.prepend(sigToType());
        }
        if (!sigEnterPhase) {
            types.setBounds(tvar, bounds.reverse(), allInterfaces);
        }
        return tvar;
    }

    /** Find type variable with given name in `typevars' scope.
     */
    Type findTypeVar(Name name) {
        Symbol s = typevars.findFirst(name);
        if (s != null) {
            return s.type;
        } else {
            if (readingClassAttr) {
                // While reading the class attribute, the supertypes
                // might refer to a type variable from an enclosing element
                // (method or class).
                // If the type variable is defined in the enclosing class,
                // we can actually find it in
                // currentOwner.owner.type.getTypeArguments()
                // However, until we have read the enclosing method attribute
                // we don't know for sure if this owner is correct.  It could
                // be a method and there is no way to tell before reading the
                // enclosing method attribute.
                TypeVar t = new TypeVar(name, currentOwner, syms.botType);
                missingTypeVariables = missingTypeVariables.prepend(t);
                // System.err.println("Missing type var " + name);
                return t;
            }
            throw badClassFile("undecl.type.var", name);
        }
    }

    private Name readName(byte[] buf, int off, int len) {
        try {
            return names.fromUtf(buf, off, len, utf8validation);
        } catch (InvalidUtfException e) {
            if (warnOnIllegalUtf8) {
                log.warning(Warnings.InvalidUtf8InClassfile(currentClassFile,
                    Fragments.BadUtf8ByteSequenceAt(sigp)));
                return names.fromUtfLax(buf, off, len);
            }
            throw badClassFile(Fragments.BadUtf8ByteSequenceAt(sigp));
        }
    }

/************************************************************************
 * Reading Attributes
 ***********************************************************************/

    protected enum AttributeKind { CLASS, MEMBER }

    protected abstract class AttributeReader {
        protected AttributeReader(Name name, ClassFile.Version version, Set<AttributeKind> kinds) {
            this.name = name;
            this.version = version;
            this.kinds = kinds;
        }

        protected boolean accepts(AttributeKind kind) {
            if (kinds.contains(kind)) {
                if (majorVersion > version.major || (majorVersion == version.major && minorVersion >= version.minor))
                    return true;

                if (lintClassfile && !warnedAttrs.contains(name)) {
                    JavaFileObject prev = log.useSource(currentClassFile);
                    try {
                        log.warning(LintCategory.CLASSFILE, (DiagnosticPosition) null,
                                    Warnings.FutureAttr(name, version.major, version.minor, majorVersion, minorVersion));
                    } finally {
                        log.useSource(prev);
                    }
                    warnedAttrs.add(name);
                }
            }
            return false;
        }

        protected abstract void read(Symbol sym, int attrLen);

        protected final Name name;
        protected final ClassFile.Version version;
        protected final Set<AttributeKind> kinds;
    }

    protected Set<AttributeKind> CLASS_ATTRIBUTE =
            EnumSet.of(AttributeKind.CLASS);
    protected Set<AttributeKind> MEMBER_ATTRIBUTE =
            EnumSet.of(AttributeKind.MEMBER);
    protected Set<AttributeKind> CLASS_OR_MEMBER_ATTRIBUTE =
            EnumSet.of(AttributeKind.CLASS, AttributeKind.MEMBER);

    protected Map<Name, AttributeReader> attributeReaders = new HashMap<>();

    private void initAttributeReaders() {
        AttributeReader[] readers = {
            // v45.3 attributes

            new AttributeReader(names.Code, V45_3, MEMBER_ATTRIBUTE) {
                protected void read(Symbol sym, int attrLen) {
                    if (sym.isInitOrVNew() && sym.type.getParameterTypes().size() == 0) {
                        try {
                            int code_length = buf.getInt(bp + 4);
                            if ((code_length == 1 && buf.getByte(bp + 8) == (byte) ByteCodes.return_) ||
                                (code_length == 5 && buf.getByte(bp + 8) == ByteCodes.aload_0 &&
                                    buf.getByte(bp + 9) == (byte) ByteCodes.invokespecial &&
                                            buf.getByte(bp + 12) == (byte) ByteCodes.return_)) {
                                sym.flags_field |= EMPTYNOARGCONSTR;
                            }
                        } catch (UnderflowException e) {
                            throw badClassFile("bad.class.truncated.at.offset", Integer.toString(e.getLength()));
                        }
                    }
                    if (saveParameterNames)
                        ((MethodSymbol)sym).code = readCode(sym);
                    else
                        bp = bp + attrLen;
                }
            },

            new AttributeReader(names.ConstantValue, V45_3, MEMBER_ATTRIBUTE) {
                protected void read(Symbol sym, int attrLen) {
                    Object v = poolReader.getConstant(nextChar());
                    // Ignore ConstantValue attribute if field not final.
                    if ((sym.flags() & FINAL) == 0) {
                        return;
                    }
                    VarSymbol var = (VarSymbol) sym;
                    switch (var.type.getTag()) {
                       case BOOLEAN:
                       case BYTE:
                       case CHAR:
                       case SHORT:
                       case INT:
                           checkType(var, Integer.class, v);
                           break;
                       case LONG:
                           checkType(var, Long.class, v);
                           break;
                       case FLOAT:
                           checkType(var, Float.class, v);
                           break;
                       case DOUBLE:
                           checkType(var, Double.class, v);
                           break;
                       case CLASS:
                           if (var.type.tsym == syms.stringType.tsym) {
                               checkType(var, String.class, v);
                           } else {
                               throw badClassFile("bad.constant.value.type", var.type);
                           }
                           break;
                       default:
                           // ignore ConstantValue attribute if type is not primitive or String
                           return;
                    }
                    if (v instanceof Integer intVal && !var.type.getTag().checkRange(intVal)) {
                        throw badClassFile("bad.constant.range", v, var, var.type);
                    }
                    var.setData(v);
                }

                void checkType(Symbol var, Class<?> clazz, Object value) {
                    if (!clazz.isInstance(value)) {
                        throw badClassFile("bad.constant.value", value, var, clazz.getSimpleName());
                    }
                }
            },

            new AttributeReader(names.Deprecated, V45_3, CLASS_OR_MEMBER_ATTRIBUTE) {
                protected void read(Symbol sym, int attrLen) {
                    Symbol s = sym.owner.kind == MDL ? sym.owner : sym;

                    s.flags_field |= DEPRECATED;
                }
            },

            new AttributeReader(names.Exceptions, V45_3, CLASS_OR_MEMBER_ATTRIBUTE) {
                protected void read(Symbol sym, int attrLen) {
                    int nexceptions = nextChar();
                    List<Type> thrown = List.nil();
                    for (int j = 0; j < nexceptions; j++)
                        thrown = thrown.prepend(poolReader.getClass(nextChar()).type);
                    if (sym.type.getThrownTypes().isEmpty())
                        sym.type.asMethodType().thrown = thrown.reverse();
                }
            },

            new AttributeReader(names.InnerClasses, V45_3, CLASS_ATTRIBUTE) {
                protected void read(Symbol sym, int attrLen) {
                    ClassSymbol c = (ClassSymbol) sym;
                    if (currentModule.module_info == c) {
                        //prevent entering the classes too soon:
                        skipInnerClasses();
                    } else {
                        readInnerClasses(c);
                    }
                }
            },

            new AttributeReader(names.LocalVariableTable, V45_3, CLASS_OR_MEMBER_ATTRIBUTE) {
                protected void read(Symbol sym, int attrLen) {
                    int newbp = bp + attrLen;
                    if (saveParameterNames) {
                        // Pick up parameter names from the variable table.
                        // Parameter names are not explicitly identified as such,
                        // but all parameter name entries in the LocalVariableTable
                        // have a start_pc of 0.  Therefore, we record the name
                        // indices of all slots with a start_pc of zero in the
                        // parameterNameIndices array.
                        // Note that this implicitly honors the JVMS spec that
                        // there may be more than one LocalVariableTable, and that
                        // there is no specified ordering for the entries.
                        int numEntries = nextChar();
                        for (int i = 0; i < numEntries; i++) {
                            int start_pc = nextChar();
                            int length = nextChar();
                            int nameIndex = nextChar();
                            int sigIndex = nextChar();
                            int register = nextChar();
                            if (start_pc == 0) {
                                // ensure array large enough
                                if (register >= parameterNameIndicesLvt.length) {
                                    int newSize =
                                            Math.max(register + 1, parameterNameIndicesLvt.length + 8);
                                    parameterNameIndicesLvt =
                                            Arrays.copyOf(parameterNameIndicesLvt, newSize);
                                }
                                parameterNameIndicesLvt[register] = nameIndex;
                            }
                        }
                    }
                    bp = newbp;
                }
            },

            new AttributeReader(names.SourceFile, V45_3, CLASS_ATTRIBUTE) {
                protected void read(Symbol sym, int attrLen) {
                    ClassSymbol c = (ClassSymbol) sym;
                    Name n = poolReader.getName(nextChar());
                    c.sourcefile = new SourceFileObject(n);
                    // If the class is a toplevel class, originating from a Java source file,
                    // but the class name does not match the file name, then it is
                    // an auxiliary class.
                    String sn = n.toString();
                    if (c.owner.kind == PCK &&
                        sn.endsWith(".java") &&
                        !sn.equals(c.name.toString()+".java")) {
                        c.flags_field |= AUXILIARY;
                    }
                }
            },

            new AttributeReader(names.Synthetic, V45_3, CLASS_OR_MEMBER_ATTRIBUTE) {
                protected void read(Symbol sym, int attrLen) {
                    sym.flags_field |= SYNTHETIC;
                }
            },

            // standard v49 attributes

            new AttributeReader(names.EnclosingMethod, V49, CLASS_ATTRIBUTE) {
                protected void read(Symbol sym, int attrLen) {
                    int newbp = bp + attrLen;
                    readEnclosingMethodAttr(sym);
                    bp = newbp;
                }
            },

            new AttributeReader(names.Signature, V49, CLASS_OR_MEMBER_ATTRIBUTE) {
                protected void read(Symbol sym, int attrLen) {
                    if (sym.kind == TYP) {
                        ClassSymbol c = (ClassSymbol) sym;
                        readingClassAttr = true;
                        try {
                            ClassType ct1 = (ClassType)c.type;
                            Assert.check(c == currentOwner);
                            ct1.typarams_field = poolReader.getName(nextChar())
                                    .map(ClassReader.this::sigToTypeParams);
                            ct1.supertype_field = sigToType();
                            ListBuffer<Type> is = new ListBuffer<>();
                            while (sigp != siglimit) is.append(sigToType());
                            ct1.interfaces_field = is.toList();
                        } finally {
                            readingClassAttr = false;
                        }
                    } else {
                        List<Type> thrown = sym.type.getThrownTypes();
                        sym.type = poolReader.getType(nextChar());
                        //- System.err.println(" # " + sym.type);
                        if (sym.kind == MTH && sym.type.getThrownTypes().isEmpty())
                            sym.type.asMethodType().thrown = thrown;
                        // Map value class factory methods back to constructors for the benefit of earlier pipeline stages
                        if (sym.kind == MTH && sym.name == names.vnew && !sym.type.getReturnType().hasTag(TypeTag.VOID)) {
                            sym.type = new MethodType(sym.type.getParameterTypes(),
                                    syms.voidType,
                                    sym.type.getThrownTypes(),
                                    syms.methodClass);
                        }

                    }
                }
            },

            // v49 annotation attributes

            new AttributeReader(names.AnnotationDefault, V49, CLASS_OR_MEMBER_ATTRIBUTE) {
                protected void read(Symbol sym, int attrLen) {
                    attachAnnotationDefault(sym);
                }
            },

            new AttributeReader(names.RuntimeInvisibleAnnotations, V49, CLASS_OR_MEMBER_ATTRIBUTE) {
                protected void read(Symbol sym, int attrLen) {
                    attachAnnotations(sym);
                }
            },

            new AttributeReader(names.RuntimeInvisibleParameterAnnotations, V49, CLASS_OR_MEMBER_ATTRIBUTE) {
                protected void read(Symbol sym, int attrLen) {
                    readParameterAnnotations(sym);
                }
            },

            new AttributeReader(names.RuntimeVisibleAnnotations, V49, CLASS_OR_MEMBER_ATTRIBUTE) {
                protected void read(Symbol sym, int attrLen) {
                    attachAnnotations(sym);
                }
            },

            new AttributeReader(names.RuntimeVisibleParameterAnnotations, V49, CLASS_OR_MEMBER_ATTRIBUTE) {
                protected void read(Symbol sym, int attrLen) {
                    readParameterAnnotations(sym);
                }
            },

            // additional "legacy" v49 attributes, superseded by flags

            new AttributeReader(names.Annotation, V49, CLASS_OR_MEMBER_ATTRIBUTE) {
                protected void read(Symbol sym, int attrLen) {
                    sym.flags_field |= ANNOTATION;
                }
            },

            new AttributeReader(names.Bridge, V49, MEMBER_ATTRIBUTE) {
                protected void read(Symbol sym, int attrLen) {
                    sym.flags_field |= BRIDGE;
                }
            },

            new AttributeReader(names.Enum, V49, CLASS_OR_MEMBER_ATTRIBUTE) {
                protected void read(Symbol sym, int attrLen) {
                    sym.flags_field |= ENUM;
                }
            },

            new AttributeReader(names.Varargs, V49, CLASS_OR_MEMBER_ATTRIBUTE) {
                protected void read(Symbol sym, int attrLen) {
                    sym.flags_field |= VARARGS;
                }
            },

            new AttributeReader(names.RuntimeVisibleTypeAnnotations, V52, CLASS_OR_MEMBER_ATTRIBUTE) {
                protected void read(Symbol sym, int attrLen) {
                    attachTypeAnnotations(sym);
                }
            },

            new AttributeReader(names.RuntimeInvisibleTypeAnnotations, V52, CLASS_OR_MEMBER_ATTRIBUTE) {
                protected void read(Symbol sym, int attrLen) {
                    attachTypeAnnotations(sym);
                }
            },

            // The following attributes for a Code attribute are not currently handled
            // StackMapTable
            // SourceDebugExtension
            // LineNumberTable
            // LocalVariableTypeTable

            // standard v52 attributes

            new AttributeReader(names.MethodParameters, V52, MEMBER_ATTRIBUTE) {
                protected void read(Symbol sym, int attrlen) {
                    int newbp = bp + attrlen;
                    if (saveParameterNames) {
                        int numEntries = nextByte();
                        parameterNameIndicesMp = new int[numEntries];
                        parameterAccessFlags = new int[numEntries];
                        int index = 0;
                        for (int i = 0; i < numEntries; i++) {
                            int nameIndex = nextChar();
                            int flags = nextChar();
                            if ((flags & (Flags.MANDATED | Flags.SYNTHETIC)) != 0) {
                                continue;
                            }
                            parameterNameIndicesMp[index] = nameIndex;
                            parameterAccessFlags[index] = flags;
                            index++;
                        }
                    }
                    bp = newbp;
                }
            },

            // standard v53 attributes

            new AttributeReader(names.Module, V53, CLASS_ATTRIBUTE) {
                @Override
                protected boolean accepts(AttributeKind kind) {
                    return super.accepts(kind) && allowModules;
                }
                protected void read(Symbol sym, int attrLen) {
                    if (sym.kind == TYP && sym.owner.kind == MDL) {
                        ModuleSymbol msym = (ModuleSymbol) sym.owner;
                        ListBuffer<Directive> directives = new ListBuffer<>();

                        Name moduleName = poolReader.peekModuleName(nextChar(), ClassReader.this::readName);
                        if (currentModule.name != moduleName) {
                            throw badClassFile("module.name.mismatch", moduleName, currentModule.name);
                        }

                        Set<ModuleFlags> moduleFlags = readModuleFlags(nextChar());
                        msym.flags.addAll(moduleFlags);
                        msym.version = optPoolEntry(nextChar(), poolReader::getName, null);

                        ListBuffer<RequiresDirective> requires = new ListBuffer<>();
                        int nrequires = nextChar();
                        for (int i = 0; i < nrequires; i++) {
                            ModuleSymbol rsym = poolReader.getModule(nextChar());
                            Set<RequiresFlag> flags = readRequiresFlags(nextChar());
                            if (rsym == syms.java_base && majorVersion >= V54.major) {
                                if (flags.contains(RequiresFlag.TRANSITIVE)) {
                                    throw badClassFile("bad.requires.flag", RequiresFlag.TRANSITIVE);
                                }
                                if (flags.contains(RequiresFlag.STATIC_PHASE)) {
                                    throw badClassFile("bad.requires.flag", RequiresFlag.STATIC_PHASE);
                                }
                            }
                            nextChar(); // skip compiled version
                            requires.add(new RequiresDirective(rsym, flags));
                        }
                        msym.requires = requires.toList();
                        directives.addAll(msym.requires);

                        ListBuffer<ExportsDirective> exports = new ListBuffer<>();
                        int nexports = nextChar();
                        for (int i = 0; i < nexports; i++) {
                            PackageSymbol p = poolReader.getPackage(nextChar());
                            Set<ExportsFlag> flags = readExportsFlags(nextChar());
                            int nto = nextChar();
                            List<ModuleSymbol> to;
                            if (nto == 0) {
                                to = null;
                            } else {
                                ListBuffer<ModuleSymbol> lb = new ListBuffer<>();
                                for (int t = 0; t < nto; t++)
                                    lb.append(poolReader.getModule(nextChar()));
                                to = lb.toList();
                            }
                            exports.add(new ExportsDirective(p, to, flags));
                        }
                        msym.exports = exports.toList();
                        directives.addAll(msym.exports);
                        ListBuffer<OpensDirective> opens = new ListBuffer<>();
                        int nopens = nextChar();
                        if (nopens != 0 && msym.flags.contains(ModuleFlags.OPEN)) {
                            throw badClassFile("module.non.zero.opens", currentModule.name);
                        }
                        for (int i = 0; i < nopens; i++) {
                            PackageSymbol p = poolReader.getPackage(nextChar());
                            Set<OpensFlag> flags = readOpensFlags(nextChar());
                            int nto = nextChar();
                            List<ModuleSymbol> to;
                            if (nto == 0) {
                                to = null;
                            } else {
                                ListBuffer<ModuleSymbol> lb = new ListBuffer<>();
                                for (int t = 0; t < nto; t++)
                                    lb.append(poolReader.getModule(nextChar()));
                                to = lb.toList();
                            }
                            opens.add(new OpensDirective(p, to, flags));
                        }
                        msym.opens = opens.toList();
                        directives.addAll(msym.opens);

                        msym.directives = directives.toList();

                        ListBuffer<InterimUsesDirective> uses = new ListBuffer<>();
                        int nuses = nextChar();
                        for (int i = 0; i < nuses; i++) {
                            Name srvc = poolReader.peekClassName(nextChar(), this::classNameMapper);
                            uses.add(new InterimUsesDirective(srvc));
                        }
                        interimUses = uses.toList();

                        ListBuffer<InterimProvidesDirective> provides = new ListBuffer<>();
                        int nprovides = nextChar();
                        for (int p = 0; p < nprovides; p++) {
                            Name srvc = poolReader.peekClassName(nextChar(), this::classNameMapper);
                            int nimpls = nextChar();
                            ListBuffer<Name> impls = new ListBuffer<>();
                            for (int i = 0; i < nimpls; i++) {
                                impls.append(poolReader.peekClassName(nextChar(), this::classNameMapper));
                            provides.add(new InterimProvidesDirective(srvc, impls.toList()));
                            }
                        }
                        interimProvides = provides.toList();
                    }
                }

                private Name classNameMapper(byte[] arr, int offset, int length) throws InvalidUtfException {
                    byte[] buf = ClassFile.internalize(arr, offset, length);
                    try {
                        return names.fromUtf(buf, 0, buf.length, utf8validation);
                    } catch (InvalidUtfException e) {
                        if (warnOnIllegalUtf8) {
                            log.warning(Warnings.InvalidUtf8InClassfile(currentClassFile,
                                Fragments.BadUtf8ByteSequenceAt(e.getOffset())));
                            return names.fromUtfLax(buf, 0, buf.length);
                        }
                        throw e;
                    }
                }
            },

            new AttributeReader(names.ModuleResolution, V53, CLASS_ATTRIBUTE) {
                @Override
                protected boolean accepts(AttributeKind kind) {
                    return super.accepts(kind) && allowModules;
                }
                protected void read(Symbol sym, int attrLen) {
                    if (sym.kind == TYP && sym.owner.kind == MDL) {
                        ModuleSymbol msym = (ModuleSymbol) sym.owner;
                        msym.resolutionFlags.addAll(readModuleResolutionFlags(nextChar()));
                    }
                }
            },

            new AttributeReader(names.Record, V58, CLASS_ATTRIBUTE) {
                @Override
                protected boolean accepts(AttributeKind kind) {
                    return super.accepts(kind) && allowRecords;
                }
                protected void read(Symbol sym, int attrLen) {
                    if (sym.kind == TYP) {
                        sym.flags_field |= RECORD;
                    }
                    int componentCount = nextChar();
                    ListBuffer<RecordComponent> components = new ListBuffer<>();
                    for (int i = 0; i < componentCount; i++) {
                        Name name = poolReader.getName(nextChar());
                        Type type = poolReader.getType(nextChar());
                        RecordComponent c = new RecordComponent(name, type, sym);
                        readAttrs(c, AttributeKind.MEMBER);
                        components.add(c);
                    }
                    ((ClassSymbol) sym).setRecordComponents(components.toList());
                }
            },
            new AttributeReader(names.PermittedSubclasses, V59, CLASS_ATTRIBUTE) {
                @Override
                protected boolean accepts(AttributeKind kind) {
                    return super.accepts(kind) && allowSealedTypes;
                }
                protected void read(Symbol sym, int attrLen) {
                    if (sym.kind == TYP) {
                        ListBuffer<Symbol> subtypes = new ListBuffer<>();
                        int numberOfPermittedSubtypes = nextChar();
                        for (int i = 0; i < numberOfPermittedSubtypes; i++) {
                            subtypes.add(poolReader.getClass(nextChar()));
                        }
                        ((ClassSymbol)sym).permitted = subtypes.toList();
                    }
                }
            },
        };

        for (AttributeReader r: readers)
            attributeReaders.put(r.name, r);
    }

    protected void readEnclosingMethodAttr(Symbol sym) {
        // sym is a nested class with an "Enclosing Method" attribute
        // remove sym from it's current owners scope and place it in
        // the scope specified by the attribute
        sym.owner.members().remove(sym);
        ClassSymbol self = (ClassSymbol)sym;
        ClassSymbol c = poolReader.getClass(nextChar());
        NameAndType nt = optPoolEntry(nextChar(), poolReader::getNameAndType, null);

        if (c.members_field == null || c.kind != TYP)
            throw badClassFile("bad.enclosing.class", self, c);

        MethodSymbol m = findMethod(nt, c.members_field, self.flags());
        if (nt != null && m == null)
            throw badEnclosingMethod(self);

        self.name = simpleBinaryName(self.flatname, c.flatname) ;
        self.owner = m != null ? m : c;
        if (self.name.isEmpty())
            self.fullname = names.empty;
        else
            self.fullname = ClassSymbol.formFullName(self.name, self.owner);

        if (m != null) {
            ((ClassType)sym.type).setEnclosingType(m.type);
        } else if ((self.flags_field & STATIC) == 0) {
            ((ClassType)sym.type).setEnclosingType(c.type);
        } else {
            ((ClassType)sym.type).setEnclosingType(Type.noType);
        }
        enterTypevars(self, self.type);
        if (!missingTypeVariables.isEmpty()) {
            ListBuffer<Type> typeVars =  new ListBuffer<>();
            for (Type typevar : missingTypeVariables) {
                typeVars.append(findTypeVar(typevar.tsym.name));
            }
            foundTypeVariables = typeVars.toList();
        } else {
            foundTypeVariables = List.nil();
        }
    }

    // See java.lang.Class
    private Name simpleBinaryName(Name self, Name enclosing) {
        if (!self.startsWith(enclosing)) {
            throw badClassFile("bad.enclosing.method", self);
        }

        String simpleBinaryName = self.toString().substring(enclosing.toString().length());
        if (simpleBinaryName.length() < 1 || simpleBinaryName.charAt(0) != '$')
            throw badClassFile("bad.enclosing.method", self);
        int index = 1;
        while (index < simpleBinaryName.length() &&
               isAsciiDigit(simpleBinaryName.charAt(index)))
            index++;
        return names.fromString(simpleBinaryName.substring(index));
    }

    private MethodSymbol findMethod(NameAndType nt, Scope scope, long flags) {
        if (nt == null)
            return null;

        MethodType type = nt.type.asMethodType();

        for (Symbol sym : scope.getSymbolsByName(nt.name)) {
            if (sym.kind == MTH && isSameBinaryType(sym.type.asMethodType(), type))
                return (MethodSymbol)sym;
        }

        if (!names.isInitOrVNew(nt.name))
            // not a constructor
            return null;
        if ((flags & INTERFACE) != 0)
            // no enclosing instance
            return null;
        if (nt.type.getParameterTypes().isEmpty())
            // no parameters
            return null;

        // A constructor of an inner class.
        // Remove the first argument (the enclosing instance)
        nt = new NameAndType(nt.name, new MethodType(nt.type.getParameterTypes().tail,
                                 nt.type.getReturnType(),
                                 nt.type.getThrownTypes(),
                                 syms.methodClass));
        // Try searching again
        return findMethod(nt, scope, flags);
    }

    /** Similar to Types.isSameType but avoids completion */
    private boolean isSameBinaryType(MethodType mt1, MethodType mt2) {
        List<Type> types1 = types.erasure(mt1.getParameterTypes())
            .prepend(types.erasure(mt1.getReturnType()));
        List<Type> types2 = mt2.getParameterTypes().prepend(mt2.getReturnType());
        while (!types1.isEmpty() && !types2.isEmpty()) {
            if (types1.head.tsym != types2.head.tsym)
                return false;
            types1 = types1.tail;
            types2 = types2.tail;
        }
        return types1.isEmpty() && types2.isEmpty();
    }

    /**
     * Character.isDigit answers <tt>true</tt> to some non-ascii
     * digits.  This one does not.  <b>copied from java.lang.Class</b>
     */
    private static boolean isAsciiDigit(char c) {
        return '0' <= c && c <= '9';
    }

    /** Read member attributes.
     */
    void readMemberAttrs(Symbol sym) {
        readAttrs(sym, AttributeKind.MEMBER);
    }

    void readAttrs(Symbol sym, AttributeKind kind) {
        char ac = nextChar();
        for (int i = 0; i < ac; i++) {
            Name attrName = poolReader.getName(nextChar());
            int attrLen = nextInt();
            AttributeReader r = attributeReaders.get(attrName);
            if (r != null && r.accepts(kind))
                r.read(sym, attrLen);
            else  {
                bp = bp + attrLen;
            }
        }
    }

    private boolean readingClassAttr = false;
    private List<Type> missingTypeVariables = List.nil();
    private List<Type> foundTypeVariables = List.nil();

    /** Read class attributes.
     */
    void readClassAttrs(ClassSymbol c) {
        readAttrs(c, AttributeKind.CLASS);
    }

    /** Read code block.
     */
    Code readCode(Symbol owner) {
        nextChar(); // max_stack
        nextChar(); // max_locals
        final int  code_length = nextInt();
        bp += code_length;
        final char exception_table_length = nextChar();
        bp += exception_table_length * 8;
        readMemberAttrs(owner);
        return null;
    }

/************************************************************************
 * Reading Java-language annotations
 ***********************************************************************/

    /**
     * Save annotations.
     */
    List<CompoundAnnotationProxy> readAnnotations() {
        int numAttributes = nextChar();
        ListBuffer<CompoundAnnotationProxy> annotations = new ListBuffer<>();
        for (int i = 0; i < numAttributes; i++) {
            annotations.append(readCompoundAnnotation());
        }
        return annotations.toList();
    }

    /** Attach annotations.
     */
    void attachAnnotations(final Symbol sym) {
        attachAnnotations(sym, readAnnotations());
    }

    /**
     * Attach annotations.
     */
    void attachAnnotations(final Symbol sym, List<CompoundAnnotationProxy> annotations) {
        if (annotations.isEmpty()) {
            return;
        }
        ListBuffer<CompoundAnnotationProxy> proxies = new ListBuffer<>();
        for (CompoundAnnotationProxy proxy : annotations) {
            if (proxy.type.tsym.flatName() == syms.proprietaryType.tsym.flatName())
                sym.flags_field |= PROPRIETARY;
            else if (proxy.type.tsym.flatName() == syms.profileType.tsym.flatName()) {
                if (profile != Profile.DEFAULT) {
                    for (Pair<Name, Attribute> v : proxy.values) {
                        if (v.fst == names.value && v.snd instanceof Attribute.Constant constant) {
                            if (constant.type == syms.intType && ((Integer) constant.value) > profile.value) {
                                sym.flags_field |= NOT_IN_PROFILE;
                            }
                        }
                    }
                }
            } else if (proxy.type.tsym.flatName() == syms.previewFeatureInternalType.tsym.flatName()) {
                sym.flags_field |= PREVIEW_API;
                setFlagIfAttributeTrue(proxy, sym, names.reflective, PREVIEW_REFLECTIVE);
            } else if (proxy.type.tsym.flatName() == syms.valueBasedInternalType.tsym.flatName()) {
                Assert.check(sym.kind == TYP);
                sym.flags_field |= VALUE_BASED;
            } else {
                if (proxy.type.tsym == syms.annotationTargetType.tsym) {
                    target = proxy;
                } else if (proxy.type.tsym == syms.repeatableType.tsym) {
                    repeatable = proxy;
                } else if (proxy.type.tsym == syms.deprecatedType.tsym) {
                    sym.flags_field |= (DEPRECATED | DEPRECATED_ANNOTATION);
                    setFlagIfAttributeTrue(proxy, sym, names.forRemoval, DEPRECATED_REMOVAL);
                }  else if (proxy.type.tsym == syms.previewFeatureType.tsym) {
                    sym.flags_field |= PREVIEW_API;
                    setFlagIfAttributeTrue(proxy, sym, names.reflective, PREVIEW_REFLECTIVE);
                }  else if (proxy.type.tsym == syms.valueBasedType.tsym && sym.kind == TYP) {
                    sym.flags_field |= VALUE_BASED;
                }
                proxies.append(proxy);
            }
        }
        annotate.normal(new AnnotationCompleter(sym, proxies.toList()));
    }
    //where:
        private void setFlagIfAttributeTrue(CompoundAnnotationProxy proxy, Symbol sym, Name attribute, long flag) {
            for (Pair<Name, Attribute> v : proxy.values) {
                if (v.fst == attribute && v.snd instanceof Attribute.Constant constant) {
                    if (constant.type == syms.booleanType && ((Integer) constant.value) != 0) {
                        sym.flags_field |= flag;
                    }
                }
            }
        }

    /** Read parameter annotations.
     */
    void readParameterAnnotations(Symbol meth) {
        int numParameters;
        try {
            numParameters = buf.getByte(bp++) & 0xFF;
        } catch (UnderflowException e) {
            throw badClassFile(Fragments.BadClassTruncatedAtOffset(e.getLength()));
        }
        if (parameterAnnotations == null) {
            parameterAnnotations = new ParameterAnnotations[numParameters];
        } else if (parameterAnnotations.length != numParameters) {
            throw badClassFile("bad.runtime.invisible.param.annotations", meth);
        }
        for (int pnum = 0; pnum < numParameters; pnum++) {
            if (parameterAnnotations[pnum] == null) {
                parameterAnnotations[pnum] = new ParameterAnnotations();
            }
            parameterAnnotations[pnum].add(readAnnotations());
        }
    }

    void attachTypeAnnotations(final Symbol sym) {
        int numAttributes = nextChar();
        if (numAttributes != 0) {
            ListBuffer<TypeAnnotationProxy> proxies = new ListBuffer<>();
            for (int i = 0; i < numAttributes; i++)
                proxies.append(readTypeAnnotation());
            annotate.normal(new TypeAnnotationCompleter(sym, proxies.toList()));
        }
    }

    /** Attach the default value for an annotation element.
     */
    void attachAnnotationDefault(final Symbol sym) {
        final MethodSymbol meth = (MethodSymbol)sym; // only on methods
        final Attribute value = readAttributeValue();

        // The default value is set later during annotation. It might
        // be the case that the Symbol sym is annotated _after_ the
        // repeating instances that depend on this default value,
        // because of this we set an interim value that tells us this
        // element (most likely) has a default.
        //
        // Set interim value for now, reset just before we do this
        // properly at annotate time.
        meth.defaultValue = value;
        annotate.normal(new AnnotationDefaultCompleter(meth, value));
    }

    Type readTypeOrClassSymbol(int i) {
        return readTypeToProxy(i);
    }
    Type readTypeToProxy(int i) {
        if (currentModule.module_info == currentOwner) {
            return new ProxyType(i);
        } else {
            return poolReader.getType(i);
        }
    }

    CompoundAnnotationProxy readCompoundAnnotation() {
        Type t;
        if (currentModule.module_info == currentOwner) {
            int cpIndex = nextChar();
            t = new ProxyType(cpIndex);
        } else {
            t = readTypeOrClassSymbol(nextChar());
        }
        int numFields = nextChar();
        ListBuffer<Pair<Name,Attribute>> pairs = new ListBuffer<>();
        for (int i=0; i<numFields; i++) {
            Name name = poolReader.getName(nextChar());
            Attribute value = readAttributeValue();
            pairs.append(new Pair<>(name, value));
        }
        return new CompoundAnnotationProxy(t, pairs.toList());
    }

    TypeAnnotationProxy readTypeAnnotation() {
        TypeAnnotationPosition position = readPosition();
        CompoundAnnotationProxy proxy = readCompoundAnnotation();

        return new TypeAnnotationProxy(proxy, position);
    }

    TypeAnnotationPosition readPosition() {
        int tag = nextByte(); // TargetType tag is a byte

        if (!TargetType.isValidTargetTypeValue(tag))
            throw badClassFile("bad.type.annotation.value", String.format("0x%02X", tag));

        TargetType type = TargetType.fromTargetTypeValue(tag);

        switch (type) {
        // instanceof
        case INSTANCEOF: {
            final int offset = nextChar();
            final TypeAnnotationPosition position =
                TypeAnnotationPosition.instanceOf(readTypePath());
            position.offset = offset;
            return position;
        }
        // new expression
        case NEW: {
            final int offset = nextChar();
            final TypeAnnotationPosition position =
                TypeAnnotationPosition.newObj(readTypePath());
            position.offset = offset;
            return position;
        }
        // constructor/method reference receiver
        case CONSTRUCTOR_REFERENCE: {
            final int offset = nextChar();
            final TypeAnnotationPosition position =
                TypeAnnotationPosition.constructorRef(readTypePath());
            position.offset = offset;
            return position;
        }
        case METHOD_REFERENCE: {
            final int offset = nextChar();
            final TypeAnnotationPosition position =
                TypeAnnotationPosition.methodRef(readTypePath());
            position.offset = offset;
            return position;
        }
        // local variable
        case LOCAL_VARIABLE: {
            final int table_length = nextChar();
            final int[] newLvarOffset = new int[table_length];
            final int[] newLvarLength = new int[table_length];
            final int[] newLvarIndex = new int[table_length];

            for (int i = 0; i < table_length; ++i) {
                newLvarOffset[i] = nextChar();
                newLvarLength[i] = nextChar();
                newLvarIndex[i] = nextChar();
            }

            final TypeAnnotationPosition position =
                    TypeAnnotationPosition.localVariable(readTypePath());
            position.lvarOffset = newLvarOffset;
            position.lvarLength = newLvarLength;
            position.lvarIndex = newLvarIndex;
            return position;
        }
        // resource variable
        case RESOURCE_VARIABLE: {
            final int table_length = nextChar();
            final int[] newLvarOffset = new int[table_length];
            final int[] newLvarLength = new int[table_length];
            final int[] newLvarIndex = new int[table_length];

            for (int i = 0; i < table_length; ++i) {
                newLvarOffset[i] = nextChar();
                newLvarLength[i] = nextChar();
                newLvarIndex[i] = nextChar();
            }

            final TypeAnnotationPosition position =
                    TypeAnnotationPosition.resourceVariable(readTypePath());
            position.lvarOffset = newLvarOffset;
            position.lvarLength = newLvarLength;
            position.lvarIndex = newLvarIndex;
            return position;
        }
        // exception parameter
        case EXCEPTION_PARAMETER: {
            final int exception_index = nextChar();
            final TypeAnnotationPosition position =
                TypeAnnotationPosition.exceptionParameter(readTypePath());
            position.setExceptionIndex(exception_index);
            return position;
        }
        // method receiver
        case METHOD_RECEIVER:
            return TypeAnnotationPosition.methodReceiver(readTypePath());
        // type parameter
        case CLASS_TYPE_PARAMETER: {
            final int parameter_index = nextByte();
            return TypeAnnotationPosition
                .typeParameter(readTypePath(), parameter_index);
        }
        case METHOD_TYPE_PARAMETER: {
            final int parameter_index = nextByte();
            return TypeAnnotationPosition
                .methodTypeParameter(readTypePath(), parameter_index);
        }
        // type parameter bound
        case CLASS_TYPE_PARAMETER_BOUND: {
            final int parameter_index = nextByte();
            final int bound_index = nextByte();
            return TypeAnnotationPosition
                .typeParameterBound(readTypePath(), parameter_index,
                                    bound_index);
        }
        case METHOD_TYPE_PARAMETER_BOUND: {
            final int parameter_index = nextByte();
            final int bound_index = nextByte();
            return TypeAnnotationPosition
                .methodTypeParameterBound(readTypePath(), parameter_index,
                                          bound_index);
        }
        // class extends or implements clause
        case CLASS_EXTENDS: {
            final int type_index = nextChar();
            return TypeAnnotationPosition.classExtends(readTypePath(),
                                                       type_index);
        }
        // throws
        case THROWS: {
            final int type_index = nextChar();
            return TypeAnnotationPosition.methodThrows(readTypePath(),
                                                       type_index);
        }
        // method parameter
        case METHOD_FORMAL_PARAMETER: {
            final int parameter_index = nextByte();
            return TypeAnnotationPosition.methodParameter(readTypePath(),
                                                          parameter_index);
        }
        // type cast
        case CAST: {
            final int offset = nextChar();
            final int type_index = nextByte();
            final TypeAnnotationPosition position =
                TypeAnnotationPosition.typeCast(readTypePath(), type_index);
            position.offset = offset;
            return position;
        }
        // method/constructor/reference type argument
        case CONSTRUCTOR_INVOCATION_TYPE_ARGUMENT: {
            final int offset = nextChar();
            final int type_index = nextByte();
            final TypeAnnotationPosition position = TypeAnnotationPosition
                .constructorInvocationTypeArg(readTypePath(), type_index);
            position.offset = offset;
            return position;
        }
        case METHOD_INVOCATION_TYPE_ARGUMENT: {
            final int offset = nextChar();
            final int type_index = nextByte();
            final TypeAnnotationPosition position = TypeAnnotationPosition
                .methodInvocationTypeArg(readTypePath(), type_index);
            position.offset = offset;
            return position;
        }
        case CONSTRUCTOR_REFERENCE_TYPE_ARGUMENT: {
            final int offset = nextChar();
            final int type_index = nextByte();
            final TypeAnnotationPosition position = TypeAnnotationPosition
                .constructorRefTypeArg(readTypePath(), type_index);
            position.offset = offset;
            return position;
        }
        case METHOD_REFERENCE_TYPE_ARGUMENT: {
            final int offset = nextChar();
            final int type_index = nextByte();
            final TypeAnnotationPosition position = TypeAnnotationPosition
                .methodRefTypeArg(readTypePath(), type_index);
            position.offset = offset;
            return position;
        }
        // We don't need to worry about these
        case METHOD_RETURN:
            return TypeAnnotationPosition.methodReturn(readTypePath());
        case FIELD:
            return TypeAnnotationPosition.field(readTypePath());
        case UNKNOWN:
            throw new AssertionError("jvm.ClassReader: UNKNOWN target type should never occur!");
        default:
            throw new AssertionError("jvm.ClassReader: Unknown target type for position: " + type);
        }
    }

    List<TypeAnnotationPosition.TypePathEntry> readTypePath() {
        int len = nextByte();
        ListBuffer<Integer> loc = new ListBuffer<>();
        for (int i = 0; i < len * TypeAnnotationPosition.TypePathEntry.bytesPerEntry; ++i)
            loc = loc.append(nextByte());

        return TypeAnnotationPosition.getTypePathFromBinary(loc.toList());

    }

    /**
     * Helper function to read an optional pool entry (with given function); this is used while parsing
     * InnerClasses and EnclosingMethod attributes, as well as when parsing supertype descriptor,
     * as per JVMS.
     */
    <Z> Z optPoolEntry(int index, IntFunction<Z> poolFunc, Z defaultValue) {
        return (index == 0) ?
                defaultValue :
                poolFunc.apply(index);
    }

    Attribute readAttributeValue() {
        char c;
        try {
            c = (char)buf.getByte(bp++);
        } catch (UnderflowException e) {
            throw badClassFile(Fragments.BadClassTruncatedAtOffset(e.getLength()));
        }
        switch (c) {
        case 'B':
            return new Attribute.Constant(syms.byteType, poolReader.getConstant(nextChar()));
        case 'C':
            return new Attribute.Constant(syms.charType, poolReader.getConstant(nextChar()));
        case 'D':
            return new Attribute.Constant(syms.doubleType, poolReader.getConstant(nextChar()));
        case 'F':
            return new Attribute.Constant(syms.floatType, poolReader.getConstant(nextChar()));
        case 'I':
            return new Attribute.Constant(syms.intType, poolReader.getConstant(nextChar()));
        case 'J':
            return new Attribute.Constant(syms.longType, poolReader.getConstant(nextChar()));
        case 'S':
            return new Attribute.Constant(syms.shortType, poolReader.getConstant(nextChar()));
        case 'Z':
            return new Attribute.Constant(syms.booleanType, poolReader.getConstant(nextChar()));
        case 's':
            return new Attribute.Constant(syms.stringType, poolReader.getName(nextChar()).toString());
        case 'e':
            return new EnumAttributeProxy(readTypeToProxy(nextChar()), poolReader.getName(nextChar()));
        case 'c':
            return new ClassAttributeProxy(readTypeOrClassSymbol(nextChar()));
        case '[': {
            int n = nextChar();
            ListBuffer<Attribute> l = new ListBuffer<>();
            for (int i=0; i<n; i++)
                l.append(readAttributeValue());
            return new ArrayAttributeProxy(l.toList());
        }
        case '@':
            return readCompoundAnnotation();
        default:
            throw new AssertionError("unknown annotation tag '" + c + "'");
        }
    }

    interface ProxyVisitor extends Attribute.Visitor {
        void visitEnumAttributeProxy(EnumAttributeProxy proxy);
        void visitClassAttributeProxy(ClassAttributeProxy proxy);
        void visitArrayAttributeProxy(ArrayAttributeProxy proxy);
        void visitCompoundAnnotationProxy(CompoundAnnotationProxy proxy);
    }

    static class EnumAttributeProxy extends Attribute {
        Type enumType;
        Name enumerator;
        public EnumAttributeProxy(Type enumType, Name enumerator) {
            super(null);
            this.enumType = enumType;
            this.enumerator = enumerator;
        }
        public void accept(Visitor v) { ((ProxyVisitor)v).visitEnumAttributeProxy(this); }
        @Override @DefinedBy(Api.LANGUAGE_MODEL)
        public String toString() {
            return "/*proxy enum*/" + enumType + "." + enumerator;
        }
    }

    static class ClassAttributeProxy extends Attribute {
        Type classType;
        public ClassAttributeProxy(Type classType) {
            super(null);
            this.classType = classType;
        }
        public void accept(Visitor v) { ((ProxyVisitor)v).visitClassAttributeProxy(this); }
        @Override @DefinedBy(Api.LANGUAGE_MODEL)
        public String toString() {
            return "/*proxy class*/" + classType + ".class";
        }
    }

    static class ArrayAttributeProxy extends Attribute {
        List<Attribute> values;
        ArrayAttributeProxy(List<Attribute> values) {
            super(null);
            this.values = values;
        }
        public void accept(Visitor v) { ((ProxyVisitor)v).visitArrayAttributeProxy(this); }
        @Override @DefinedBy(Api.LANGUAGE_MODEL)
        public String toString() {
            return "{" + values + "}";
        }
    }

    /** A temporary proxy representing a compound attribute.
     */
    static class CompoundAnnotationProxy extends Attribute {
        final List<Pair<Name,Attribute>> values;
        public CompoundAnnotationProxy(Type type,
                                      List<Pair<Name,Attribute>> values) {
            super(type);
            this.values = values;
        }
        public void accept(Visitor v) { ((ProxyVisitor)v).visitCompoundAnnotationProxy(this); }
        @Override @DefinedBy(Api.LANGUAGE_MODEL)
        public String toString() {
            StringBuilder buf = new StringBuilder();
            buf.append("@");
            buf.append(type.tsym.getQualifiedName());
            buf.append("/*proxy*/{");
            boolean first = true;
            for (List<Pair<Name,Attribute>> v = values;
                 v.nonEmpty(); v = v.tail) {
                Pair<Name,Attribute> value = v.head;
                if (!first) buf.append(",");
                first = false;
                buf.append(value.fst);
                buf.append("=");
                buf.append(value.snd);
            }
            buf.append("}");
            return buf.toString();
        }
    }

    /** A temporary proxy representing a type annotation.
     */
    static class TypeAnnotationProxy {
        final CompoundAnnotationProxy compound;
        final TypeAnnotationPosition position;
        public TypeAnnotationProxy(CompoundAnnotationProxy compound,
                TypeAnnotationPosition position) {
            this.compound = compound;
            this.position = position;
        }
    }

    class AnnotationDeproxy implements ProxyVisitor {
        private ClassSymbol requestingOwner;

        AnnotationDeproxy(ClassSymbol owner) {
            this.requestingOwner = owner;
        }

        List<Attribute.Compound> deproxyCompoundList(List<CompoundAnnotationProxy> pl) {
            // also must fill in types!!!!
            ListBuffer<Attribute.Compound> buf = new ListBuffer<>();
            for (List<CompoundAnnotationProxy> l = pl; l.nonEmpty(); l=l.tail) {
                buf.append(deproxyCompound(l.head));
            }
            return buf.toList();
        }

        Attribute.Compound deproxyCompound(CompoundAnnotationProxy a) {
            Type annotationType = resolvePossibleProxyType(a.type);
            ListBuffer<Pair<Symbol.MethodSymbol,Attribute>> buf = new ListBuffer<>();
            for (List<Pair<Name,Attribute>> l = a.values;
                 l.nonEmpty();
                 l = l.tail) {
                MethodSymbol meth = findAccessMethod(annotationType, l.head.fst);
                buf.append(new Pair<>(meth, deproxy(meth.type.getReturnType(), l.head.snd)));
            }
            return new Attribute.Compound(annotationType, buf.toList());
        }

        MethodSymbol findAccessMethod(Type container, Name name) {
            CompletionFailure failure = null;
            try {
                for (Symbol sym : container.tsym.members().getSymbolsByName(name)) {
                    if (sym.kind == MTH && sym.type.getParameterTypes().length() == 0)
                        return (MethodSymbol) sym;
                }
            } catch (CompletionFailure ex) {
                failure = ex;
            }
            // The method wasn't found: emit a warning and recover
            JavaFileObject prevSource = log.useSource(requestingOwner.classfile);
            try {
                if (lintClassfile) {
                    if (failure == null) {
                        log.warning(Warnings.AnnotationMethodNotFound(container, name));
                    } else {
                        log.warning(Warnings.AnnotationMethodNotFoundReason(container,
                                                                            name,
                                                                            failure.getDetailValue()));//diagnostic, if present
                    }
                }
            } finally {
                log.useSource(prevSource);
            }
            // Construct a new method type and symbol.  Use bottom
            // type (typeof null) as return type because this type is
            // a subtype of all reference types and can be converted
            // to primitive types by unboxing.
            MethodType mt = new MethodType(List.nil(),
                                           syms.botType,
                                           List.nil(),
                                           syms.methodClass);
            return new MethodSymbol(PUBLIC | ABSTRACT, name, mt, container.tsym);
        }

        Attribute result;
        Type type;
        Attribute deproxy(Type t, Attribute a) {
            Type oldType = type;
            try {
                type = t;
                a.accept(this);
                return result;
            } finally {
                type = oldType;
            }
        }

        // implement Attribute.Visitor below

        public void visitConstant(Attribute.Constant value) {
            // assert value.type == type;
            result = value;
        }

        public void visitClass(Attribute.Class clazz) {
            result = clazz;
        }

        public void visitEnum(Attribute.Enum e) {
            throw new AssertionError(); // shouldn't happen
        }

        public void visitCompound(Attribute.Compound compound) {
            throw new AssertionError(); // shouldn't happen
        }

        public void visitArray(Attribute.Array array) {
            throw new AssertionError(); // shouldn't happen
        }

        public void visitError(Attribute.Error e) {
            throw new AssertionError(); // shouldn't happen
        }

        public void visitEnumAttributeProxy(EnumAttributeProxy proxy) {
            // type.tsym.flatName() should == proxy.enumFlatName
            Type enumType = resolvePossibleProxyType(proxy.enumType);
            TypeSymbol enumTypeSym = enumType.tsym;
            VarSymbol enumerator = null;
            CompletionFailure failure = null;
            try {
                for (Symbol sym : enumTypeSym.members().getSymbolsByName(proxy.enumerator)) {
                    if (sym.kind == VAR) {
                        enumerator = (VarSymbol)sym;
                        break;
                    }
                }
            }
            catch (CompletionFailure ex) {
                failure = ex;
            }
            if (enumerator == null) {
                if (failure != null) {
                    log.warning(Warnings.UnknownEnumConstantReason(currentClassFile,
                                                                   enumTypeSym,
                                                                   proxy.enumerator,
                                                                   failure.getDiagnostic()));
                } else {
                    log.warning(Warnings.UnknownEnumConstant(currentClassFile,
                                                             enumTypeSym,
                                                             proxy.enumerator));
                }
                result = new Attribute.Enum(enumTypeSym.type,
                        new VarSymbol(0, proxy.enumerator, syms.botType, enumTypeSym));
            } else {
                result = new Attribute.Enum(enumTypeSym.type, enumerator);
            }
        }

        @Override
        public void visitClassAttributeProxy(ClassAttributeProxy proxy) {
            Type classType = resolvePossibleProxyType(proxy.classType);
            result = new Attribute.Class(types, classType);
        }

        public void visitArrayAttributeProxy(ArrayAttributeProxy proxy) {
            int length = proxy.values.length();
            Attribute[] ats = new Attribute[length];
            Type elemtype = types.elemtype(type);
            int i = 0;
            for (List<Attribute> p = proxy.values; p.nonEmpty(); p = p.tail) {
                ats[i++] = deproxy(elemtype, p.head);
            }
            result = new Attribute.Array(type, ats);
        }

        public void visitCompoundAnnotationProxy(CompoundAnnotationProxy proxy) {
            result = deproxyCompound(proxy);
        }

        Type resolvePossibleProxyType(Type t) {
            if (t instanceof ProxyType proxyType) {
                Assert.check(requestingOwner.owner.kind == MDL);
                ModuleSymbol prevCurrentModule = currentModule;
                currentModule = (ModuleSymbol) requestingOwner.owner;
                try {
                    return proxyType.resolve();
                } finally {
                    currentModule = prevCurrentModule;
                }
            } else {
                return t;
            }
        }
    }

    class AnnotationDefaultCompleter extends AnnotationDeproxy implements Runnable {
        final MethodSymbol sym;
        final Attribute value;
        final JavaFileObject classFile = currentClassFile;

        AnnotationDefaultCompleter(MethodSymbol sym, Attribute value) {
            super(currentOwner.kind == MTH
                    ? currentOwner.enclClass() : (ClassSymbol)currentOwner);
            this.sym = sym;
            this.value = value;
        }

        @Override
        public void run() {
            JavaFileObject previousClassFile = currentClassFile;
            try {
                // Reset the interim value set earlier in
                // attachAnnotationDefault().
                sym.defaultValue = null;
                currentClassFile = classFile;
                sym.defaultValue = deproxy(sym.type.getReturnType(), value);
            } finally {
                currentClassFile = previousClassFile;
            }
        }

        @Override
        public String toString() {
            return " ClassReader store default for " + sym.owner + "." + sym + " is " + value;
        }
    }

    class AnnotationCompleter extends AnnotationDeproxy implements Runnable {
        final Symbol sym;
        final List<CompoundAnnotationProxy> l;
        final JavaFileObject classFile;

        AnnotationCompleter(Symbol sym, List<CompoundAnnotationProxy> l) {
            super(currentOwner.kind == MTH
                    ? currentOwner.enclClass() : (ClassSymbol)currentOwner);
            if (sym.kind == TYP && sym.owner.kind == MDL) {
                this.sym = sym.owner;
            } else {
                this.sym = sym;
            }
            this.l = l;
            this.classFile = currentClassFile;
        }

        @Override
        public void run() {
            JavaFileObject previousClassFile = currentClassFile;
            try {
                currentClassFile = classFile;
                List<Attribute.Compound> newList = deproxyCompoundList(l);
                for (Attribute.Compound attr : newList) {
                    if (attr.type.tsym == syms.deprecatedType.tsym) {
                        sym.flags_field |= (DEPRECATED | DEPRECATED_ANNOTATION);
                        Attribute forRemoval = attr.member(names.forRemoval);
                        if (forRemoval instanceof Attribute.Constant constant) {
                            if (constant.type == syms.booleanType && ((Integer) constant.value) != 0) {
                                sym.flags_field |= DEPRECATED_REMOVAL;
                            }
                        }
                    }
                }
                if (sym.annotationsPendingCompletion()) {
                    sym.setDeclarationAttributes(newList);
                } else {
                    sym.appendAttributes(newList);
                }
            } finally {
                currentClassFile = previousClassFile;
            }
        }

        @Override
        public String toString() {
            return " ClassReader annotate " + sym.owner + "." + sym + " with " + l;
        }
    }

    class TypeAnnotationCompleter extends AnnotationCompleter {

        List<TypeAnnotationProxy> proxies;

        TypeAnnotationCompleter(Symbol sym,
                List<TypeAnnotationProxy> proxies) {
            super(sym, List.nil());
            this.proxies = proxies;
        }

        List<Attribute.TypeCompound> deproxyTypeCompoundList(List<TypeAnnotationProxy> proxies) {
            ListBuffer<Attribute.TypeCompound> buf = new ListBuffer<>();
            for (TypeAnnotationProxy proxy: proxies) {
                Attribute.Compound compound = deproxyCompound(proxy.compound);
                Attribute.TypeCompound typeCompound = new Attribute.TypeCompound(compound, proxy.position);
                buf.add(typeCompound);
            }
            return buf.toList();
        }

        @Override
        public void run() {
            JavaFileObject previousClassFile = currentClassFile;
            try {
                currentClassFile = classFile;
                List<Attribute.TypeCompound> newList = deproxyTypeCompoundList(proxies);
                sym.setTypeAttributes(newList.prependList(sym.getRawTypeAttributes()));
            } finally {
                currentClassFile = previousClassFile;
            }
        }
    }


/************************************************************************
 * Reading Symbols
 ***********************************************************************/

    /** Read a field.
     */
    VarSymbol readField() {
        char rawFlags = nextChar();
        long flags = adjustFieldFlags(rawFlags);
        Name name = poolReader.getName(nextChar());
        Type type = poolReader.getType(nextChar());
        VarSymbol v = new VarSymbol(flags, name, type, currentOwner);
        readMemberAttrs(v);
        if (Integer.bitCount(rawFlags & (PUBLIC | PRIVATE | PROTECTED)) > 1 ||
            Integer.bitCount(rawFlags & (FINAL | VOLATILE)) > 1)
            throw badClassFile("illegal.flag.combo", Flags.toString((long)rawFlags), "field", v);
        return v;
    }

    /** Read a method.
     */
    MethodSymbol readMethod() {
        char rawFlags = nextChar();
        long flags = adjustMethodFlags(rawFlags);
        Name name = poolReader.getName(nextChar());
        Type type = poolReader.getType(nextChar());
        if (currentOwner.isInterface() &&
                (flags & ABSTRACT) == 0 && !name.equals(names.clinit)) {
            if (majorVersion > Version.V52.major ||
                    (majorVersion == Version.V52.major && minorVersion >= Version.V52.minor)) {
                if ((flags & (STATIC | PRIVATE)) == 0) {
                    currentOwner.flags_field |= DEFAULT;
                    flags |= DEFAULT | ABSTRACT;
                }
            } else {
                //protect against ill-formed classfiles
                throw badClassFile((flags & STATIC) == 0 ? "invalid.default.interface" : "invalid.static.interface",
                                   Integer.toString(majorVersion),
                                   Integer.toString(minorVersion));
            }
        }
        if (names.isInitOrVNew(name) && ((flags & STATIC) != 0)) {
            flags &= ~STATIC;
            type = new MethodType(type.getParameterTypes(),
                    syms.voidType,
                    type.getThrownTypes(),
                    syms.methodClass);
        }
        validateMethodType(name, type);
        if (names.isInitOrVNew(name) && currentOwner.hasOuterInstance()) {
            // Sometimes anonymous classes don't have an outer
            // instance, however, there is no reliable way to tell so
            // we never strip this$n
            // ditto for local classes. Local classes that have an enclosing method set
            // won't pass the "hasOuterInstance" check above, but those that don't have an
            // enclosing method (i.e. from initializers) will pass that check.
            boolean local = !currentOwner.owner.members().includes(currentOwner, LookupKind.NON_RECURSIVE);
            if (!currentOwner.name.isEmpty() && !local)
                type = new MethodType(adjustMethodParams(flags, type.getParameterTypes()),
                                      type.getReturnType(),
                                      type.getThrownTypes(),
                                      syms.methodClass);
        }
        MethodSymbol m = new MethodSymbol(flags, name, type, currentOwner);
        if (types.isSignaturePolymorphic(m)) {
            m.flags_field |= SIGNATURE_POLYMORPHIC;
        }
        if (saveParameterNames)
            initParameterNames(m);
        Symbol prevOwner = currentOwner;
        currentOwner = m;
        try {
            readMemberAttrs(m);
        } finally {
            currentOwner = prevOwner;
        }
        validateMethodType(name, m.type);
        setParameters(m, type);

        if (Integer.bitCount(rawFlags & (PUBLIC | PRIVATE | PROTECTED)) > 1)
            throw badClassFile("illegal.flag.combo", Flags.toString((long)rawFlags), "method", m);
        if ((flags & VARARGS) != 0) {
            final Type last = type.getParameterTypes().last();
            if (last == null || !last.hasTag(ARRAY)) {
                m.flags_field &= ~VARARGS;
                throw badClassFile("malformed.vararg.method", m);
            }
        }

        return m;
    }

    void validateMethodType(Name name, Type t) {
        if ((!t.hasTag(TypeTag.METHOD) && !t.hasTag(TypeTag.FORALL)) ||
            ((name == names.init || name == names.vnew) && !t.getReturnType().hasTag(TypeTag.VOID))) {
            throw badClassFile("method.descriptor.invalid", name);
        }
    }

    private List<Type> adjustMethodParams(long flags, List<Type> args) {
        if (args.isEmpty()) {
            return args;
        }
        boolean isVarargs = (flags & VARARGS) != 0;
        if (isVarargs) {
            Type varargsElem = args.last();
            ListBuffer<Type> adjustedArgs = new ListBuffer<>();
            for (Type t : args) {
                adjustedArgs.append(t != varargsElem ?
                    t :
                    ((ArrayType)t).makeVarargs());
            }
            args = adjustedArgs.toList();
        }
        return args.tail;
    }

    /**
     * Init the parameter names array.
     * Parameter names are currently inferred from the names in the
     * LocalVariableTable attributes of a Code attribute.
     * (Note: this means parameter names are currently not available for
     * methods without a Code attribute.)
     * This method initializes an array in which to store the name indexes
     * of parameter names found in LocalVariableTable attributes. It is
     * slightly supersized to allow for additional slots with a start_pc of 0.
     */
    void initParameterNames(MethodSymbol sym) {
        // make allowance for synthetic parameters.
        final int excessSlots = 4;
        int expectedParameterSlots =
                Code.width(sym.type.getParameterTypes()) + excessSlots;
        if (parameterNameIndicesLvt == null
                || parameterNameIndicesLvt.length < expectedParameterSlots) {
            parameterNameIndicesLvt = new int[expectedParameterSlots];
        } else
            Arrays.fill(parameterNameIndicesLvt, 0);
    }

    /**
     * Set the parameters for a method symbol, including any names and
     * annotations that were read.
     *
     * <p>The type of the symbol may have changed while reading the
     * method attributes (see the Signature attribute). This may be
     * because of generic information or because anonymous synthetic
     * parameters were added.   The original type (as read from the
     * method descriptor) is used to help guess the existence of
     * anonymous synthetic parameters.
     */
    void setParameters(MethodSymbol sym, Type jvmType) {
<<<<<<< HEAD
        // If we get parameter names from MethodParameters, then we
        // don't need to skip.
        int firstParam = 0;
        if (!sawMethodParameters) {
            firstParam = ((sym.flags() & STATIC) == 0) ? 1 : 0;
            // the code in readMethod may have skipped the first
            // parameter when setting up the MethodType. If so, we
            // make a corresponding allowance here for the position of
            // the first parameter.  Note that this assumes the
            // skipped parameter has a width of 1 -- i.e. it is not
            // a double width type (long or double.)
            if (names.isInitOrVNew(sym.name) && currentOwner.hasOuterInstance()) {
                // Sometimes anonymous classes don't have an outer
                // instance, however, there is no reliable way to tell so
                // we never strip this$n
                if (!currentOwner.name.isEmpty())
                    firstParam += 1;
            }

            if (sym.type != jvmType) {
                // reading the method attributes has caused the
                // symbol's type to be changed. (i.e. the Signature
                // attribute.)  This may happen if there are hidden
                // (synthetic) parameters in the descriptor, but not
                // in the Signature.  The position of these hidden
                // parameters is unspecified; for now, assume they are
                // at the beginning, and so skip over them. The
                // primary case for this is two hidden parameters
                // passed into Enum constructors.
                int skip = Code.width(jvmType.getParameterTypes())
                        - Code.width(sym.type.getParameterTypes());
                firstParam += skip;
            }
=======
        int firstParamLvt = ((sym.flags() & STATIC) == 0) ? 1 : 0;
        // the code in readMethod may have skipped the first
        // parameter when setting up the MethodType. If so, we
        // make a corresponding allowance here for the position of
        // the first parameter.  Note that this assumes the
        // skipped parameter has a width of 1 -- i.e. it is not
        // a double width type (long or double.)
        if (sym.name == names.init && currentOwner.hasOuterInstance()) {
            // Sometimes anonymous classes don't have an outer
            // instance, however, there is no reliable way to tell so
            // we never strip this$n
            if (!currentOwner.name.isEmpty())
                firstParamLvt += 1;
        }

        if (sym.type != jvmType) {
            // reading the method attributes has caused the
            // symbol's type to be changed. (i.e. the Signature
            // attribute.)  This may happen if there are hidden
            // (synthetic) parameters in the descriptor, but not
            // in the Signature.  The position of these hidden
            // parameters is unspecified; for now, assume they are
            // at the beginning, and so skip over them. The
            // primary case for this is two hidden parameters
            // passed into Enum constructors.
            int skip = Code.width(jvmType.getParameterTypes())
                    - Code.width(sym.type.getParameterTypes());
            firstParamLvt += skip;
>>>>>>> 2836c34b
        }
        Set<Name> paramNames = new HashSet<>();
        ListBuffer<VarSymbol> params = new ListBuffer<>();
        // we maintain two index pointers, one for the LocalVariableTable attribute
        // and the other for the MethodParameters attribute.
        // This is needed as the MethodParameters attribute may contain
        // name_index = 0 in which case we want to fall back to the LocalVariableTable.
        // In such case, we still want to read the flags from the MethodParameters with that index.
        int nameIndexLvt = firstParamLvt;
        int nameIndexMp = 0;
        int annotationIndex = 0;
        for (Type t: sym.type.getParameterTypes()) {
            VarSymbol param = parameter(nameIndexMp, nameIndexLvt, t, sym, paramNames);
            params.append(param);
            if (parameterAnnotations != null) {
                ParameterAnnotations annotations = parameterAnnotations[annotationIndex];
                if (annotations != null && annotations.proxies != null
                        && !annotations.proxies.isEmpty()) {
                    annotate.normal(new AnnotationCompleter(param, annotations.proxies));
                }
            }
            nameIndexLvt += Code.width(t);
            nameIndexMp++;
            annotationIndex++;
        }
        if (parameterAnnotations != null && parameterAnnotations.length != annotationIndex) {
            throw badClassFile("bad.runtime.invisible.param.annotations", sym);
        }
        Assert.checkNull(sym.params);
        sym.params = params.toList();
        parameterAnnotations = null;
        parameterNameIndicesLvt = null;
        parameterNameIndicesMp = null;
        parameterAccessFlags = null;
    }

    /**
     * Creates the parameter at the position {@code mpIndex} in the parameter list of the owning method.
     * Flags are optionally read from the MethodParameters attribute.
     * Names are optionally read from the MethodParameters attribute. If the constant pool index
     * of the name is 0, then the name is optionally read from the LocalVariableTable attribute.
     * @param mpIndex the index of the parameter in the MethodParameters attribute
     * @param lvtIndex the index of the parameter in the LocalVariableTable attribute
     */
    private VarSymbol parameter(int mpIndex, int lvtIndex, Type t, MethodSymbol owner, Set<Name> exclude) {
        long flags = PARAMETER;
        Name argName;
        if (parameterAccessFlags != null && mpIndex < parameterAccessFlags.length
                && parameterAccessFlags[mpIndex] != 0) {
            flags |= parameterAccessFlags[mpIndex];
        }
        if (parameterNameIndicesMp != null
                // if name_index is 0, then we might still get a name from the LocalVariableTable
                && parameterNameIndicesMp[mpIndex] != 0) {
            argName = optPoolEntry(parameterNameIndicesMp[mpIndex], poolReader::getName, names.empty);
            flags |= NAME_FILLED;
        } else if (parameterNameIndicesLvt != null && lvtIndex < parameterNameIndicesLvt.length
                && parameterNameIndicesLvt[lvtIndex] != 0) {
            argName = optPoolEntry(parameterNameIndicesLvt[lvtIndex], poolReader::getName, names.empty);
            flags |= NAME_FILLED;
        } else {
            String prefix = "arg";
            while (true) {
                argName = names.fromString(prefix + exclude.size());
                if (!exclude.contains(argName))
                    break;
                prefix += "$";
            }
        }
        exclude.add(argName);
        return new ParamSymbol(flags, argName, t, owner);
    }

    /**
     * skip n bytes
     */
    void skipBytes(int n) {
        bp = bp + n;
    }

    /** Skip a field or method
     */
    void skipMember() {
        bp = bp + 6;
        char ac = nextChar();
        for (int i = 0; i < ac; i++) {
            bp = bp + 2;
            int attrLen = nextInt();
            bp = bp + attrLen;
        }
    }

    void skipInnerClasses() {
        int n = nextChar();
        for (int i = 0; i < n; i++) {
            nextChar();
            nextChar();
            nextChar();
            nextChar();
        }
    }

    /** Enter type variables of this classtype and all enclosing ones in
     *  `typevars'.
     */
    protected void enterTypevars(Symbol sym, Type t) {
        if (t.getEnclosingType() != null) {
            if (!t.getEnclosingType().hasTag(TypeTag.NONE)) {
                enterTypevars(sym.owner, t.getEnclosingType());
            }
        } else if (sym.kind == MTH && !sym.isStatic()) {
            enterTypevars(sym.owner, sym.owner.type);
        }
        for (List<Type> xs = t.getTypeArguments(); xs.nonEmpty(); xs = xs.tail) {
            typevars.enter(xs.head.tsym);
        }
    }

    protected ClassSymbol enterClass(Name name) {
        return syms.enterClass(currentModule, name);
    }

    protected ClassSymbol enterClass(Name name, TypeSymbol owner) {
        return syms.enterClass(currentModule, name, owner);
    }

    /** Read contents of a given class symbol `c'. Both external and internal
     *  versions of an inner class are read.
     */
    void readClass(ClassSymbol c) {
        ClassType ct = (ClassType)c.type;

        // allocate scope for members
        c.members_field = WriteableScope.create(c);

        // prepare type variable table
        typevars = typevars.dup(currentOwner);
        if (ct.getEnclosingType().hasTag(CLASS))
            enterTypevars(c.owner, ct.getEnclosingType());

        // read flags, or skip if this is an inner class
        long f = nextChar();
        long flags = adjustClassFlags(f);
        if (c == syms.objectType.tsym) {
            flags &= ~IDENTITY_TYPE; // jlO lacks identity even while being a concrete class.
        }
        if ((flags & PRIMITIVE_CLASS) != 0) {
            if (!allowPrimitiveClasses || (flags & (FINAL | PRIMITIVE_CLASS | IDENTITY_TYPE)) != (FINAL | PRIMITIVE_CLASS)) {
                throw badClassFile("bad.access.flags", Flags.toString(flags));
            }
        }
        if ((flags & MODULE) == 0) {
            if (c.owner.kind == PCK || c.owner.kind == ERR) c.flags_field = flags;
            // read own class name and check that it matches
            currentModule = c.packge().modle;
            ClassSymbol self = poolReader.getClass(nextChar());
            if (c != self) {
                throw badClassFile("class.file.wrong.class",
                                   self.flatname);
            }
        } else {
            if (majorVersion < Version.V53.major) {
                throw badClassFile("anachronistic.module.info",
                        Integer.toString(majorVersion),
                        Integer.toString(minorVersion));
            }
            c.flags_field = flags;
            if (c.owner.kind != MDL) {
                throw badClassFile("module.info.definition.expected");
            }
            currentModule = (ModuleSymbol) c.owner;
            int this_class = nextChar();
            // temp, no check on this_class
        }

        // class attributes must be read before class
        // skip ahead to read class attributes
        int startbp = bp;
        nextChar();
        char interfaceCount = nextChar();
        bp += interfaceCount * 2;
        char fieldCount = nextChar();
        for (int i = 0; i < fieldCount; i++) skipMember();
        char methodCount = nextChar();
        for (int i = 0; i < methodCount; i++) skipMember();
        readClassAttrs(c);

        if (c.permitted != null && !c.permitted.isEmpty()) {
            c.flags_field |= SEALED;
        }

        // reset and read rest of classinfo
        bp = startbp;
        int n = nextChar();
        if ((flags & MODULE) != 0 && n > 0) {
            throw badClassFile("module.info.invalid.super.class");
        }
        if (ct.supertype_field == null)
            ct.supertype_field =
                    optPoolEntry(n, idx -> poolReader.getClass(idx).erasure(types), Type.noType);
        n = nextChar();
        List<Type> is = List.nil();
        for (int i = 0; i < n; i++) {
            Type _inter = poolReader.getClass(nextChar()).erasure(types);
            is = is.prepend(_inter);
        }
        if (ct.interfaces_field == null)
            ct.interfaces_field = is.reverse();

        Assert.check(fieldCount == nextChar());
        for (int i = 0; i < fieldCount; i++) enterMember(c, readField());
        Assert.check(methodCount == nextChar());
        for (int i = 0; i < methodCount; i++) enterMember(c, readMethod());
        if (c.isRecord()) {
            for (RecordComponent rc: c.getRecordComponents()) {
                rc.accessor = lookupMethod(c, rc.name, List.nil());
            }
        }
        typevars = typevars.leave();
    }

    private MethodSymbol lookupMethod(TypeSymbol tsym, Name name, List<Type> argtypes) {
        for (Symbol s : tsym.members().getSymbolsByName(name, s -> s.kind == MTH)) {
            if (types.isSameTypes(s.type.getParameterTypes(), argtypes)) {
                return (MethodSymbol) s;
            }
        }
        return null;
    }

    /** Read inner class info. For each inner/outer pair allocate a
     *  member class.
     */
    void readInnerClasses(ClassSymbol c) {
        int n = nextChar();
        for (int i = 0; i < n; i++) {
            nextChar(); // skip inner class symbol
            int outerIdx = nextChar();
            int nameIdx = nextChar();
            ClassSymbol outer = optPoolEntry(outerIdx, poolReader::getClass, null);
            Name name = optPoolEntry(nameIdx, poolReader::getName, names.empty);
            if (name == null) name = names.empty;
            long flags = adjustClassFlags(nextChar());
            if (outer != null) { // we have a member class
                if (name == names.empty)
                    name = names.one;
                ClassSymbol member = enterClass(name, outer);
                if ((flags & STATIC) == 0) {
                    ((ClassType)member.type).setEnclosingType(outer.type);
                    if (member.erasure_field != null)
                        ((ClassType)member.erasure_field).setEnclosingType(types.erasure(outer.type));
                }
                if (c == outer && member.owner == c) {
                    member.flags_field = flags;
                    enterMember(c, member);
                }
            }
        }
    }

    /** Read a class definition from the bytes in buf.
     */
    private void readClassBuffer(ClassSymbol c) throws IOException {
        int magic = nextInt();
        if (magic != JAVA_MAGIC)
            throw badClassFile("illegal.start.of.class.file");

        minorVersion = nextChar();
        majorVersion = nextChar();
        int maxMajor = Version.MAX().major;
        int maxMinor = Version.MAX().minor;
        boolean previewClassFile =
                minorVersion == ClassFile.PREVIEW_MINOR_VERSION;
        if (majorVersion > maxMajor ||
            majorVersion * 1000 + minorVersion <
            Version.MIN().major * 1000 + Version.MIN().minor) {
            if (majorVersion == (maxMajor + 1) && !previewClassFile)
                log.warning(Warnings.BigMajorVersion(currentClassFile,
                                                     majorVersion,
                                                     maxMajor));
            else
                throw badClassFile("wrong.version",
                                   Integer.toString(majorVersion),
                                   Integer.toString(minorVersion),
                                   Integer.toString(maxMajor),
                                   Integer.toString(maxMinor));
        }
        utf8validation = majorVersion < V48.major ? Convert.Validation.PREJDK14 : Convert.Validation.STRICT;

        if (previewClassFile) {
            if (!preview.isEnabled()) {
                log.error(preview.disabledError(currentClassFile, majorVersion));
            } else {
                preview.warnPreview(c.classfile, majorVersion);
            }
        }

        poolReader = new PoolReader(this, names, syms);
        bp = poolReader.readPool(buf, bp);
        if (signatureBuffer.length < bp) {
            int ns = Integer.highestOneBit(bp) << 1;
            signatureBuffer = new byte[ns];
        }
        readClass(c);
    }

    public void readClassFile(ClassSymbol c) {
        currentOwner = c;
        currentClassFile = c.classfile;
        warnedAttrs.clear();
        filling = true;
        target = null;
        repeatable = null;
        try {
            bp = 0;
            buf.reset();
            try (InputStream input = c.classfile.openInputStream()) {
                buf.appendStream(input);
            }
            readClassBuffer(c);
            if (!missingTypeVariables.isEmpty() && !foundTypeVariables.isEmpty()) {
                List<Type> missing = missingTypeVariables;
                List<Type> found = foundTypeVariables;
                missingTypeVariables = List.nil();
                foundTypeVariables = List.nil();
                interimUses = List.nil();
                interimProvides = List.nil();
                filling = false;
                ClassType ct = (ClassType)currentOwner.type;
                ct.supertype_field =
                    types.subst(ct.supertype_field, missing, found);
                ct.interfaces_field =
                    types.subst(ct.interfaces_field, missing, found);
                ct.typarams_field =
                    types.substBounds(ct.typarams_field, missing, found);
                for (List<Type> types = ct.typarams_field; types.nonEmpty(); types = types.tail) {
                    types.head.tsym.type = types.head;
                }
            } else if (missingTypeVariables.isEmpty() !=
                       foundTypeVariables.isEmpty()) {
                Name name = missingTypeVariables.head.tsym.name;
                throw badClassFile("undecl.type.var", name);
            }

            if ((c.flags_field & Flags.ANNOTATION) != 0) {
                c.setAnnotationTypeMetadata(new AnnotationTypeMetadata(c, new CompleterDeproxy(c, target, repeatable)));
            } else {
                c.setAnnotationTypeMetadata(AnnotationTypeMetadata.notAnAnnotationType());
            }

            if (c == currentModule.module_info) {
                if (interimUses.nonEmpty() || interimProvides.nonEmpty()) {
                    Assert.check(currentModule.isCompleted());
                    currentModule.usesProvidesCompleter =
                            new UsesProvidesCompleter(currentModule, interimUses, interimProvides);
                } else {
                    currentModule.uses = List.nil();
                    currentModule.provides = List.nil();
                }
            }
        } catch (IOException | ClosedFileSystemException ex) {
            throw badClassFile("unable.to.access.file", ex.toString());
        } catch (ArrayIndexOutOfBoundsException ex) {
            throw badClassFile("bad.class.file", c.flatname);
        } finally {
            interimUses = List.nil();
            interimProvides = List.nil();
            missingTypeVariables = List.nil();
            foundTypeVariables = List.nil();
            filling = false;
        }
    }

    /** We can only read a single class file at a time; this
     *  flag keeps track of when we are currently reading a class
     *  file.
     */
    public boolean filling = false;

/************************************************************************
 * Adjusting flags
 ***********************************************************************/

    long adjustFieldFlags(long flags) {
        return flags;
    }

    long adjustMethodFlags(long flags) {
        if ((flags & ACC_BRIDGE) != 0) {
            flags &= ~ACC_BRIDGE;
            flags |= BRIDGE;
        }
        if ((flags & ACC_VARARGS) != 0) {
            flags &= ~ACC_VARARGS;
            flags |= VARARGS;
        }
        return flags;
    }

    long adjustClassFlags(long flags) {
        if ((flags & (ABSTRACT | INTERFACE | ACC_VALUE | ACC_MODULE)) == 0) {
            flags |= ACC_IDENTITY;
        }
        if ((flags & ACC_MODULE) != 0) {
            flags &= ~ACC_MODULE;
            flags |= MODULE;
        }
        if ((flags & ACC_PRIMITIVE) != 0) {
            flags &= ~ACC_PRIMITIVE;
            if (allowPrimitiveClasses) {
                flags |= PRIMITIVE_CLASS;
            }
        }
        if ((flags & ACC_VALUE) != 0) {
            flags &= ~ACC_VALUE;
            if (allowValueClasses) {
                flags |= VALUE_CLASS;
            }
        }
        if ((flags & ACC_IDENTITY) != 0) {
            flags &= ~ACC_IDENTITY;
            flags |= IDENTITY_TYPE;
        }
        return flags;
    }

    /**
     * A subclass of JavaFileObject for the sourcefile attribute found in a classfile.
     * The attribute is only the last component of the original filename, so is unlikely
     * to be valid as is, so operations other than those to access the name throw
     * UnsupportedOperationException
     */
    private static class SourceFileObject implements JavaFileObject {

        /** The file's name.
         */
        private final Name name;

        public SourceFileObject(Name name) {
            this.name = name;
        }

        @Override @DefinedBy(Api.COMPILER)
        public URI toUri() {
            try {
                return new URI(null, name.toString(), null);
            } catch (URISyntaxException e) {
                throw new PathFileObject.CannotCreateUriError(name.toString(), e);
            }
        }

        @Override @DefinedBy(Api.COMPILER)
        public String getName() {
            return name.toString();
        }

        @Override @DefinedBy(Api.COMPILER)
        public JavaFileObject.Kind getKind() {
            return BaseFileManager.getKind(getName());
        }

        @Override @DefinedBy(Api.COMPILER)
        public InputStream openInputStream() {
            throw new UnsupportedOperationException();
        }

        @Override @DefinedBy(Api.COMPILER)
        public OutputStream openOutputStream() {
            throw new UnsupportedOperationException();
        }

        @Override @DefinedBy(Api.COMPILER)
        public CharBuffer getCharContent(boolean ignoreEncodingErrors) {
            throw new UnsupportedOperationException();
        }

        @Override @DefinedBy(Api.COMPILER)
        public Reader openReader(boolean ignoreEncodingErrors) {
            throw new UnsupportedOperationException();
        }

        @Override @DefinedBy(Api.COMPILER)
        public Writer openWriter() {
            throw new UnsupportedOperationException();
        }

        @Override @DefinedBy(Api.COMPILER)
        public long getLastModified() {
            throw new UnsupportedOperationException();
        }

        @Override @DefinedBy(Api.COMPILER)
        public boolean delete() {
            throw new UnsupportedOperationException();
        }

        @Override @DefinedBy(Api.COMPILER)
        public boolean isNameCompatible(String simpleName, JavaFileObject.Kind kind) {
            return true; // fail-safe mode
        }

        @Override @DefinedBy(Api.COMPILER)
        public NestingKind getNestingKind() {
            return null;
        }

        @Override @DefinedBy(Api.COMPILER)
        public Modifier getAccessLevel() {
            return null;
        }

        /**
         * Check if two file objects are equal.
         * SourceFileObjects are just placeholder objects for the value of a
         * SourceFile attribute, and do not directly represent specific files.
         * Two SourceFileObjects are equal if their names are equal.
         */
        @Override
        public boolean equals(Object other) {
            if (this == other)
                return true;
            return (other instanceof SourceFileObject sourceFileObject)
                    && name.equals(sourceFileObject.name);
        }

        @Override
        public int hashCode() {
            return name.hashCode();
        }
    }

    private class CompleterDeproxy implements AnnotationTypeCompleter {
        ClassSymbol proxyOn;
        CompoundAnnotationProxy target;
        CompoundAnnotationProxy repeatable;

        public CompleterDeproxy(ClassSymbol c, CompoundAnnotationProxy target,
                CompoundAnnotationProxy repeatable)
        {
            this.proxyOn = c;
            this.target = target;
            this.repeatable = repeatable;
        }

        @Override
        public void complete(ClassSymbol sym) {
            Assert.check(proxyOn == sym);
            Attribute.Compound theTarget = null, theRepeatable = null;
            AnnotationDeproxy deproxy;

            try {
                if (target != null) {
                    deproxy = new AnnotationDeproxy(proxyOn);
                    theTarget = deproxy.deproxyCompound(target);
                }

                if (repeatable != null) {
                    deproxy = new AnnotationDeproxy(proxyOn);
                    theRepeatable = deproxy.deproxyCompound(repeatable);
                }
            } catch (Exception e) {
                throw new CompletionFailure(sym,
                                            () -> ClassReader.this.diagFactory.fragment(Fragments.ExceptionMessage(e.getMessage())),
                                            dcfh);
            }

            sym.getAnnotationTypeMetadata().setTarget(theTarget);
            sym.getAnnotationTypeMetadata().setRepeatable(theRepeatable);
        }
    }

    private class ProxyType extends Type {

        private final Name name;

        public ProxyType(int index) {
            super(syms.noSymbol, List.nil());
            this.name = poolReader.getName(index);
        }

        @Override
        public TypeTag getTag() {
            return TypeTag.NONE;
        }

        public Type resolve() {
            return name.map(ClassReader.this::sigToType);
        }

        @Override @DefinedBy(Api.LANGUAGE_MODEL)
        public String toString() {
            return "<ProxyType>";
        }

    }

    private static final class InterimUsesDirective {
        public final Name service;

        public InterimUsesDirective(Name service) {
            this.service = service;
        }

    }

    private static final class InterimProvidesDirective {
        public final Name service;
        public final List<Name> impls;

        public InterimProvidesDirective(Name service, List<Name> impls) {
            this.service = service;
            this.impls = impls;
        }

    }

    private final class UsesProvidesCompleter implements Completer {
        private final ModuleSymbol currentModule;
        private final List<InterimUsesDirective> interimUsesCopy;
        private final List<InterimProvidesDirective> interimProvidesCopy;

        public UsesProvidesCompleter(ModuleSymbol currentModule, List<InterimUsesDirective> interimUsesCopy, List<InterimProvidesDirective> interimProvidesCopy) {
            this.currentModule = currentModule;
            this.interimUsesCopy = interimUsesCopy;
            this.interimProvidesCopy = interimProvidesCopy;
        }

        @Override
        public void complete(Symbol sym) throws CompletionFailure {
            ListBuffer<Directive> directives = new ListBuffer<>();
            directives.addAll(currentModule.directives);
            ListBuffer<UsesDirective> uses = new ListBuffer<>();
            for (InterimUsesDirective interim : interimUsesCopy) {
                UsesDirective d = new UsesDirective(syms.enterClass(currentModule, interim.service));
                uses.add(d);
                directives.add(d);
            }
            currentModule.uses = uses.toList();
            ListBuffer<ProvidesDirective> provides = new ListBuffer<>();
            for (InterimProvidesDirective interim : interimProvidesCopy) {
                ListBuffer<ClassSymbol> impls = new ListBuffer<>();
                for (Name impl : interim.impls) {
                    impls.append(syms.enterClass(currentModule, impl));
                }
                ProvidesDirective d = new ProvidesDirective(syms.enterClass(currentModule, interim.service),
                                                            impls.toList());
                provides.add(d);
                directives.add(d);
            }
            currentModule.provides = provides.toList();
            currentModule.directives = directives.toList();
        }
    }
}<|MERGE_RESOLUTION|>--- conflicted
+++ resolved
@@ -2461,41 +2461,6 @@
      * anonymous synthetic parameters.
      */
     void setParameters(MethodSymbol sym, Type jvmType) {
-<<<<<<< HEAD
-        // If we get parameter names from MethodParameters, then we
-        // don't need to skip.
-        int firstParam = 0;
-        if (!sawMethodParameters) {
-            firstParam = ((sym.flags() & STATIC) == 0) ? 1 : 0;
-            // the code in readMethod may have skipped the first
-            // parameter when setting up the MethodType. If so, we
-            // make a corresponding allowance here for the position of
-            // the first parameter.  Note that this assumes the
-            // skipped parameter has a width of 1 -- i.e. it is not
-            // a double width type (long or double.)
-            if (names.isInitOrVNew(sym.name) && currentOwner.hasOuterInstance()) {
-                // Sometimes anonymous classes don't have an outer
-                // instance, however, there is no reliable way to tell so
-                // we never strip this$n
-                if (!currentOwner.name.isEmpty())
-                    firstParam += 1;
-            }
-
-            if (sym.type != jvmType) {
-                // reading the method attributes has caused the
-                // symbol's type to be changed. (i.e. the Signature
-                // attribute.)  This may happen if there are hidden
-                // (synthetic) parameters in the descriptor, but not
-                // in the Signature.  The position of these hidden
-                // parameters is unspecified; for now, assume they are
-                // at the beginning, and so skip over them. The
-                // primary case for this is two hidden parameters
-                // passed into Enum constructors.
-                int skip = Code.width(jvmType.getParameterTypes())
-                        - Code.width(sym.type.getParameterTypes());
-                firstParam += skip;
-            }
-=======
         int firstParamLvt = ((sym.flags() & STATIC) == 0) ? 1 : 0;
         // the code in readMethod may have skipped the first
         // parameter when setting up the MethodType. If so, we
@@ -2503,7 +2468,7 @@
         // the first parameter.  Note that this assumes the
         // skipped parameter has a width of 1 -- i.e. it is not
         // a double width type (long or double.)
-        if (sym.name == names.init && currentOwner.hasOuterInstance()) {
+        if (names.isInitOrVNew(sym.name) && currentOwner.hasOuterInstance()) {
             // Sometimes anonymous classes don't have an outer
             // instance, however, there is no reliable way to tell so
             // we never strip this$n
@@ -2524,7 +2489,6 @@
             int skip = Code.width(jvmType.getParameterTypes())
                     - Code.width(sym.type.getParameterTypes());
             firstParamLvt += skip;
->>>>>>> 2836c34b
         }
         Set<Name> paramNames = new HashSet<>();
         ListBuffer<VarSymbol> params = new ListBuffer<>();
