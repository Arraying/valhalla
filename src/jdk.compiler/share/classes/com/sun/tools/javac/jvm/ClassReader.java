--- conflicted
+++ resolved
@@ -105,15 +105,13 @@
      */
     boolean allowModules;
 
-<<<<<<< HEAD
     /** Switch: allow inline types.
      */
     boolean allowInlineTypes;
-=======
+
     /** Switch: allow sealed
      */
     boolean allowSealedTypes;
->>>>>>> d9fc4454
 
     /** Switch: allow records
      */
