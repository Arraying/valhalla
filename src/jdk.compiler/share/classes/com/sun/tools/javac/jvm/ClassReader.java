--- conflicted
+++ resolved
@@ -523,7 +523,7 @@
                 // int oldsigp = sigp;
                 if ((char) signature[sigp] == 'Q' && !allowPrimitiveClasses) {
                     throw badClassFile("bad.class.signature",
-                            Convert.utf2string(signature, sigp, 10));
+                                       quoteBadSignature());
                 }
                 Type t = classSigToType();
                 if (sigp < siglimit && signature[sigp] == '.')
@@ -582,15 +582,9 @@
     /** Convert class signature to type, where signature is implicit.
      */
     Type classSigToType() {
-<<<<<<< HEAD
         byte prefix = signature[sigp];
         if (prefix != 'L' && (!allowPrimitiveClasses || prefix != 'Q'))
-            throw badClassFile("bad.class.signature",
-                               Convert.utf2string(signature, sigp, 10));
-=======
-        if (signature[sigp] != 'L')
             throw badClassFile("bad.class.signature", quoteBadSignature());
->>>>>>> 750bece0
         sigp++;
         Type outer = Type.noType;
         Name name;
