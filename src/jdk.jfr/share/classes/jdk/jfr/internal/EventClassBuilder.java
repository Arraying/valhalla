/*
 * Copyright (c) 2016, 2024, Oracle and/or its affiliates. All rights reserved.
 * DO NOT ALTER OR REMOVE COPYRIGHT NOTICES OR THIS FILE HEADER.
 *
 * This code is free software; you can redistribute it and/or modify it
 * under the terms of the GNU General Public License version 2 only, as
 * published by the Free Software Foundation.  Oracle designates this
 * particular file as subject to the "Classpath" exception as provided
 * by Oracle in the LICENSE file that accompanied this code.
 *
 * This code is distributed in the hope that it will be useful, but WITHOUT
 * ANY WARRANTY; without even the implied warranty of MERCHANTABILITY or
 * FITNESS FOR A PARTICULAR PURPOSE.  See the GNU General Public License
 * version 2 for more details (a copy is included in the LICENSE file that
 * accompanied this code).
 *
 * You should have received a copy of the GNU General Public License version
 * 2 along with this work; if not, write to the Free Software Foundation,
 * Inc., 51 Franklin St, Fifth Floor, Boston, MA 02110-1301 USA.
 *
 * Please contact Oracle, 500 Oracle Parkway, Redwood Shores, CA 94065 USA
 * or visit www.oracle.com if you need additional information or have any
 * questions.
 */

package jdk.jfr.internal;

import static jdk.jfr.internal.util.Bytecode.invokespecial;

import java.lang.constant.ClassDesc;
import java.lang.constant.ConstantDescs;
import java.lang.reflect.AccessFlag;
import java.util.ArrayList;
import java.util.List;
import java.util.concurrent.atomic.AtomicLong;

<<<<<<< HEAD
import jdk.internal.classfile.AnnotationValue;
import jdk.internal.classfile.ClassBuilder;
import jdk.internal.classfile.Classfile;
import jdk.internal.classfile.Label;
import jdk.internal.classfile.attribute.RuntimeVisibleAnnotationsAttribute;
import jdk.internal.misc.PreviewFeatures;
=======
import java.lang.classfile.AnnotationValue;
import java.lang.classfile.ClassBuilder;
import java.lang.classfile.ClassFile;
import java.lang.classfile.Label;
import java.lang.classfile.attribute.RuntimeVisibleAnnotationsAttribute;
>>>>>>> 86f9b3f5
import jdk.jfr.AnnotationElement;
import jdk.jfr.Event;
import jdk.jfr.ValueDescriptor;
import jdk.jfr.internal.util.Bytecode;
import jdk.jfr.internal.util.Bytecode.MethodDesc;

// Helper class for building dynamic events
public final class EventClassBuilder {
    private static final ClassDesc TYPE_EVENT = Bytecode.classDesc(Event.class);
    private static final ClassDesc TYPE_IOBE = Bytecode.classDesc(IndexOutOfBoundsException.class);
    private static final MethodDesc DEFAULT_CONSTRUCTOR = MethodDesc.of("<init>", "()V");
    private static final MethodDesc SET_METHOD = MethodDesc.of("set", "(ILjava/lang/Object;)V");
    private static final AtomicLong idCounter = new AtomicLong();

    private final String fullClassName;
    private final ClassDesc type;
    private final List<ValueDescriptor> fields;
    private final List<AnnotationElement> annotationElements;

    public EventClassBuilder(List<AnnotationElement> annotationElements, List<ValueDescriptor> fields) {
        this.fullClassName = "jdk.jfr.DynamicEvent" + idCounter.incrementAndGet();
        this.type = ClassDesc.of(fullClassName);
        this.fields = fields;
        this.annotationElements = annotationElements;
    }

    public Class<? extends Event> build() {
        byte[] bytes = ClassFile.of().build(ClassDesc.of(fullClassName), cb -> build(cb));
        Bytecode.log(fullClassName, bytes);
        return SecuritySupport.defineClass(Event.class, bytes).asSubclass(Event.class);
    }

    void build(ClassBuilder builder) {
        buildClassInfo(builder);
        buildConstructor(builder);
        buildFields(builder);
        buildSetMethod(builder);
    }

    private void buildSetMethod(ClassBuilder builder) {
        // void Event::set(int index, Object value);
        builder.withMethod(SET_METHOD.name(), SET_METHOD.descriptor(), ClassFile.ACC_PUBLIC, methodBuilder -> methodBuilder.withCode(codeBuilder -> {
            int index = 0;
            for (ValueDescriptor v : fields) {
                codeBuilder.iload(1);
                codeBuilder.ldc(index);
                Label notEqual = codeBuilder.newLabel();
                codeBuilder.if_icmpne(notEqual);
                codeBuilder.aload(0); // this
                codeBuilder.aload(2); // value
                ClassDesc cd = Bytecode.classDesc(v);
                Bytecode.unbox(codeBuilder, cd);
                codeBuilder.putfield(type, v.getName(), cd);
                codeBuilder.return_();
                codeBuilder.labelBinding(notEqual);
                index++;
            }
            Bytecode.throwException(codeBuilder, TYPE_IOBE, "Index must between 0 and " + fields.size());
        }));
    }

    private void buildConstructor(ClassBuilder builder) {
        builder.withMethod(ConstantDescs.INIT_NAME, ConstantDescs.MTD_void, ClassFile.ACC_PUBLIC, methodBuilder -> methodBuilder.withCode(codeBuilder -> {
            codeBuilder.aload(0);
            invokespecial(codeBuilder, TYPE_EVENT, DEFAULT_CONSTRUCTOR);
            codeBuilder.return_();
        }));
    }

    private void buildClassInfo(ClassBuilder builder) {
        builder.withSuperclass(Bytecode.classDesc(Event.class));
<<<<<<< HEAD
        builder.withFlags(AccessFlag.FINAL, AccessFlag.PUBLIC, (PreviewFeatures.isEnabled() ? AccessFlag.IDENTITY : AccessFlag.SUPER));
        List<jdk.internal.classfile.Annotation> annotations = new ArrayList<>();
=======
        builder.withFlags(AccessFlag.FINAL, AccessFlag.PUBLIC, AccessFlag.SUPER);
        List<java.lang.classfile.Annotation> annotations = new ArrayList<>();
>>>>>>> 86f9b3f5
        for (jdk.jfr.AnnotationElement a : annotationElements) {
            List<java.lang.classfile.AnnotationElement> list = new ArrayList<>();
            for (ValueDescriptor v : a.getValueDescriptors()) {
                // ValueDescriptor can only hold primitive
                // No need to care about classes/enums
                var value = a.getValue(v.getName());
                var av = AnnotationValue.of(value);
                var ae = java.lang.classfile.AnnotationElement.of(v.getName(), av);
                list.add(ae);
            }
            ClassDesc cd = ClassDesc.of(a.getTypeName());
            annotations.add(java.lang.classfile.Annotation.of(cd, list));
        }
        builder.with(RuntimeVisibleAnnotationsAttribute.of(annotations));
    }

    private void buildFields(ClassBuilder builder) {
        for (ValueDescriptor v : fields) {
            builder.withField(v.getName(), Bytecode.classDesc(v), ClassFile.ACC_PRIVATE);
            // No need to store annotations on field since they will be replaced anyway.
        }
    }
}<|MERGE_RESOLUTION|>--- conflicted
+++ resolved
@@ -34,20 +34,14 @@
 import java.util.List;
 import java.util.concurrent.atomic.AtomicLong;
 
-<<<<<<< HEAD
-import jdk.internal.classfile.AnnotationValue;
-import jdk.internal.classfile.ClassBuilder;
-import jdk.internal.classfile.Classfile;
-import jdk.internal.classfile.Label;
-import jdk.internal.classfile.attribute.RuntimeVisibleAnnotationsAttribute;
-import jdk.internal.misc.PreviewFeatures;
-=======
 import java.lang.classfile.AnnotationValue;
 import java.lang.classfile.ClassBuilder;
 import java.lang.classfile.ClassFile;
 import java.lang.classfile.Label;
 import java.lang.classfile.attribute.RuntimeVisibleAnnotationsAttribute;
->>>>>>> 86f9b3f5
+
+import jdk.internal.misc.PreviewFeatures;
+
 import jdk.jfr.AnnotationElement;
 import jdk.jfr.Event;
 import jdk.jfr.ValueDescriptor;
@@ -119,13 +113,8 @@
 
     private void buildClassInfo(ClassBuilder builder) {
         builder.withSuperclass(Bytecode.classDesc(Event.class));
-<<<<<<< HEAD
         builder.withFlags(AccessFlag.FINAL, AccessFlag.PUBLIC, (PreviewFeatures.isEnabled() ? AccessFlag.IDENTITY : AccessFlag.SUPER));
-        List<jdk.internal.classfile.Annotation> annotations = new ArrayList<>();
-=======
-        builder.withFlags(AccessFlag.FINAL, AccessFlag.PUBLIC, AccessFlag.SUPER);
         List<java.lang.classfile.Annotation> annotations = new ArrayList<>();
->>>>>>> 86f9b3f5
         for (jdk.jfr.AnnotationElement a : annotationElements) {
             List<java.lang.classfile.AnnotationElement> list = new ArrayList<>();
             for (ValueDescriptor v : a.getValueDescriptors()) {
