/*
 * Copyright (c) 2007, 2025, Oracle and/or its affiliates. All rights reserved.
 * DO NOT ALTER OR REMOVE COPYRIGHT NOTICES OR THIS FILE HEADER.
 *
 * This code is free software; you can redistribute it and/or modify it
 * under the terms of the GNU General Public License version 2 only, as
 * published by the Free Software Foundation.  Oracle designates this
 * particular file as subject to the "Classpath" exception as provided
 * by Oracle in the LICENSE file that accompanied this code.
 *
 * This code is distributed in the hope that it will be useful, but WITHOUT
 * ANY WARRANTY; without even the implied warranty of MERCHANTABILITY or
 * FITNESS FOR A PARTICULAR PURPOSE.  See the GNU General Public License
 * version 2 for more details (a copy is included in the LICENSE file that
 * accompanied this code).
 *
 * You should have received a copy of the GNU General Public License version
 * 2 along with this work; if not, write to the Free Software Foundation,
 * Inc., 51 Franklin St, Fifth Floor, Boston, MA 02110-1301 USA.
 *
 * Please contact Oracle, 500 Oracle Parkway, Redwood Shores, CA 94065 USA
 * or visit www.oracle.com if you need additional information or have any
 * questions.
 */

package com.sun.tools.javap;

<<<<<<< HEAD
import java.lang.reflect.AccessFlag;
import java.net.URI;
import java.text.DateFormat;
import java.util.Collection;
import java.util.Date;
import java.util.EnumSet;
import java.util.List;
import java.util.Set;

import java.lang.constant.ClassDesc;
import java.lang.reflect.Modifier;
import java.util.ArrayList;
import java.util.LinkedHashSet;

import com.sun.tools.javac.code.Source;
=======
>>>>>>> e2ae50d8
import java.lang.classfile.AccessFlags;
import java.lang.classfile.Attributes;
import java.lang.classfile.ClassFile;
import java.lang.classfile.ClassHierarchyResolver;
import java.lang.classfile.ClassModel;
import java.lang.classfile.ClassSignature;
import java.lang.classfile.FieldModel;
import java.lang.classfile.MethodModel;
import java.lang.classfile.MethodSignature;
import java.lang.classfile.Signature;
import java.lang.classfile.attribute.CodeAttribute;
import java.lang.classfile.attribute.SignatureAttribute;
import java.lang.classfile.constantpool.ClassEntry;
import java.lang.classfile.constantpool.ConstantValueEntry;
import java.lang.classfile.constantpool.PoolEntry;
import java.lang.constant.ClassDesc;
import java.lang.reflect.AccessFlag;
import java.lang.reflect.ClassFileFormatVersion;
import java.lang.reflect.Modifier;
import java.net.URI;
import java.text.DateFormat;
import java.util.ArrayList;
import java.util.Collection;
import java.util.Date;
import java.util.EnumSet;
import java.util.LinkedHashSet;
import java.util.List;
import java.util.Set;

import static java.lang.classfile.ClassFile.*;

/*
 *  The main javap class to write the contents of a class file as text.
 *
 *  <p><b>This is NOT part of any supported API.
 *  If you write code that depends on this, you do so at your own risk.
 *  This code and its internal interfaces are subject to change or
 *  deletion without notice.</b>
 */
public class ClassWriter extends BasicWriter {
    static ClassWriter instance(Context context) {
        ClassWriter instance = context.get(ClassWriter.class);
        if (instance == null)
            instance = new ClassWriter(context);
        return instance;
    }

    protected ClassWriter(Context context) {
        super(context);
        context.put(ClassWriter.class, this);
        options = Options.instance(context);
        attrWriter = AttributeWriter.instance(context);
        codeWriter = CodeWriter.instance(context);
        constantWriter = ConstantWriter.instance(context);
        sigPrinter = new SignaturePrinter(options.verbose);
    }

    void setDigest(String name, byte[] digest) {
        this.digestName = name;
        this.digest = digest;
    }

    void setFile(URI uri) {
        this.uri = uri;
    }

    void setFileSize(int size) {
        this.size = size;
    }

    void setLastModified(long lastModified) {
        this.lastModified = lastModified;
    }

    protected ClassModel getClassModel() {
        return classModel;
    }

    protected void setClassFile(ClassModel cm) {
        classModel = cm;
    }

    protected MethodModel getMethod() {
        return method;
    }

    protected void setMethod(MethodModel m) {
        method = m;
    }

    protected ClassFileFormatVersion cffv() {
        var major = classModel.majorVersion();
        if (major < JAVA_1_VERSION || major > ClassFile.latestMajorVersion())
            return null;
        if (major >= JAVA_12_VERSION && classModel.minorVersion() != 0) {
            return null;
        }
        return ClassFileFormatVersion.fromMajor(major);
    }

    public boolean write(ClassModel cm) {
        errorReported = false;
        setClassFile(cm);

        if (options.sysInfo || options.verbose) {
            if (uri != null) {
                if (uri.getScheme().equals("file"))
                    println("Classfile " + uri.getPath());
                else
                    println("Classfile " + uri);
            }
            indent(+1);
            if (lastModified != -1) {
                Date lm = new Date(lastModified);
                DateFormat df = DateFormat.getDateInstance();
                if (size > 0) {
                    println("Last modified " + df.format(lm) + "; size " + size
                            + " bytes");
                } else {
                    println("Last modified " + df.format(lm));
                }
            } else if (size > 0) {
                println("Size " + size + " bytes");
            }
            if (digestName != null && digest != null) {
                StringBuilder sb = new StringBuilder();
                for (byte b: digest)
                    sb.append(String.format("%02x", b));
                println(digestName + " checksum " + sb);
            }
        }

        cm.findAttribute(Attributes.sourceFile()).ifPresent(sfa ->
            println("Compiled from \"" + sfa.sourceFile().stringValue() + "\""));

        if (options.sysInfo || options.verbose) {
            indent(-1);
        }

        writeModifiers(getClassModifiers(cm.flags(), classModel.majorVersion(), classModel.minorVersion()));

        if ((classModel.flags().flagsMask() & ACC_MODULE) != 0) {
            var attr = classModel.findAttribute(Attributes.module());
            if (attr.isPresent()) {
                var modAttr = attr.get();
                if ((modAttr.moduleFlagsMask() & ACC_OPEN) != 0) {
                    print("open ");
                }
                print("module ");
                print(() -> modAttr.moduleName().name().stringValue());
                if (modAttr.moduleVersion().isPresent()) {
                    print("@");
                    print(() -> modAttr.moduleVersion().get().stringValue());
                }
            } else {
                // fallback for malformed class files
                print("class ");
                print(() -> getJavaName(classModel.thisClass().asInternalName()));
            }
        } else {
            if ((classModel.flags().flagsMask() & ACC_INTERFACE) == 0)
                print("class ");
            else
                print("interface ");

            print(() -> getJavaName(classModel.thisClass().asInternalName()));
        }

        try {
            var sigAttr = classModel.findAttribute(Attributes.signature()).orElse(null);
            if (sigAttr == null) {
                // use info from class file header
                if ((classModel.flags().flagsMask() & ACC_INTERFACE) == 0
                        && classModel.superclass().isPresent()) {
                    String sn = getJavaName(classModel.superclass().get().asInternalName());
                    if (!sn.equals("java.lang.Object")) {
                        print(" extends ");
                        print(sn);
                    }
                }
                var interfaces = classModel.interfaces();
                for (int i = 0; i < interfaces.size(); i++) {
                    print(i == 0 ? ((classModel.flags().flagsMask() & ACC_INTERFACE) == 0
                            ? " implements " : " extends ") : ",");
                    print(getJavaName(interfaces.get(i).asInternalName()));
                }
            } else {
                var t = sigAttr.asClassSignature();
                print(sigPrinter.print(t, (classModel.flags().flagsMask() & ACC_INTERFACE) != 0));
            }
        } catch (IllegalArgumentException e) {
            report(e);
        }

        if (options.verbose) {
            println();
            indent(+1);
            println("minor version: " + classModel.minorVersion());
            println("major version: " + classModel.majorVersion());
            writeList(String.format("flags: (0x%04x) ", cm.flags().flagsMask()),
                    getClassFlags(cm.flags()), "\n");
            print("this_class: #");print(() -> classModel.thisClass().index());
            tab();
            print(() -> "// " + classModel.thisClass().asInternalName());
            println();
            print("super_class: #");print(() -> classModel.superclass()
                    .map(ClassEntry::index).orElse(0));
            try {
                if (classModel.superclass().isPresent()) {
                    tab();
                    print(() -> "// " + classModel.superclass().get().asInternalName());
                }
            } catch (IllegalArgumentException e) {
                report(e);
            }
            println();
            print("interfaces: ");print(() -> classModel.interfaces().size());
            print(", fields: " + classModel.fields().size());
            print(", methods: " + classModel.methods().size());
            println(", attributes: " + classModel.attributes().size());
            indent(-1);
            constantWriter.writeConstantPool();
        } else {
            print(" ");
        }

        println("{");
        indent(+1);
        if ((cm.flags().flagsMask() & ACC_MODULE) != 0 && !options.verbose) {
            writeDirectives();
        }
        writeFields();
        writeMethods();
        indent(-1);
        println("}");

        if (options.verbose) {
            attrWriter.write(classModel.attributes(), cffv());
        }

        if (options.verify) {
            var vErrors = VERIFIER.verify(classModel);
            if (!vErrors.isEmpty()) {
                println();
                for (var ve : vErrors) {
                    println(ve.getMessage());
                }
                errorReported = true;
            }
        }
        return !errorReported;
    }
    // where

    private static final ClassFile VERIFIER = ClassFile.of(ClassHierarchyResolverOption.of(
            ClassHierarchyResolver.defaultResolver().orElse(new ClassHierarchyResolver() {
                @Override
                public ClassHierarchyInfo getClassInfo(ClassDesc classDesc) {
                    // mark all unresolved classes as interfaces to exclude them from assignability verification
                    return ClassHierarchyInfo.ofInterface();
                }
            })));

    final SignaturePrinter sigPrinter;

    public static record SignaturePrinter(boolean verbose) {

        public String print(ClassSignature cs, boolean isInterface) {
            var sb = new StringBuilder();
            print(sb, cs.typeParameters());
            if (isInterface) {
                String sep = " extends ";
                for (var is : cs.superinterfaceSignatures()) {
                    sb.append(sep);
                    print(sb, is);
                    sep = ", ";
                }
            } else {
                if (cs.superclassSignature() != null
                        && (verbose || !isObject(cs.superclassSignature()))) {
                    sb.append(" extends ");
                    print(sb, cs.superclassSignature());
                }
                String sep = " implements ";
                for (var is : cs.superinterfaceSignatures()) {
                    sb.append(sep);
                    print(sb, is);
                    sep = ", ";
                }
            }
            return sb.toString();
        }

        public String print(Signature sig) {
            var sb = new StringBuilder();
            print(sb, sig);
            return sb.toString();
        }

        public String printTypeParams(List<Signature.TypeParam> tps) {
            var sb = new StringBuilder();
            print(sb, tps);
            return sb.toString();
        }

        public String printList(String prefix, List<? extends Signature> args,
                String postfix) {
            var sb = new StringBuilder();
            sb.append(prefix);
            String sep = "";
            for (var arg : args) {
                sb.append(sep);
                print(sb, arg);
                sep = ", ";
            }
            return sb.append(postfix).toString();
        }

        private boolean isObject(Signature sig) {
            return (sig instanceof Signature.ClassTypeSig cts)
                    && cts.outerType().isEmpty()
                    && cts.className().equals("java/lang/Object")
                    && (cts.typeArgs().isEmpty());
        }

        private void print(StringBuilder sb, List<Signature.TypeParam> tps) {
            if (!tps.isEmpty()) {
                sb.append('<');
                String sep = "";
                for (var tp : tps) {
                    sb.append(sep).append(tp.identifier());
                    sep = " extends ";
                    if (tp.classBound().isPresent()
                            && (verbose || !isObject(tp.classBound().get()))) {
                        sb.append(sep);
                        print(sb, tp.classBound().get());
                        sep = " & ";
                    }
                    for (var bound: tp.interfaceBounds()) {
                        sb.append(sep);
                        print(sb, bound);
                        sep = " & ";
                    }
                    sep = ", ";
                }
                sb.append('>');
            }
        }

        private void print(StringBuilder sb, Signature sig) {
            if (sig instanceof Signature.BaseTypeSig bts) {
                    sb.append(ClassDesc.ofDescriptor("" + bts.baseType()).displayName());
            } else if (sig instanceof Signature.ClassTypeSig cts) {
                if (cts.outerType().isPresent()) {
                    print(sb, cts.outerType().get());
                    sb.append(".");
                }
                sb.append(getJavaName(cts.className()));
                if (!cts.typeArgs().isEmpty()) {
                    String sep = "";
                    sb.append('<');
                    for (var ta : cts.typeArgs()) {
                        sb.append(sep);
                        print(sb, ta);
                        sep = ", ";
                    }
                    sb.append('>');
                }
            } else if (sig instanceof Signature.TypeVarSig tvs) {
                sb.append(tvs.identifier());
            } else if (sig instanceof Signature.ArrayTypeSig ats) {
                print(sb, ats.componentSignature());
                sb.append("[]");
            }
        }

        private void print(StringBuilder sb, Signature.TypeArg ta) {
            switch (ta) {
                case Signature.TypeArg.Unbounded _ -> sb.append('?');
                case Signature.TypeArg.Bounded bta -> {
                    switch (bta.wildcardIndicator()) {
                        case NONE -> print(sb, bta.boundType());
                        case EXTENDS -> {
                            sb.append("? extends ");
                            print(sb, bta.boundType());
                        }
                        case SUPER -> {
                            sb.append("? super ");
                            print(sb, bta.boundType());
                        }
                    }
                }
            }
        }
    }

    protected void writeFields() {
        for (var f: classModel.fields()) {
            writeField(f);
        }
    }

    protected void writeField(FieldModel f) {
        if (!options.checkAccess(f.flags().flagsMask()))
            return;

        var flags = f.flags();
        writeModifiers(flagsReportUnknown(flags, cffv()).stream().filter(fl -> fl.sourceModifier())
                .map(fl -> Modifier.toString(fl.mask())).toList());
        print(() -> sigPrinter.print(
                f.findAttribute(Attributes.signature())
                        .map(SignatureAttribute::asTypeSignature)
                        .orElseGet(() -> Signature.of(f.fieldTypeSymbol()))));
        print(" ");
        print(() -> f.fieldName().stringValue());
        if (options.showConstants) {
            var a = f.findAttribute(Attributes.constantValue());
            if (a.isPresent()) {
                print(" = ");
                var cv = a.get();
                print(() -> getConstantValue(f.fieldTypeSymbol(), cv.constant()));
            }
        }
        print(";");
        println();

        indent(+1);

        boolean showBlank = false;

        if (options.showDescriptors) {
            print("descriptor: ");println(() -> f.fieldType().stringValue());
        }

        if (options.verbose)
            writeList(String.format("flags: (0x%04x) ", flags.flagsMask()),
                    flagsReportUnknown(flags, cffv()).stream().map(fl -> "ACC_" + fl.name()).toList(),
                    "\n");

        if (options.showAllAttrs) {
            attrWriter.write(f.attributes(), cffv());
            showBlank = true;
        }

        indent(-1);

        if (showBlank || options.showDisassembled || options.showLineAndLocalVariableTables)
            println();
    }

    protected void writeMethods() {
        for (MethodModel m: classModel.methods())
            writeMethod(m);
        setPendingNewline(false);
    }

    private static final int DEFAULT_ALLOWED_MAJOR_VERSION = 52;
    private static final int DEFAULT_ALLOWED_MINOR_VERSION = 0;

    protected void writeMethod(MethodModel m) {
        if (!options.checkAccess(m.flags().flagsMask()))
            return;

        method = m;

        int flags = m.flags().flagsMask();

        var modifiers = new ArrayList<String>();
        for (var f : flagsReportUnknown(m.flags(), cffv()))
            if (f.sourceModifier()) modifiers.add(Modifier.toString(f.mask()));

        String name = "???";
        try {
            name = m.methodName().stringValue();
        } catch (IllegalArgumentException e) {
            report(e);
        }

        if ((classModel.flags().flagsMask() & ACC_INTERFACE) != 0 &&
                ((flags & ACC_ABSTRACT) == 0) && !name.equals("<clinit>")) {
            if (classModel.majorVersion() > DEFAULT_ALLOWED_MAJOR_VERSION ||
                    (classModel.majorVersion() == DEFAULT_ALLOWED_MAJOR_VERSION
                    && classModel.minorVersion() >= DEFAULT_ALLOWED_MINOR_VERSION)) {
                if ((flags & (ACC_STATIC | ACC_PRIVATE)) == 0) {
                    modifiers.add("default");
                }
            }
        }
        writeModifiers(modifiers);

        try {
            var sigAttr = m.findAttribute(Attributes.signature());
            MethodSignature d;
            if (sigAttr.isEmpty()) {
                d = MethodSignature.parseFrom(m.methodType().stringValue());
            } else {
                d = sigAttr.get().asMethodSignature();
            }

            if (!d.typeParameters().isEmpty()) {
                print(sigPrinter.printTypeParams(d.typeParameters()) + " ");
            }
            switch (name) {
                case "<init>":
                    print(getJavaName(classModel.thisClass().asInternalName()));
                    print(getJavaParameterTypes(d, flags));
                    break;
                case "<clinit>":
                    print("{}");
                    break;
                default:
                    print(getJavaName(sigPrinter.print(d.result())));
                    print(" ");
                    print(name);
                    print(getJavaParameterTypes(d, flags));
                    break;
            }

            var e_attr = m.findAttribute(Attributes.exceptions());
            // if there are generic exceptions, there must be erased exceptions
            if (e_attr.isPresent()) {
                var exceptions = e_attr.get();
                print(" throws ");
                if (d != null && !d.throwableSignatures().isEmpty()) { // use generic list if available
                    print(() -> sigPrinter.printList("", d.throwableSignatures(), ""));
                } else {
                    var exNames = exceptions.exceptions();
                    for (int i = 0; i < exNames.size(); i++) {
                        if (i > 0)
                            print(", ");
                        int ii = i;
                        print(() -> getJavaName(exNames.get(ii).asInternalName()));
                    }
                }
            }
        } catch (IllegalArgumentException e) {
            report(e);
        }

        println(";");

        indent(+1);

        if (options.showDescriptors) {
            print("descriptor: ");println(() -> m.methodType().stringValue());
        }

        if (options.verbose) {
            StringBuilder sb = new StringBuilder();
            String sep = "";
            sb.append(String.format("flags: (0x%04x) ", flags));
            for (var f : flagsReportUnknown(m.flags(), cffv())) {
                sb.append(sep).append("ACC_").append(f.name());
                sep = ", ";
            }
            println(sb.toString());
        }

        var code = (CodeAttribute)m.code().orElse(null);

        if (options.showAllAttrs) {
            attrWriter.write(m.attributes(), cffv());
        } else if (code != null && options.showDisassembled) {
            codeWriter.writeMinimal(code);
        }

        indent(-1);

        // set pendingNewline to write a newline before the next method (if any)
        // if a separator is desired
        setPendingNewline(
                options.showDisassembled ||
                options.showAllAttrs ||
                options.showDescriptors ||
                options.showLineAndLocalVariableTables ||
                options.verbose);
    }

    void writeModifiers(Collection<String> items) {
        for (Object item: items) {
            print(item);
            print(" ");
        }
    }

    public static final int ACC_TRANSITIVE = 0x0020;
    public static final int ACC_STATIC_PHASE = 0x0040;

    void writeDirectives() {
        var attr = classModel.findAttribute(Attributes.module());
        if (attr.isEmpty())
            return;

        var m = attr.get();
        for (var entry: m.requires()) {
            print("requires");
            if ((entry.requiresFlagsMask() & ACC_STATIC_PHASE) != 0)
                print(" static");
            if ((entry.requiresFlagsMask() & ACC_TRANSITIVE) != 0)
                print(" transitive");
            print(" ");
            String mname;
            print(entry.requires().name().stringValue());
            println(";");
        }

        for (var entry: m.exports()) {
            print("exports");
            print(" ");
            print(entry.exportedPackage().name().stringValue().replace('/', '.'));
            boolean first = true;
            for (var mod: entry.exportsTo()) {
                if (first) {
                    println(" to");
                    indent(+1);
                    first = false;
                } else {
                    println(",");
                }
                print(mod.name().stringValue());
            }
            println(";");
            if (!first)
                indent(-1);
        }

        for (var entry: m.opens()) {
            print("opens");
            print(" ");
            print(entry.openedPackage().name().stringValue().replace('/', '.'));
            boolean first = true;
            for (var mod: entry.opensTo()) {
                if (first) {
                    println(" to");
                    indent(+1);
                    first = false;
                } else {
                    println(",");
                }
                print(mod.name().stringValue());
            }
            println(";");
            if (!first)
                indent(-1);
        }

        for (var entry: m.uses()) {
            print("uses ");
            print(entry.asInternalName().replace('/', '.'));
            println(";");
        }

        for (var entry: m.provides()) {
            print("provides  ");
            print(entry.provides().asInternalName().replace('/', '.'));
            boolean first = true;
            for (var ce: entry.providesWith()) {
                if (first) {
                    println(" with");
                    indent(+1);
                    first = false;
                } else {
                    println(",");
                }
                print(ce.asInternalName().replace('/', '.'));
            }
            println(";");
            if (!first)
                indent(-1);
        }
    }

    void writeList(String prefix, Collection<?> items, String suffix) {
        print(prefix);
        String sep = "";
        for (Object item: items) {
            print(sep);
            print(item);
            sep = ", ";
        }
        print(suffix);
    }

    void writeListIfNotEmpty(String prefix, List<?> items, String suffix) {
        if (items != null && items.size() > 0)
            writeList(prefix, items, suffix);
    }

    String adjustVarargs(int flags, String params) {
        if ((flags & ACC_VARARGS) != 0) {
            int i = params.lastIndexOf("[]");
            if (i > 0)
                return params.substring(0, i) + "..." + params.substring(i+2);
        }

        return params;
    }

    String getJavaParameterTypes(MethodSignature d, int flags) {
        return getJavaName(adjustVarargs(flags,
                sigPrinter.printList("(", d.arguments(), ")")));
    }

    static String getJavaName(String name) {
        return name.replace('/', '.');
    }

    /**
     * Get the value of an entry in the constant pool as a Java constant.
     * Characters and booleans are represented by CONSTANT_Intgere entries.
     * Character and string values are processed to escape characters outside
     * the basic printable ASCII set.
     * @param d the descriptor, giving the expected type of the constant
     * @param index the index of the value in the constant pool
     * @return a printable string containing the value of the constant.
     */
    String getConstantValue(ClassDesc d, ConstantValueEntry cpInfo) {
        switch (cpInfo.tag()) {
            case PoolEntry.TAG_INTEGER: {
                var val = (Integer)cpInfo.constantValue();
                switch (d.descriptorString()) {
                    case "C":
                        // character
                        return getConstantCharValue((char)val.intValue());
                    case "Z":
                        // boolean
                        return String.valueOf(val == 1);
                    default:
                        // other: assume integer
                        return String.valueOf(val);
                }
            }
            case PoolEntry.TAG_STRING:
                return getConstantStringValue(cpInfo.constantValue().toString());
            default:
                return constantWriter.stringValue(cpInfo);
        }
    }

    private String getConstantCharValue(char c) {
        StringBuilder sb = new StringBuilder();
        sb.append('\'');
        sb.append(esc(c, '\''));
        sb.append('\'');
        return sb.toString();
    }

    private String getConstantStringValue(String s) {
        StringBuilder sb = new StringBuilder();
        sb.append("\"");
        for (int i = 0; i < s.length(); i++) {
            sb.append(esc(s.charAt(i), '"'));
        }
        sb.append("\"");
        return sb.toString();
    }

    private String esc(char c, char quote) {
        if (32 <= c && c <= 126 && c != quote && c != '\\')
            return String.valueOf(c);
        else switch (c) {
            case '\b': return "\\b";
            case '\n': return "\\n";
            case '\t': return "\\t";
            case '\f': return "\\f";
            case '\r': return "\\r";
            case '\\': return "\\\\";
            case '\'': return "\\'";
            case '\"': return "\\\"";
            default:   return String.format("\\u%04x", (int) c);
        }
    }

    private Set<String> getClassModifiers(AccessFlags flags) {
        var flagSet = flagsReportUnknown(flags, cffv());
        Set<AccessFlag> set;
        if (flagSet.contains(AccessFlag.INTERFACE)) {
            set = EnumSet.copyOf(flagSet);
            set.remove(AccessFlag.ABSTRACT);
        } else {
            set = flagSet;
        }
        return getModifiers(set);
    }

<<<<<<< HEAD
    private Set<String> getClassModifiers(AccessFlags flags, int majorVersion, int minorVersion) {
        boolean previewClassFile = minorVersion == ClassFile.PREVIEW_MINOR_VERSION;
        Set<AccessFlag> flagSet = flagsReportUnknown(flags);
        if (flagSet.contains(AccessFlag.INTERFACE)) {
            flagSet = EnumSet.copyOf(flagSet);
            flagSet.remove(AccessFlag.ABSTRACT);
        } else if (Source.isSupported(Source.Feature.VALUE_CLASSES, majorVersion) && previewClassFile) {
            Set<String> classModifers = getModifiers(flagSet);
            classModifers.add("value");
            return classModifers;
        }
        return getModifiers(flagSet);
    }

    private static Set<String> getModifiers(Set<java.lang.reflect.AccessFlag> flags) {
=======
    private static Set<String> getModifiers(Set<AccessFlag> flags) {
>>>>>>> e2ae50d8
        Set<String> s = new LinkedHashSet<>();
        for (var f : flags)
            if (f.sourceModifier()) s.add(Modifier.toString(f.mask()));
        return s;
    }

    private Set<String> getClassFlags(AccessFlags flags) {
        return getFlags(flags.flagsMask(), flagsReportUnknown(flags, cffv()));
    }

    private static Set<String> getFlags(int mask, Set<AccessFlag> flags) {
        Set<String> s = new LinkedHashSet<>();
        for (var f: flags) {
            s.add("ACC_" + f.name());
            mask = mask & ~f.mask();
        }
        while (mask != 0) {
            int bit = Integer.highestOneBit(mask);
            s.add("0x" + Integer.toHexString(bit));
            mask = mask & ~bit;
        }
        return s;
    }

    private final Options options;
    private final AttributeWriter attrWriter;
    private final CodeWriter codeWriter;
    private final ConstantWriter constantWriter;
    private ClassModel classModel;
    private URI uri;
    private long lastModified;
    private String digestName;
    private byte[] digest;
    private int size;
    private MethodModel method;
}<|MERGE_RESOLUTION|>--- conflicted
+++ resolved
@@ -25,24 +25,8 @@
 
 package com.sun.tools.javap;
 
-<<<<<<< HEAD
-import java.lang.reflect.AccessFlag;
-import java.net.URI;
-import java.text.DateFormat;
-import java.util.Collection;
-import java.util.Date;
-import java.util.EnumSet;
-import java.util.List;
-import java.util.Set;
-
-import java.lang.constant.ClassDesc;
-import java.lang.reflect.Modifier;
-import java.util.ArrayList;
-import java.util.LinkedHashSet;
-
 import com.sun.tools.javac.code.Source;
-=======
->>>>>>> e2ae50d8
+
 import java.lang.classfile.AccessFlags;
 import java.lang.classfile.Attributes;
 import java.lang.classfile.ClassFile;
@@ -828,10 +812,9 @@
         return getModifiers(set);
     }
 
-<<<<<<< HEAD
     private Set<String> getClassModifiers(AccessFlags flags, int majorVersion, int minorVersion) {
         boolean previewClassFile = minorVersion == ClassFile.PREVIEW_MINOR_VERSION;
-        Set<AccessFlag> flagSet = flagsReportUnknown(flags);
+        Set<AccessFlag> flagSet = flagsReportUnknown(flags, cffv());
         if (flagSet.contains(AccessFlag.INTERFACE)) {
             flagSet = EnumSet.copyOf(flagSet);
             flagSet.remove(AccessFlag.ABSTRACT);
@@ -843,10 +826,7 @@
         return getModifiers(flagSet);
     }
 
-    private static Set<String> getModifiers(Set<java.lang.reflect.AccessFlag> flags) {
-=======
     private static Set<String> getModifiers(Set<AccessFlag> flags) {
->>>>>>> e2ae50d8
         Set<String> s = new LinkedHashSet<>();
         for (var f : flags)
             if (f.sourceModifier()) s.add(Modifier.toString(f.mask()));
