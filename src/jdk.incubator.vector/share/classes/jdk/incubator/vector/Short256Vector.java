--- conflicted
+++ resolved
@@ -32,6 +32,7 @@
 
 import jdk.internal.vm.annotation.ForceInline;
 import jdk.internal.vm.annotation.NullRestricted;
+import jdk.internal.vm.annotation.Strict;
 import jdk.internal.vm.vector.VectorSupport;
 
 import static jdk.internal.vm.vector.VectorSupport.*;
@@ -58,6 +59,7 @@
 
     static final long MFOFFSET = VectorPayloadMF.multiFieldOffset(VectorPayloadMF256S.class);
 
+    @Strict
     @NullRestricted
     private final VectorPayloadMF256S payload;
 
@@ -151,15 +153,7 @@
 
     @Override
     @ForceInline
-<<<<<<< HEAD
-    Short256Shuffle shuffleFromBytes(VectorPayloadMF indexes) { return new Short256Shuffle(indexes); }
-
-    @Override
-    @ForceInline
     Short256Shuffle shuffleFromArray(int[] indexes, int i) { return new Short256Shuffle(indexes, i); }
-=======
-    Short256Shuffle shuffleFromArray(int[] indices, int i) { return new Short256Shuffle(indices, i); }
->>>>>>> 0e899b25
 
     @Override
     @ForceInline
@@ -605,6 +599,7 @@
             this.payload = (VectorPayloadMF128Z) payload;
         }
 
+        @Strict
         @NullRestricted
         private final VectorPayloadMF128Z payload;
 
@@ -776,51 +771,35 @@
         static final int VLENGTH = VSPECIES.laneCount();    // used by the JVM
         static final Class<Short> ETYPE = short.class; // used by the JVM
 
-<<<<<<< HEAD
+        @Strict
         @NullRestricted
-        private final VectorPayloadMF128B payload;
+        private final VectorPayloadMF256S payload;
+
+        Short256Shuffle(short[] indices) {
+            this.payload = (VectorPayloadMF256S)(prepare(indices));
+            assert(VLENGTH == indices.length);
+            assert(indicesInRange(indices));
+        }
 
         Short256Shuffle(VectorPayloadMF payload) {
-            this.payload = (VectorPayloadMF128B) payload;
+            this.payload = (VectorPayloadMF256S) payload;
             assert(VLENGTH == payload.length());
             assert(indexesInRange(payload));
         }
 
         public Short256Shuffle(int[] indexes, int i) {
-            this.payload = (VectorPayloadMF128B)(prepare(indexes, i, VSPECIES));
+            this.payload = (VectorPayloadMF256S)(prepare(indexes, i));
         }
 
         public Short256Shuffle(IntUnaryOperator fn) {
-            this.payload = (VectorPayloadMF128B)(prepare(fn, VSPECIES));
-        }
-        public Short256Shuffle(int[] indexes) {
-            this.payload = (VectorPayloadMF128B)(prepare(indexes, 0, VSPECIES));
-        }
-
+            this.payload = (VectorPayloadMF256S)(prepare(fn));
+        }
 
 
         @ForceInline
         @Override
         protected final VectorPayloadMF indices() {
             return payload;
-=======
-        Short256Shuffle(short[] indices) {
-            super(indices);
-            assert(VLENGTH == indices.length);
-            assert(indicesInRange(indices));
-        }
-
-        Short256Shuffle(int[] indices, int i) {
-            this(prepare(indices, i));
-        }
-
-        Short256Shuffle(IntUnaryOperator fn) {
-            this(prepare(fn));
-        }
-
-        short[] indices() {
-            return (short[])getPayload();
->>>>>>> 0e899b25
         }
 
         @Override
@@ -851,7 +830,7 @@
 
         @Override
         Short256Vector toBitsVector0() {
-            return ((Short256Vector) vspecies().asIntegral().dummyVector()).vectorFactory(indices());
+            return ((Short256Vector) vspecies().asIntegral().dummyVectorMF()).vectorFactory(indices());
         }
 
         @Override
@@ -874,22 +853,6 @@
         }
 
         @Override
-<<<<<<< HEAD
-        public Short256Shuffle rearrange(VectorShuffle<Short> shuffle) {
-            Short256Shuffle s = (Short256Shuffle) shuffle;
-            VectorPayloadMF indices1 = indices();
-            VectorPayloadMF indices2 = s.indices();
-            VectorPayloadMF r = VectorPayloadMF.newShuffleInstanceFactory(ETYPE, VLENGTH, false);
-            r = U.makePrivateBuffer(r);
-            long offset = r.multiFieldOffset();
-            for (int i = 0; i < VLENGTH; i++) {
-                int ssi = U.getByte(indices2, offset + i * Byte.BYTES);
-                int si = U.getByte(indices1, offset + ssi * Byte.BYTES);
-                U.putByte(r, offset + i * Byte.BYTES, (byte) si);
-            }
-            r = U.finishPrivateBuffer(r);
-            return new Short256Shuffle(r);
-=======
         @ForceInline
         public final Short256Mask laneIsValid() {
             return (Short256Mask) toBitsVector().compare(VectorOperators.GE, 0)
@@ -917,24 +880,46 @@
             return (Short256Shuffle) v.toShuffle(vspecies(), false);
         }
 
-        private static short[] prepare(int[] indices, int offset) {
-            short[] a = new short[VLENGTH];
+        @ForceInline
+        private static VectorPayloadMF prepare(short[] indices) {
+            VectorPayloadMF payload = VectorPayloadMF.newShuffleInstanceFactory(ETYPE, VLENGTH, false);
+            payload = U.makePrivateBuffer(payload);
+            long mf_offset = payload.multiFieldOffset();
+            for (int i = 0; i < VLENGTH; i++) {
+                int si = (int)indices[i];
+                si = partiallyWrapIndex(si, VLENGTH);
+                U.putShort(payload, mf_offset + i * Short.BYTES, (short) si);
+            }
+            payload = U.finishPrivateBuffer(payload);
+            return payload;
+        }
+
+        @ForceInline
+        private static VectorPayloadMF prepare(int[] indices, int offset) {
+            VectorPayloadMF payload = VectorPayloadMF.newShuffleInstanceFactory(ETYPE, VLENGTH, false);
+            payload = U.makePrivateBuffer(payload);
+            long mf_offset = payload.multiFieldOffset();
             for (int i = 0; i < VLENGTH; i++) {
                 int si = indices[offset + i];
                 si = partiallyWrapIndex(si, VLENGTH);
-                a[i] = (short)si;
+                U.putShort(payload, mf_offset + i * Short.BYTES, (short) si);
             }
-            return a;
-        }
-
-        private static short[] prepare(IntUnaryOperator f) {
-            short[] a = new short[VLENGTH];
+            payload = U.finishPrivateBuffer(payload);
+            return payload;
+        }
+
+        @ForceInline
+        private static <F> VectorPayloadMF prepare(IntUnaryOperator f) {
+            VectorPayloadMF payload = VectorPayloadMF.newShuffleInstanceFactory(ETYPE, VLENGTH, false);
+            payload = U.makePrivateBuffer(payload);
+            long offset = payload.multiFieldOffset();
             for (int i = 0; i < VLENGTH; i++) {
                 int si = f.applyAsInt(i);
                 si = partiallyWrapIndex(si, VLENGTH);
-                a[i] = (short)si;
+                U.putShort(payload, offset + i * Short.BYTES, (short) si);
             }
-            return a;
+            payload = U.finishPrivateBuffer(payload);
+            return payload;
         }
 
         private static boolean indicesInRange(short[] indices) {
@@ -947,7 +932,6 @@
                 }
             }
             return true;
->>>>>>> 0e899b25
         }
     }
 
