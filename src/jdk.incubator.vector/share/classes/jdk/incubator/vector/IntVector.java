/*
 * Copyright (c) 2017, 2024, Oracle and/or its affiliates. All rights reserved.
 * DO NOT ALTER OR REMOVE COPYRIGHT NOTICES OR THIS FILE HEADER.
 *
 * This code is free software; you can redistribute it and/or modify it
 * under the terms of the GNU General Public License version 2 only, as
 * published by the Free Software Foundation.  Oracle designates this
 * particular file as subject to the "Classpath" exception as provided
 * by Oracle in the LICENSE file that accompanied this code.
 *
 * This code is distributed in the hope that it will be useful, but WITHOUT
 * ANY WARRANTY; without even the implied warranty of MERCHANTABILITY or
 * FITNESS FOR A PARTICULAR PURPOSE.  See the GNU General Public License
 * version 2 for more details (a copy is included in the LICENSE file that
 * accompanied this code).
 *
 * You should have received a copy of the GNU General Public License version
 * 2 along with this work; if not, write to the Free Software Foundation,
 * Inc., 51 Franklin St, Fifth Floor, Boston, MA 02110-1301 USA.
 *
 * Please contact Oracle, 500 Oracle Parkway, Redwood Shores, CA 94065 USA
 * or visit www.oracle.com if you need additional information or have any
 * questions.
 */
package jdk.incubator.vector;

import java.lang.foreign.MemorySegment;
import java.lang.foreign.ValueLayout;
import java.nio.ByteOrder;
import java.util.Arrays;
import java.util.Objects;
import java.util.function.Function;

import jdk.internal.foreign.AbstractMemorySegmentImpl;
import jdk.internal.misc.ScopedMemoryAccess;
import jdk.internal.misc.Unsafe;
import jdk.internal.vm.annotation.ForceInline;
import jdk.internal.vm.vector.VectorSupport;

import static jdk.internal.vm.vector.VectorSupport.*;
import static jdk.incubator.vector.VectorIntrinsics.*;

import static jdk.incubator.vector.VectorOperators.*;

// -- This file was mechanically generated: Do not edit! -- //

/**
 * A specialized {@link Vector} representing an ordered immutable sequence of
 * {@code int} values.
 */
@SuppressWarnings({"cast"})  // warning: redundant cast
public abstract value class IntVector extends AbstractVector<Integer> {

    static final int FORBID_OPCODE_KIND = VO_ONLYFP;
    /**
     * Default Constructor for abstract vector.
     */
    public IntVector() {}

    static final ValueLayout.OfInt ELEMENT_LAYOUT = ValueLayout.JAVA_INT.withByteAlignment(1);

    @ForceInline
    static int opCode(Operator op) {
        return VectorOperators.opCode(op, VO_OPCODE_VALID, FORBID_OPCODE_KIND);
    }
    @ForceInline
    static int opCode(Operator op, int requireKind) {
        requireKind |= VO_OPCODE_VALID;
        return VectorOperators.opCode(op, requireKind, FORBID_OPCODE_KIND);
    }
    @ForceInline
    static boolean opKind(Operator op, int bit) {
        return VectorOperators.opKind(op, bit);
    }

    // Virtualized factories and operators,
    // coded with portable definitions.
    // These are all @ForceInline in case
    // they need to be used performantly.
    // The various shape-specific subclasses
    // also specialize them by wrapping
    // them in a call like this:
    //    return (Byte128Vector)
    //       super.bOp((Byte128Vector) o);
    // The purpose of that is to forcibly inline
    // the generic definition from this file
    // into a sharply type- and size-specific
    // wrapper in the subclass file, so that
    // the JIT can specialize the code.
    // The code is only inlined and expanded
    // if it gets hot.  Think of it as a cheap
    // and lazy version of C++ templates.

    // Virtualized getter

    // Virtualized constructors

    /**
     * Build a vector directly using my own constructor.
     * It is an error if the vec is aliased elsewhere.
     */
    /*package-private*/
    abstract IntVector vectorFactory(VectorPayloadMF vec);

    /**
     * Build a mask directly using my species.
     * It is an error if the array is aliased elsewhere.
     */
    /*package-private*/
    @ForceInline
    final
    AbstractMask<Integer> maskFactory(VectorPayloadMF payload) {
        return vspecies().maskFactory(payload);
    }

    // Constant loader (takes dummy as vector arg)
    interface FVOp {
        int apply(int i);
    }

    /*package-private*/
    @ForceInline
    final
    IntVector vOpMF(FVOp f) {
        int[] res = new int[length()];
        for (int i = 0; i < res.length; i++) {
            res[i] = f.apply(i);
        }
        VectorPayloadMF vec_mf = vspecies().createVectorMF(res);
        return vectorFactory(vec_mf);
    }

    @ForceInline
    final
    IntVector vOpMF(VectorMask<Integer> m, FVOp f) {
        int[] res = new int[length()];
        VectorPayloadMF mbits = ((AbstractMask<Integer>)m).getBits();
        long mOffset = mbits.multiFieldOffset();
        for (int i = 0; i < res.length; i++) {
            if (U.getBoolean(mbits, mOffset + i)) {
                res[i] = f.apply(i);
            }
        }
        VectorPayloadMF vec_mf = vspecies().createVectorMF(res);
        return vectorFactory(vec_mf);
    }

    // Unary operator

    /*package-private*/
    interface FUnOp {
        int apply(int i, int a);
    }

    /*package-private*/
    abstract
    IntVector uOpMF(FUnOp f);
    @ForceInline
    final
    IntVector uOpTemplateMF(FUnOp f) {
        VectorPayloadMF vec = this.vec();
        VectorPayloadMF tpayload = U.makePrivateBuffer(vec);
        long vOffset = this.multiFieldOffset();
        int length = vspecies().length();
        for (int i = 0; i < length; i++) {
            int v = U.getInt(vec, vOffset + i * Integer.BYTES);
            U.putInt(tpayload, vOffset + i * Integer.BYTES, f.apply(i, v));
        }
        tpayload = U.finishPrivateBuffer(tpayload);
        return vectorFactory(tpayload);
    }

    /*package-private*/
    abstract
    IntVector uOpMF(VectorMask<Integer> m,
                             FUnOp f);
    @ForceInline
    final
    IntVector uOpTemplateMF(VectorMask<Integer> m,
                                     FUnOp f) {
        if (m == null) {
            return uOpTemplateMF(f);
        }
        VectorPayloadMF vec = this.vec();
        VectorPayloadMF mbits = ((AbstractMask<Integer>)m).getBits();
        VectorPayloadMF tpayload = U.makePrivateBuffer(vec);
        long vOffset = this.multiFieldOffset();
        long mOffset = mbits.multiFieldOffset();
        int length = vspecies().length();
        for (int i = 0; i < length; i++) {
            if (U.getBoolean(mbits, mOffset + i)) {
                int v = U.getInt(vec, vOffset + i * Integer.BYTES);
                U.putInt(tpayload, vOffset + i * Integer.BYTES, f.apply(i, v));
            }
        }
        tpayload = U.finishPrivateBuffer(tpayload);
        return vectorFactory(tpayload);
    }

    // Binary operator

    /*package-private*/
    interface FBinOp {
        int apply(int i, int a, int b);
    }

    /*package-private*/
    abstract
    IntVector bOpMF(Vector<Integer> o,
                             FBinOp f);
    @ForceInline
    final
    IntVector bOpTemplateMF(Vector<Integer> o,
                                     FBinOp f) {
        VectorPayloadMF vec1 = vec();
        VectorPayloadMF vec2 = ((IntVector)o).vec();
        VectorPayloadMF tpayload = U.makePrivateBuffer(vec1);
        long vOffset = this.multiFieldOffset();
        int length = vspecies().length();
        for (int i = 0; i < length; i++) {
            int v1 = U.getInt(vec1, vOffset + i * Integer.BYTES);
            int v2 = U.getInt(vec2, vOffset + i * Integer.BYTES);
            U.putInt(tpayload, vOffset + i * Integer.BYTES, f.apply(i, v1, v2));
        }
        tpayload = U.finishPrivateBuffer(tpayload);
        return vectorFactory(tpayload);
    }

    /*package-private*/
    abstract
    IntVector bOpMF(Vector<Integer> o,
                             VectorMask<Integer> m,
                             FBinOp f);
    @ForceInline
    final
    IntVector bOpTemplateMF(Vector<Integer> o,
                                     VectorMask<Integer> m,
                                     FBinOp f) {
        if (m == null) {
            return bOpTemplateMF(o, f);
        }
        VectorPayloadMF mbits = ((AbstractMask<Integer>)m).getBits();
        VectorPayloadMF vec1 = this.vec();
        VectorPayloadMF vec2 = ((IntVector)o).vec();
        VectorPayloadMF tpayload = U.makePrivateBuffer(vec1);
        long vOffset = this.multiFieldOffset();
        long mOffset = mbits.multiFieldOffset();
        int length = vspecies().length();
        for (int i = 0; i < length; i++) {
            if (U.getBoolean(mbits, mOffset + i)) {
                int v1 = U.getInt(vec1, vOffset + i * Integer.BYTES);
                int v2 = U.getInt(vec2, vOffset + i * Integer.BYTES);
                U.putInt(tpayload, vOffset + i * Integer.BYTES, f.apply(i, v1, v2));
            }
        }
        tpayload = U.finishPrivateBuffer(tpayload);
        return vectorFactory(tpayload);
    }

    // Ternary operator

    /*package-private*/
    interface FTriOp {
        int apply(int i, int a, int b, int c);
    }

    /*package-private*/
    abstract
    IntVector tOpMF(Vector<Integer> o1,
                             Vector<Integer> o2,
                             FTriOp f);
    @ForceInline
    final
    IntVector tOpTemplateMF(Vector<Integer> o1,
                                     Vector<Integer> o2,
                                     FTriOp f) {
        VectorPayloadMF vec1 = this.vec();
        VectorPayloadMF vec2 = ((IntVector)o1).vec();
        VectorPayloadMF vec3 = ((IntVector)o2).vec();
        VectorPayloadMF tpayload = U.makePrivateBuffer(vec1);
        long vOffset = this.multiFieldOffset();
        int length = vspecies().length();
        for (int i = 0; i < length; i++) {
            int v1 = U.getInt(vec1, vOffset + i * Integer.BYTES);
            int v2 = U.getInt(vec2, vOffset + i * Integer.BYTES);
            int v3 = U.getInt(vec3, vOffset + i * Integer.BYTES);
            U.putInt(tpayload, vOffset + i * Integer.BYTES, f.apply(i, v1, v2, v3));
        }
        tpayload = U.finishPrivateBuffer(tpayload);
        return vectorFactory(tpayload);
    }

    /*package-private*/
    abstract
    IntVector tOpMF(Vector<Integer> o1,
                             Vector<Integer> o2,
                             VectorMask<Integer> m,
                             FTriOp f);
    @ForceInline
    final
    IntVector tOpTemplateMF(Vector<Integer> o1,
                                     Vector<Integer> o2,
                                     VectorMask<Integer> m,
                                     FTriOp f) {
        if (m == null) {
            return tOpTemplateMF(o1, o2, f);
        }
        VectorPayloadMF mbits = ((AbstractMask<Integer>)m).getBits();
        VectorPayloadMF vec1 = this.vec();
        VectorPayloadMF vec2 = ((IntVector)o1).vec();
        VectorPayloadMF vec3 = ((IntVector)o2).vec();
        VectorPayloadMF tpayload = U.makePrivateBuffer(vec1);
        long vOffset = this.multiFieldOffset();
        long mOffset = mbits.multiFieldOffset();
        int length = vspecies().length();
        for (int i = 0; i < length; i++) {
            if (U.getBoolean(mbits, mOffset + i)) {
                int v1 = U.getInt(vec1, vOffset + i * Integer.BYTES);
                int v2 = U.getInt(vec2, vOffset + i * Integer.BYTES);
                int v3 = U.getInt(vec3, vOffset + i * Integer.BYTES);
                U.putInt(tpayload, vOffset + i * Integer.BYTES, f.apply(i, v1, v2, v3));
            }
        }
        tpayload = U.finishPrivateBuffer(tpayload);
        return vectorFactory(tpayload);
    }

    // Reduction operator

    /*package-private*/
    abstract
    int rOpMF(int v, VectorMask<Integer> m, FBinOp f);

    @ForceInline
    final
    int rOpTemplateMF(int v, VectorMask<Integer> m, FBinOp f) {
        if (m == null) {
            return rOpTemplateMF(v, f);
        }
        VectorPayloadMF vec = this.vec();
        VectorPayloadMF mbits = ((AbstractMask<Integer>)m).getBits();
        long vOffset = this.multiFieldOffset();
        long mOffset = mbits.multiFieldOffset();
        int length = vspecies().length();
        for (int i = 0; i < length; i++) {
            int v1 = U.getInt(vec, vOffset + i * Integer.BYTES);
            v = U.getBoolean(mbits, mOffset + i) ? f.apply(i, v, v1) : v;
        }
        return v;
    }

    @ForceInline
    final
    int rOpTemplateMF(int v, FBinOp f) {
        VectorPayloadMF vec = vec();
        long vOffset = this.multiFieldOffset();
        int length = vspecies().length();
        for (int i = 0; i < length; i++) {
            int v1 = U.getInt(vec, vOffset + i * Integer.BYTES);
            v = f.apply(i, v, v1);
        }
        return v;
    }

    // Memory reference

    /*package-private*/
    interface FLdOp<M> {
        int apply(M memory, int offset, int i);
    }

    /*package-private*/
    @ForceInline
    final
    <M> IntVector ldOpMF(M memory, int offset,
                                  FLdOp<M> f) {
        int length = vspecies().length();
        boolean is_max_species = ((AbstractSpecies)vspecies()).is_max_species();
        VectorPayloadMF tpayload =
            U.makePrivateBuffer(VectorPayloadMF.newVectorInstanceFactory(
                int.class, length, is_max_species));
        long vOffset = this.multiFieldOffset();
        for (int i = 0; i < length; i++) {
            U.putInt(tpayload, vOffset + i * Integer.BYTES, f.apply(memory, offset, i));
        }
        tpayload = U.finishPrivateBuffer(tpayload);
        return vectorFactory(tpayload);
    }

    /*package-private*/
    @ForceInline
    final
    <M> IntVector ldOpMF(M memory, int offset,
                                  VectorMask<Integer> m,
                                  FLdOp<M> f) {
        int length = vspecies().length();
        boolean is_max_species = ((AbstractSpecies)vspecies()).is_max_species();
        VectorPayloadMF tpayload = VectorPayloadMF.newVectorInstanceFactory(int.class, length, is_max_species);
        tpayload = U.makePrivateBuffer(tpayload);
        VectorPayloadMF mbits = ((AbstractMask<Integer>)m).getBits();
        long vOffset = this.multiFieldOffset();
        long mOffset = mbits.multiFieldOffset();
        for (int i = 0; i < length; i++) {
            if (U.getBoolean(mbits, mOffset + i)) {
                U.putInt(tpayload, vOffset + i * Integer.BYTES, f.apply(memory, offset, i));
            }
        }
        tpayload = U.finishPrivateBuffer(tpayload);
        return vectorFactory(tpayload);
    }

    /*package-private*/
    interface FLdLongOp {
        int apply(MemorySegment memory, long offset, int i);
    }

    /*package-private*/
    @ForceInline
    final
    IntVector ldLongOpMF(MemorySegment memory, long offset,
                                  FLdLongOp f) {
        int length = vspecies().length();
        boolean is_max_species = ((AbstractSpecies)vspecies()).is_max_species();
        VectorPayloadMF tpayload =
            U.makePrivateBuffer(VectorPayloadMF.newVectorInstanceFactory(
                int.class, length, is_max_species));
        long vOffset = this.multiFieldOffset();
        for (int i = 0; i < length; i++) {
            U.putInt(tpayload, vOffset + i * Integer.BYTES, f.apply(memory, offset, i));
        }
        tpayload = U.finishPrivateBuffer(tpayload);
        return vectorFactory(tpayload);
    }

    /*package-private*/
    @ForceInline
    final
    IntVector ldLongOpMF(MemorySegment memory, long offset,
                                  VectorMask<Integer> m,
                                  FLdLongOp f) {
        int length = vspecies().length();
        boolean is_max_species = ((AbstractSpecies)vspecies()).is_max_species();
        VectorPayloadMF tpayload = VectorPayloadMF.newVectorInstanceFactory(int.class, length, is_max_species);
        tpayload = U.makePrivateBuffer(tpayload);
        VectorPayloadMF mbits = ((AbstractMask<Integer>)m).getBits();
        long vOffset = this.multiFieldOffset();
        long mOffset = mbits.multiFieldOffset();
        for (int i = 0; i < length; i++) {
            if (U.getBoolean(mbits, mOffset + i)) {
                U.putInt(tpayload, vOffset + i * Integer.BYTES, f.apply(memory, offset, i));
            }
        }
        tpayload = U.finishPrivateBuffer(tpayload);
        return vectorFactory(tpayload);
    }

    static int memorySegmentGet(MemorySegment ms, long o, int i) {
        return ms.get(ELEMENT_LAYOUT, o + i * 4L);
    }

    interface FStOp<M> {
        void apply(M memory, int offset, int i, int a);
    }

    /*package-private*/
    @ForceInline
    final
    <M> void stOpMF(M memory, int offset,
                  FStOp<M> f) {
        VectorPayloadMF vec = vec();
        long vOffset = this.multiFieldOffset();
        int length = vspecies().length();
        for (int i = 0; i < length; i++) {
            f.apply(memory, offset, i, U.getInt(vec, vOffset + i * Integer.BYTES));
        }
    }

    /*package-private*/
   @ForceInline
    final
    <M> void stOpMF(M memory, int offset,
                  VectorMask<Integer> m,
                  FStOp<M> f) {
        VectorPayloadMF vec = vec();
        VectorPayloadMF mbits = ((AbstractMask<Integer>)m).getBits();
        long vOffset = this.multiFieldOffset();
        long mOffset = mbits.multiFieldOffset();
        int length = vspecies().length();
        for (int i = 0; i < length; i++) {
            if (U.getBoolean(mbits, mOffset + i)) {
                f.apply(memory, offset, i, U.getInt(vec, vOffset + i * Integer.BYTES));
            }
        }
    }


    interface FStLongOp {
        void apply(MemorySegment memory, long offset, int i, int a);
    }

    /*package-private*/
    @ForceInline
    final
    void stLongOpMF(MemorySegment memory, long offset,
                  FStLongOp f) {
        VectorPayloadMF vec = vec();
        long vOffset = this.multiFieldOffset();
        int length = vspecies().length();
        for (int i = 0; i < length; i++) {
            f.apply(memory, offset, i, U.getInt(vec, vOffset + i * Integer.BYTES));
        }
    }

    /*package-private*/
    @ForceInline
    final
    void stLongOpMF(MemorySegment memory, long offset,
                  VectorMask<Integer> m,
                  FStLongOp f) {
        VectorPayloadMF vec = vec();
        VectorPayloadMF mbits = ((AbstractMask<Integer>)m).getBits();
        long vOffset = this.multiFieldOffset();
        long mOffset = mbits.multiFieldOffset();
        int length = vspecies().length();
        for (int i = 0; i < length; i++) {
            if (U.getBoolean(mbits, mOffset + i)) {
                f.apply(memory, offset, i, U.getInt(vec, vOffset + i * Integer.BYTES));
            }
        }
    }

    static void memorySegmentSet(MemorySegment ms, long o, int i, int e) {
        ms.set(ELEMENT_LAYOUT, o + i * 4L, e);
    }

    // Binary test

    /*package-private*/
    interface FBinTest {
        boolean apply(int cond, int i, int a, int b);
    }

    /*package-private*/
    @ForceInline
    final
    AbstractMask<Integer> bTestMF(int cond,
                                  Vector<Integer> o,
                                  FBinTest f) {
        int length = vspecies().length();
        VectorPayloadMF vec1 = vec();
        VectorPayloadMF vec2 = ((IntVector)o).vec();
        boolean is_max_species = ((AbstractSpecies)vspecies()).is_max_species();
        VectorPayloadMF mbits = VectorPayloadMF.newMaskInstanceFactory(vspecies().elementType(), length, is_max_species);
        mbits = U.makePrivateBuffer(mbits);
        long vOffset = this.multiFieldOffset();
        long mOffset = mbits.multiFieldOffset();
        for (int i = 0; i < length; i++) {
            int v1 = U.getInt(vec1, vOffset + i * Integer.BYTES);
            int v2 = U.getInt(vec2, vOffset + i * Integer.BYTES);
            U.putBoolean(mbits, mOffset + i, f.apply(cond, i, v1, v2));
        }
        mbits = U.finishPrivateBuffer(mbits);
        return maskFactory(mbits);
    }

    /*package-private*/
    @ForceInline
    static int rotateLeft(int a, int n) {
        return Integer.rotateLeft(a, n);
    }

    /*package-private*/
    @ForceInline
    static int rotateRight(int a, int n) {
        return Integer.rotateRight(a, n);
    }

    /*package-private*/
    @Override
    abstract IntSpecies vspecies();

    /*package-private*/
    @ForceInline
    static long toBits(int e) {
        return  e;
    }

    /*package-private*/
    @ForceInline
    static int fromBits(long bits) {
        return ((int)bits);
    }

    static IntVector expandHelper(Vector<Integer> v, VectorMask<Integer> m) {
        VectorSpecies<Integer> vsp = m.vectorSpecies();
        IntVector r  = (IntVector) vsp.zero();
        IntVector vi = (IntVector) v;
        if (m.allTrue()) {
            return vi;
        }
        for (int i = 0, j = 0; i < vsp.length(); i++) {
            if (m.laneIsSet(i)) {
                r = r.withLane(i, vi.lane(j++));
            }
        }
        return r;
    }

    static IntVector compressHelper(Vector<Integer> v, VectorMask<Integer> m) {
        VectorSpecies<Integer> vsp = m.vectorSpecies();
        IntVector r  = (IntVector) vsp.zero();
        IntVector vi = (IntVector) v;
        if (m.allTrue()) {
            return vi;
        }
        for (int i = 0, j = 0; i < vsp.length(); i++) {
            if (m.laneIsSet(i)) {
                r = r.withLane(j++, vi.lane(i));
            }
        }
        return r;
    }

    // Static factories (other than memory operations)

    // Note: A surprising behavior in javadoc
    // sometimes makes a lone /** {@inheritDoc} */
    // comment drop the method altogether,
    // apparently if the method mentions an
    // parameter or return type of Vector<Integer>
    // instead of Vector<E> as originally specified.
    // Adding an empty HTML fragment appears to
    // nudge javadoc into providing the desired
    // inherited documentation.  We use the HTML
    // comment <!--workaround--> for this.

    /**
     * Returns a vector of the given species
     * where all lane elements are set to
     * zero, the default primitive value.
     *
     * @param species species of the desired zero vector
     * @return a zero vector
     */
    @ForceInline
    public static IntVector zero(VectorSpecies<Integer> species) {
        IntSpecies vsp = (IntSpecies) species;
        return VectorSupport.fromBitsCoerced(vsp.vectorType(), int.class, species.length(),
                                0, MODE_BROADCAST, vsp,
                                ((bits_, s_) -> s_.rvOpMF(i -> bits_)));
    }

    /**
     * Returns a vector of the same species as this one
     * where all lane elements are set to
     * the primitive value {@code e}.
     *
     * The contents of the current vector are discarded;
     * only the species is relevant to this operation.
     *
     * <p> This method returns the value of this expression:
     * {@code IntVector.broadcast(this.species(), e)}.
     *
     * @apiNote
     * Unlike the similar method named {@code broadcast()}
     * in the supertype {@code Vector}, this method does not
     * need to validate its argument, and cannot throw
     * {@code IllegalArgumentException}.  This method is
     * therefore preferable to the supertype method.
     *
     * @param e the value to broadcast
     * @return a vector where all lane elements are set to
     *         the primitive value {@code e}
     * @see #broadcast(VectorSpecies,long)
     * @see Vector#broadcast(long)
     * @see VectorSpecies#broadcast(long)
     */
    public abstract IntVector broadcast(int e);

    /**
     * Returns a vector of the given species
     * where all lane elements are set to
     * the primitive value {@code e}.
     *
     * @param species species of the desired vector
     * @param e the value to broadcast
     * @return a vector where all lane elements are set to
     *         the primitive value {@code e}
     * @see #broadcast(long)
     * @see Vector#broadcast(long)
     * @see VectorSpecies#broadcast(long)
     */
    @ForceInline
    public static IntVector broadcast(VectorSpecies<Integer> species, int e) {
        IntSpecies vsp = (IntSpecies) species;
        return vsp.broadcast(e);
    }

    /*package-private*/
    @ForceInline
    final IntVector broadcastTemplate(int e) {
        IntSpecies vsp = vspecies();
        return vsp.broadcast(e);
    }

    /**
     * {@inheritDoc} <!--workaround-->
     * @apiNote
     * When working with vector subtypes like {@code IntVector},
     * {@linkplain #broadcast(int) the more strongly typed method}
     * is typically selected.  It can be explicitly selected
     * using a cast: {@code v.broadcast((int)e)}.
     * The two expressions will produce numerically identical results.
     */
    @Override
    public abstract IntVector broadcast(long e);

    /**
     * Returns a vector of the given species
     * where all lane elements are set to
     * the primitive value {@code e}.
     *
     * The {@code long} value must be accurately representable
     * by the {@code ETYPE} of the vector species, so that
     * {@code e==(long)(ETYPE)e}.
     *
     * @param species species of the desired vector
     * @param e the value to broadcast
     * @return a vector where all lane elements are set to
     *         the primitive value {@code e}
     * @throws IllegalArgumentException
     *         if the given {@code long} value cannot
     *         be represented by the vector's {@code ETYPE}
     * @see #broadcast(VectorSpecies,int)
     * @see VectorSpecies#checkValue(long)
     */
    @ForceInline
    public static IntVector broadcast(VectorSpecies<Integer> species, long e) {
        IntSpecies vsp = (IntSpecies) species;
        return vsp.broadcast(e);
    }

    /*package-private*/
    @ForceInline
    final IntVector broadcastTemplate(long e) {
        return vspecies().broadcast(e);
    }

    // Unary lanewise support

    /**
     * {@inheritDoc} <!--workaround-->
     */
    public abstract
    IntVector lanewise(VectorOperators.Unary op);

    @ForceInline
    final
    IntVector lanewiseTemplate(VectorOperators.Unary op) {
        if (opKind(op, VO_SPECIAL)) {
            if (op == ZOMO) {
                return blend(broadcast(-1), compare(NE, 0));
            }
            if (op == NOT) {
                return broadcast(-1).lanewise(XOR, this);
            }
        }
        int opc = opCode(op);
        return VectorSupport.unaryOp(
            opc, getClass(), null, int.class, length(),
            this, null,
            UN_IMPL.find(op, opc, IntVector::unaryOperations));
    }

    /**
     * {@inheritDoc} <!--workaround-->
     */
    @Override
    public abstract
    IntVector lanewise(VectorOperators.Unary op,
                                  VectorMask<Integer> m);
    @ForceInline
    final
    IntVector lanewiseTemplate(VectorOperators.Unary op,
                                          Class<? extends VectorMask<Integer>> maskClass,
                                          VectorMask<Integer> m) {
        m.check(maskClass, this);
        if (opKind(op, VO_SPECIAL)) {
            if (op == ZOMO) {
                return blend(broadcast(-1), compare(NE, 0, m));
            }
            if (op == NOT) {
                return lanewise(XOR, broadcast(-1), m);
            }
        }
        int opc = opCode(op);
        return VectorSupport.unaryOp(
            opc, getClass(), maskClass, int.class, length(),
            this, m,
            UN_IMPL.find(op, opc, IntVector::unaryOperations));
    }

    private static final
    ImplCache<Unary, UnaryOperation<IntVector, VectorMask<Integer>>>
        UN_IMPL = new ImplCache<>(Unary.class, IntVector.class);

    private static UnaryOperation<IntVector, VectorMask<Integer>> unaryOperations(int opc_) {
        switch (opc_) {
            case VECTOR_OP_NEG: return (v0, m) ->
                    v0.uOpMF(m, (i, a) -> (int) -a);
            case VECTOR_OP_ABS: return (v0, m) ->
                    v0.uOpMF(m, (i, a) -> (int) Math.abs(a));
            case VECTOR_OP_BIT_COUNT: return (v0, m) ->
                    v0.uOpMF(m, (i, a) -> (int) Integer.bitCount(a));
            case VECTOR_OP_TZ_COUNT: return (v0, m) ->
                    v0.uOpMF(m, (i, a) -> (int) Integer.numberOfTrailingZeros(a));
            case VECTOR_OP_LZ_COUNT: return (v0, m) ->
                    v0.uOpMF(m, (i, a) -> (int) Integer.numberOfLeadingZeros(a));
            case VECTOR_OP_REVERSE: return (v0, m) ->
                    v0.uOpMF(m, (i, a) -> (int) Integer.reverse(a));
            case VECTOR_OP_REVERSE_BYTES: return (v0, m) ->
                    v0.uOpMF(m, (i, a) -> (int) Integer.reverseBytes(a));
            default: return null;
        }
    }

    // Binary lanewise support

    /**
     * {@inheritDoc} <!--workaround-->
     * @see #lanewise(VectorOperators.Binary,int)
     * @see #lanewise(VectorOperators.Binary,int,VectorMask)
     */
    @Override
    public abstract
    IntVector lanewise(VectorOperators.Binary op,
                                  Vector<Integer> v);
    @ForceInline
    final
    IntVector lanewiseTemplate(VectorOperators.Binary op,
                                          Vector<Integer> v) {
        IntVector that = (IntVector) v;
        that.check(this);

        if (opKind(op, VO_SPECIAL  | VO_SHIFT)) {
            if (op == FIRST_NONZERO) {
                VectorMask<Integer> mask
                    = this.compare(EQ, (int) 0);
                return this.blend(that, mask);
            }
            if (opKind(op, VO_SHIFT)) {
                // As per shift specification for Java, mask the shift count.
                // This allows the JIT to ignore some ISA details.
                that = that.lanewise(AND, SHIFT_MASK);
            }
            if (op == AND_NOT) {
                // FIXME: Support this in the JIT.
                that = that.lanewise(NOT);
                op = AND;
            } else if (op == DIV) {
                VectorMask<Integer> eqz = that.eq((int) 0);
                if (eqz.anyTrue()) {
                    throw that.divZeroException();
                }
            }
        }

        int opc = opCode(op);
        return VectorSupport.binaryOp(
            opc, getClass(), null, int.class, length(),
            this, that, null,
            BIN_IMPL.find(op, opc, IntVector::binaryOperationsMF));
    }

    /**
     * {@inheritDoc} <!--workaround-->
     * @see #lanewise(VectorOperators.Binary,int,VectorMask)
     */
    @Override
    public abstract
    IntVector lanewise(VectorOperators.Binary op,
                                  Vector<Integer> v,
                                  VectorMask<Integer> m);
    @ForceInline
    final
    IntVector lanewiseTemplate(VectorOperators.Binary op,
                                          Class<? extends VectorMask<Integer>> maskClass,
                                          Vector<Integer> v, VectorMask<Integer> m) {
        IntVector that = (IntVector) v;
        that.check(this);
        m.check(maskClass, this);

        if (opKind(op, VO_SPECIAL  | VO_SHIFT)) {
            if (op == FIRST_NONZERO) {
                VectorMask<Integer> mask
                    = this.compare(EQ, (int) 0, m);
                return this.blend(that, mask);
            }
            if (opKind(op, VO_SHIFT)) {
                // As per shift specification for Java, mask the shift count.
                // This allows the JIT to ignore some ISA details.
                that = that.lanewise(AND, SHIFT_MASK);
            }
            if (op == AND_NOT) {
                // FIXME: Support this in the JIT.
                that = that.lanewise(NOT);
                op = AND;
            } else if (op == DIV) {
                VectorMask<Integer> eqz = that.eq((int)0);
                if (eqz.and(m).anyTrue()) {
                    throw that.divZeroException();
                }
                // suppress div/0 exceptions in unset lanes
                that = that.lanewise(NOT, eqz);
            }
        }

        int opc = opCode(op);
        return VectorSupport.binaryOp(
            opc, getClass(), maskClass, int.class, length(),
            this, that, m,
            BIN_IMPL.find(op, opc, IntVector::binaryOperations));
    }

    private static final
    ImplCache<Binary, BinaryOperation<IntVector, VectorMask<Integer>>>
        BIN_IMPL = new ImplCache<>(Binary.class, IntVector.class);

    private static BinaryOperation<IntVector, VectorMask<Integer>> binaryOperations(int opc_) {
        switch (opc_) {
            case VECTOR_OP_ADD: return (v0, v1, vm) ->
                    v0.bOpMF(v1, vm, (i, a, b) -> (int)(a + b));
            case VECTOR_OP_SUB: return (v0, v1, vm) ->
                    v0.bOpMF(v1, vm, (i, a, b) -> (int)(a - b));
            case VECTOR_OP_MUL: return (v0, v1, vm) ->
                    v0.bOpMF(v1, vm, (i, a, b) -> (int)(a * b));
            case VECTOR_OP_DIV: return (v0, v1, vm) ->
                    v0.bOpMF(v1, vm, (i, a, b) -> (int)(a / b));
            case VECTOR_OP_MAX: return (v0, v1, vm) ->
                    v0.bOpMF(v1, vm, (i, a, b) -> (int)Math.max(a, b));
            case VECTOR_OP_MIN: return (v0, v1, vm) ->
                    v0.bOpMF(v1, vm, (i, a, b) -> (int)Math.min(a, b));
            case VECTOR_OP_AND: return (v0, v1, vm) ->
                    v0.bOpMF(v1, vm, (i, a, b) -> (int)(a & b));
            case VECTOR_OP_OR: return (v0, v1, vm) ->
                    v0.bOpMF(v1, vm, (i, a, b) -> (int)(a | b));
            case VECTOR_OP_XOR: return (v0, v1, vm) ->
                    v0.bOpMF(v1, vm, (i, a, b) -> (int)(a ^ b));
            case VECTOR_OP_LSHIFT: return (v0, v1, vm) ->
                    v0.bOpMF(v1, vm, (i, a, n) -> (int)(a << n));
            case VECTOR_OP_RSHIFT: return (v0, v1, vm) ->
                    v0.bOpMF(v1, vm, (i, a, n) -> (int)(a >> n));
            case VECTOR_OP_URSHIFT: return (v0, v1, vm) ->
                    v0.bOpMF(v1, vm, (i, a, n) -> (int)((a & LSHR_SETUP_MASK) >>> n));
            case VECTOR_OP_LROTATE: return (v0, v1, vm) ->
                    v0.bOpMF(v1, vm, (i, a, n) -> rotateLeft(a, (int)n));
            case VECTOR_OP_RROTATE: return (v0, v1, vm) ->
                    v0.bOpMF(v1, vm, (i, a, n) -> rotateRight(a, (int)n));
            case VECTOR_OP_COMPRESS_BITS: return (v0, v1, vm) ->
                    v0.bOpMF(v1, vm, (i, a, n) -> Integer.compress(a, n));
            case VECTOR_OP_EXPAND_BITS: return (v0, v1, vm) ->
                    v0.bOpMF(v1, vm, (i, a, n) -> Integer.expand(a, n));
            default: return null;
        }
    }

    private static BinaryOperation<IntVector, VectorMask<Integer>> binaryOperationsMF(int opc_) {
        switch (opc_) {
            case VECTOR_OP_ADD: return (v0, v1, vm) ->
                    v0.bOpMF(v1, vm, (i, a, b) -> (int)(a + b));
            case VECTOR_OP_SUB: return (v0, v1, vm) ->
                    v0.bOpMF(v1, vm, (i, a, b) -> (int)(a - b));
            case VECTOR_OP_MUL: return (v0, v1, vm) ->
                    v0.bOpMF(v1, vm, (i, a, b) -> (int)(a * b));
            case VECTOR_OP_DIV: return (v0, v1, vm) ->
                    v0.bOpMF(v1, vm, (i, a, b) -> (int)(a / b));
            case VECTOR_OP_MAX: return (v0, v1, vm) ->
                    v0.bOpMF(v1, vm, (i, a, b) -> (int)Math.max(a, b));
            case VECTOR_OP_MIN: return (v0, v1, vm) ->
                    v0.bOpMF(v1, vm, (i, a, b) -> (int)Math.min(a, b));
            case VECTOR_OP_AND: return (v0, v1, vm) ->
                    v0.bOpMF(v1, vm, (i, a, b) -> (int)(a & b));
            case VECTOR_OP_OR: return (v0, v1, vm) ->
                    v0.bOpMF(v1, vm, (i, a, b) -> (int)(a | b));
            case VECTOR_OP_XOR: return (v0, v1, vm) ->
                    v0.bOpMF(v1, vm, (i, a, b) -> (int)(a ^ b));
            case VECTOR_OP_LSHIFT: return (v0, v1, vm) ->
                    v0.bOpMF(v1, vm, (i, a, n) -> (int)(a << n));
            case VECTOR_OP_RSHIFT: return (v0, v1, vm) ->
                    v0.bOpMF(v1, vm, (i, a, n) -> (int)(a >> n));
            case VECTOR_OP_URSHIFT: return (v0, v1, vm) ->
                    v0.bOpMF(v1, vm, (i, a, n) -> (int)((a & LSHR_SETUP_MASK) >>> n));
            case VECTOR_OP_LROTATE: return (v0, v1, vm) ->
                    v0.bOpMF(v1, vm, (i, a, n) -> rotateLeft(a, (int)n));
            case VECTOR_OP_RROTATE: return (v0, v1, vm) ->
                    v0.bOpMF(v1, vm, (i, a, n) -> rotateRight(a, (int)n));
            case VECTOR_OP_COMPRESS_BITS: return (v0, v1, vm) ->
                    v0.bOpMF(v1, vm, (i, a, n) -> Integer.compress(a, n));
            case VECTOR_OP_EXPAND_BITS: return (v0, v1, vm) ->
                    v0.bOpMF(v1, vm, (i, a, n) -> Integer.expand(a, n));
            default: return null;
        }
    }


    // FIXME: Maybe all of the public final methods in this file (the
    // simple ones that just call lanewise) should be pushed down to
    // the X-VectorBits template.  They can't optimize properly at
    // this level, and must rely on inlining.  Does it work?
    // (If it works, of course keep the code here.)

    /**
     * Combines the lane values of this vector
     * with the value of a broadcast scalar.
     *
     * This is a lane-wise binary operation which applies
     * the selected operation to each lane.
     * The return value will be equal to this expression:
     * {@code this.lanewise(op, this.broadcast(e))}.
     *
     * @param op the operation used to process lane values
     * @param e the input scalar
     * @return the result of applying the operation lane-wise
     *         to the two input vectors
     * @throws UnsupportedOperationException if this vector does
     *         not support the requested operation
     * @see #lanewise(VectorOperators.Binary,Vector)
     * @see #lanewise(VectorOperators.Binary,int,VectorMask)
     */
    @ForceInline
    public final
    IntVector lanewise(VectorOperators.Binary op,
                                  int e) {
        if (opKind(op, VO_SHIFT) && (int)(int)e == e) {
            return lanewiseShift(op, (int) e);
        }
        if (op == AND_NOT) {
            op = AND; e = (int) ~e;
        }
        return lanewise(op, broadcast(e));
    }

    /**
     * Combines the lane values of this vector
     * with the value of a broadcast scalar,
     * with selection of lane elements controlled by a mask.
     *
     * This is a masked lane-wise binary operation which applies
     * the selected operation to each lane.
     * The return value will be equal to this expression:
     * {@code this.lanewise(op, this.broadcast(e), m)}.
     *
     * @param op the operation used to process lane values
     * @param e the input scalar
     * @param m the mask controlling lane selection
     * @return the result of applying the operation lane-wise
     *         to the input vector and the scalar
     * @throws UnsupportedOperationException if this vector does
     *         not support the requested operation
     * @see #lanewise(VectorOperators.Binary,Vector,VectorMask)
     * @see #lanewise(VectorOperators.Binary,int)
     */
    @ForceInline
    public final
    IntVector lanewise(VectorOperators.Binary op,
                                  int e,
                                  VectorMask<Integer> m) {
        if (opKind(op, VO_SHIFT) && (int)(int)e == e) {
            return lanewiseShift(op, (int) e, m);
        }
        if (op == AND_NOT) {
            op = AND; e = (int) ~e;
        }
        return lanewise(op, broadcast(e), m);
    }

    /**
     * {@inheritDoc} <!--workaround-->
     * @apiNote
     * When working with vector subtypes like {@code IntVector},
     * {@linkplain #lanewise(VectorOperators.Binary,int)
     * the more strongly typed method}
     * is typically selected.  It can be explicitly selected
     * using a cast: {@code v.lanewise(op,(int)e)}.
     * The two expressions will produce numerically identical results.
     */
    @ForceInline
    public final
    IntVector lanewise(VectorOperators.Binary op,
                                  long e) {
        int e1 = (int) e;
        if ((long)e1 != e
            // allow shift ops to clip down their int parameters
            && !(opKind(op, VO_SHIFT) && (int)e1 == e)) {
            vspecies().checkValue(e);  // for exception
        }
        return lanewise(op, e1);
    }

    /**
     * {@inheritDoc} <!--workaround-->
     * @apiNote
     * When working with vector subtypes like {@code IntVector},
     * {@linkplain #lanewise(VectorOperators.Binary,int,VectorMask)
     * the more strongly typed method}
     * is typically selected.  It can be explicitly selected
     * using a cast: {@code v.lanewise(op,(int)e,m)}.
     * The two expressions will produce numerically identical results.
     */
    @ForceInline
    public final
    IntVector lanewise(VectorOperators.Binary op,
                                  long e, VectorMask<Integer> m) {
        int e1 = (int) e;
        if ((long)e1 != e
            // allow shift ops to clip down their int parameters
            && !(opKind(op, VO_SHIFT) && (int)e1 == e)) {
            vspecies().checkValue(e);  // for exception
        }
        return lanewise(op, e1, m);
    }

    /*package-private*/
    abstract IntVector
    lanewiseShift(VectorOperators.Binary op, int e);

    /*package-private*/
    @ForceInline
    final IntVector
    lanewiseShiftTemplate(VectorOperators.Binary op, int e) {
        // Special handling for these.  FIXME: Refactor?
        assert(opKind(op, VO_SHIFT));
        // As per shift specification for Java, mask the shift count.
        e &= SHIFT_MASK;
        int opc = opCode(op);
        return VectorSupport.broadcastInt(
            opc, getClass(), null, int.class, length(),
            this, e, null,
            BIN_INT_IMPL.find(op, opc, IntVector::broadcastIntOperations));
    }

    /*package-private*/
    abstract IntVector
    lanewiseShift(VectorOperators.Binary op, int e, VectorMask<Integer> m);

    /*package-private*/
    @ForceInline
    final IntVector
    lanewiseShiftTemplate(VectorOperators.Binary op,
                          Class<? extends VectorMask<Integer>> maskClass,
                          int e, VectorMask<Integer> m) {
        m.check(maskClass, this);
        assert(opKind(op, VO_SHIFT));
        // As per shift specification for Java, mask the shift count.
        e &= SHIFT_MASK;
        int opc = opCode(op);
        return VectorSupport.broadcastInt(
            opc, getClass(), maskClass, int.class, length(),
            this, e, m,
            BIN_INT_IMPL.find(op, opc, IntVector::broadcastIntOperations));
    }

    private static final
    ImplCache<Binary,VectorBroadcastIntOp<IntVector, VectorMask<Integer>>> BIN_INT_IMPL
        = new ImplCache<>(Binary.class, IntVector.class);

    private static VectorBroadcastIntOp<IntVector, VectorMask<Integer>> broadcastIntOperations(int opc_) {
        switch (opc_) {
            case VECTOR_OP_LSHIFT: return (v, n, m) ->
                    v.uOpMF(m, (i, a) -> (int)(a << n));
            case VECTOR_OP_RSHIFT: return (v, n, m) ->
                    v.uOpMF(m, (i, a) -> (int)(a >> n));
            case VECTOR_OP_URSHIFT: return (v, n, m) ->
                    v.uOpMF(m, (i, a) -> (int)((a & LSHR_SETUP_MASK) >>> n));
            case VECTOR_OP_LROTATE: return (v, n, m) ->
                    v.uOpMF(m, (i, a) -> rotateLeft(a, (int)n));
            case VECTOR_OP_RROTATE: return (v, n, m) ->
                    v.uOpMF(m, (i, a) -> rotateRight(a, (int)n));
            default: return null;
        }
    }

    // As per shift specification for Java, mask the shift count.
    // We mask 0X3F (long), 0X1F (int), 0x0F (short), 0x7 (byte).
    // The latter two maskings go beyond the JLS, but seem reasonable
    // since our lane types are first-class types, not just dressed
    // up ints.
    private static final int SHIFT_MASK = (Integer.SIZE - 1);
    private static final int LSHR_SETUP_MASK = -1;

    // Ternary lanewise support

    // Ternary operators come in eight variations:
    //   lanewise(op, [broadcast(e1)|v1], [broadcast(e2)|v2])
    //   lanewise(op, [broadcast(e1)|v1], [broadcast(e2)|v2], mask)

    // It is annoying to support all of these variations of masking
    // and broadcast, but it would be more surprising not to continue
    // the obvious pattern started by unary and binary.

   /**
     * {@inheritDoc} <!--workaround-->
     * @see #lanewise(VectorOperators.Ternary,int,int,VectorMask)
     * @see #lanewise(VectorOperators.Ternary,Vector,int,VectorMask)
     * @see #lanewise(VectorOperators.Ternary,int,Vector,VectorMask)
     * @see #lanewise(VectorOperators.Ternary,int,int)
     * @see #lanewise(VectorOperators.Ternary,Vector,int)
     * @see #lanewise(VectorOperators.Ternary,int,Vector)
     */
    @Override
    public abstract
    IntVector lanewise(VectorOperators.Ternary op,
                                                  Vector<Integer> v1,
                                                  Vector<Integer> v2);
    @ForceInline
    final
    IntVector lanewiseTemplate(VectorOperators.Ternary op,
                                          Vector<Integer> v1,
                                          Vector<Integer> v2) {
        IntVector that = (IntVector) v1;
        IntVector tother = (IntVector) v2;
        // It's a word: https://www.dictionary.com/browse/tother
        // See also Chapter 11 of Dickens, Our Mutual Friend:
        // "Totherest Governor," replied Mr Riderhood...
        that.check(this);
        tother.check(this);
        if (op == BITWISE_BLEND) {
            // FIXME: Support this in the JIT.
            that = this.lanewise(XOR, that).lanewise(AND, tother);
            return this.lanewise(XOR, that);
        }
        int opc = opCode(op);
        return VectorSupport.ternaryOp(
            opc, getClass(), null, int.class, length(),
            this, that, tother, null,
            TERN_IMPL.find(op, opc, IntVector::ternaryOperations));
    }

    /**
     * {@inheritDoc} <!--workaround-->
     * @see #lanewise(VectorOperators.Ternary,int,int,VectorMask)
     * @see #lanewise(VectorOperators.Ternary,Vector,int,VectorMask)
     * @see #lanewise(VectorOperators.Ternary,int,Vector,VectorMask)
     */
    @Override
    public abstract
    IntVector lanewise(VectorOperators.Ternary op,
                                  Vector<Integer> v1,
                                  Vector<Integer> v2,
                                  VectorMask<Integer> m);
    @ForceInline
    final
    IntVector lanewiseTemplate(VectorOperators.Ternary op,
                                          Class<? extends VectorMask<Integer>> maskClass,
                                          Vector<Integer> v1,
                                          Vector<Integer> v2,
                                          VectorMask<Integer> m) {
        IntVector that = (IntVector) v1;
        IntVector tother = (IntVector) v2;
        // It's a word: https://www.dictionary.com/browse/tother
        // See also Chapter 11 of Dickens, Our Mutual Friend:
        // "Totherest Governor," replied Mr Riderhood...
        that.check(this);
        tother.check(this);
        m.check(maskClass, this);

        if (op == BITWISE_BLEND) {
            // FIXME: Support this in the JIT.
            that = this.lanewise(XOR, that).lanewise(AND, tother);
            return this.lanewise(XOR, that, m);
        }
        int opc = opCode(op);
        return VectorSupport.ternaryOp(
            opc, getClass(), maskClass, int.class, length(),
            this, that, tother, m,
            TERN_IMPL.find(op, opc, IntVector::ternaryOperations));
    }

    private static final
    ImplCache<Ternary, TernaryOperation<IntVector, VectorMask<Integer>>>
        TERN_IMPL = new ImplCache<>(Ternary.class, IntVector.class);

    private static TernaryOperation<IntVector, VectorMask<Integer>> ternaryOperations(int opc_) {
        switch (opc_) {
            default: return null;
        }
    }

    /**
     * Combines the lane values of this vector
     * with the values of two broadcast scalars.
     *
     * This is a lane-wise ternary operation which applies
     * the selected operation to each lane.
     * The return value will be equal to this expression:
     * {@code this.lanewise(op, this.broadcast(e1), this.broadcast(e2))}.
     *
     * @param op the operation used to combine lane values
     * @param e1 the first input scalar
     * @param e2 the second input scalar
     * @return the result of applying the operation lane-wise
     *         to the input vector and the scalars
     * @throws UnsupportedOperationException if this vector does
     *         not support the requested operation
     * @see #lanewise(VectorOperators.Ternary,Vector,Vector)
     * @see #lanewise(VectorOperators.Ternary,int,int,VectorMask)
     */
    @ForceInline
    public final
    IntVector lanewise(VectorOperators.Ternary op, //(op,e1,e2)
                                  int e1,
                                  int e2) {
        return lanewise(op, broadcast(e1), broadcast(e2));
    }

    /**
     * Combines the lane values of this vector
     * with the values of two broadcast scalars,
     * with selection of lane elements controlled by a mask.
     *
     * This is a masked lane-wise ternary operation which applies
     * the selected operation to each lane.
     * The return value will be equal to this expression:
     * {@code this.lanewise(op, this.broadcast(e1), this.broadcast(e2), m)}.
     *
     * @param op the operation used to combine lane values
     * @param e1 the first input scalar
     * @param e2 the second input scalar
     * @param m the mask controlling lane selection
     * @return the result of applying the operation lane-wise
     *         to the input vector and the scalars
     * @throws UnsupportedOperationException if this vector does
     *         not support the requested operation
     * @see #lanewise(VectorOperators.Ternary,Vector,Vector,VectorMask)
     * @see #lanewise(VectorOperators.Ternary,int,int)
     */
    @ForceInline
    public final
    IntVector lanewise(VectorOperators.Ternary op, //(op,e1,e2,m)
                                  int e1,
                                  int e2,
                                  VectorMask<Integer> m) {
        return lanewise(op, broadcast(e1), broadcast(e2), m);
    }

    /**
     * Combines the lane values of this vector
     * with the values of another vector and a broadcast scalar.
     *
     * This is a lane-wise ternary operation which applies
     * the selected operation to each lane.
     * The return value will be equal to this expression:
     * {@code this.lanewise(op, v1, this.broadcast(e2))}.
     *
     * @param op the operation used to combine lane values
     * @param v1 the other input vector
     * @param e2 the input scalar
     * @return the result of applying the operation lane-wise
     *         to the input vectors and the scalar
     * @throws UnsupportedOperationException if this vector does
     *         not support the requested operation
     * @see #lanewise(VectorOperators.Ternary,int,int)
     * @see #lanewise(VectorOperators.Ternary,Vector,int,VectorMask)
     */
    @ForceInline
    public final
    IntVector lanewise(VectorOperators.Ternary op, //(op,v1,e2)
                                  Vector<Integer> v1,
                                  int e2) {
        return lanewise(op, v1, broadcast(e2));
    }

    /**
     * Combines the lane values of this vector
     * with the values of another vector and a broadcast scalar,
     * with selection of lane elements controlled by a mask.
     *
     * This is a masked lane-wise ternary operation which applies
     * the selected operation to each lane.
     * The return value will be equal to this expression:
     * {@code this.lanewise(op, v1, this.broadcast(e2), m)}.
     *
     * @param op the operation used to combine lane values
     * @param v1 the other input vector
     * @param e2 the input scalar
     * @param m the mask controlling lane selection
     * @return the result of applying the operation lane-wise
     *         to the input vectors and the scalar
     * @throws UnsupportedOperationException if this vector does
     *         not support the requested operation
     * @see #lanewise(VectorOperators.Ternary,Vector,Vector)
     * @see #lanewise(VectorOperators.Ternary,int,int,VectorMask)
     * @see #lanewise(VectorOperators.Ternary,Vector,int)
     */
    @ForceInline
    public final
    IntVector lanewise(VectorOperators.Ternary op, //(op,v1,e2,m)
                                  Vector<Integer> v1,
                                  int e2,
                                  VectorMask<Integer> m) {
        return lanewise(op, v1, broadcast(e2), m);
    }

    /**
     * Combines the lane values of this vector
     * with the values of another vector and a broadcast scalar.
     *
     * This is a lane-wise ternary operation which applies
     * the selected operation to each lane.
     * The return value will be equal to this expression:
     * {@code this.lanewise(op, this.broadcast(e1), v2)}.
     *
     * @param op the operation used to combine lane values
     * @param e1 the input scalar
     * @param v2 the other input vector
     * @return the result of applying the operation lane-wise
     *         to the input vectors and the scalar
     * @throws UnsupportedOperationException if this vector does
     *         not support the requested operation
     * @see #lanewise(VectorOperators.Ternary,Vector,Vector)
     * @see #lanewise(VectorOperators.Ternary,int,Vector,VectorMask)
     */
    @ForceInline
    public final
    IntVector lanewise(VectorOperators.Ternary op, //(op,e1,v2)
                                  int e1,
                                  Vector<Integer> v2) {
        return lanewise(op, broadcast(e1), v2);
    }

    /**
     * Combines the lane values of this vector
     * with the values of another vector and a broadcast scalar,
     * with selection of lane elements controlled by a mask.
     *
     * This is a masked lane-wise ternary operation which applies
     * the selected operation to each lane.
     * The return value will be equal to this expression:
     * {@code this.lanewise(op, this.broadcast(e1), v2, m)}.
     *
     * @param op the operation used to combine lane values
     * @param e1 the input scalar
     * @param v2 the other input vector
     * @param m the mask controlling lane selection
     * @return the result of applying the operation lane-wise
     *         to the input vectors and the scalar
     * @throws UnsupportedOperationException if this vector does
     *         not support the requested operation
     * @see #lanewise(VectorOperators.Ternary,Vector,Vector,VectorMask)
     * @see #lanewise(VectorOperators.Ternary,int,Vector)
     */
    @ForceInline
    public final
    IntVector lanewise(VectorOperators.Ternary op, //(op,e1,v2,m)
                                  int e1,
                                  Vector<Integer> v2,
                                  VectorMask<Integer> m) {
        return lanewise(op, broadcast(e1), v2, m);
    }

    // (Thus endeth the Great and Mighty Ternary Ogdoad.)
    // https://en.wikipedia.org/wiki/Ogdoad

    /// FULL-SERVICE BINARY METHODS: ADD, SUB, MUL, DIV
    //
    // These include masked and non-masked versions.
    // This subclass adds broadcast (masked or not).

    /**
     * {@inheritDoc} <!--workaround-->
     * @see #add(int)
     */
    @Override
    @ForceInline
    public final IntVector add(Vector<Integer> v) {
        return lanewise(ADD, v);
    }

    /**
     * Adds this vector to the broadcast of an input scalar.
     *
     * This is a lane-wise binary operation which applies
     * the primitive addition operation ({@code +}) to each lane.
     *
     * This method is also equivalent to the expression
     * {@link #lanewise(VectorOperators.Binary,int)
     *    lanewise}{@code (}{@link VectorOperators#ADD
     *    ADD}{@code , e)}.
     *
     * @param e the input scalar
     * @return the result of adding each lane of this vector to the scalar
     * @see #add(Vector)
     * @see #broadcast(int)
     * @see #add(int,VectorMask)
     * @see VectorOperators#ADD
     * @see #lanewise(VectorOperators.Binary,Vector)
     * @see #lanewise(VectorOperators.Binary,int)
     */
    @ForceInline
    public final
    IntVector add(int e) {
        return lanewise(ADD, e);
    }

    /**
     * {@inheritDoc} <!--workaround-->
     * @see #add(int,VectorMask)
     */
    @Override
    @ForceInline
    public final IntVector add(Vector<Integer> v,
                                          VectorMask<Integer> m) {
        return lanewise(ADD, v, m);
    }

    /**
     * Adds this vector to the broadcast of an input scalar,
     * selecting lane elements controlled by a mask.
     *
     * This is a masked lane-wise binary operation which applies
     * the primitive addition operation ({@code +}) to each lane.
     *
     * This method is also equivalent to the expression
     * {@link #lanewise(VectorOperators.Binary,int,VectorMask)
     *    lanewise}{@code (}{@link VectorOperators#ADD
     *    ADD}{@code , s, m)}.
     *
     * @param e the input scalar
     * @param m the mask controlling lane selection
     * @return the result of adding each lane of this vector to the scalar
     * @see #add(Vector,VectorMask)
     * @see #broadcast(int)
     * @see #add(int)
     * @see VectorOperators#ADD
     * @see #lanewise(VectorOperators.Binary,Vector)
     * @see #lanewise(VectorOperators.Binary,int)
     */
    @ForceInline
    public final IntVector add(int e,
                                          VectorMask<Integer> m) {
        return lanewise(ADD, e, m);
    }

    /**
     * {@inheritDoc} <!--workaround-->
     * @see #sub(int)
     */
    @Override
    @ForceInline
    public final IntVector sub(Vector<Integer> v) {
        return lanewise(SUB, v);
    }

    /**
     * Subtracts an input scalar from this vector.
     *
     * This is a masked lane-wise binary operation which applies
     * the primitive subtraction operation ({@code -}) to each lane.
     *
     * This method is also equivalent to the expression
     * {@link #lanewise(VectorOperators.Binary,int)
     *    lanewise}{@code (}{@link VectorOperators#SUB
     *    SUB}{@code , e)}.
     *
     * @param e the input scalar
     * @return the result of subtracting the scalar from each lane of this vector
     * @see #sub(Vector)
     * @see #broadcast(int)
     * @see #sub(int,VectorMask)
     * @see VectorOperators#SUB
     * @see #lanewise(VectorOperators.Binary,Vector)
     * @see #lanewise(VectorOperators.Binary,int)
     */
    @ForceInline
    public final IntVector sub(int e) {
        return lanewise(SUB, e);
    }

    /**
     * {@inheritDoc} <!--workaround-->
     * @see #sub(int,VectorMask)
     */
    @Override
    @ForceInline
    public final IntVector sub(Vector<Integer> v,
                                          VectorMask<Integer> m) {
        return lanewise(SUB, v, m);
    }

    /**
     * Subtracts an input scalar from this vector
     * under the control of a mask.
     *
     * This is a masked lane-wise binary operation which applies
     * the primitive subtraction operation ({@code -}) to each lane.
     *
     * This method is also equivalent to the expression
     * {@link #lanewise(VectorOperators.Binary,int,VectorMask)
     *    lanewise}{@code (}{@link VectorOperators#SUB
     *    SUB}{@code , s, m)}.
     *
     * @param e the input scalar
     * @param m the mask controlling lane selection
     * @return the result of subtracting the scalar from each lane of this vector
     * @see #sub(Vector,VectorMask)
     * @see #broadcast(int)
     * @see #sub(int)
     * @see VectorOperators#SUB
     * @see #lanewise(VectorOperators.Binary,Vector)
     * @see #lanewise(VectorOperators.Binary,int)
     */
    @ForceInline
    public final IntVector sub(int e,
                                          VectorMask<Integer> m) {
        return lanewise(SUB, e, m);
    }

    /**
     * {@inheritDoc} <!--workaround-->
     * @see #mul(int)
     */
    @Override
    @ForceInline
    public final IntVector mul(Vector<Integer> v) {
        return lanewise(MUL, v);
    }

    /**
     * Multiplies this vector by the broadcast of an input scalar.
     *
     * This is a lane-wise binary operation which applies
     * the primitive multiplication operation ({@code *}) to each lane.
     *
     * This method is also equivalent to the expression
     * {@link #lanewise(VectorOperators.Binary,int)
     *    lanewise}{@code (}{@link VectorOperators#MUL
     *    MUL}{@code , e)}.
     *
     * @param e the input scalar
     * @return the result of multiplying this vector by the given scalar
     * @see #mul(Vector)
     * @see #broadcast(int)
     * @see #mul(int,VectorMask)
     * @see VectorOperators#MUL
     * @see #lanewise(VectorOperators.Binary,Vector)
     * @see #lanewise(VectorOperators.Binary,int)
     */
    @ForceInline
    public final IntVector mul(int e) {
        return lanewise(MUL, e);
    }

    /**
     * {@inheritDoc} <!--workaround-->
     * @see #mul(int,VectorMask)
     */
    @Override
    @ForceInline
    public final IntVector mul(Vector<Integer> v,
                                          VectorMask<Integer> m) {
        return lanewise(MUL, v, m);
    }

    /**
     * Multiplies this vector by the broadcast of an input scalar,
     * selecting lane elements controlled by a mask.
     *
     * This is a masked lane-wise binary operation which applies
     * the primitive multiplication operation ({@code *}) to each lane.
     *
     * This method is also equivalent to the expression
     * {@link #lanewise(VectorOperators.Binary,int,VectorMask)
     *    lanewise}{@code (}{@link VectorOperators#MUL
     *    MUL}{@code , s, m)}.
     *
     * @param e the input scalar
     * @param m the mask controlling lane selection
     * @return the result of muling each lane of this vector to the scalar
     * @see #mul(Vector,VectorMask)
     * @see #broadcast(int)
     * @see #mul(int)
     * @see VectorOperators#MUL
     * @see #lanewise(VectorOperators.Binary,Vector)
     * @see #lanewise(VectorOperators.Binary,int)
     */
    @ForceInline
    public final IntVector mul(int e,
                                          VectorMask<Integer> m) {
        return lanewise(MUL, e, m);
    }

    /**
     * {@inheritDoc} <!--workaround-->
     * @apiNote If there is a zero divisor, {@code
     * ArithmeticException} will be thrown.
     */
    @Override
    @ForceInline
    public final IntVector div(Vector<Integer> v) {
        return lanewise(DIV, v);
    }

    /**
     * Divides this vector by the broadcast of an input scalar.
     *
     * This is a lane-wise binary operation which applies
     * the primitive division operation ({@code /}) to each lane.
     *
     * This method is also equivalent to the expression
     * {@link #lanewise(VectorOperators.Binary,int)
     *    lanewise}{@code (}{@link VectorOperators#DIV
     *    DIV}{@code , e)}.
     *
     * @apiNote If there is a zero divisor, {@code
     * ArithmeticException} will be thrown.
     *
     * @param e the input scalar
     * @return the result of dividing each lane of this vector by the scalar
     * @see #div(Vector)
     * @see #broadcast(int)
     * @see #div(int,VectorMask)
     * @see VectorOperators#DIV
     * @see #lanewise(VectorOperators.Binary,Vector)
     * @see #lanewise(VectorOperators.Binary,int)
     */
    @ForceInline
    public final IntVector div(int e) {
        return lanewise(DIV, e);
    }

    /**
     * {@inheritDoc} <!--workaround-->
     * @see #div(int,VectorMask)
     * @apiNote If there is a zero divisor, {@code
     * ArithmeticException} will be thrown.
     */
    @Override
    @ForceInline
    public final IntVector div(Vector<Integer> v,
                                          VectorMask<Integer> m) {
        return lanewise(DIV, v, m);
    }

    /**
     * Divides this vector by the broadcast of an input scalar,
     * selecting lane elements controlled by a mask.
     *
     * This is a masked lane-wise binary operation which applies
     * the primitive division operation ({@code /}) to each lane.
     *
     * This method is also equivalent to the expression
     * {@link #lanewise(VectorOperators.Binary,int,VectorMask)
     *    lanewise}{@code (}{@link VectorOperators#DIV
     *    DIV}{@code , s, m)}.
     *
     * @apiNote If there is a zero divisor, {@code
     * ArithmeticException} will be thrown.
     *
     * @param e the input scalar
     * @param m the mask controlling lane selection
     * @return the result of dividing each lane of this vector by the scalar
     * @see #div(Vector,VectorMask)
     * @see #broadcast(int)
     * @see #div(int)
     * @see VectorOperators#DIV
     * @see #lanewise(VectorOperators.Binary,Vector)
     * @see #lanewise(VectorOperators.Binary,int)
     */
    @ForceInline
    public final IntVector div(int e,
                                          VectorMask<Integer> m) {
        return lanewise(DIV, e, m);
    }

    /// END OF FULL-SERVICE BINARY METHODS

    /// SECOND-TIER BINARY METHODS
    //
    // There are no masked versions.

    /**
     * {@inheritDoc} <!--workaround-->
     */
    @Override
    @ForceInline
    public final IntVector min(Vector<Integer> v) {
        return lanewise(MIN, v);
    }

    // FIXME:  "broadcast of an input scalar" is really wordy.  Reduce?
    /**
     * Computes the smaller of this vector and the broadcast of an input scalar.
     *
     * This is a lane-wise binary operation which applies the
     * operation {@code Math.min()} to each pair of
     * corresponding lane values.
     *
     * This method is also equivalent to the expression
     * {@link #lanewise(VectorOperators.Binary,int)
     *    lanewise}{@code (}{@link VectorOperators#MIN
     *    MIN}{@code , e)}.
     *
     * @param e the input scalar
     * @return the result of multiplying this vector by the given scalar
     * @see #min(Vector)
     * @see #broadcast(int)
     * @see VectorOperators#MIN
     * @see #lanewise(VectorOperators.Binary,int,VectorMask)
     */
    @ForceInline
    public final IntVector min(int e) {
        return lanewise(MIN, e);
    }

    /**
     * {@inheritDoc} <!--workaround-->
     */
    @Override
    @ForceInline
    public final IntVector max(Vector<Integer> v) {
        return lanewise(MAX, v);
    }

    /**
     * Computes the larger of this vector and the broadcast of an input scalar.
     *
     * This is a lane-wise binary operation which applies the
     * operation {@code Math.max()} to each pair of
     * corresponding lane values.
     *
     * This method is also equivalent to the expression
     * {@link #lanewise(VectorOperators.Binary,int)
     *    lanewise}{@code (}{@link VectorOperators#MAX
     *    MAX}{@code , e)}.
     *
     * @param e the input scalar
     * @return the result of multiplying this vector by the given scalar
     * @see #max(Vector)
     * @see #broadcast(int)
     * @see VectorOperators#MAX
     * @see #lanewise(VectorOperators.Binary,int,VectorMask)
     */
    @ForceInline
    public final IntVector max(int e) {
        return lanewise(MAX, e);
    }

    // common bitwise operators: and, or, not (with scalar versions)
    /**
     * Computes the bitwise logical conjunction ({@code &})
     * of this vector and a second input vector.
     *
     * This is a lane-wise binary operation which applies the
     * the primitive bitwise "and" operation ({@code &})
     * to each pair of corresponding lane values.
     *
     * This method is also equivalent to the expression
     * {@link #lanewise(VectorOperators.Binary,Vector)
     *    lanewise}{@code (}{@link VectorOperators#AND
     *    AND}{@code , v)}.
     *
     * <p>
     * This is not a full-service named operation like
     * {@link #add(Vector) add}.  A masked version of
     * this operation is not directly available
     * but may be obtained via the masked version of
     * {@code lanewise}.
     *
     * @param v a second input vector
     * @return the bitwise {@code &} of this vector and the second input vector
     * @see #and(int)
     * @see #or(Vector)
     * @see #not()
     * @see VectorOperators#AND
     * @see #lanewise(VectorOperators.Binary,Vector,VectorMask)
     */
    @ForceInline
    public final IntVector and(Vector<Integer> v) {
        return lanewise(AND, v);
    }

    /**
     * Computes the bitwise logical conjunction ({@code &})
     * of this vector and a scalar.
     *
     * This is a lane-wise binary operation which applies the
     * the primitive bitwise "and" operation ({@code &})
     * to each pair of corresponding lane values.
     *
     * This method is also equivalent to the expression
     * {@link #lanewise(VectorOperators.Binary,Vector)
     *    lanewise}{@code (}{@link VectorOperators#AND
     *    AND}{@code , e)}.
     *
     * @param e an input scalar
     * @return the bitwise {@code &} of this vector and scalar
     * @see #and(Vector)
     * @see VectorOperators#AND
     * @see #lanewise(VectorOperators.Binary,Vector,VectorMask)
     */
    @ForceInline
    public final IntVector and(int e) {
        return lanewise(AND, e);
    }

    /**
     * Computes the bitwise logical disjunction ({@code |})
     * of this vector and a second input vector.
     *
     * This is a lane-wise binary operation which applies the
     * the primitive bitwise "or" operation ({@code |})
     * to each pair of corresponding lane values.
     *
     * This method is also equivalent to the expression
     * {@link #lanewise(VectorOperators.Binary,Vector)
     *    lanewise}{@code (}{@link VectorOperators#OR
     *    AND}{@code , v)}.
     *
     * <p>
     * This is not a full-service named operation like
     * {@link #add(Vector) add}.  A masked version of
     * this operation is not directly available
     * but may be obtained via the masked version of
     * {@code lanewise}.
     *
     * @param v a second input vector
     * @return the bitwise {@code |} of this vector and the second input vector
     * @see #or(int)
     * @see #and(Vector)
     * @see #not()
     * @see VectorOperators#OR
     * @see #lanewise(VectorOperators.Binary,Vector,VectorMask)
     */
    @ForceInline
    public final IntVector or(Vector<Integer> v) {
        return lanewise(OR, v);
    }

    /**
     * Computes the bitwise logical disjunction ({@code |})
     * of this vector and a scalar.
     *
     * This is a lane-wise binary operation which applies the
     * the primitive bitwise "or" operation ({@code |})
     * to each pair of corresponding lane values.
     *
     * This method is also equivalent to the expression
     * {@link #lanewise(VectorOperators.Binary,Vector)
     *    lanewise}{@code (}{@link VectorOperators#OR
     *    OR}{@code , e)}.
     *
     * @param e an input scalar
     * @return the bitwise {@code |} of this vector and scalar
     * @see #or(Vector)
     * @see VectorOperators#OR
     * @see #lanewise(VectorOperators.Binary,Vector,VectorMask)
     */
    @ForceInline
    public final IntVector or(int e) {
        return lanewise(OR, e);
    }



    /// UNARY METHODS

    /**
     * {@inheritDoc} <!--workaround-->
     */
    @Override
    @ForceInline
    public final
    IntVector neg() {
        return lanewise(NEG);
    }

    /**
     * {@inheritDoc} <!--workaround-->
     */
    @Override
    @ForceInline
    public final
    IntVector abs() {
        return lanewise(ABS);
    }


    // not (~)
    /**
     * Computes the bitwise logical complement ({@code ~})
     * of this vector.
     *
     * This is a lane-wise binary operation which applies the
     * the primitive bitwise "not" operation ({@code ~})
     * to each lane value.
     *
     * This method is also equivalent to the expression
     * {@link #lanewise(VectorOperators.Unary)
     *    lanewise}{@code (}{@link VectorOperators#NOT
     *    NOT}{@code )}.
     *
     * <p>
     * This is not a full-service named operation like
     * {@link #add(Vector) add}.  A masked version of
     * this operation is not directly available
     * but may be obtained via the masked version of
     * {@code lanewise}.
     *
     * @return the bitwise complement {@code ~} of this vector
     * @see #and(Vector)
     * @see VectorOperators#NOT
     * @see #lanewise(VectorOperators.Unary,VectorMask)
     */
    @ForceInline
    public final IntVector not() {
        return lanewise(NOT);
    }


    /// COMPARISONS

    /**
     * {@inheritDoc} <!--workaround-->
     */
    @Override
    @ForceInline
    public final
    VectorMask<Integer> eq(Vector<Integer> v) {
        return compare(EQ, v);
    }

    /**
     * Tests if this vector is equal to an input scalar.
     *
     * This is a lane-wise binary test operation which applies
     * the primitive equals operation ({@code ==}) to each lane.
     * The result is the same as {@code compare(VectorOperators.Comparison.EQ, e)}.
     *
     * @param e the input scalar
     * @return the result mask of testing if this vector
     *         is equal to {@code e}
     * @see #compare(VectorOperators.Comparison,int)
     */
    @ForceInline
    public final
    VectorMask<Integer> eq(int e) {
        return compare(EQ, e);
    }

    /**
     * {@inheritDoc} <!--workaround-->
     */
    @Override
    @ForceInline
    public final
    VectorMask<Integer> lt(Vector<Integer> v) {
        return compare(LT, v);
    }

    /**
     * Tests if this vector is less than an input scalar.
     *
     * This is a lane-wise binary test operation which applies
     * the primitive less than operation ({@code <}) to each lane.
     * The result is the same as {@code compare(VectorOperators.LT, e)}.
     *
     * @param e the input scalar
     * @return the mask result of testing if this vector
     *         is less than the input scalar
     * @see #compare(VectorOperators.Comparison,int)
     */
    @ForceInline
    public final
    VectorMask<Integer> lt(int e) {
        return compare(LT, e);
    }

    /**
     * {@inheritDoc} <!--workaround-->
     */
    @Override
    public abstract
    VectorMask<Integer> test(VectorOperators.Test op);

    /*package-private*/
    @ForceInline
    final
    <M extends VectorMask<Integer>>
    M testTemplate(Class<M> maskType, Test op) {
        IntSpecies vsp = vspecies();
        if (opKind(op, VO_SPECIAL)) {
            VectorMask<Integer> m;
            if (op == IS_DEFAULT) {
                m = compare(EQ, (int) 0);
            } else if (op == IS_NEGATIVE) {
                m = compare(LT, (int) 0);
            }
            else {
                throw new AssertionError(op);
            }
            return maskType.cast(m);
        }
        int opc = opCode(op);
        throw new AssertionError(op);
    }

    /**
     * {@inheritDoc} <!--workaround-->
     */
    @Override
    public abstract
    VectorMask<Integer> test(VectorOperators.Test op,
                                  VectorMask<Integer> m);

    /*package-private*/
    @ForceInline
    final
    <M extends VectorMask<Integer>>
    M testTemplate(Class<M> maskType, Test op, M mask) {
        IntSpecies vsp = vspecies();
        mask.check(maskType, this);
        if (opKind(op, VO_SPECIAL)) {
            VectorMask<Integer> m = mask;
            if (op == IS_DEFAULT) {
                m = compare(EQ, (int) 0, m);
            } else if (op == IS_NEGATIVE) {
                m = compare(LT, (int) 0, m);
            }
            else {
                throw new AssertionError(op);
            }
            return maskType.cast(m);
        }
        int opc = opCode(op);
        throw new AssertionError(op);
    }

    /**
     * {@inheritDoc} <!--workaround-->
     */
    @Override
    public abstract
    VectorMask<Integer> compare(VectorOperators.Comparison op, Vector<Integer> v);

    /*package-private*/
    @ForceInline
    final
    <M extends VectorMask<Integer>>
    M compareTemplate(Class<M> maskType, Comparison op, Vector<Integer> v) {
        IntVector that = (IntVector) v;
        that.check(this);
        int opc = opCode(op);
        return VectorSupport.compare(
            opc, getClass(), maskType, int.class, length(),
            this, that, null,
            (cond, v0, v1, m1) -> {
                AbstractMask<Integer> m
                    = v0.bTestMF(cond, v1, (cond_, i, a, b)
                               -> compareWithOp(cond, a, b));
                @SuppressWarnings("unchecked")
                M m2 = (M) m;
                return m2;
            });
    }

    /*package-private*/
    @ForceInline
    final
    <M extends VectorMask<Integer>>
    M compareTemplate(Class<M> maskType, Comparison op, Vector<Integer> v, M m) {
        IntVector that = (IntVector) v;
        that.check(this);
        m.check(maskType, this);
        int opc = opCode(op);
        return VectorSupport.compare(
            opc, getClass(), maskType, int.class, length(),
            this, that, m,
            (cond, v0, v1, m1) -> {
                AbstractMask<Integer> cmpM
                    = v0.bTestMF(cond, v1, (cond_, i, a, b)
                               -> compareWithOp(cond, a, b));
                @SuppressWarnings("unchecked")
                M m2 = (M) cmpM.and(m1);
                return m2;
            });
    }

    @ForceInline
    private static boolean compareWithOp(int cond, int a, int b) {
        return switch (cond) {
            case BT_eq -> a == b;
            case BT_ne -> a != b;
            case BT_lt -> a < b;
            case BT_le -> a <= b;
            case BT_gt -> a > b;
            case BT_ge -> a >= b;
            case BT_ult -> Integer.compareUnsigned(a, b) < 0;
            case BT_ule -> Integer.compareUnsigned(a, b) <= 0;
            case BT_ugt -> Integer.compareUnsigned(a, b) > 0;
            case BT_uge -> Integer.compareUnsigned(a, b) >= 0;
            default -> throw new AssertionError();
        };
    }

    /**
     * Tests this vector by comparing it with an input scalar,
     * according to the given comparison operation.
     *
     * This is a lane-wise binary test operation which applies
     * the comparison operation to each lane.
     * <p>
     * The result is the same as
     * {@code compare(op, broadcast(species(), e))}.
     * That is, the scalar may be regarded as broadcast to
     * a vector of the same species, and then compared
     * against the original vector, using the selected
     * comparison operation.
     *
     * @param op the operation used to compare lane values
     * @param e the input scalar
     * @return the mask result of testing lane-wise if this vector
     *         compares to the input, according to the selected
     *         comparison operator
     * @see IntVector#compare(VectorOperators.Comparison,Vector)
     * @see #eq(int)
     * @see #lt(int)
     */
    public abstract
    VectorMask<Integer> compare(Comparison op, int e);

    /*package-private*/
    @ForceInline
    final
    <M extends VectorMask<Integer>>
    M compareTemplate(Class<M> maskType, Comparison op, int e) {
        return compareTemplate(maskType, op, broadcast(e));
    }

    /**
     * Tests this vector by comparing it with an input scalar,
     * according to the given comparison operation,
     * in lanes selected by a mask.
     *
     * This is a masked lane-wise binary test operation which applies
     * to each pair of corresponding lane values.
     *
     * The returned result is equal to the expression
     * {@code compare(op,s).and(m)}.
     *
     * @param op the operation used to compare lane values
     * @param e the input scalar
     * @param m the mask controlling lane selection
     * @return the mask result of testing lane-wise if this vector
     *         compares to the input, according to the selected
     *         comparison operator,
     *         and only in the lanes selected by the mask
     * @see IntVector#compare(VectorOperators.Comparison,Vector,VectorMask)
     */
    @ForceInline
    public final VectorMask<Integer> compare(VectorOperators.Comparison op,
                                               int e,
                                               VectorMask<Integer> m) {
        return compare(op, broadcast(e), m);
    }

    /**
     * {@inheritDoc} <!--workaround-->
     */
    @Override
    public abstract
    VectorMask<Integer> compare(Comparison op, long e);

    /*package-private*/
    @ForceInline
    final
    <M extends VectorMask<Integer>>
    M compareTemplate(Class<M> maskType, Comparison op, long e) {
        return compareTemplate(maskType, op, broadcast(e));
    }

    /**
     * {@inheritDoc} <!--workaround-->
     */
    @Override
    @ForceInline
    public final
    VectorMask<Integer> compare(Comparison op, long e, VectorMask<Integer> m) {
        return compare(op, broadcast(e), m);
    }



    /**
     * {@inheritDoc} <!--workaround-->
     */
    @Override public abstract
    IntVector blend(Vector<Integer> v, VectorMask<Integer> m);

    /*package-private*/
    @ForceInline
    final
    <M extends VectorMask<Integer>>
    IntVector
    blendTemplate(Class<M> maskType, IntVector v, M m) {
        v.check(this);
        return VectorSupport.blend(
            getClass(), maskType, int.class, length(),
            this, v, m,
            (v0, v1, m_) -> v0.bOpMF(v1, m_, (i, a, b) -> b));
    }

    /**
     * {@inheritDoc} <!--workaround-->
     */
    @Override public abstract IntVector addIndex(int scale);

    /*package-private*/
    @ForceInline
    final IntVector addIndexTemplate(int scale) {
        IntSpecies vsp = vspecies();
        // make sure VLENGTH*scale doesn't overflow:
        vsp.checkScale(scale);
        return VectorSupport.indexVector(
            getClass(), int.class, length(),
            this, scale, vsp,
            (v, scale_, s)
            -> {
                // If the platform doesn't support an INDEX
                // instruction directly, load IOTA from memory
                // and multiply.
                IntVector iota = s.iota();
                int sc = (int) scale_;
                return v.add(sc == 1 ? iota : iota.mul(sc));
            });
    }

    /**
     * Replaces selected lanes of this vector with
     * a scalar value
     * under the control of a mask.
     *
     * This is a masked lane-wise binary operation which
     * selects each lane value from one or the other input.
     *
     * The returned result is equal to the expression
     * {@code blend(broadcast(e),m)}.
     *
     * @param e the input scalar, containing the replacement lane value
     * @param m the mask controlling lane selection of the scalar
     * @return the result of blending the lane elements of this vector with
     *         the scalar value
     */
    @ForceInline
    public final IntVector blend(int e,
                                            VectorMask<Integer> m) {
        return blend(broadcast(e), m);
    }

    /**
     * Replaces selected lanes of this vector with
     * a scalar value
     * under the control of a mask.
     *
     * This is a masked lane-wise binary operation which
     * selects each lane value from one or the other input.
     *
     * The returned result is equal to the expression
     * {@code blend(broadcast(e),m)}.
     *
     * @param e the input scalar, containing the replacement lane value
     * @param m the mask controlling lane selection of the scalar
     * @return the result of blending the lane elements of this vector with
     *         the scalar value
     */
    @ForceInline
    public final IntVector blend(long e,
                                            VectorMask<Integer> m) {
        return blend(broadcast(e), m);
    }

    /**
     * {@inheritDoc} <!--workaround-->
     */
    @Override
    public abstract
    IntVector slice(int origin, Vector<Integer> v1);

    /*package-private*/
    final
    @ForceInline
    IntVector sliceTemplate(int origin, Vector<Integer> v1) {
        IntVector that = (IntVector) v1;
        that.check(this);
        Objects.checkIndex(origin, length() + 1);
        VectorShuffle<Integer> iota = iotaShuffle();
        VectorMask<Integer> blendMask = iota.toVector().compare(VectorOperators.LT, (broadcast((int)(length() - origin))));
        iota = iotaShuffle(origin, 1, true);
        return that.rearrange(iota).blend(this.rearrange(iota), blendMask);
    }

    /**
     * {@inheritDoc} <!--workaround-->
     */
    @Override
    @ForceInline
    public final
    IntVector slice(int origin,
                               Vector<Integer> w,
                               VectorMask<Integer> m) {
        return broadcast(0).blend(slice(origin, w), m);
    }

    /**
     * {@inheritDoc} <!--workaround-->
     */
    @Override
    public abstract
    IntVector slice(int origin);

    /*package-private*/
    final
    @ForceInline
    IntVector sliceTemplate(int origin) {
        Objects.checkIndex(origin, length() + 1);
        VectorShuffle<Integer> iota = iotaShuffle();
        VectorMask<Integer> blendMask = iota.toVector().compare(VectorOperators.LT, (broadcast((int)(length() - origin))));
        iota = iotaShuffle(origin, 1, true);
        return vspecies().zero().blend(this.rearrange(iota), blendMask);
    }

    /**
     * {@inheritDoc} <!--workaround-->
     */
    @Override
    public abstract
    IntVector unslice(int origin, Vector<Integer> w, int part);

    /*package-private*/
    final
    @ForceInline
    IntVector
    unsliceTemplate(int origin, Vector<Integer> w, int part) {
        IntVector that = (IntVector) w;
        that.check(this);
        Objects.checkIndex(origin, length() + 1);
        VectorShuffle<Integer> iota = iotaShuffle();
        VectorMask<Integer> blendMask = iota.toVector().compare((part == 0) ? VectorOperators.GE : VectorOperators.LT,
                                                                  (broadcast((int)(origin))));
        iota = iotaShuffle(-origin, 1, true);
        return that.blend(this.rearrange(iota), blendMask);
    }

    /*package-private*/
    final
    @ForceInline
    <M extends VectorMask<Integer>>
    IntVector
    unsliceTemplate(Class<M> maskType, int origin, Vector<Integer> w, int part, M m) {
        IntVector that = (IntVector) w;
        that.check(this);
        IntVector slice = that.sliceTemplate(origin, that);
        slice = slice.blendTemplate(maskType, this, m);
        return slice.unsliceTemplate(origin, w, part);
    }

    /**
     * {@inheritDoc} <!--workaround-->
     */
    @Override
    public abstract
    IntVector unslice(int origin, Vector<Integer> w, int part, VectorMask<Integer> m);

    /**
     * {@inheritDoc} <!--workaround-->
     */
    @Override
    public abstract
    IntVector unslice(int origin);

    /*package-private*/
    final
    @ForceInline
    IntVector
    unsliceTemplate(int origin) {
        Objects.checkIndex(origin, length() + 1);
        VectorShuffle<Integer> iota = iotaShuffle();
        VectorMask<Integer> blendMask = iota.toVector().compare(VectorOperators.GE,
                                                                  (broadcast((int)(origin))));
        iota = iotaShuffle(-origin, 1, true);
        return vspecies().zero().blend(this.rearrange(iota), blendMask);
    }

    private ArrayIndexOutOfBoundsException
    wrongPartForSlice(int part) {
        String msg = String.format("bad part number %d for slice operation",
                                   part);
        return new ArrayIndexOutOfBoundsException(msg);
    }

    /**
     * {@inheritDoc} <!--workaround-->
     */
    @Override
    public abstract
    IntVector rearrange(VectorShuffle<Integer> m);

    /*package-private*/
    @ForceInline
    final
    <S extends VectorShuffle<Integer>>
    IntVector rearrangeTemplate(Class<S> shuffletype, S shuffle) {
        shuffle.checkIndexes();
        return VectorSupport.rearrangeOp(
            getClass(), shuffletype, null, int.class, length(),
            this, shuffle, null,
            (v1, s_, m_) -> v1.uOpMF((i, a) -> {
                int ei = s_.laneSource(i);
                return v1.lane(ei);
            }));
    }

    /**
     * {@inheritDoc} <!--workaround-->
     */
    @Override
    public abstract
    IntVector rearrange(VectorShuffle<Integer> s,
                                   VectorMask<Integer> m);

    /*package-private*/
    @ForceInline
    final
    <S extends VectorShuffle<Integer>, M extends VectorMask<Integer>>
    IntVector rearrangeTemplate(Class<S> shuffletype,
                                           Class<M> masktype,
                                           S shuffle,
                                           M m) {

        m.check(masktype, this);
        VectorMask<Integer> valid = shuffle.laneIsValid();
        if (m.andNot(valid).anyTrue()) {
            shuffle.checkIndexes();
            throw new AssertionError();
        }
        return VectorSupport.rearrangeOp(
                   getClass(), shuffletype, masktype, int.class, length(),
                   this, shuffle, m,
                   (v1, s_, m_) -> v1.uOpMF((i, a) -> {
                        int ei = s_.laneSource(i);
                        return ei < 0  || !m_.laneIsSet(i) ? 0 : v1.lane(ei);
                   }));
    }

    /**
     * {@inheritDoc} <!--workaround-->
     */
    @Override
    public abstract
    IntVector rearrange(VectorShuffle<Integer> s,
                                   Vector<Integer> v);

    /*package-private*/
    @ForceInline
    final
    <S extends VectorShuffle<Integer>>
    IntVector rearrangeTemplate(Class<S> shuffletype,
                                           S shuffle,
                                           IntVector v) {
        VectorMask<Integer> valid = shuffle.laneIsValid();
        @SuppressWarnings("unchecked")
        S ws = (S) shuffle.wrapIndexes();
        IntVector r0 =
            VectorSupport.rearrangeOp(
                getClass(), shuffletype, null, int.class, length(),
                this, ws, null,
                (v0, s_, m_) -> v0.uOpMF((i, a) -> {
                    int ei = s_.laneSource(i);
                    return v0.lane(ei);
                }));
        IntVector r1 =
            VectorSupport.rearrangeOp(
                getClass(), shuffletype, null, int.class, length(),
                v, ws, null,
                (v1, s_, m_) -> v1.uOpMF((i, a) -> {
                    int ei = s_.laneSource(i);
                    return v1.lane(ei);
                }));
        return r1.blend(r0, valid);
    }

    @ForceInline
    private final
    VectorShuffle<Integer> toShuffle0(IntSpecies dsp) {
        int[] a = toArray();
        int[] sa = new int[a.length];
        for (int i = 0; i < a.length; i++) {
            sa[i] = (int) a[i];
        }
        return VectorShuffle.fromArray(dsp, sa, 0);
    }

    /*package-private*/
    @ForceInline
    final
    VectorShuffle<Integer> toShuffleTemplate(Class<?> shuffleType) {
        IntSpecies vsp = vspecies();
        return VectorSupport.convert(VectorSupport.VECTOR_OP_CAST,
                                     getClass(), int.class, length(),
                                     shuffleType, byte.class, length(),
                                     this, vsp,
                                     IntVector::toShuffle0);
    }

    /**
     * {@inheritDoc} <!--workaround-->
     * @since 19
     */
    @Override
    public abstract
    IntVector compress(VectorMask<Integer> m);

    /*package-private*/
    @ForceInline
    final
    <M extends AbstractMask<Integer>>
    IntVector compressTemplate(Class<M> masktype, M m) {
      m.check(masktype, this);
      return (IntVector) VectorSupport.compressExpandOp(VectorSupport.VECTOR_OP_COMPRESS, getClass(), masktype,
                                                        int.class, length(), this, m,
                                                        (v1, m1) -> compressHelper(v1, m1));
    }

    /**
     * {@inheritDoc} <!--workaround-->
     * @since 19
     */
    @Override
    public abstract
    IntVector expand(VectorMask<Integer> m);

    /*package-private*/
    @ForceInline
    final
    <M extends AbstractMask<Integer>>
    IntVector expandTemplate(Class<M> masktype, M m) {
      m.check(masktype, this);
      return (IntVector) VectorSupport.compressExpandOp(VectorSupport.VECTOR_OP_EXPAND, getClass(), masktype,
                                                        int.class, length(), this, m,
                                                        (v1, m1) -> expandHelper(v1, m1));
    }


    /**
     * {@inheritDoc} <!--workaround-->
     */
    @Override
    public abstract
    IntVector selectFrom(Vector<Integer> v);

    /*package-private*/
    @ForceInline
    final IntVector selectFromTemplate(IntVector v) {
        return v.rearrange(this.toShuffle());
    }

    /**
     * {@inheritDoc} <!--workaround-->
     */
    @Override
    public abstract
    IntVector selectFrom(Vector<Integer> s, VectorMask<Integer> m);

    /*package-private*/
    @ForceInline
    final IntVector selectFromTemplate(IntVector v,
                                                  AbstractMask<Integer> m) {
        return v.rearrange(this.toShuffle(), m);
    }

    /// Ternary operations

    /**
     * Blends together the bits of two vectors under
     * the control of a third, which supplies mask bits.
     *
     * This is a lane-wise ternary operation which performs
     * a bitwise blending operation {@code (a&~c)|(b&c)}
     * to each lane.
     *
     * This method is also equivalent to the expression
     * {@link #lanewise(VectorOperators.Ternary,Vector,Vector)
     *    lanewise}{@code (}{@link VectorOperators#BITWISE_BLEND
     *    BITWISE_BLEND}{@code , bits, mask)}.
     *
     * @param bits input bits to blend into the current vector
     * @param mask a bitwise mask to enable blending of the input bits
     * @return the bitwise blend of the given bits into the current vector,
     *         under control of the bitwise mask
     * @see #bitwiseBlend(int,int)
     * @see #bitwiseBlend(int,Vector)
     * @see #bitwiseBlend(Vector,int)
     * @see VectorOperators#BITWISE_BLEND
     * @see #lanewise(VectorOperators.Ternary,Vector,Vector,VectorMask)
     */
    @ForceInline
    public final
    IntVector bitwiseBlend(Vector<Integer> bits, Vector<Integer> mask) {
        return lanewise(BITWISE_BLEND, bits, mask);
    }

    /**
     * Blends together the bits of a vector and a scalar under
     * the control of another scalar, which supplies mask bits.
     *
     * This is a lane-wise ternary operation which performs
     * a bitwise blending operation {@code (a&~c)|(b&c)}
     * to each lane.
     *
     * This method is also equivalent to the expression
     * {@link #lanewise(VectorOperators.Ternary,Vector,Vector)
     *    lanewise}{@code (}{@link VectorOperators#BITWISE_BLEND
     *    BITWISE_BLEND}{@code , bits, mask)}.
     *
     * @param bits input bits to blend into the current vector
     * @param mask a bitwise mask to enable blending of the input bits
     * @return the bitwise blend of the given bits into the current vector,
     *         under control of the bitwise mask
     * @see #bitwiseBlend(Vector,Vector)
     * @see VectorOperators#BITWISE_BLEND
     * @see #lanewise(VectorOperators.Ternary,int,int,VectorMask)
     */
    @ForceInline
    public final
    IntVector bitwiseBlend(int bits, int mask) {
        return lanewise(BITWISE_BLEND, bits, mask);
    }

    /**
     * Blends together the bits of a vector and a scalar under
     * the control of another vector, which supplies mask bits.
     *
     * This is a lane-wise ternary operation which performs
     * a bitwise blending operation {@code (a&~c)|(b&c)}
     * to each lane.
     *
     * This method is also equivalent to the expression
     * {@link #lanewise(VectorOperators.Ternary,Vector,Vector)
     *    lanewise}{@code (}{@link VectorOperators#BITWISE_BLEND
     *    BITWISE_BLEND}{@code , bits, mask)}.
     *
     * @param bits input bits to blend into the current vector
     * @param mask a bitwise mask to enable blending of the input bits
     * @return the bitwise blend of the given bits into the current vector,
     *         under control of the bitwise mask
     * @see #bitwiseBlend(Vector,Vector)
     * @see VectorOperators#BITWISE_BLEND
     * @see #lanewise(VectorOperators.Ternary,int,Vector,VectorMask)
     */
    @ForceInline
    public final
    IntVector bitwiseBlend(int bits, Vector<Integer> mask) {
        return lanewise(BITWISE_BLEND, bits, mask);
    }

    /**
     * Blends together the bits of two vectors under
     * the control of a scalar, which supplies mask bits.
     *
     * This is a lane-wise ternary operation which performs
     * a bitwise blending operation {@code (a&~c)|(b&c)}
     * to each lane.
     *
     * This method is also equivalent to the expression
     * {@link #lanewise(VectorOperators.Ternary,Vector,Vector)
     *    lanewise}{@code (}{@link VectorOperators#BITWISE_BLEND
     *    BITWISE_BLEND}{@code , bits, mask)}.
     *
     * @param bits input bits to blend into the current vector
     * @param mask a bitwise mask to enable blending of the input bits
     * @return the bitwise blend of the given bits into the current vector,
     *         under control of the bitwise mask
     * @see #bitwiseBlend(Vector,Vector)
     * @see VectorOperators#BITWISE_BLEND
     * @see #lanewise(VectorOperators.Ternary,Vector,int,VectorMask)
     */
    @ForceInline
    public final
    IntVector bitwiseBlend(Vector<Integer> bits, int mask) {
        return lanewise(BITWISE_BLEND, bits, mask);
    }


    // Type specific horizontal reductions

    /**
     * Returns a value accumulated from all the lanes of this vector.
     *
     * This is an associative cross-lane reduction operation which
     * applies the specified operation to all the lane elements.
     * <p>
     * A few reduction operations do not support arbitrary reordering
     * of their operands, yet are included here because of their
     * usefulness.
     * <ul>
     * <li>
     * In the case of {@code FIRST_NONZERO}, the reduction returns
     * the value from the lowest-numbered non-zero lane.
     * <li>
     * All other reduction operations are fully commutative and
     * associative.  The implementation can choose any order of
     * processing, yet it will always produce the same result.
     * </ul>
     *
     * @param op the operation used to combine lane values
     * @return the accumulated result
     * @throws UnsupportedOperationException if this vector does
     *         not support the requested operation
     * @see #reduceLanes(VectorOperators.Associative,VectorMask)
     * @see #add(Vector)
     * @see #mul(Vector)
     * @see #min(Vector)
     * @see #max(Vector)
     * @see #and(Vector)
     * @see #or(Vector)
     * @see VectorOperators#XOR
     * @see VectorOperators#FIRST_NONZERO
     */
    public abstract int reduceLanes(VectorOperators.Associative op);

    /**
     * Returns a value accumulated from selected lanes of this vector,
     * controlled by a mask.
     *
     * This is an associative cross-lane reduction operation which
     * applies the specified operation to the selected lane elements.
     * <p>
     * If no elements are selected, an operation-specific identity
     * value is returned.
     * <ul>
     * <li>
     * If the operation is
     *  {@code ADD}, {@code XOR}, {@code OR},
     * or {@code FIRST_NONZERO},
     * then the identity value is zero, the default {@code int} value.
     * <li>
     * If the operation is {@code MUL},
     * then the identity value is one.
     * <li>
     * If the operation is {@code AND},
     * then the identity value is minus one (all bits set).
     * <li>
     * If the operation is {@code MAX},
     * then the identity value is {@code Integer.MIN_VALUE}.
     * <li>
     * If the operation is {@code MIN},
     * then the identity value is {@code Integer.MAX_VALUE}.
     * </ul>
     * <p>
     * A few reduction operations do not support arbitrary reordering
     * of their operands, yet are included here because of their
     * usefulness.
     * <ul>
     * <li>
     * In the case of {@code FIRST_NONZERO}, the reduction returns
     * the value from the lowest-numbered non-zero lane.
     * <li>
     * All other reduction operations are fully commutative and
     * associative.  The implementation can choose any order of
     * processing, yet it will always produce the same result.
     * </ul>
     *
     * @param op the operation used to combine lane values
     * @param m the mask controlling lane selection
     * @return the reduced result accumulated from the selected lane values
     * @throws UnsupportedOperationException if this vector does
     *         not support the requested operation
     * @see #reduceLanes(VectorOperators.Associative)
     */
    public abstract int reduceLanes(VectorOperators.Associative op,
                                       VectorMask<Integer> m);

    /*package-private*/
    @ForceInline
    final
    int reduceLanesTemplate(VectorOperators.Associative op,
                               Class<? extends VectorMask<Integer>> maskClass,
                               VectorMask<Integer> m) {
        m.check(maskClass, this);
        if (op == FIRST_NONZERO) {
            // FIXME:  The JIT should handle this.
            IntVector v = broadcast((int) 0).blend(this, m);
            return v.reduceLanesTemplate(op);
        }
        int opc = opCode(op);
        return fromBits(VectorSupport.reductionCoerced(
            opc, getClass(), maskClass, int.class, length(),
            this, m,
            REDUCE_IMPL.find(op, opc, IntVector::reductionOperations)));
    }

    /*package-private*/
    @ForceInline
    final
    int reduceLanesTemplate(VectorOperators.Associative op) {
        if (op == FIRST_NONZERO) {
            // FIXME:  The JIT should handle this.
            VectorMask<Integer> thisNZ
                = this.viewAsIntegralLanes().compare(NE, (int) 0);
            int ft = thisNZ.firstTrue();
            return ft < length() ? this.lane(ft) : (int) 0;
        }
        int opc = opCode(op);
        return fromBits(VectorSupport.reductionCoerced(
            opc, getClass(), null, int.class, length(),
            this, null,
            REDUCE_IMPL.find(op, opc, IntVector::reductionOperations)));
    }

    private static final
    ImplCache<Associative, ReductionOperation<IntVector, VectorMask<Integer>>>
        REDUCE_IMPL = new ImplCache<>(Associative.class, IntVector.class);

    private static ReductionOperation<IntVector, VectorMask<Integer>> reductionOperations(int opc_) {
        switch (opc_) {
            case VECTOR_OP_ADD: return (v, m) ->
                    toBits(v.rOpMF((int)0, m, (i, a, b) -> (int)(a + b)));
            case VECTOR_OP_MUL: return (v, m) ->
                    toBits(v.rOpMF((int)1, m, (i, a, b) -> (int)(a * b)));
            case VECTOR_OP_MIN: return (v, m) ->
                    toBits(v.rOpMF(MAX_OR_INF, m, (i, a, b) -> (int) Math.min(a, b)));
            case VECTOR_OP_MAX: return (v, m) ->
                    toBits(v.rOpMF(MIN_OR_INF, m, (i, a, b) -> (int) Math.max(a, b)));
            case VECTOR_OP_AND: return (v, m) ->
                    toBits(v.rOpMF((int)-1, m, (i, a, b) -> (int)(a & b)));
            case VECTOR_OP_OR: return (v, m) ->
                    toBits(v.rOpMF((int)0, m, (i, a, b) -> (int)(a | b)));
            case VECTOR_OP_XOR: return (v, m) ->
                    toBits(v.rOpMF((int)0, m, (i, a, b) -> (int)(a ^ b)));
            default: return null;
        }
    }

    private static final int MIN_OR_INF = Integer.MIN_VALUE;
    private static final int MAX_OR_INF = Integer.MAX_VALUE;

    public @Override abstract long reduceLanesToLong(VectorOperators.Associative op);
    public @Override abstract long reduceLanesToLong(VectorOperators.Associative op,
                                                     VectorMask<Integer> m);

    // Type specific accessors

    /**
     * Gets the lane element at lane index {@code i}
     *
     * @param i the lane index
     * @return the lane element at lane index {@code i}
     * @throws IllegalArgumentException if the index is out of range
     * ({@code < 0 || >= length()})
     */
    public abstract int lane(int i);

    /**
     * Replaces the lane element of this vector at lane index {@code i} with
     * value {@code e}.
     *
     * This is a cross-lane operation and behaves as if it returns the result
     * of blending this vector with an input vector that is the result of
     * broadcasting {@code e} and a mask that has only one lane set at lane
     * index {@code i}.
     *
     * @param i the lane index of the lane element to be replaced
     * @param e the value to be placed
     * @return the result of replacing the lane element of this vector at lane
     * index {@code i} with value {@code e}.
     * @throws IllegalArgumentException if the index is out of range
     * ({@code < 0 || >= length()})
     */
    public abstract IntVector withLane(int i, int e);

    // Memory load operations

    /**
     * Returns an array of type {@code int[]}
     * containing all the lane values.
     * The array length is the same as the vector length.
     * The array elements are stored in lane order.
     * <p>
     * This method behaves as if it stores
     * this vector into an allocated array
     * (using {@link #intoArray(int[], int) intoArray})
     * and returns the array as follows:
     * <pre>{@code
     *   int[] a = new int[this.length()];
     *   this.intoArray(a, 0);
     *   return a;
     * }</pre>
     *
     * @return an array containing the lane values of this vector
     */
    @ForceInline
    @Override
    public final int[] toArray() {
        int[] a = new int[vspecies().laneCount()];
        intoArray(a, 0);
        return a;
    }

    /**
     * {@inheritDoc} <!--workaround-->
     * This is an alias for {@link #toArray()}
     * When this method is used on used on vectors
     * of type {@code IntVector},
     * there will be no loss of range or precision.
     */
    @ForceInline
    @Override
    public final int[] toIntArray() {
        return toArray();
    }

    /** {@inheritDoc} <!--workaround-->
     * @implNote
     * When this method is used on used on vectors
     * of type {@code IntVector},
     * there will be no loss of precision or range,
     * and so no {@code UnsupportedOperationException} will
     * be thrown.
     */
    @ForceInline
    @Override
    public final long[] toLongArray() {
        int[] a = toArray();
        long[] res = new long[a.length];
        for (int i = 0; i < a.length; i++) {
            int e = a[i];
            res[i] = IntSpecies.toIntegralChecked(e, false);
        }
        return res;
    }

    /** {@inheritDoc} <!--workaround-->
     * @implNote
     * When this method is used on used on vectors
     * of type {@code IntVector},
     * there will be no loss of precision.
     */
    @ForceInline
    @Override
    public final double[] toDoubleArray() {
        int[] a = toArray();
        double[] res = new double[a.length];
        for (int i = 0; i < a.length; i++) {
            res[i] = (double) a[i];
        }
        return res;
    }

    /**
     * Loads a vector from an array of type {@code int[]}
     * starting at an offset.
     * For each vector lane, where {@code N} is the vector lane index, the
     * array element at index {@code offset + N} is placed into the
     * resulting vector at lane index {@code N}.
     *
     * @param species species of desired vector
     * @param a the array
     * @param offset the offset into the array
     * @return the vector loaded from an array
     * @throws IndexOutOfBoundsException
     *         if {@code offset+N < 0} or {@code offset+N >= a.length}
     *         for any lane {@code N} in the vector
     */
    @ForceInline
    public static
    IntVector fromArray(VectorSpecies<Integer> species,
                                   int[] a, int offset) {
        offset = checkFromIndexSize(offset, species.length(), a.length);
        IntSpecies vsp = (IntSpecies) species;
        return vsp.dummyVectorMF().fromArray0(a, offset);
    }

    /**
     * Loads a vector from an array of type {@code int[]}
     * starting at an offset and using a mask.
     * Lanes where the mask is unset are filled with the default
     * value of {@code int} (zero).
     * For each vector lane, where {@code N} is the vector lane index,
     * if the mask lane at index {@code N} is set then the array element at
     * index {@code offset + N} is placed into the resulting vector at lane index
     * {@code N}, otherwise the default element value is placed into the
     * resulting vector at lane index {@code N}.
     *
     * @param species species of desired vector
     * @param a the array
     * @param offset the offset into the array
     * @param m the mask controlling lane selection
     * @return the vector loaded from an array
     * @throws IndexOutOfBoundsException
     *         if {@code offset+N < 0} or {@code offset+N >= a.length}
     *         for any lane {@code N} in the vector
     *         where the mask is set
     */
    @ForceInline
    public static
    IntVector fromArray(VectorSpecies<Integer> species,
                                   int[] a, int offset,
                                   VectorMask<Integer> m) {
        IntSpecies vsp = (IntSpecies) species;
        if (VectorIntrinsics.indexInRange(offset, vsp.length(), a.length)) {
            return vsp.dummyVectorMF().fromArray0(a, offset, m, OFFSET_IN_RANGE);
        }

        checkMaskFromIndexSize(offset, vsp, m, 1, a.length);
        return vsp.dummyVectorMF().fromArray0(a, offset, m, OFFSET_OUT_OF_RANGE);
    }

    /**
     * Gathers a new vector composed of elements from an array of type
     * {@code int[]},
     * using indexes obtained by adding a fixed {@code offset} to a
     * series of secondary offsets from an <em>index map</em>.
     * The index map is a contiguous sequence of {@code VLENGTH}
     * elements in a second array of {@code int}s, starting at a given
     * {@code mapOffset}.
     * <p>
     * For each vector lane, where {@code N} is the vector lane index,
     * the lane is loaded from the array
     * element {@code a[f(N)]}, where {@code f(N)} is the
     * index mapping expression
     * {@code offset + indexMap[mapOffset + N]]}.
     *
     * @param species species of desired vector
     * @param a the array
     * @param offset the offset into the array, may be negative if relative
     * indexes in the index map compensate to produce a value within the
     * array bounds
     * @param indexMap the index map
     * @param mapOffset the offset into the index map
     * @return the vector loaded from the indexed elements of the array
     * @throws IndexOutOfBoundsException
     *         if {@code mapOffset+N < 0}
     *         or if {@code mapOffset+N >= indexMap.length},
     *         or if {@code f(N)=offset+indexMap[mapOffset+N]}
     *         is an invalid index into {@code a},
     *         for any lane {@code N} in the vector
     * @see IntVector#toIntArray()
     */
    @ForceInline
    public static
    IntVector fromArray(VectorSpecies<Integer> species,
                                   int[] a, int offset,
                                   int[] indexMap, int mapOffset) {
        IntSpecies vsp = (IntSpecies) species;
        IntVector.IntSpecies isp = IntVector.species(vsp.indexShape());
        Objects.requireNonNull(a);
        Objects.requireNonNull(indexMap);
        Class<? extends IntVector> vectorType = vsp.vectorType();

        // Index vector: vix[0:n] = k -> offset + indexMap[mapOffset + k]
        IntVector vix = IntVector
            .fromArray(isp, indexMap, mapOffset)
            .add(offset);

        vix = VectorIntrinsics.checkIndex(vix, a.length);

        return VectorSupport.loadWithMap(
            vectorType, null, int.class, vsp.laneCount(),
            isp.vectorType(),
            a, ARRAY_BASE, vix, null,
            a, offset, indexMap, mapOffset, vsp,
            (c, idx, iMap, idy, s, vm) ->
            s.vOpMF(n -> c[idx + iMap[idy+n]]));
    }

    /**
     * Gathers a new vector composed of elements from an array of type
     * {@code int[]},
     * under the control of a mask, and
     * using indexes obtained by adding a fixed {@code offset} to a
     * series of secondary offsets from an <em>index map</em>.
     * The index map is a contiguous sequence of {@code VLENGTH}
     * elements in a second array of {@code int}s, starting at a given
     * {@code mapOffset}.
     * <p>
     * For each vector lane, where {@code N} is the vector lane index,
     * if the lane is set in the mask,
     * the lane is loaded from the array
     * element {@code a[f(N)]}, where {@code f(N)} is the
     * index mapping expression
     * {@code offset + indexMap[mapOffset + N]]}.
     * Unset lanes in the resulting vector are set to zero.
     *
     * @param species species of desired vector
     * @param a the array
     * @param offset the offset into the array, may be negative if relative
     * indexes in the index map compensate to produce a value within the
     * array bounds
     * @param indexMap the index map
     * @param mapOffset the offset into the index map
     * @param m the mask controlling lane selection
     * @return the vector loaded from the indexed elements of the array
     * @throws IndexOutOfBoundsException
     *         if {@code mapOffset+N < 0}
     *         or if {@code mapOffset+N >= indexMap.length},
     *         or if {@code f(N)=offset+indexMap[mapOffset+N]}
     *         is an invalid index into {@code a},
     *         for any lane {@code N} in the vector
     *         where the mask is set
     * @see IntVector#toIntArray()
     */
    @ForceInline
    public static
    IntVector fromArray(VectorSpecies<Integer> species,
                                   int[] a, int offset,
                                   int[] indexMap, int mapOffset,
                                   VectorMask<Integer> m) {
        if (m.allTrue()) {
            return fromArray(species, a, offset, indexMap, mapOffset);
        }
        else {
            IntSpecies vsp = (IntSpecies) species;
            return vsp.dummyVectorMF().fromArray0(a, offset, indexMap, mapOffset, m);
        }
    }



    /**
     * Loads a vector from a {@linkplain MemorySegment memory segment}
     * starting at an offset into the memory segment.
     * Bytes are composed into primitive lane elements according
     * to the specified byte order.
     * The vector is arranged into lanes according to
     * <a href="Vector.html#lane-order">memory ordering</a>.
     * <p>
     * This method behaves as if it returns the result of calling
     * {@link #fromMemorySegment(VectorSpecies,MemorySegment,long,ByteOrder,VectorMask)
     * fromMemorySegment()} as follows:
     * <pre>{@code
     * var m = species.maskAll(true);
     * return fromMemorySegment(species, ms, offset, bo, m);
     * }</pre>
     *
     * @param species species of desired vector
     * @param ms the memory segment
     * @param offset the offset into the memory segment
     * @param bo the intended byte order
     * @return a vector loaded from the memory segment
     * @throws IndexOutOfBoundsException
     *         if {@code offset+N*4 < 0}
     *         or {@code offset+N*4 >= ms.byteSize()}
     *         for any lane {@code N} in the vector
     * @throws IllegalStateException if the memory segment's session is not alive,
     *         or if access occurs from a thread other than the thread owning the session.
     * @since 19
     */
    @ForceInline
    public static
    IntVector fromMemorySegment(VectorSpecies<Integer> species,
                                           MemorySegment ms, long offset,
                                           ByteOrder bo) {
        offset = checkFromIndexSize(offset, species.vectorByteSize(), ms.byteSize());
        IntSpecies vsp = (IntSpecies) species;
        return vsp.dummyVectorMF().fromMemorySegment0(ms, offset).maybeSwap(bo);
    }

    /**
     * Loads a vector from a {@linkplain MemorySegment memory segment}
     * starting at an offset into the memory segment
     * and using a mask.
     * Lanes where the mask is unset are filled with the default
     * value of {@code int} (zero).
     * Bytes are composed into primitive lane elements according
     * to the specified byte order.
     * The vector is arranged into lanes according to
     * <a href="Vector.html#lane-order">memory ordering</a>.
     * <p>
     * The following pseudocode illustrates the behavior:
     * <pre>{@code
     * var slice = ms.asSlice(offset);
     * int[] ar = new int[species.length()];
     * for (int n = 0; n < ar.length; n++) {
     *     if (m.laneIsSet(n)) {
     *         ar[n] = slice.getAtIndex(ValuaLayout.JAVA_INT.withByteAlignment(1), n);
     *     }
     * }
     * IntVector r = IntVector.fromArray(species, ar, 0);
     * }</pre>
     * @implNote
     * This operation is likely to be more efficient if
     * the specified byte order is the same as
     * {@linkplain ByteOrder#nativeOrder()
     * the platform native order},
     * since this method will not need to reorder
     * the bytes of lane values.
     *
     * @param species species of desired vector
     * @param ms the memory segment
     * @param offset the offset into the memory segment
     * @param bo the intended byte order
     * @param m the mask controlling lane selection
     * @return a vector loaded from the memory segment
     * @throws IndexOutOfBoundsException
     *         if {@code offset+N*4 < 0}
     *         or {@code offset+N*4 >= ms.byteSize()}
     *         for any lane {@code N} in the vector
     *         where the mask is set
     * @throws IllegalStateException if the memory segment's session is not alive,
     *         or if access occurs from a thread other than the thread owning the session.
     * @since 19
     */
    @ForceInline
    public static
    IntVector fromMemorySegment(VectorSpecies<Integer> species,
                                           MemorySegment ms, long offset,
                                           ByteOrder bo,
                                           VectorMask<Integer> m) {
        IntSpecies vsp = (IntSpecies) species;
        if (VectorIntrinsics.indexInRange(offset, vsp.vectorByteSize(), ms.byteSize())) {
            return vsp.dummyVectorMF().fromMemorySegment0(ms, offset, m, OFFSET_IN_RANGE).maybeSwap(bo);
        }

        checkMaskFromIndexSize(offset, vsp, m, 4, ms.byteSize());
        return vsp.dummyVectorMF().fromMemorySegment0(ms, offset, m, OFFSET_OUT_OF_RANGE).maybeSwap(bo);
    }

    // Memory store operations

    /**
     * Stores this vector into an array of type {@code int[]}
     * starting at an offset.
     * <p>
     * For each vector lane, where {@code N} is the vector lane index,
     * the lane element at index {@code N} is stored into the array
     * element {@code a[offset+N]}.
     *
     * @param a the array, of type {@code int[]}
     * @param offset the offset into the array
     * @throws IndexOutOfBoundsException
     *         if {@code offset+N < 0} or {@code offset+N >= a.length}
     *         for any lane {@code N} in the vector
     */
    @ForceInline
    public final
    void intoArray(int[] a, int offset) {
        offset = checkFromIndexSize(offset, length(), a.length);
        IntSpecies vsp = vspecies();
        VectorSupport.store(
            vsp.vectorType(), vsp.elementType(), vsp.laneCount(),
            a, arrayAddress(a, offset), false,
            this,
            a, offset,
            (arr, off, v)
            -> v.stOpMF(arr, (int) off,
                      (arr_, off_, i, e) -> arr_[off_ + i] = e));

    }

    /**
     * Stores this vector into an array of type {@code int[]}
     * starting at offset and using a mask.
     * <p>
     * For each vector lane, where {@code N} is the vector lane index,
     * the lane element at index {@code N} is stored into the array
     * element {@code a[offset+N]}.
     * If the mask lane at {@code N} is unset then the corresponding
     * array element {@code a[offset+N]} is left unchanged.
     * <p>
     * Array range checking is done for lanes where the mask is set.
     * Lanes where the mask is unset are not stored and do not need
     * to correspond to legitimate elements of {@code a}.
     * That is, unset lanes may correspond to array indexes less than
     * zero or beyond the end of the array.
     *
     * @param a the array, of type {@code int[]}
     * @param offset the offset into the array
     * @param m the mask controlling lane storage
     * @throws IndexOutOfBoundsException
     *         if {@code offset+N < 0} or {@code offset+N >= a.length}
     *         for any lane {@code N} in the vector
     *         where the mask is set
     */
    @ForceInline
    public final
    void intoArray(int[] a, int offset,
                   VectorMask<Integer> m) {
        if (m.allTrue()) {
            intoArray(a, offset);
        } else {
            IntSpecies vsp = vspecies();
            if (!VectorIntrinsics.indexInRange(offset, vsp.length(), a.length)) {
                checkMaskFromIndexSize(offset, vsp, m, 1, a.length);
            }
            intoArray0(a, offset, m);
        }
    }

    /**
     * Scatters this vector into an array of type {@code int[]}
     * using indexes obtained by adding a fixed {@code offset} to a
     * series of secondary offsets from an <em>index map</em>.
     * The index map is a contiguous sequence of {@code VLENGTH}
     * elements in a second array of {@code int}s, starting at a given
     * {@code mapOffset}.
     * <p>
     * For each vector lane, where {@code N} is the vector lane index,
     * the lane element at index {@code N} is stored into the array
     * element {@code a[f(N)]}, where {@code f(N)} is the
     * index mapping expression
     * {@code offset + indexMap[mapOffset + N]]}.
     *
     * @param a the array
     * @param offset an offset to combine with the index map offsets
     * @param indexMap the index map
     * @param mapOffset the offset into the index map
     * @throws IndexOutOfBoundsException
     *         if {@code mapOffset+N < 0}
     *         or if {@code mapOffset+N >= indexMap.length},
     *         or if {@code f(N)=offset+indexMap[mapOffset+N]}
     *         is an invalid index into {@code a},
     *         for any lane {@code N} in the vector
     * @see IntVector#toIntArray()
     */
    @ForceInline
    public final
    void intoArray(int[] a, int offset,
                   int[] indexMap, int mapOffset) {
        IntSpecies vsp = vspecies();
        IntVector.IntSpecies isp = IntVector.species(vsp.indexShape());
        // Index vector: vix[0:n] = i -> offset + indexMap[mo + i]
        IntVector vix = IntVector
            .fromArray(isp, indexMap, mapOffset)
            .add(offset);

        vix = VectorIntrinsics.checkIndex(vix, a.length);

        VectorSupport.storeWithMap(
            vsp.vectorType(), null, vsp.elementType(), vsp.laneCount(),
            isp.vectorType(),
            a, arrayAddress(a, 0), vix,
            this, null,
            a, offset, indexMap, mapOffset,
            (arr, off, v, map, mo, vm)
            -> v.stOpMF(arr, off,
                      (arr_, off_, i, e) -> {
                          int j = map[mo + i];
                          arr[off + j] = e;
                      }));
    }

    /**
     * Scatters this vector into an array of type {@code int[]},
     * under the control of a mask, and
     * using indexes obtained by adding a fixed {@code offset} to a
     * series of secondary offsets from an <em>index map</em>.
     * The index map is a contiguous sequence of {@code VLENGTH}
     * elements in a second array of {@code int}s, starting at a given
     * {@code mapOffset}.
     * <p>
     * For each vector lane, where {@code N} is the vector lane index,
     * if the mask lane at index {@code N} is set then
     * the lane element at index {@code N} is stored into the array
     * element {@code a[f(N)]}, where {@code f(N)} is the
     * index mapping expression
     * {@code offset + indexMap[mapOffset + N]]}.
     *
     * @param a the array
     * @param offset an offset to combine with the index map offsets
     * @param indexMap the index map
     * @param mapOffset the offset into the index map
     * @param m the mask
     * @throws IndexOutOfBoundsException
     *         if {@code mapOffset+N < 0}
     *         or if {@code mapOffset+N >= indexMap.length},
     *         or if {@code f(N)=offset+indexMap[mapOffset+N]}
     *         is an invalid index into {@code a},
     *         for any lane {@code N} in the vector
     *         where the mask is set
     * @see IntVector#toIntArray()
     */
    @ForceInline
    public final
    void intoArray(int[] a, int offset,
                   int[] indexMap, int mapOffset,
                   VectorMask<Integer> m) {
        if (m.allTrue()) {
            intoArray(a, offset, indexMap, mapOffset);
        }
        else {
            intoArray0(a, offset, indexMap, mapOffset, m);
        }
    }



    /**
     * {@inheritDoc} <!--workaround-->
     * @since 19
     */
    @Override
    @ForceInline
    public final
    void intoMemorySegment(MemorySegment ms, long offset,
                           ByteOrder bo) {
        if (ms.isReadOnly()) {
            throw new UnsupportedOperationException("Attempt to write a read-only segment");
        }

        offset = checkFromIndexSize(offset, byteSize(), ms.byteSize());
        maybeSwap(bo).intoMemorySegment0(ms, offset);
    }

    /**
     * {@inheritDoc} <!--workaround-->
     * @since 19
     */
    @Override
    @ForceInline
    public final
    void intoMemorySegment(MemorySegment ms, long offset,
                           ByteOrder bo,
                           VectorMask<Integer> m) {
        if (m.allTrue()) {
            intoMemorySegment(ms, offset, bo);
        } else {
            if (ms.isReadOnly()) {
                throw new UnsupportedOperationException("Attempt to write a read-only segment");
            }
            IntSpecies vsp = vspecies();
            if (!VectorIntrinsics.indexInRange(offset, vsp.vectorByteSize(), ms.byteSize())) {
                checkMaskFromIndexSize(offset, vsp, m, 4, ms.byteSize());
            }
            maybeSwap(bo).intoMemorySegment0(ms, offset, m);
        }
    }

    // ================================================

    // Low-level memory operations.
    //
    // Note that all of these operations *must* inline into a context
    // where the exact species of the involved vector is a
    // compile-time constant.  Otherwise, the intrinsic generation
    // will fail and performance will suffer.
    //
    // In many cases this is achieved by re-deriving a version of the
    // method in each concrete subclass (per species).  The re-derived
    // method simply calls one of these generic methods, with exact
    // parameters for the controlling metadata, which is either a
    // typed vector or constant species instance.

    // Unchecked loading operations in native byte order.
    // Caller is responsible for applying index checks, masking, and
    // byte swapping.

    /*package-private*/
    abstract
    IntVector fromArray0(int[] a, int offset);
    @ForceInline
    final
    IntVector fromArray0Template(int[] a, int offset) {
        IntSpecies vsp = vspecies();
        return VectorSupport.load(
            vsp.vectorType(), vsp.elementType(), vsp.laneCount(),
            a, arrayAddress(a, offset), false,
            a, offset, vsp,
            (arr, off, s) -> s.ldOpMF(arr, (int) off,
                                    (arr_, off_, i) -> arr_[off_ + i]));
    }

    /*package-private*/
    abstract
    IntVector fromArray0(int[] a, int offset, VectorMask<Integer> m, int offsetInRange);
    @ForceInline
    final
    <M extends VectorMask<Integer>>
    IntVector fromArray0Template(Class<M> maskClass, int[] a, int offset, M m, int offsetInRange) {
        m.check(species());
        IntSpecies vsp = vspecies();
        return VectorSupport.loadMasked(
            vsp.vectorType(), maskClass, vsp.elementType(), vsp.laneCount(),
            a, arrayAddress(a, offset), false, m, offsetInRange,
            a, offset, vsp,
            (arr, off, s, vm) -> s.ldOpMF(arr, (int) off, vm,
                                        (arr_, off_, i) -> arr_[off_ + i]));
    }

    /*package-private*/
    abstract
    IntVector fromArray0(int[] a, int offset,
                                    int[] indexMap, int mapOffset,
                                    VectorMask<Integer> m);
    @ForceInline
    final
    <M extends VectorMask<Integer>>
    IntVector fromArray0Template(Class<M> maskClass, int[] a, int offset,
                                            int[] indexMap, int mapOffset, M m) {
        IntSpecies vsp = vspecies();
        IntVector.IntSpecies isp = IntVector.species(vsp.indexShape());
        Objects.requireNonNull(a);
        Objects.requireNonNull(indexMap);
        m.check(vsp);
        Class<? extends IntVector> vectorType = vsp.vectorType();

        // Index vector: vix[0:n] = k -> offset + indexMap[mapOffset + k]
        IntVector vix = IntVector
            .fromArray(isp, indexMap, mapOffset)
            .add(offset);

        // FIXME: Check index under mask controlling.
        vix = VectorIntrinsics.checkIndex(vix, a.length);

        return VectorSupport.loadWithMap(
            vectorType, maskClass, int.class, vsp.laneCount(),
            isp.vectorType(),
            a, ARRAY_BASE, vix, m,
            a, offset, indexMap, mapOffset, vsp,
            (c, idx, iMap, idy, s, vm) ->
            s.vOpMF(vm, n -> c[idx + iMap[idy+n]]));
    }



    abstract
    IntVector fromMemorySegment0(MemorySegment bb, long offset);
    @ForceInline
    final
    IntVector fromMemorySegment0Template(MemorySegment ms, long offset) {
        IntSpecies vsp = vspecies();
        return ScopedMemoryAccess.loadFromMemorySegment(
                vsp.vectorType(), vsp.elementType(), vsp.laneCount(),
                (AbstractMemorySegmentImpl) ms, offset, vsp,
                (msp, off, s) -> {
                    return s.ldLongOpMF((MemorySegment) msp, off, IntVector::memorySegmentGet);
                });
    }

    abstract
    IntVector fromMemorySegment0(MemorySegment ms, long offset, VectorMask<Integer> m, int offsetInRange);
    @ForceInline
    final
    <M extends VectorMask<Integer>>
    IntVector fromMemorySegment0Template(Class<M> maskClass, MemorySegment ms, long offset, M m, int offsetInRange) {
        IntSpecies vsp = vspecies();
        m.check(vsp);
        return ScopedMemoryAccess.loadFromMemorySegmentMasked(
                vsp.vectorType(), maskClass, vsp.elementType(), vsp.laneCount(),
                (AbstractMemorySegmentImpl) ms, offset, m, vsp, offsetInRange,
                (msp, off, s, vm) -> {
                    return s.ldLongOpMF((MemorySegment) msp, off, vm, IntVector::memorySegmentGet);
                });
    }

    // Unchecked storing operations in native byte order.
    // Caller is responsible for applying index checks, masking, and
    // byte swapping.

    abstract
    void intoArray0(int[] a, int offset);
    @ForceInline
    final
    void intoArray0Template(int[] a, int offset) {
        IntSpecies vsp = vspecies();
        VectorSupport.store(
            vsp.vectorType(), vsp.elementType(), vsp.laneCount(),
            a, arrayAddress(a, offset), false,
            this, a, offset,
            (arr, off, v)
            -> v.stOpMF(arr, (int) off,
                      (arr_, off_, i, e) -> arr_[off_+i] = e));
    }

    abstract
    void intoArray0(int[] a, int offset, VectorMask<Integer> m);
    @ForceInline
    final
    <M extends VectorMask<Integer>>
    void intoArray0Template(Class<M> maskClass, int[] a, int offset, M m) {
        m.check(species());
        IntSpecies vsp = vspecies();
        VectorSupport.storeMasked(
            vsp.vectorType(), maskClass, vsp.elementType(), vsp.laneCount(),
            a, arrayAddress(a, offset), false,
            this, m, a, offset,
            (arr, off, v, vm)
            -> v.stOpMF(arr, (int) off, vm,
                      (arr_, off_, i, e) -> arr_[off_ + i] = e));
    }

    abstract
    void intoArray0(int[] a, int offset,
                    int[] indexMap, int mapOffset,
                    VectorMask<Integer> m);
    @ForceInline
    final
    <M extends VectorMask<Integer>>
    void intoArray0Template(Class<M> maskClass, int[] a, int offset,
                            int[] indexMap, int mapOffset, M m) {
        m.check(species());
        IntSpecies vsp = vspecies();
        IntVector.IntSpecies isp = IntVector.species(vsp.indexShape());
        // Index vector: vix[0:n] = i -> offset + indexMap[mo + i]
        IntVector vix = IntVector
            .fromArray(isp, indexMap, mapOffset)
            .add(offset);

        // FIXME: Check index under mask controlling.
        vix = VectorIntrinsics.checkIndex(vix, a.length);

        VectorSupport.storeWithMap(
            vsp.vectorType(), maskClass, vsp.elementType(), vsp.laneCount(),
            isp.vectorType(),
            a, arrayAddress(a, 0), vix,
            this, m,
            a, offset, indexMap, mapOffset,
            (arr, off, v, map, mo, vm)
            -> v.stOpMF(arr, off, vm,
                      (arr_, off_, i, e) -> {
                          int j = map[mo + i];
                          arr[off + j] = e;
                      }));
    }


    @ForceInline
    final
    void intoMemorySegment0(MemorySegment ms, long offset) {
        IntSpecies vsp = vspecies();
        ScopedMemoryAccess.storeIntoMemorySegment(
                vsp.vectorType(), vsp.elementType(), vsp.laneCount(),
                this,
                (AbstractMemorySegmentImpl) ms, offset,
                (msp, off, v) -> {
                    v.stLongOpMF((MemorySegment) msp, off, IntVector::memorySegmentSet);
                });
    }

    abstract
    void intoMemorySegment0(MemorySegment bb, long offset, VectorMask<Integer> m);
    @ForceInline
    final
    <M extends VectorMask<Integer>>
    void intoMemorySegment0Template(Class<M> maskClass, MemorySegment ms, long offset, M m) {
        IntSpecies vsp = vspecies();
        m.check(vsp);
        ScopedMemoryAccess.storeIntoMemorySegmentMasked(
                vsp.vectorType(), maskClass, vsp.elementType(), vsp.laneCount(),
                this, m,
                (AbstractMemorySegmentImpl) ms, offset,
                (msp, off, v, vm) -> {
                    v.stLongOpMF((MemorySegment) msp, off, vm, IntVector::memorySegmentSet);
                });
    }


    // End of low-level memory operations.

    private static
    void checkMaskFromIndexSize(int offset,
                                IntSpecies vsp,
                                VectorMask<Integer> m,
                                int scale,
                                int limit) {
        ((AbstractMask<Integer>)m)
            .checkIndexByLane(offset, limit, vsp.iota(), scale);
    }

    private static
    void checkMaskFromIndexSize(long offset,
                                IntSpecies vsp,
                                VectorMask<Integer> m,
                                int scale,
                                long limit) {
        ((AbstractMask<Integer>)m)
            .checkIndexByLane(offset, limit, vsp.iota(), scale);
    }

    @ForceInline
    private void conditionalStoreNYI(int offset,
                                     IntSpecies vsp,
                                     VectorMask<Integer> m,
                                     int scale,
                                     int limit) {
        if (offset < 0 || offset + vsp.laneCount() * scale > limit) {
            String msg =
                String.format("unimplemented: store @%d in [0..%d), %s in %s",
                              offset, limit, m, vsp);
            throw new AssertionError(msg);
        }
    }

    /*package-private*/
    @Override
    @ForceInline
    final
    IntVector maybeSwap(ByteOrder bo) {
        if (bo != NATIVE_ENDIAN) {
            return this.reinterpretAsBytes()
                .rearrange(swapBytesShuffle())
                .reinterpretAsInts();
        }
        return this;
    }

    static final int ARRAY_SHIFT =
        31 - Integer.numberOfLeadingZeros(Unsafe.ARRAY_INT_INDEX_SCALE);
    static final long ARRAY_BASE =
        Unsafe.ARRAY_INT_BASE_OFFSET;

    @ForceInline
    static long arrayAddress(int[] a, int index) {
        return ARRAY_BASE + (((long)index) << ARRAY_SHIFT);
    }



    @ForceInline
    static long byteArrayAddress(byte[] a, int index) {
        return Unsafe.ARRAY_BYTE_BASE_OFFSET + index;
    }

    // ================================================

    /// Reinterpreting view methods:
    //   lanewise reinterpret: viewAsXVector()
    //   keep shape, redraw lanes: reinterpretAsEs()

    /**
     * {@inheritDoc} <!--workaround-->
     */
    @ForceInline
    @Override
    public final ByteVector reinterpretAsBytes() {
         // Going to ByteVector, pay close attention to byte order.
         assert(REGISTER_ENDIAN == ByteOrder.LITTLE_ENDIAN);
         return asByteVectorRaw();
         //return asByteVectorRaw().rearrange(swapBytesShuffle());
    }

    /**
     * {@inheritDoc} <!--workaround-->
     */
    @ForceInline
    @Override
    public final IntVector viewAsIntegralLanes() {
        return this;
    }

    /**
     * {@inheritDoc} <!--workaround-->
     */
    @ForceInline
    @Override
    public final
    FloatVector
    viewAsFloatingLanes() {
        LaneType flt = LaneType.INT.asFloating();
        return (FloatVector) asVectorRaw(flt);
    }

    // ================================================

    /// Object methods: toString, equals, hashCode
    //
    // Object methods are defined as if via Arrays.toString, etc.,
    // is applied to the array of elements.  Two equal vectors
    // are required to have equal species and equal lane values.

    /**
     * Returns a string representation of this vector, of the form
     * {@code "[0,1,2...]"}, reporting the lane values of this vector,
     * in lane order.
     *
     * The string is produced as if by a call to {@link
     * java.util.Arrays#toString(int[]) Arrays.toString()},
     * as appropriate to the {@code int} array returned by
     * {@link #toArray this.toArray()}.
     *
     * @return a string of the form {@code "[0,1,2...]"}
     * reporting the lane values of this vector
     */
    @Override
    @ForceInline
    public final
    String toString() {
        // now that toArray is strongly typed, we can define this
        return Arrays.toString(toArray());
    }

    /**
     * {@inheritDoc} <!--workaround-->
     */
    @Override
    @ForceInline
    public final
    boolean equals(Object obj) {
        if (obj instanceof Vector) {
            Vector<?> that = (Vector<?>) obj;
            if (this.species().equals(that.species())) {
                return this.eq(that.check(this.species())).allTrue();
            }
        }
        return false;
    }

    /**
     * {@inheritDoc} <!--workaround-->
     */
    @Override
    @ForceInline
    public final
    int hashCode() {
        // now that toArray is strongly typed, we can define this
        return Objects.hash(species(), Arrays.hashCode(toArray()));
    }

    // ================================================

    // Species

    /**
     * Class representing {@link IntVector}'s of the same {@link VectorShape VectorShape}.
     */
    /*package-private*/
    static final class IntSpecies extends AbstractSpecies<Integer> {
        private IntSpecies(VectorShape shape,
                Class<? extends IntVector> vectorType,
                Class<? extends AbstractMask<Integer>> maskType,
                Function<Object, IntVector> vectorFactory) {
            super(shape, LaneType.of(int.class),
                  vectorType, maskType,
                  vectorFactory);
            assert(this.elementSize() == Integer.SIZE);
        }

        // Specializing overrides:

        @Override
        @ForceInline
        public final Class<Integer> elementType() {
            return int.class;
        }

        @Override
        @ForceInline
        final Class<Integer> genericElementType() {
            return Integer.class;
        }

        @SuppressWarnings("unchecked")
        @Override
        @ForceInline
        public final Class<? extends IntVector> vectorType() {
            return (Class<? extends IntVector>) vectorType;
        }

        @Override
        @ForceInline
        public final long checkValue(long e) {
            longToElementBits(e);  // only for exception
            return e;
        }

        /*package-private*/
        @Override
        @ForceInline
        final IntVector broadcastBits(long bits) {
            return (IntVector)
                VectorSupport.fromBitsCoerced(
                    vectorType, int.class, laneCount,
                    bits, MODE_BROADCAST, this,
                    (bits_, s_) -> s_.rvOpMF(i -> bits_));
        }

        /*package-private*/
        @ForceInline
        final IntVector broadcast(int e) {
            return broadcastBits(toBits(e));
        }

        @Override
        @ForceInline
        public final IntVector broadcast(long e) {
            return broadcastBits(longToElementBits(e));
        }

        /*package-private*/
        final @Override
        @ForceInline
        long longToElementBits(long value) {
            // Do the conversion, and then test it for failure.
            int e = (int) value;
            if ((long) e != value) {
                throw badElementBits(value, e);
            }
            return toBits(e);
        }

        /*package-private*/
        @ForceInline
        static long toIntegralChecked(int e, boolean convertToInt) {
            long value = convertToInt ? (int) e : (long) e;
            if ((int) value != e) {
                throw badArrayBits(e, convertToInt, value);
            }
            return value;
        }

        /* this non-public one is for internal conversions */
        @Override
        @ForceInline
        final IntVector fromIntValues(int[] values) {
            VectorIntrinsics.requireLength(values.length, laneCount);
            int[] va = new int[laneCount()];
            for (int i = 0; i < va.length; i++) {
                int lv = values[i];
                int v = (int) lv;
                va[i] = v;
                if ((int)v != lv) {
                    throw badElementBits(lv, v);
                }
            }
            return dummyVectorMF().fromArray0(va, 0);
        }

        // Virtual constructors

        @ForceInline
        @Override final
        public IntVector fromArray(Object a, int offset) {
            // User entry point
            // Defer only to the equivalent method on the vector class, using the same inputs
            return IntVector
                .fromArray(this, (int[]) a, offset);
        }

        @ForceInline
        @Override final
<<<<<<< HEAD
        IntVector dummyVectorMF() {
            return (IntVector) super.dummyVectorMF();
=======
        public IntVector fromMemorySegment(MemorySegment ms, long offset, ByteOrder bo) {
            // User entry point
            // Defer only to the equivalent method on the vector class, using the same inputs
            return IntVector
                .fromMemorySegment(this, ms, offset, bo);
        }

        @ForceInline
        @Override final
        IntVector dummyVector() {
            return (IntVector) super.dummyVector();
>>>>>>> 14fea703
        }

        /*package-private*/
        final @Override
        @ForceInline
        IntVector rvOpMF(RVOp f) {
            int[] res = new int[laneCount()];
            for (int i = 0; i < res.length; i++) {
                int bits = (int) f.apply(i);
                res[i] = fromBits(bits);
            }
            VectorPayloadMF vec_mf = createVectorMF(res);
            return dummyVectorMF().vectorFactory(vec_mf);
        }

        IntVector vOpMF(FVOp f) {
            int[] res = new int[laneCount()];
            for (int i = 0; i < res.length; i++) {
                res[i] = f.apply(i);
            }
            VectorPayloadMF vec_mf = createVectorMF(res);
            return dummyVectorMF().vectorFactory(vec_mf);
        }

        IntVector vOpMF(VectorMask<Integer> m, FVOp f) {
            int[] res = new int[laneCount()];
            VectorPayloadMF mbits = ((AbstractMask<Integer>)m).getBits();
            long mOffset = mbits.multiFieldOffset();
            for (int i = 0; i < res.length; i++) {
                if (U.getBoolean(mbits, mOffset + i)) {
                    res[i] = f.apply(i);
                }
            }
            VectorPayloadMF vec_mf = createVectorMF(res);
            return dummyVectorMF().vectorFactory(vec_mf);
        }

        /*package-private*/
        @ForceInline
        <M> IntVector ldOpMF(M memory, int offset,
                                      FLdOp<M> f) {
            return dummyVectorMF().ldOpMF(memory, offset, f);
        }

        /*package-private*/
        @ForceInline
        <M> IntVector ldOpMF(M memory, int offset,
                                      VectorMask<Integer> m,
                                      FLdOp<M> f) {
            return dummyVectorMF().ldOpMF(memory, offset, m, f);
        }


        /*package-private*/
        @ForceInline
        IntVector ldLongOpMF(MemorySegment memory, long offset,
                                      FLdLongOp f) {
            return dummyVectorMF().ldLongOpMF(memory, offset, f);
        }

        /*package-private*/
        @ForceInline
        IntVector ldLongOpMF(MemorySegment memory, long offset,
                                      VectorMask<Integer> m,
                                      FLdLongOp f) {
            return dummyVectorMF().ldLongOpMF(memory, offset, m, f);
        }

        /*package-private*/
        @ForceInline
        <M> void stOpMF(M memory, int offset, FStOp<M> f) {
            dummyVectorMF().stOpMF(memory, offset, f);
        }

        /*package-private*/
        @ForceInline
        <M> void stOpMF(M memory, int offset,
                     AbstractMask<Integer> m,
                      FStOp<M> f) {
            dummyVectorMF().stOpMF(memory, offset, m, f);
        }


        /*package-private*/
        @ForceInline
        void stLongOpMF(MemorySegment memory, long offset, FStLongOp f) {
            dummyVectorMF().stLongOpMF(memory, offset, f);
        }

        /*package-private*/
        @ForceInline
        void stLongOpMF(MemorySegment memory, long offset,
                      AbstractMask<Integer> m,
                      FStLongOp f) {
            dummyVectorMF().stLongOpMF(memory, offset, m, f);
        }

        // N.B. Make sure these constant vectors and
        // masks load up correctly into registers.
        //
        // Also, see if we can avoid all that switching.
        // Could we cache both vectors and both masks in
        // this species object?

        // Zero and iota vector access
        @Override
        @ForceInline
        public final IntVector zero() {
            if ((Class<?>) vectorType() == IntMaxVector.class)
               return IntMaxVector.ZERO;
            switch (vectorBitSize()) {
                case 64: return Int64Vector.ZERO;
                case 128: return Int128Vector.ZERO;
                case 256: return Int256Vector.ZERO;
                case 512: return Int512Vector.ZERO;
            }
            throw new AssertionError();
        }

        @Override
        @ForceInline
        public final IntVector iota() {
            if ((Class<?>) vectorType() == IntMaxVector.class)
                return IntMaxVector.IOTA;
            switch (vectorBitSize()) {
                case 64: return Int64Vector.IOTA;
                case 128: return Int128Vector.IOTA;
                case 256: return Int256Vector.IOTA;
                case 512: return Int512Vector.IOTA;
            }
            throw new AssertionError();
        }

        // Mask access
        @Override
        @ForceInline
        public final VectorMask<Integer> maskAll(boolean bit) {
            if ((Class<?>) vectorType() == IntMaxVector.class)
                return IntMaxVector.IntMaxMask.maskAll(bit);
            switch (vectorBitSize()) {
                case 64: return Int64Vector.Int64Mask.maskAll(bit);
                case 128: return Int128Vector.Int128Mask.maskAll(bit);
                case 256: return Int256Vector.Int256Mask.maskAll(bit);
                case 512: return Int512Vector.Int512Mask.maskAll(bit);
            }
            throw new AssertionError();
        }

        @Override
        Object iotaArray() {
            int laneCount = laneCount();
            int [] init = new int[laneCount];
            for (int i = 0; i < laneCount; i++) {
                init[i] = (int)i;
            }
           return init;
        }
    }

    /**
     * Finds a species for an element type of {@code int} and shape.
     *
     * @param s the shape
     * @return a species for an element type of {@code int} and shape
     * @throws IllegalArgumentException if no such species exists for the shape
     */
    static IntSpecies species(VectorShape s) {
        Objects.requireNonNull(s);
        switch (s.switchKey) {
            case VectorShape.SK_64_BIT: return (IntSpecies) SPECIES_64;
            case VectorShape.SK_128_BIT: return (IntSpecies) SPECIES_128;
            case VectorShape.SK_256_BIT: return (IntSpecies) SPECIES_256;
            case VectorShape.SK_512_BIT: return (IntSpecies) SPECIES_512;
            case VectorShape.SK_Max_BIT: return (IntSpecies) SPECIES_MAX;
            default: throw new IllegalArgumentException("Bad shape: " + s);
        }
    }

    /** Species representing {@link IntVector}s of {@link VectorShape#S_64_BIT VectorShape.S_64_BIT}. */
    public static final VectorSpecies<Integer> SPECIES_64
        = new IntSpecies(VectorShape.S_64_BIT,
                            Int64Vector.class,
                            Int64Vector.Int64Mask.class,
                            Int64Vector::new);

    /** Species representing {@link IntVector}s of {@link VectorShape#S_128_BIT VectorShape.S_128_BIT}. */
    public static final VectorSpecies<Integer> SPECIES_128
        = new IntSpecies(VectorShape.S_128_BIT,
                            Int128Vector.class,
                            Int128Vector.Int128Mask.class,
                            Int128Vector::new);

    /** Species representing {@link IntVector}s of {@link VectorShape#S_256_BIT VectorShape.S_256_BIT}. */
    public static final VectorSpecies<Integer> SPECIES_256
        = new IntSpecies(VectorShape.S_256_BIT,
                            Int256Vector.class,
                            Int256Vector.Int256Mask.class,
                            Int256Vector::new);

    /** Species representing {@link IntVector}s of {@link VectorShape#S_512_BIT VectorShape.S_512_BIT}. */
    public static final VectorSpecies<Integer> SPECIES_512
        = new IntSpecies(VectorShape.S_512_BIT,
                            Int512Vector.class,
                            Int512Vector.Int512Mask.class,
                            Int512Vector::new);

    /** Species representing {@link IntVector}s of {@link VectorShape#S_Max_BIT VectorShape.S_Max_BIT}. */
    public static final VectorSpecies<Integer> SPECIES_MAX
        = new IntSpecies(VectorShape.S_Max_BIT,
                            IntMaxVector.class,
                            IntMaxVector.IntMaxMask.class,
                            IntMaxVector::new);

    /**
     * Preferred species for {@link IntVector}s.
     * A preferred species is a species of maximal bit-size for the platform.
     */
    public static final VectorSpecies<Integer> SPECIES_PREFERRED
        = (IntSpecies) VectorSpecies.ofPreferred(int.class);
}
<|MERGE_RESOLUTION|>--- conflicted
+++ resolved
@@ -4036,22 +4036,17 @@
 
         @ForceInline
         @Override final
-<<<<<<< HEAD
         IntVector dummyVectorMF() {
             return (IntVector) super.dummyVectorMF();
-=======
+        }
+
+        @ForceInline
+        @Override final
         public IntVector fromMemorySegment(MemorySegment ms, long offset, ByteOrder bo) {
             // User entry point
             // Defer only to the equivalent method on the vector class, using the same inputs
             return IntVector
                 .fromMemorySegment(this, ms, offset, bo);
-        }
-
-        @ForceInline
-        @Override final
-        IntVector dummyVector() {
-            return (IntVector) super.dummyVector();
->>>>>>> 14fea703
         }
 
         /*package-private*/
