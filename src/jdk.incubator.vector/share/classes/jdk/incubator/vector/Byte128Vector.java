--- conflicted
+++ resolved
@@ -141,24 +141,6 @@
     @ForceInline
     Byte128Shuffle iotaShuffle() { return Byte128Shuffle.IOTA; }
 
-<<<<<<< HEAD
-    @ForceInline
-    Byte128Shuffle iotaShuffle(int start, int step, boolean wrap) {
-      if (wrap) {
-        return (Byte128Shuffle)VectorSupport.shuffleIota(ETYPE, Byte128Shuffle.class, VSPECIES, VLENGTH, start, step, 1,
-                (l, lstart, lstep, s) -> s.shuffleFromOp(i -> (VectorIntrinsics.wrapToRange(i*lstep + lstart, l))));
-      } else {
-        return (Byte128Shuffle)VectorSupport.shuffleIota(ETYPE, Byte128Shuffle.class, VSPECIES, VLENGTH, start, step, 0,
-                (l, lstart, lstep, s) -> s.shuffleFromOp(i -> (i*lstep + lstart)));
-      }
-    }
-
-    @Override
-    @ForceInline
-    Byte128Shuffle shuffleFromBytes(VectorPayloadMF reorder) { return new Byte128Shuffle(reorder); }
-
-=======
->>>>>>> 94636f4c
     @Override
     @ForceInline
     Byte128Shuffle shuffleFromArray(int[] indices, int i) { return new Byte128Shuffle(indices, i); }
@@ -754,36 +736,12 @@
         static final int VLENGTH = VSPECIES.laneCount();    // used by the JVM
         static final Class<Byte> ETYPE = byte.class; // used by the JVM
 
-<<<<<<< HEAD
         private final VectorPayloadMF128B payload;
 
-        Byte128Shuffle(VectorPayloadMF reorder) {
-            this.payload = (VectorPayloadMF128B) reorder;
-            assert(VLENGTH == reorder.length());
-            assert(indexesInRange(reorder));
-        }
-
-        public Byte128Shuffle(int[] reorder) {
-            this(reorder, 0);
-        }
-
-        public Byte128Shuffle(int[] reorder, int i) {
-            this(prepare(VLENGTH, reorder, i));
-        }
-
-        public Byte128Shuffle(IntUnaryOperator fn) {
-            this(prepare(VLENGTH, fn));
-        }
-
-        @ForceInline
-        @Override
-        protected final VectorPayloadMF reorder() {
-            return payload;
-=======
-        Byte128Shuffle(byte[] indices) {
-            super(indices);
-            assert(VLENGTH == indices.length);
-            assert(indicesInRange(indices));
+        Byte128Shuffle(VectorPayloadMF payload) {
+            this.payload = (VectorPayloadMF128B) payload;
+            assert(VLENGTH == payload.length());
+            assert(indicesInRange(payload));
         }
 
         Byte128Shuffle(int[] indices, int i) {
@@ -794,9 +752,10 @@
             this(prepare(fn));
         }
 
-        byte[] indices() {
-            return (byte[])getPayload();
->>>>>>> 94636f4c
+        @ForceInline
+        @Override
+        protected final VectorPayloadMF indices() {
+            return payload;
         }
 
         @Override
@@ -822,7 +781,7 @@
         @Override
         @ForceInline
         ByteVector toBitsVector0() {
-            return Byte128Vector.VSPECIES.dummyVector().vectorFactory(indices());
+            return Byte128Vector.VSPECIES.dummyVectorMF().vectorFactory(indices());
         }
 
         @Override
@@ -832,22 +791,6 @@
         }
 
         @Override
-<<<<<<< HEAD
-        public Byte128Shuffle rearrange(VectorShuffle<Byte> shuffle) {
-            Byte128Shuffle s = (Byte128Shuffle) shuffle;
-            VectorPayloadMF reorder1 = reorder();
-            VectorPayloadMF reorder2 = s.reorder();
-            VectorPayloadMF r = VectorPayloadMF.newInstanceFactory(byte.class, VLENGTH);
-            r = Unsafe.getUnsafe().makePrivateBuffer(r);
-            long offset = r.multiFieldOffset();
-            for (int i = 0; i < VLENGTH; i++) {
-                int ssi = Unsafe.getUnsafe().getByte(reorder2, offset + i * Byte.BYTES);
-                int si = Unsafe.getUnsafe().getByte(reorder1, offset + ssi * Byte.BYTES);
-                Unsafe.getUnsafe().putByte(r, offset + i * Byte.BYTES, (byte) si);
-            }
-            r = Unsafe.getUnsafe().finishPrivateBuffer(r);
-            return new Byte128Shuffle(r);
-=======
         @ForceInline
         public void intoArray(int[] a, int offset) {
             VectorSpecies<Integer> species = IntVector.SPECIES_128;
@@ -866,42 +809,50 @@
                     .intoArray(a, offset + species.length() * 3);
         }
 
-        private static byte[] prepare(int[] indices, int offset) {
-            byte[] a = new byte[VLENGTH];
+        private static VectorPayloadMF prepare(int[] indices, int offset) {
+            VectorPayloadMF payload = VectorPayloadMF.newInstanceFactory(byte.class, VLENGTH);
+            payload = Unsafe.getUnsafe().makePrivateBuffer(payload);
+            long mfOffset = payload.multiFieldOffset();
             for (int i = 0; i < VLENGTH; i++) {
                 int si = indices[offset + i];
                 si = partiallyWrapIndex(si, VLENGTH);
-                a[i] = (byte)si;
+                Unsafe.getUnsafe().putByte(payload, mfOffset + i * Byte.BYTES, (byte) si);
             }
-            return a;
-        }
-
-        private static byte[] prepare(IntUnaryOperator f) {
-            byte[] a = new byte[VLENGTH];
+            payload = Unsafe.getUnsafe().finishPrivateBuffer(payload);
+            return payload;
+        }
+
+        private static VectorPayloadMF prepare(IntUnaryOperator f) {
+            VectorPayloadMF payload = VectorPayloadMF.newInstanceFactory(byte.class, VLENGTH);
+            payload = Unsafe.getUnsafe().makePrivateBuffer(payload);
+            long offset = payload.multiFieldOffset();
             for (int i = 0; i < VLENGTH; i++) {
                 int si = f.applyAsInt(i);
                 si = partiallyWrapIndex(si, VLENGTH);
-                a[i] = (byte)si;
+                Unsafe.getUnsafe().putByte(payload, offset + i * Byte.BYTES, (byte) si);
             }
-            return a;
-        }
-
-        private static boolean indicesInRange(byte[] indices) {
-            int length = indices.length;
-            for (byte si : indices) {
-                if (si >= (byte)length || si < (byte)(-length)) {
+            payload = Unsafe.getUnsafe().finishPrivateBuffer(payload);
+            return payload;
+        }
+
+
+        private static boolean indicesInRange(VectorPayloadMF indices) {
+            int length = indices.length();
+            long offset = indices.multiFieldOffset();
+            for (int i = 0; i < length; i++) {
+                byte si = Unsafe.getUnsafe().getByte(indices, offset + i * Byte.BYTES);
+                if (si >= length || si < -length) {
                     boolean assertsEnabled = false;
                     assert(assertsEnabled = true);
                     if (assertsEnabled) {
                         String msg = ("index "+si+"out of range ["+length+"] in "+
-                                  java.util.Arrays.toString(indices));
+                                indices.toString());
                         throw new AssertionError(msg);
                     }
                     return false;
                 }
             }
             return true;
->>>>>>> 94636f4c
         }
     }
 
