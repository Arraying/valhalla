/*
 * Copyright (c) 2017, 2023, Oracle and/or its affiliates. All rights reserved.
 * DO NOT ALTER OR REMOVE COPYRIGHT NOTICES OR THIS FILE HEADER.
 *
 * This code is free software; you can redistribute it and/or modify it
 * under the terms of the GNU General Public License version 2 only, as
 * published by the Free Software Foundation.  Oracle designates this
 * particular file as subject to the "Classpath" exception as provided
 * by Oracle in the LICENSE file that accompanied this code.
 *
 * This code is distributed in the hope that it will be useful, but WITHOUT
 * ANY WARRANTY; without even the implied warranty of MERCHANTABILITY or
 * FITNESS FOR A PARTICULAR PURPOSE.  See the GNU General Public License
 * version 2 for more details (a copy is included in the LICENSE file that
 * accompanied this code).
 *
 * You should have received a copy of the GNU General Public License version
 * 2 along with this work; if not, write to the Free Software Foundation,
 * Inc., 51 Franklin St, Fifth Floor, Boston, MA 02110-1301 USA.
 *
 * Please contact Oracle, 500 Oracle Parkway, Redwood Shores, CA 94065 USA
 * or visit www.oracle.com if you need additional information or have any
 * questions.
 */
package jdk.incubator.vector;

import java.lang.foreign.MemorySegment;
import java.util.Arrays;
import java.util.Objects;
import jdk.internal.misc.Unsafe;
import java.util.function.IntUnaryOperator;

import jdk.internal.vm.annotation.ForceInline;
import jdk.internal.vm.vector.VectorSupport;

import static jdk.internal.vm.vector.VectorSupport.*;

import static jdk.incubator.vector.VectorOperators.*;

// -- This file was mechanically generated: Do not edit! -- //

@SuppressWarnings("cast")  // warning: redundant cast
value class Short512Vector extends ShortVector {
    static final ShortSpecies VSPECIES =
        (ShortSpecies) ShortVector.SPECIES_512;

    static final VectorShape VSHAPE =
        VSPECIES.vectorShape();

    static final Class<Short512Vector> VCLASS = Short512Vector.class;

    static final int VSIZE = VSPECIES.vectorBitSize();

    static final int VLENGTH = VSPECIES.laneCount(); // used by the JVM

    static final Class<Short> ETYPE = short.class; // used by the JVM

    static final long MFOFFSET = VectorPayloadMF.multiFieldOffset(VectorPayloadMF512S.class);

    private final VectorPayloadMF512S payload;

    Short512Vector(Object value) {
        this.payload = (VectorPayloadMF512S) value;
    }

    @ForceInline
    @Override
    final VectorPayloadMF vec() {
        return payload;
    }

    static final Short512Vector ZERO = new Short512Vector(VectorPayloadMF.newInstanceFactory(short.class, 32));
    static final Short512Vector IOTA = new Short512Vector(VectorPayloadMF.createVectPayloadInstanceS(32, (short[])(VSPECIES.iotaArray())));

    static {
        // Warm up a few species caches.
        // If we do this too much we will
        // get NPEs from bootstrap circularity.
        VSPECIES.dummyVectorMF();
        VSPECIES.withLanes(LaneType.BYTE);
    }

    // Specialized extractors

    @ForceInline
    final @Override
    public ShortSpecies vspecies() {
        // ISSUE:  This should probably be a @Stable
        // field inside AbstractVector, rather than
        // a megamorphic method.
        return VSPECIES;
    }

    @ForceInline
    @Override
    public final Class<Short> elementType() { return short.class; }

    @ForceInline
    @Override
    public final int elementSize() { return Short.SIZE; }

    @ForceInline
    @Override
    public final VectorShape shape() { return VSHAPE; }

    @ForceInline
    @Override
    public final int length() { return VLENGTH; }

    @ForceInline
    @Override
    public final int bitSize() { return VSIZE; }

    @ForceInline
    @Override
    public final int byteSize() { return VSIZE / Byte.SIZE; }

    @ForceInline
    @Override
    public final long multiFieldOffset() { return MFOFFSET; }

    @Override
    @ForceInline
    public final Short512Vector broadcast(short e) {
        return (Short512Vector) super.broadcastTemplate(e);  // specialize
    }

    @Override
    @ForceInline
    public final Short512Vector broadcast(long e) {
        return (Short512Vector) super.broadcastTemplate(e);  // specialize
    }

    @Override
    @ForceInline
    Short512Mask maskFromPayload(VectorPayloadMF payload) {
        return new Short512Mask(payload);
    }

    @Override
    @ForceInline
    Short512Shuffle iotaShuffle() { return Short512Shuffle.IOTA; }

    @ForceInline
    Short512Shuffle iotaShuffle(int start, int step, boolean wrap) {
      if (wrap) {
        return (Short512Shuffle)VectorSupport.shuffleIota(ETYPE, Short512Shuffle.class, VSPECIES, VLENGTH, start, step, 1,
                (l, lstart, lstep, s) -> s.shuffleFromOp(i -> (VectorIntrinsics.wrapToRange(i*lstep + lstart, l))));
      } else {
        return (Short512Shuffle)VectorSupport.shuffleIota(ETYPE, Short512Shuffle.class, VSPECIES, VLENGTH, start, step, 0,
                (l, lstart, lstep, s) -> s.shuffleFromOp(i -> (i*lstep + lstart)));
      }
    }

    @Override
    @ForceInline
    Short512Shuffle shuffleFromBytes(byte[] reorder) { return new Short512Shuffle(reorder); }

    @Override
    @ForceInline
    Short512Shuffle shuffleFromArray(int[] indexes, int i) { return new Short512Shuffle(indexes, i); }

    @Override
    @ForceInline
    Short512Shuffle shuffleFromOp(IntUnaryOperator fn) { return new Short512Shuffle(fn); }

    // Make a vector of the same species but the given elements:
    @ForceInline
    final @Override
    Short512Vector vectorFactory(VectorPayloadMF vec) {
        return new Short512Vector(vec);
    }

    @ForceInline
    final @Override
    Byte512Vector asByteVectorRaw() {
        return (Byte512Vector) super.asByteVectorRawTemplate();  // specialize
    }

    @ForceInline
    final @Override
    AbstractVector<?> asVectorRaw(LaneType laneType) {
        return super.asVectorRawTemplate(laneType);  // specialize
    }

    // Unary operator

    @ForceInline
    final @Override
    Short512Vector uOpMF(FUnOp f) {
        return (Short512Vector) super.uOpTemplateMF(f);  // specialize
    }

    @ForceInline
    final @Override
    Short512Vector uOpMF(VectorMask<Short> m, FUnOp f) {
        return (Short512Vector)
            super.uOpTemplateMF((Short512Mask)m, f);  // specialize
    }

    // Binary operator

    @ForceInline
    final @Override
    Short512Vector bOpMF(Vector<Short> v, FBinOp f) {
        return (Short512Vector) super.bOpTemplateMF((Short512Vector)v, f);  // specialize
    }

    @ForceInline
    final @Override
    Short512Vector bOpMF(Vector<Short> v,
                     VectorMask<Short> m, FBinOp f) {
        return (Short512Vector)
            super.bOpTemplateMF((Short512Vector)v, (Short512Mask)m,
                                f);  // specialize
    }

    // Ternary operator

    @ForceInline
    final @Override
    Short512Vector tOpMF(Vector<Short> v1, Vector<Short> v2, FTriOp f) {
        return (Short512Vector)
            super.tOpTemplateMF((Short512Vector)v1, (Short512Vector)v2,
                                f);  // specialize
    }

    @ForceInline
    final @Override
    Short512Vector tOpMF(Vector<Short> v1, Vector<Short> v2,
                     VectorMask<Short> m, FTriOp f) {
        return (Short512Vector)
            super.tOpTemplateMF((Short512Vector)v1, (Short512Vector)v2,
                                (Short512Mask)m, f);  // specialize
    }

    @ForceInline
    final @Override
    short rOpMF(short v, VectorMask<Short> m, FBinOp f) {
        return super.rOpTemplateMF(v, m, f);  // specialize
    }

    @Override
    @ForceInline
    public final <F>
    Vector<F> convertShape(VectorOperators.Conversion<Short,F> conv,
                           VectorSpecies<F> rsp, int part) {
        return super.convertShapeTemplate(conv, rsp, part);  // specialize
    }

    @Override
    @ForceInline
    public final <F>
    Vector<F> reinterpretShape(VectorSpecies<F> toSpecies, int part) {
        return super.reinterpretShapeTemplate(toSpecies, part);  // specialize
    }

    // Specialized algebraic operations:

    // The following definition forces a specialized version of this
    // crucial method into the v-table of this class.  A call to add()
    // will inline to a call to lanewise(ADD,), at which point the JIT
    // intrinsic will have the opcode of ADD, plus all the metadata
    // for this particular class, enabling it to generate precise
    // code.
    //
    // There is probably no benefit to the JIT to specialize the
    // masked or broadcast versions of the lanewise method.

    @Override
    @ForceInline
    public Short512Vector lanewise(Unary op) {
        return (Short512Vector) super.lanewiseTemplate(op);  // specialize
    }

    @Override
    @ForceInline
    public Short512Vector lanewise(Unary op, VectorMask<Short> m) {
        return (Short512Vector) super.lanewiseTemplate(op, Short512Mask.class, (Short512Mask) m);  // specialize
    }

    @Override
    @ForceInline
    public Short512Vector lanewise(Binary op, Vector<Short> v) {
        return (Short512Vector) super.lanewiseTemplate(op, v);  // specialize
    }

    @Override
    @ForceInline
    public Short512Vector lanewise(Binary op, Vector<Short> v, VectorMask<Short> m) {
        return (Short512Vector) super.lanewiseTemplate(op, Short512Mask.class, v, (Short512Mask) m);  // specialize
    }

    /*package-private*/
    @Override
    @ForceInline Short512Vector
    lanewiseShift(VectorOperators.Binary op, int e) {
        return (Short512Vector) super.lanewiseShiftTemplate(op, e);  // specialize
    }

    /*package-private*/
    @Override
    @ForceInline Short512Vector
    lanewiseShift(VectorOperators.Binary op, int e, VectorMask<Short> m) {
        return (Short512Vector) super.lanewiseShiftTemplate(op, Short512Mask.class, e, (Short512Mask) m);  // specialize
    }

    /*package-private*/
    @Override
    @ForceInline
    public final
    Short512Vector
    lanewise(Ternary op, Vector<Short> v1, Vector<Short> v2) {
        return (Short512Vector) super.lanewiseTemplate(op, v1, v2);  // specialize
    }

    @Override
    @ForceInline
    public final
    Short512Vector
    lanewise(Ternary op, Vector<Short> v1, Vector<Short> v2, VectorMask<Short> m) {
        return (Short512Vector) super.lanewiseTemplate(op, Short512Mask.class, v1, v2, (Short512Mask) m);  // specialize
    }

    @Override
    @ForceInline
    public final
    Short512Vector addIndex(int scale) {
        return (Short512Vector) super.addIndexTemplate(scale);  // specialize
    }

    // Type specific horizontal reductions

    @Override
    @ForceInline
    public final short reduceLanes(VectorOperators.Associative op) {
        return super.reduceLanesTemplate(op);  // specialized
    }

    @Override
    @ForceInline
    public final short reduceLanes(VectorOperators.Associative op,
                                    VectorMask<Short> m) {
        return super.reduceLanesTemplate(op, Short512Mask.class, (Short512Mask) m);  // specialized
    }

    @Override
    @ForceInline
    public final long reduceLanesToLong(VectorOperators.Associative op) {
        return (long) super.reduceLanesTemplate(op);  // specialized
    }

    @Override
    @ForceInline
    public final long reduceLanesToLong(VectorOperators.Associative op,
                                        VectorMask<Short> m) {
        return (long) super.reduceLanesTemplate(op, Short512Mask.class, (Short512Mask) m);  // specialized
    }

    @ForceInline
    public VectorShuffle<Short> toShuffle() {
        return super.toShuffleTemplate(Short512Shuffle.class); // specialize
    }

    // Specialized unary testing

    @Override
    @ForceInline
    public final Short512Mask test(Test op) {
        return super.testTemplate(Short512Mask.class, op);  // specialize
    }

    @Override
    @ForceInline
    public final Short512Mask test(Test op, VectorMask<Short> m) {
        return super.testTemplate(Short512Mask.class, op, (Short512Mask) m);  // specialize
    }

    // Specialized comparisons

    @Override
    @ForceInline
    public final Short512Mask compare(Comparison op, Vector<Short> v) {
        return super.compareTemplate(Short512Mask.class, op, v);  // specialize
    }

    @Override
    @ForceInline
    public final Short512Mask compare(Comparison op, short s) {
        return super.compareTemplate(Short512Mask.class, op, s);  // specialize
    }

    @Override
    @ForceInline
    public final Short512Mask compare(Comparison op, long s) {
        return super.compareTemplate(Short512Mask.class, op, s);  // specialize
    }

    @Override
    @ForceInline
    public final Short512Mask compare(Comparison op, Vector<Short> v, VectorMask<Short> m) {
        return super.compareTemplate(Short512Mask.class, op, v, (Short512Mask) m);
    }


    @Override
    @ForceInline
    public Short512Vector blend(Vector<Short> v, VectorMask<Short> m) {
        return (Short512Vector)
            super.blendTemplate(Short512Mask.class,
                                (Short512Vector) v,
                                (Short512Mask) m);  // specialize
    }

    @Override
    @ForceInline
    public Short512Vector slice(int origin, Vector<Short> v) {
        return (Short512Vector) super.sliceTemplate(origin, v);  // specialize
    }

    @Override
    @ForceInline
    public Short512Vector slice(int origin) {
        return (Short512Vector) super.sliceTemplate(origin);  // specialize
    }

    @Override
    @ForceInline
    public Short512Vector unslice(int origin, Vector<Short> w, int part) {
        return (Short512Vector) super.unsliceTemplate(origin, w, part);  // specialize
    }

    @Override
    @ForceInline
    public Short512Vector unslice(int origin, Vector<Short> w, int part, VectorMask<Short> m) {
        return (Short512Vector)
            super.unsliceTemplate(Short512Mask.class,
                                  origin, w, part,
                                  (Short512Mask) m);  // specialize
    }

    @Override
    @ForceInline
    public Short512Vector unslice(int origin) {
        return (Short512Vector) super.unsliceTemplate(origin);  // specialize
    }

    @Override
    @ForceInline
    public Short512Vector rearrange(VectorShuffle<Short> s) {
        return (Short512Vector)
            super.rearrangeTemplate(Short512Shuffle.class,
                                    (Short512Shuffle) s);  // specialize
    }

    @Override
    @ForceInline
    public Short512Vector rearrange(VectorShuffle<Short> shuffle,
                                  VectorMask<Short> m) {
        return (Short512Vector)
            super.rearrangeTemplate(Short512Shuffle.class,
                                    Short512Mask.class,
                                    (Short512Shuffle) shuffle,
                                    (Short512Mask) m);  // specialize
    }

    @Override
    @ForceInline
    public Short512Vector rearrange(VectorShuffle<Short> s,
                                  Vector<Short> v) {
        return (Short512Vector)
            super.rearrangeTemplate(Short512Shuffle.class,
                                    (Short512Shuffle) s,
                                    (Short512Vector) v);  // specialize
    }

    @Override
    @ForceInline
    public Short512Vector compress(VectorMask<Short> m) {
        return (Short512Vector)
            super.compressTemplate(Short512Mask.class,
                                   (Short512Mask) m);  // specialize
    }

    @Override
    @ForceInline
    public Short512Vector expand(VectorMask<Short> m) {
        return (Short512Vector)
            super.expandTemplate(Short512Mask.class,
                                   (Short512Mask) m);  // specialize
    }

    @Override
    @ForceInline
    public Short512Vector selectFrom(Vector<Short> v) {
        return (Short512Vector)
            super.selectFromTemplate((Short512Vector) v);  // specialize
    }

    @Override
    @ForceInline
    public Short512Vector selectFrom(Vector<Short> v,
                                   VectorMask<Short> m) {
        return (Short512Vector)
            super.selectFromTemplate((Short512Vector) v,
                                     (Short512Mask) m);  // specialize
    }


    @ForceInline
    @Override
    public short lane(int i) {
        switch(i) {
            case 0: return laneHelper(0);
            case 1: return laneHelper(1);
            case 2: return laneHelper(2);
            case 3: return laneHelper(3);
            case 4: return laneHelper(4);
            case 5: return laneHelper(5);
            case 6: return laneHelper(6);
            case 7: return laneHelper(7);
            case 8: return laneHelper(8);
            case 9: return laneHelper(9);
            case 10: return laneHelper(10);
            case 11: return laneHelper(11);
            case 12: return laneHelper(12);
            case 13: return laneHelper(13);
            case 14: return laneHelper(14);
            case 15: return laneHelper(15);
            case 16: return laneHelper(16);
            case 17: return laneHelper(17);
            case 18: return laneHelper(18);
            case 19: return laneHelper(19);
            case 20: return laneHelper(20);
            case 21: return laneHelper(21);
            case 22: return laneHelper(22);
            case 23: return laneHelper(23);
            case 24: return laneHelper(24);
            case 25: return laneHelper(25);
            case 26: return laneHelper(26);
            case 27: return laneHelper(27);
            case 28: return laneHelper(28);
            case 29: return laneHelper(29);
            case 30: return laneHelper(30);
            case 31: return laneHelper(31);
            default: throw new IllegalArgumentException("Index " + i + " must be zero or positive, and less than " + VLENGTH);
        }
    }

    public short laneHelper(int i) {
        return (short) VectorSupport.extract(
                             VCLASS, ETYPE, VLENGTH,
                             this, i,
                             (vec, ix) -> {
                                 VectorPayloadMF vecpayload = vec.vec();
                                 long start_offset = vecpayload.multiFieldOffset();
                                 return (long)Unsafe.getUnsafe().getShort(vecpayload, start_offset + ix * Short.BYTES);
                             });
    }

    @ForceInline
    @Override
    public Short512Vector withLane(int i, short e) {
        switch (i) {
            case 0: return withLaneHelper(0, e);
            case 1: return withLaneHelper(1, e);
            case 2: return withLaneHelper(2, e);
            case 3: return withLaneHelper(3, e);
            case 4: return withLaneHelper(4, e);
            case 5: return withLaneHelper(5, e);
            case 6: return withLaneHelper(6, e);
            case 7: return withLaneHelper(7, e);
            case 8: return withLaneHelper(8, e);
            case 9: return withLaneHelper(9, e);
            case 10: return withLaneHelper(10, e);
            case 11: return withLaneHelper(11, e);
            case 12: return withLaneHelper(12, e);
            case 13: return withLaneHelper(13, e);
            case 14: return withLaneHelper(14, e);
            case 15: return withLaneHelper(15, e);
            case 16: return withLaneHelper(16, e);
            case 17: return withLaneHelper(17, e);
            case 18: return withLaneHelper(18, e);
            case 19: return withLaneHelper(19, e);
            case 20: return withLaneHelper(20, e);
            case 21: return withLaneHelper(21, e);
            case 22: return withLaneHelper(22, e);
            case 23: return withLaneHelper(23, e);
            case 24: return withLaneHelper(24, e);
            case 25: return withLaneHelper(25, e);
            case 26: return withLaneHelper(26, e);
            case 27: return withLaneHelper(27, e);
            case 28: return withLaneHelper(28, e);
            case 29: return withLaneHelper(29, e);
            case 30: return withLaneHelper(30, e);
            case 31: return withLaneHelper(31, e);
            default: throw new IllegalArgumentException("Index " + i + " must be zero or positive, and less than " + VLENGTH);
        }
    }

    public Short512Vector withLaneHelper(int i, short e) {
       return VectorSupport.insert(
                                VCLASS, ETYPE, VLENGTH,
                                this, i, (long)e,
                                (v, ix, bits) -> {
                                    VectorPayloadMF vec = v.vec();
                                    VectorPayloadMF tpayload = Unsafe.getUnsafe().makePrivateBuffer(vec);
                                    long start_offset = tpayload.multiFieldOffset();
                                    Unsafe.getUnsafe().putShort(tpayload, start_offset + ix * Short.BYTES, (short)bits);
                                    tpayload = Unsafe.getUnsafe().finishPrivateBuffer(tpayload);
                                    return v.vectorFactory(tpayload);
                                });
    }

    // Mask

    static final value class Short512Mask extends AbstractMask<Short> {
        static final int VLENGTH = VSPECIES.laneCount();    // used by the JVM
        static final Class<Short> ETYPE = short.class; // used by the JVM

        private final VectorPayloadMF256Z payload;

        Short512Mask(VectorPayloadMF payload) {
            this.payload = (VectorPayloadMF256Z) payload;
        }

        Short512Mask(VectorPayloadMF payload, int offset) {
            this(prepare(payload, offset, VLENGTH));
        }

        Short512Mask(boolean val) {
            this(prepare(val, VLENGTH));
        }

        @ForceInline
        final @Override
        public ShortSpecies vspecies() {
            // ISSUE:  This should probably be a @Stable
            // field inside AbstractMask, rather than
            // a megamorphic method.
            return VSPECIES;
        }

        @ForceInline
        @Override
        final VectorPayloadMF getBits() {
            return payload;
        }

        @ForceInline
        @Override
        public final
        Short512Vector toVector() {
            return (Short512Vector) super.toVectorTemplate();  // specialize
        }

        @Override
        @ForceInline
        /*package-private*/
        Short512Mask indexPartiallyInUpperRange(long offset, long limit) {
            return (Short512Mask) VectorSupport.indexPartiallyInUpperRange(
                Short512Mask.class, short.class, VLENGTH, offset, limit,
                (o, l) -> (Short512Mask) TRUE_MASK.indexPartiallyInRange(o, l));
        }

        // Unary operations

        @Override
        @ForceInline
        public Short512Mask not() {
            return xor(maskAll(true));
        }

        @Override
        @ForceInline
        public Short512Mask compress() {
            return (Short512Mask) VectorSupport.compressExpandOp(VectorSupport.VECTOR_OP_MASK_COMPRESS,
                Short512Vector.class, Short512Mask.class, ETYPE, VLENGTH, null, this,
                (v1, m1) -> VSPECIES.iota().compare(VectorOperators.LT, m1.trueCount()));
        }


        // Binary operations

        @Override
        @ForceInline
        public Short512Mask and(VectorMask<Short> mask) {
            Objects.requireNonNull(mask);
            Short512Mask m = (Short512Mask)mask;
            return VectorSupport.binaryOp(VECTOR_OP_AND, Short512Mask.class, null,
                                          short.class, VLENGTH, this, m, null,
                                          (m1, m2, vm) -> (Short512Mask) m1.bOpMF(m2, (i, a, b) -> a & b));
        }

        @Override
        @ForceInline
        public Short512Mask or(VectorMask<Short> mask) {
            Objects.requireNonNull(mask);
            Short512Mask m = (Short512Mask)mask;
            return VectorSupport.binaryOp(VECTOR_OP_OR, Short512Mask.class, null,
                                          short.class, VLENGTH, this, m, null,
                                          (m1, m2, vm) -> (Short512Mask) m1.bOpMF(m2, (i, a, b) -> a | b));
        }

        @Override
        @ForceInline
        public Short512Mask xor(VectorMask<Short> mask) {
            Objects.requireNonNull(mask);
            Short512Mask m = (Short512Mask)mask;
            return VectorSupport.binaryOp(VECTOR_OP_XOR, Short512Mask.class, null,
                                          short.class, VLENGTH, this, m, null,
                                          (m1, m2, vm) -> (Short512Mask) m1.bOpMF(m2, (i, a, b) -> a ^ b));
        }

        // Mask Query operations

        @Override
        @ForceInline
        public int trueCount() {
            return (int) VectorSupport.maskReductionCoerced(VECTOR_OP_MASK_TRUECOUNT, Short512Mask.class, short.class, VLENGTH, this,
                                                            (m) -> ((Short512Mask) m).trueCountHelper());
        }

        @Override
        @ForceInline
        public int firstTrue() {
            return (int) VectorSupport.maskReductionCoerced(VECTOR_OP_MASK_FIRSTTRUE, Short512Mask.class, short.class, VLENGTH, this,
                                                            (m) -> ((Short512Mask) m).firstTrueHelper());
        }

        @Override
        @ForceInline
        public int lastTrue() {
            return (int) VectorSupport.maskReductionCoerced(VECTOR_OP_MASK_LASTTRUE, Short512Mask.class, short.class, VLENGTH, this,
                                                            (m) -> ((Short512Mask) m).lastTrueHelper());
        }

        @Override
        @ForceInline
        public long toLong() {
            if (length() > Long.SIZE) {
                throw new UnsupportedOperationException("too many lanes for one long");
            }
            return VectorSupport.maskReductionCoerced(VECTOR_OP_MASK_TOLONG, Short512Mask.class, short.class, VLENGTH, this,
                                                      (m) -> ((Short512Mask) m).toLongHelper());
        }

        // laneIsSet

        @Override
        @ForceInline
        public boolean laneIsSet(int i) {
            Objects.checkIndex(i, length());
            return VectorSupport.extract(Short512Mask.class, short.class, VLENGTH,
                                         this, i, (m, idx) -> (m.getBits()[idx] ? 1L : 0L)) == 1L;
        }

        // Reductions

        @Override
        @ForceInline
        public boolean anyTrue() {
            return VectorSupport.test(BT_ne, Short512Mask.class, short.class, VLENGTH,
                                         this, vspecies().maskAll(true),
                                         (m, __) -> ((Short512Mask) m).anyTrueHelper());
        }

        @Override
        @ForceInline
        public boolean allTrue() {
            return VectorSupport.test(BT_overflow, Short512Mask.class, short.class, VLENGTH,
                                         this, vspecies().maskAll(true),
                                         (m, __) -> ((Short512Mask) m).allTrueHelper());
        }

        @ForceInline
        /*package-private*/
        static Short512Mask maskAll(boolean bit) {
            return VectorSupport.fromBitsCoerced(Short512Mask.class, short.class, VLENGTH,
                                                 (bit ? -1 : 0), MODE_BROADCAST, null,
                                                 (v, __) -> (v != 0 ? TRUE_MASK : FALSE_MASK));
        }
        private static final Short512Mask  TRUE_MASK = new Short512Mask(true);
        private static final Short512Mask FALSE_MASK = new Short512Mask(false);

    }

    // Shuffle

    static final value class Short512Shuffle extends AbstractShuffle<Short> {
        static final int VLENGTH = VSPECIES.laneCount();    // used by the JVM
        static final Class<Short> ETYPE = short.class; // used by the JVM

<<<<<<< HEAD
        private final VectorPayloadMF512S payload;

        Short512Shuffle(VectorPayloadMF payload) {
            this.payload = (VectorPayloadMF512S) payload;
            assert(VLENGTH == payload.length());
            assert(indicesInRange(payload));
=======
        Short512Shuffle(byte[] reorder) {
            super(VLENGTH, reorder);
>>>>>>> ffb28305
        }

        public Short512Shuffle(int[] reorder) {
            super(VLENGTH, reorder);
        }

        public Short512Shuffle(int[] reorder, int i) {
            super(VLENGTH, reorder, i);
        }

<<<<<<< HEAD
        @ForceInline
        @Override
        protected final VectorPayloadMF indices() {
            return payload;
=======
        public Short512Shuffle(IntUnaryOperator fn) {
            super(VLENGTH, fn);
>>>>>>> ffb28305
        }

        @Override
        public ShortSpecies vspecies() {
            return VSPECIES;
        }

        static {
            // There must be enough bits in the shuffle lanes to encode
            // VLENGTH valid indexes and VLENGTH exceptional ones.
            assert(VLENGTH < Byte.MAX_VALUE);
            assert(Byte.MIN_VALUE <= -VLENGTH);
        }
        static final Short512Shuffle IOTA = new Short512Shuffle(IDENTITY);

        @Override
        @ForceInline
        public Short512Vector toVector() {
            return VectorSupport.shuffleToVector(VCLASS, ETYPE, Short512Shuffle.class, this, VLENGTH,
                                                    (s) -> ((Short512Vector)(((AbstractShuffle<Short>)(s)).toVectorTemplate())));
        }

        @Override
        @ForceInline
<<<<<<< HEAD
        ShortVector toBitsVector0() {
            return Short512Vector.VSPECIES.dummyVectorMF().vectorFactory(indices());
=======
        public <F> VectorShuffle<F> cast(VectorSpecies<F> s) {
            AbstractSpecies<F> species = (AbstractSpecies<F>) s;
            if (length() != species.laneCount())
                throw new IllegalArgumentException("VectorShuffle length and species length differ");
            int[] shuffleArray = toArray();
            return s.shuffleFromArray(shuffleArray, 0).check(s);
>>>>>>> ffb28305
        }

        @ForceInline
        @Override
<<<<<<< HEAD
        @ForceInline
        public void intoArray(int[] a, int offset) {
            VectorSpecies<Integer> species = IntVector.SPECIES_512;
            Vector<Short> v = toBitsVector();
            v.convertShape(VectorOperators.S2I, species, 0)
                    .reinterpretAsInts()
                    .intoArray(a, offset);
            v.convertShape(VectorOperators.S2I, species, 1)
                    .reinterpretAsInts()
                    .intoArray(a, offset + species.length());
        }

        private static VectorPayloadMF prepare(int[] indices, int offset) {
            VectorPayloadMF payload = VectorPayloadMF.newInstanceFactory(short.class, VLENGTH);
            payload = Unsafe.getUnsafe().makePrivateBuffer(payload);
            long mfOffset = payload.multiFieldOffset();
            for (int i = 0; i < VLENGTH; i++) {
                int si = indices[offset + i];
                si = partiallyWrapIndex(si, VLENGTH);
                Unsafe.getUnsafe().putShort(payload, mfOffset + i * Short.BYTES, (short) si);
            }
            payload = Unsafe.getUnsafe().finishPrivateBuffer(payload);
            return payload;
        }

        private static VectorPayloadMF prepare(IntUnaryOperator f) {
            VectorPayloadMF payload = VectorPayloadMF.newInstanceFactory(short.class, VLENGTH);
            payload = Unsafe.getUnsafe().makePrivateBuffer(payload);
            long offset = payload.multiFieldOffset();
            for (int i = 0; i < VLENGTH; i++) {
                int si = f.applyAsInt(i);
                si = partiallyWrapIndex(si, VLENGTH);
                Unsafe.getUnsafe().putShort(payload, offset + i * Short.BYTES, (short) si);
            }
            payload = Unsafe.getUnsafe().finishPrivateBuffer(payload);
            return payload;
        }


        private static boolean indicesInRange(VectorPayloadMF indices) {
            int length = indices.length();
            long offset = indices.multiFieldOffset();
            for (int i = 0; i < length; i++) {
                short si = Unsafe.getUnsafe().getShort(indices, offset + i * Short.BYTES);
                if (si >= length || si < -length) {
                    boolean assertsEnabled = false;
                    assert(assertsEnabled = true);
                    if (assertsEnabled) {
                        String msg = ("index "+si+"out of range ["+length+"] in "+
                                indices.toString());
                        throw new AssertionError(msg);
                    }
                    return false;
                }
=======
        public Short512Shuffle rearrange(VectorShuffle<Short> shuffle) {
            Short512Shuffle s = (Short512Shuffle) shuffle;
            byte[] reorder1 = reorder();
            byte[] reorder2 = s.reorder();
            byte[] r = new byte[reorder1.length];
            for (int i = 0; i < reorder1.length; i++) {
                int ssi = reorder2[i];
                r[i] = reorder1[ssi];  // throws on exceptional index
>>>>>>> ffb28305
            }
            return new Short512Shuffle(r);
        }
    }

    // ================================================

    // Specialized low-level memory operations.

    @ForceInline
    @Override
    final
    ShortVector fromArray0(short[] a, int offset) {
        return super.fromArray0Template(a, offset);  // specialize
    }

    @ForceInline
    @Override
    final
    ShortVector fromArray0(short[] a, int offset, VectorMask<Short> m, int offsetInRange) {
        return super.fromArray0Template(Short512Mask.class, a, offset, (Short512Mask) m, offsetInRange);  // specialize
    }


    @ForceInline
    @Override
    final
    ShortVector fromCharArray0(char[] a, int offset) {
        return super.fromCharArray0Template(a, offset);  // specialize
    }

    @ForceInline
    @Override
    final
    ShortVector fromCharArray0(char[] a, int offset, VectorMask<Short> m, int offsetInRange) {
        return super.fromCharArray0Template(Short512Mask.class, a, offset, (Short512Mask) m, offsetInRange);  // specialize
    }


    @ForceInline
    @Override
    final
    ShortVector fromMemorySegment0(MemorySegment ms, long offset) {
        return super.fromMemorySegment0Template(ms, offset);  // specialize
    }

    @ForceInline
    @Override
    final
    ShortVector fromMemorySegment0(MemorySegment ms, long offset, VectorMask<Short> m, int offsetInRange) {
        return super.fromMemorySegment0Template(Short512Mask.class, ms, offset, (Short512Mask) m, offsetInRange);  // specialize
    }

    @ForceInline
    @Override
    final
    void intoArray0(short[] a, int offset) {
        super.intoArray0Template(a, offset);  // specialize
    }

    @ForceInline
    @Override
    final
    void intoArray0(short[] a, int offset, VectorMask<Short> m) {
        super.intoArray0Template(Short512Mask.class, a, offset, (Short512Mask) m);
    }



    @ForceInline
    @Override
    final
    void intoMemorySegment0(MemorySegment ms, long offset, VectorMask<Short> m) {
        super.intoMemorySegment0Template(Short512Mask.class, ms, offset, (Short512Mask) m);
    }

    @ForceInline
    @Override
    final
    void intoCharArray0(char[] a, int offset, VectorMask<Short> m) {
        super.intoCharArray0Template(Short512Mask.class, a, offset, (Short512Mask) m);
    }

    // End of specialized low-level memory operations.

    // ================================================

}
<|MERGE_RESOLUTION|>--- conflicted
+++ resolved
@@ -154,7 +154,7 @@
 
     @Override
     @ForceInline
-    Short512Shuffle shuffleFromBytes(byte[] reorder) { return new Short512Shuffle(reorder); }
+    Short512Shuffle shuffleFromBytes(VectorPayloadMF indexes) { return new Short512Shuffle(indexes); }
 
     @Override
     @ForceInline
@@ -752,7 +752,7 @@
         public boolean laneIsSet(int i) {
             Objects.checkIndex(i, length());
             return VectorSupport.extract(Short512Mask.class, short.class, VLENGTH,
-                                         this, i, (m, idx) -> (m.getBits()[idx] ? 1L : 0L)) == 1L;
+                                         this, i, (m, idx) -> (((Short512Mask) m).laneIsSetHelper(idx) ? 1L : 0L)) == 1L;
         }
 
         // Reductions
@@ -791,36 +791,30 @@
         static final int VLENGTH = VSPECIES.laneCount();    // used by the JVM
         static final Class<Short> ETYPE = short.class; // used by the JVM
 
-<<<<<<< HEAD
-        private final VectorPayloadMF512S payload;
+        private final VectorPayloadMF256B payload;
 
         Short512Shuffle(VectorPayloadMF payload) {
-            this.payload = (VectorPayloadMF512S) payload;
+            this.payload = (VectorPayloadMF256B) payload;
             assert(VLENGTH == payload.length());
-            assert(indicesInRange(payload));
-=======
-        Short512Shuffle(byte[] reorder) {
-            super(VLENGTH, reorder);
->>>>>>> ffb28305
-        }
-
-        public Short512Shuffle(int[] reorder) {
-            super(VLENGTH, reorder);
-        }
-
-        public Short512Shuffle(int[] reorder, int i) {
-            super(VLENGTH, reorder, i);
-        }
-
-<<<<<<< HEAD
+            assert(indexesInRange(payload));
+        }
+
+        public Short512Shuffle(int[] indexes) {
+            this(indexes, 0);
+        }
+
+        public Short512Shuffle(int[] indexes, int i) {
+            this(prepare(VLENGTH, indexes, i));
+        }
+
+        public Short512Shuffle(IntUnaryOperator fn) {
+            this(prepare(VLENGTH, fn));
+        }
+
         @ForceInline
         @Override
         protected final VectorPayloadMF indices() {
             return payload;
-=======
-        public Short512Shuffle(IntUnaryOperator fn) {
-            super(VLENGTH, fn);
->>>>>>> ffb28305
         }
 
         @Override
@@ -845,87 +839,29 @@
 
         @Override
         @ForceInline
-<<<<<<< HEAD
-        ShortVector toBitsVector0() {
-            return Short512Vector.VSPECIES.dummyVectorMF().vectorFactory(indices());
-=======
         public <F> VectorShuffle<F> cast(VectorSpecies<F> s) {
             AbstractSpecies<F> species = (AbstractSpecies<F>) s;
             if (length() != species.laneCount())
                 throw new IllegalArgumentException("VectorShuffle length and species length differ");
             int[] shuffleArray = toArray();
             return s.shuffleFromArray(shuffleArray, 0).check(s);
->>>>>>> ffb28305
-        }
-
-        @ForceInline
-        @Override
-<<<<<<< HEAD
-        @ForceInline
-        public void intoArray(int[] a, int offset) {
-            VectorSpecies<Integer> species = IntVector.SPECIES_512;
-            Vector<Short> v = toBitsVector();
-            v.convertShape(VectorOperators.S2I, species, 0)
-                    .reinterpretAsInts()
-                    .intoArray(a, offset);
-            v.convertShape(VectorOperators.S2I, species, 1)
-                    .reinterpretAsInts()
-                    .intoArray(a, offset + species.length());
-        }
-
-        private static VectorPayloadMF prepare(int[] indices, int offset) {
-            VectorPayloadMF payload = VectorPayloadMF.newInstanceFactory(short.class, VLENGTH);
-            payload = Unsafe.getUnsafe().makePrivateBuffer(payload);
-            long mfOffset = payload.multiFieldOffset();
-            for (int i = 0; i < VLENGTH; i++) {
-                int si = indices[offset + i];
-                si = partiallyWrapIndex(si, VLENGTH);
-                Unsafe.getUnsafe().putShort(payload, mfOffset + i * Short.BYTES, (short) si);
-            }
-            payload = Unsafe.getUnsafe().finishPrivateBuffer(payload);
-            return payload;
-        }
-
-        private static VectorPayloadMF prepare(IntUnaryOperator f) {
-            VectorPayloadMF payload = VectorPayloadMF.newInstanceFactory(short.class, VLENGTH);
-            payload = Unsafe.getUnsafe().makePrivateBuffer(payload);
-            long offset = payload.multiFieldOffset();
-            for (int i = 0; i < VLENGTH; i++) {
-                int si = f.applyAsInt(i);
-                si = partiallyWrapIndex(si, VLENGTH);
-                Unsafe.getUnsafe().putShort(payload, offset + i * Short.BYTES, (short) si);
-            }
-            payload = Unsafe.getUnsafe().finishPrivateBuffer(payload);
-            return payload;
-        }
-
-
-        private static boolean indicesInRange(VectorPayloadMF indices) {
-            int length = indices.length();
-            long offset = indices.multiFieldOffset();
-            for (int i = 0; i < length; i++) {
-                short si = Unsafe.getUnsafe().getShort(indices, offset + i * Short.BYTES);
-                if (si >= length || si < -length) {
-                    boolean assertsEnabled = false;
-                    assert(assertsEnabled = true);
-                    if (assertsEnabled) {
-                        String msg = ("index "+si+"out of range ["+length+"] in "+
-                                indices.toString());
-                        throw new AssertionError(msg);
-                    }
-                    return false;
-                }
-=======
+        }
+
+        @ForceInline
+        @Override
         public Short512Shuffle rearrange(VectorShuffle<Short> shuffle) {
             Short512Shuffle s = (Short512Shuffle) shuffle;
-            byte[] reorder1 = reorder();
-            byte[] reorder2 = s.reorder();
-            byte[] r = new byte[reorder1.length];
-            for (int i = 0; i < reorder1.length; i++) {
-                int ssi = reorder2[i];
-                r[i] = reorder1[ssi];  // throws on exceptional index
->>>>>>> ffb28305
+            VectorPayloadMF indices1 = indices();
+            VectorPayloadMF indices2 = s.indices();
+            VectorPayloadMF r = VectorPayloadMF.newInstanceFactory(byte.class, VLENGTH);
+            r = Unsafe.getUnsafe().makePrivateBuffer(r);
+            long offset = r.multiFieldOffset();
+            for (int i = 0; i < VLENGTH; i++) {
+                int ssi = Unsafe.getUnsafe().getByte(indices2, offset + i * Byte.BYTES);
+                int si = Unsafe.getUnsafe().getByte(indices1, offset + ssi * Byte.BYTES);
+                Unsafe.getUnsafe().putByte(r, offset + i * Byte.BYTES, (byte) si);
             }
+            r = Unsafe.getUnsafe().finishPrivateBuffer(r);
             return new Short512Shuffle(r);
         }
     }
