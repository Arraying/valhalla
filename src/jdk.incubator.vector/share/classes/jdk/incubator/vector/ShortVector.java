--- conflicted
+++ resolved
@@ -937,62 +937,12 @@
         return VectorSupport.binaryOp(
             opc, getClass(), maskClass, short.class, length(),
             this, that, m,
-            BIN_IMPL.find(op, opc, ShortVector::binaryOperations));
+            BIN_IMPL.find(op, opc, ShortVector::binaryOperationsMF));
     }
 
     private static final
     ImplCache<Binary, BinaryOperation<ShortVector, VectorMask<Short>>>
         BIN_IMPL = new ImplCache<>(Binary.class, ShortVector.class);
-
-    private static BinaryOperation<ShortVector, VectorMask<Short>> binaryOperations(int opc_) {
-        switch (opc_) {
-            case VECTOR_OP_ADD: return (v0, v1, vm) ->
-                    v0.bOpMF(v1, vm, (i, a, b) -> (short)(a + b));
-            case VECTOR_OP_SUB: return (v0, v1, vm) ->
-                    v0.bOpMF(v1, vm, (i, a, b) -> (short)(a - b));
-            case VECTOR_OP_MUL: return (v0, v1, vm) ->
-                    v0.bOpMF(v1, vm, (i, a, b) -> (short)(a * b));
-            case VECTOR_OP_DIV: return (v0, v1, vm) ->
-                    v0.bOpMF(v1, vm, (i, a, b) -> (short)(a / b));
-            case VECTOR_OP_MAX: return (v0, v1, vm) ->
-                    v0.bOpMF(v1, vm, (i, a, b) -> (short)Math.max(a, b));
-            case VECTOR_OP_MIN: return (v0, v1, vm) ->
-                    v0.bOpMF(v1, vm, (i, a, b) -> (short)Math.min(a, b));
-            case VECTOR_OP_AND: return (v0, v1, vm) ->
-                    v0.bOpMF(v1, vm, (i, a, b) -> (short)(a & b));
-            case VECTOR_OP_OR: return (v0, v1, vm) ->
-                    v0.bOpMF(v1, vm, (i, a, b) -> (short)(a | b));
-            case VECTOR_OP_XOR: return (v0, v1, vm) ->
-                    v0.bOpMF(v1, vm, (i, a, b) -> (short)(a ^ b));
-            case VECTOR_OP_LSHIFT: return (v0, v1, vm) ->
-                    v0.bOpMF(v1, vm, (i, a, n) -> (short)(a << n));
-            case VECTOR_OP_RSHIFT: return (v0, v1, vm) ->
-                    v0.bOpMF(v1, vm, (i, a, n) -> (short)(a >> n));
-            case VECTOR_OP_URSHIFT: return (v0, v1, vm) ->
-                    v0.bOpMF(v1, vm, (i, a, n) -> (short)((a & LSHR_SETUP_MASK) >>> n));
-            case VECTOR_OP_LROTATE: return (v0, v1, vm) ->
-                    v0.bOpMF(v1, vm, (i, a, n) -> rotateLeft(a, (int)n));
-            case VECTOR_OP_RROTATE: return (v0, v1, vm) ->
-<<<<<<< HEAD
-                    v0.bOpMF(v1, vm, (i, a, n) -> rotateRight(a, (int)n));
-=======
-                    v0.bOp(v1, vm, (i, a, n) -> rotateRight(a, (int)n));
-            case VECTOR_OP_UMAX: return (v0, v1, vm) ->
-                    v0.bOp(v1, vm, (i, a, b) -> (short)VectorMath.maxUnsigned(a, b));
-            case VECTOR_OP_UMIN: return (v0, v1, vm) ->
-                    v0.bOp(v1, vm, (i, a, b) -> (short)VectorMath.minUnsigned(a, b));
-            case VECTOR_OP_SADD: return (v0, v1, vm) ->
-                    v0.bOp(v1, vm, (i, a, b) -> (short)(VectorMath.addSaturating(a, b)));
-            case VECTOR_OP_SSUB: return (v0, v1, vm) ->
-                    v0.bOp(v1, vm, (i, a, b) -> (short)(VectorMath.subSaturating(a, b)));
-            case VECTOR_OP_SUADD: return (v0, v1, vm) ->
-                    v0.bOp(v1, vm, (i, a, b) -> (short)(VectorMath.addSaturatingUnsigned(a, b)));
-            case VECTOR_OP_SUSUB: return (v0, v1, vm) ->
-                    v0.bOp(v1, vm, (i, a, b) -> (short)(VectorMath.subSaturatingUnsigned(a, b)));
->>>>>>> 0e899b25
-            default: return null;
-        }
-    }
 
     private static BinaryOperation<ShortVector, VectorMask<Short>> binaryOperationsMF(int opc_) {
         switch (opc_) {
@@ -1024,10 +974,21 @@
                     v0.bOpMF(v1, vm, (i, a, n) -> rotateLeft(a, (int)n));
             case VECTOR_OP_RROTATE: return (v0, v1, vm) ->
                     v0.bOpMF(v1, vm, (i, a, n) -> rotateRight(a, (int)n));
+            case VECTOR_OP_UMAX: return (v0, v1, vm) ->
+                    v0.bOpMF(v1, vm, (i, a, b) -> (short)VectorMath.maxUnsigned(a, b));
+            case VECTOR_OP_UMIN: return (v0, v1, vm) ->
+                    v0.bOpMF(v1, vm, (i, a, b) -> (short)VectorMath.minUnsigned(a, b));
+            case VECTOR_OP_SADD: return (v0, v1, vm) ->
+                    v0.bOpMF(v1, vm, (i, a, b) -> (short)(VectorMath.addSaturating(a, b)));
+            case VECTOR_OP_SSUB: return (v0, v1, vm) ->
+                    v0.bOpMF(v1, vm, (i, a, b) -> (short)(VectorMath.subSaturating(a, b)));
+            case VECTOR_OP_SUADD: return (v0, v1, vm) ->
+                    v0.bOpMF(v1, vm, (i, a, b) -> (short)(VectorMath.addSaturatingUnsigned(a, b)));
+            case VECTOR_OP_SUSUB: return (v0, v1, vm) ->
+                    v0.bOpMF(v1, vm, (i, a, b) -> (short)(VectorMath.subSaturatingUnsigned(a, b)));
             default: return null;
         }
     }
-
 
     // FIXME: Maybe all of the public final methods in this file (the
     // simple ones that just call lanewise) should be pushed down to
@@ -2560,15 +2521,9 @@
         Objects.requireNonNull(shuffle);
         return VectorSupport.rearrangeOp(
             getClass(), shuffletype, null, short.class, length(),
-<<<<<<< HEAD
-            this, ws, null,
+            this, shuffle, null,
             (v1, s_, m_) -> v1.uOpMF((i, a) -> {
-                int ei = s_.laneSource(i);
-=======
-            this, shuffle, null,
-            (v1, s_, m_) -> v1.uOp((i, a) -> {
                 int ei = Integer.remainderUnsigned(s_.laneSource(i), v1.length());
->>>>>>> 0e899b25
                 return v1.lane(ei);
             }));
     }
@@ -2593,15 +2548,9 @@
         m.check(masktype, this);
         return VectorSupport.rearrangeOp(
                    getClass(), shuffletype, masktype, short.class, length(),
-<<<<<<< HEAD
-                   this, ws, m,
+                   this, shuffle, m,
                    (v1, s_, m_) -> v1.uOpMF((i, a) -> {
-                        int ei = s_.laneSource(i);
-=======
-                   this, shuffle, m,
-                   (v1, s_, m_) -> v1.uOp((i, a) -> {
                         int ei = Integer.remainderUnsigned(s_.laneSource(i), v1.length());
->>>>>>> 0e899b25
                         return !m_.laneIsSet(i) ? 0 : v1.lane(ei);
                    }));
     }
@@ -2625,29 +2574,17 @@
         ShortVector r0 =
             VectorSupport.rearrangeOp(
                 getClass(), shuffletype, null, short.class, length(),
-<<<<<<< HEAD
-                this, ws, null,
+                this, shuffle, null,
                 (v0, s_, m_) -> v0.uOpMF((i, a) -> {
-                    int ei = s_.laneSource(i);
-=======
-                this, shuffle, null,
-                (v0, s_, m_) -> v0.uOp((i, a) -> {
                     int ei = Integer.remainderUnsigned(s_.laneSource(i), v0.length());
->>>>>>> 0e899b25
                     return v0.lane(ei);
                 }));
         ShortVector r1 =
             VectorSupport.rearrangeOp(
                 getClass(), shuffletype, null, short.class, length(),
-<<<<<<< HEAD
-                v, ws, null,
+                v, shuffle, null,
                 (v1, s_, m_) -> v1.uOpMF((i, a) -> {
-                    int ei = s_.laneSource(i);
-=======
-                v, shuffle, null,
-                (v1, s_, m_) -> v1.uOp((i, a) -> {
                     int ei = Integer.remainderUnsigned(s_.laneSource(i), v1.length());
->>>>>>> 0e899b25
                     return v1.lane(ei);
                 }));
         return r1.blend(r0, valid);
@@ -3022,15 +2959,11 @@
             case VECTOR_OP_MIN: return (v, m) ->
                     toBits(v.rOpMF(MAX_OR_INF, m, (i, a, b) -> (short) Math.min(a, b)));
             case VECTOR_OP_MAX: return (v, m) ->
-<<<<<<< HEAD
                     toBits(v.rOpMF(MIN_OR_INF, m, (i, a, b) -> (short) Math.max(a, b)));
-=======
-                    toBits(v.rOp(MIN_OR_INF, m, (i, a, b) -> (short) Math.max(a, b)));
             case VECTOR_OP_UMIN: return (v, m) ->
-                    toBits(v.rOp(MAX_OR_INF, m, (i, a, b) -> (short) VectorMath.minUnsigned(a, b)));
+                    toBits(v.rOpMF(MAX_OR_INF, m, (i, a, b) -> (short) VectorMath.minUnsigned(a, b)));
             case VECTOR_OP_UMAX: return (v, m) ->
-                    toBits(v.rOp(MIN_OR_INF, m, (i, a, b) -> (short) VectorMath.maxUnsigned(a, b)));
->>>>>>> 0e899b25
+                    toBits(v.rOpMF(MIN_OR_INF, m, (i, a, b) -> (short) VectorMath.maxUnsigned(a, b)));
             case VECTOR_OP_AND: return (v, m) ->
                     toBits(v.rOpMF((short)-1, m, (i, a, b) -> (short)(a & b)));
             case VECTOR_OP_OR: return (v, m) ->
@@ -3218,14 +3151,9 @@
             return vsp.dummyVectorMF().fromArray0(a, offset, m, OFFSET_IN_RANGE);
         }
 
-<<<<<<< HEAD
-        checkMaskFromIndexSize(offset, vsp, m, 1, a.length);
-        return vsp.dummyVectorMF().fromArray0(a, offset, m, OFFSET_OUT_OF_RANGE);
-=======
         ((AbstractMask<Short>)m)
             .checkIndexByLane(offset, a.length, vsp.iota(), 1);
-        return vsp.dummyVector().fromArray0(a, offset, m, OFFSET_OUT_OF_RANGE);
->>>>>>> 0e899b25
+        return vsp.dummyVectorMF().fromArray0(a, offset, m, OFFSET_OUT_OF_RANGE);
     }
 
     /**
@@ -3405,14 +3333,9 @@
             return vsp.dummyVectorMF().fromCharArray0(a, offset, m, OFFSET_IN_RANGE);
         }
 
-<<<<<<< HEAD
-        checkMaskFromIndexSize(offset, vsp, m, 1, a.length);
-        return vsp.dummyVectorMF().fromCharArray0(a, offset, m, OFFSET_OUT_OF_RANGE);
-=======
         ((AbstractMask<Short>)m)
             .checkIndexByLane(offset, a.length, vsp.iota(), 1);
-        return vsp.dummyVector().fromCharArray0(a, offset, m, OFFSET_OUT_OF_RANGE);
->>>>>>> 0e899b25
+        return vsp.dummyVectorMF().fromCharArray0(a, offset, m, OFFSET_OUT_OF_RANGE);
     }
 
     /**
@@ -3599,14 +3522,9 @@
             return vsp.dummyVectorMF().fromMemorySegment0(ms, offset, m, OFFSET_IN_RANGE).maybeSwap(bo);
         }
 
-<<<<<<< HEAD
-        checkMaskFromIndexSize(offset, vsp, m, 2, ms.byteSize());
-        return vsp.dummyVectorMF().fromMemorySegment0(ms, offset, m, OFFSET_OUT_OF_RANGE).maybeSwap(bo);
-=======
         ((AbstractMask<Short>)m)
             .checkIndexByLane(offset, ms.byteSize(), vsp.iota(), 2);
-        return vsp.dummyVector().fromMemorySegment0(ms, offset, m, OFFSET_OUT_OF_RANGE).maybeSwap(bo);
->>>>>>> 0e899b25
+        return vsp.dummyVectorMF().fromMemorySegment0(ms, offset, m, OFFSET_OUT_OF_RANGE).maybeSwap(bo);
     }
 
     // Memory store operations
