/*
 * Copyright (c) 2017, 2024, Oracle and/or its affiliates. All rights reserved.
 * DO NOT ALTER OR REMOVE COPYRIGHT NOTICES OR THIS FILE HEADER.
 *
 * This code is free software; you can redistribute it and/or modify it
 * under the terms of the GNU General Public License version 2 only, as
 * published by the Free Software Foundation.  Oracle designates this
 * particular file as subject to the "Classpath" exception as provided
 * by Oracle in the LICENSE file that accompanied this code.
 *
 * This code is distributed in the hope that it will be useful, but WITHOUT
 * ANY WARRANTY; without even the implied warranty of MERCHANTABILITY or
 * FITNESS FOR A PARTICULAR PURPOSE.  See the GNU General Public License
 * version 2 for more details (a copy is included in the LICENSE file that
 * accompanied this code).
 *
 * You should have received a copy of the GNU General Public License version
 * 2 along with this work; if not, write to the Free Software Foundation,
 * Inc., 51 Franklin St, Fifth Floor, Boston, MA 02110-1301 USA.
 *
 * Please contact Oracle, 500 Oracle Parkway, Redwood Shores, CA 94065 USA
 * or visit www.oracle.com if you need additional information or have any
 * questions.
 */
package jdk.incubator.vector;

import java.lang.foreign.MemorySegment;
import java.lang.foreign.ValueLayout;
import java.nio.ByteOrder;
import java.util.Arrays;
import java.util.Objects;
import java.util.function.Function;

import jdk.internal.foreign.AbstractMemorySegmentImpl;
import jdk.internal.misc.ScopedMemoryAccess;
import jdk.internal.misc.Unsafe;
import jdk.internal.vm.annotation.ForceInline;
import jdk.internal.vm.vector.VectorSupport;

import static jdk.internal.vm.vector.VectorSupport.*;
import static jdk.incubator.vector.VectorIntrinsics.*;

import static jdk.incubator.vector.VectorOperators.*;

#warn This file is preprocessed before being compiled

/**
 * A specialized {@link Vector} representing an ordered immutable sequence of
 * {@code $type$} values.
 */
@SuppressWarnings({"cast"})  // warning: redundant cast
public abstract value class $abstractvectortype$ extends AbstractVector<$Boxtype$> {

#if[FP]
    static final int FORBID_OPCODE_KIND = VO_NOFP;
#else[FP]
    static final int FORBID_OPCODE_KIND = VO_ONLYFP;
#end[FP]
    /**
     * Default Constructor for abstract vector.
     */
    public $abstractvectortype$() {}

    static final ValueLayout.Of$Type$ ELEMENT_LAYOUT = ValueLayout.JAVA_$TYPE$.withByteAlignment(1);

    @ForceInline
    static int opCode(Operator op) {
        return VectorOperators.opCode(op, VO_OPCODE_VALID, FORBID_OPCODE_KIND);
    }
    @ForceInline
    static int opCode(Operator op, int requireKind) {
        requireKind |= VO_OPCODE_VALID;
        return VectorOperators.opCode(op, requireKind, FORBID_OPCODE_KIND);
    }
    @ForceInline
    static boolean opKind(Operator op, int bit) {
        return VectorOperators.opKind(op, bit);
    }

    // Virtualized factories and operators,
    // coded with portable definitions.
    // These are all @ForceInline in case
    // they need to be used performantly.
    // The various shape-specific subclasses
    // also specialize them by wrapping
    // them in a call like this:
    //    return (Byte128Vector)
    //       super.bOp((Byte128Vector) o);
    // The purpose of that is to forcibly inline
    // the generic definition from this file
    // into a sharply type- and size-specific
    // wrapper in the subclass file, so that
    // the JIT can specialize the code.
    // The code is only inlined and expanded
    // if it gets hot.  Think of it as a cheap
    // and lazy version of C++ templates.

    // Virtualized getter

    // Virtualized constructors

    /**
     * Build a vector directly using my own constructor.
     * It is an error if the vec is aliased elsewhere.
     */
    /*package-private*/
    abstract $abstractvectortype$ vectorFactory(VectorPayloadMF vec);

    /**
     * Build a mask directly using my species.
     * It is an error if the array is aliased elsewhere.
     */
    /*package-private*/
    @ForceInline
    final
    AbstractMask<$Boxtype$> maskFactory(VectorPayloadMF payload) {
        return vspecies().maskFactory(payload);
    }

    // Constant loader (takes dummy as vector arg)
    interface FVOp {
        $type$ apply(int i);
    }

    /*package-private*/
    @ForceInline
    final
    $abstractvectortype$ vOpMF(FVOp f) {
        $type$[] res = new $type$[length()];
        for (int i = 0; i < res.length; i++) {
            res[i] = f.apply(i);
        }
        VectorPayloadMF vec_mf = vspecies().createVectorMF(res);
        return vectorFactory(vec_mf);
    }

    @ForceInline
    final
    $abstractvectortype$ vOpMF(VectorMask<$Boxtype$> m, FVOp f) {
        $type$[] res = new $type$[length()];
        VectorPayloadMF mbits = ((AbstractMask<$Boxtype$>)m).getBits();
        long mOffset = mbits.multiFieldOffset();
        for (int i = 0; i < res.length; i++) {
            if (U.getBoolean(mbits, mOffset + i)) {
                res[i] = f.apply(i);
            }
        }
        VectorPayloadMF vec_mf = vspecies().createVectorMF(res);
        return vectorFactory(vec_mf);
    }

    // Unary operator

    /*package-private*/
    interface FUnOp {
        $type$ apply(int i, $type$ a);
    }

    /*package-private*/
    abstract
    $abstractvectortype$ uOpMF(FUnOp f);
    @ForceInline
    final
    $abstractvectortype$ uOpTemplateMF(FUnOp f) {
        VectorPayloadMF vec = this.vec();
        VectorPayloadMF tpayload = U.makePrivateBuffer(vec);
        long vOffset = this.multiFieldOffset();
        int length = vspecies().length();
        for (int i = 0; i < length; i++) {
            $type$ v = U.get$Type$(vec, vOffset + i * $Boxtype$.BYTES);
            U.put$Type$(tpayload, vOffset + i * $Boxtype$.BYTES, f.apply(i, v));
        }
        tpayload = U.finishPrivateBuffer(tpayload);
        return vectorFactory(tpayload);
    }

    /*package-private*/
    abstract
    $abstractvectortype$ uOpMF(VectorMask<$Boxtype$> m,
                             FUnOp f);
    @ForceInline
    final
    $abstractvectortype$ uOpTemplateMF(VectorMask<$Boxtype$> m,
                                     FUnOp f) {
        if (m == null) {
            return uOpTemplateMF(f);
        }
        VectorPayloadMF vec = this.vec();
        VectorPayloadMF mbits = ((AbstractMask<$Boxtype$>)m).getBits();
        VectorPayloadMF tpayload = U.makePrivateBuffer(vec);
        long vOffset = this.multiFieldOffset();
        long mOffset = mbits.multiFieldOffset();
        int length = vspecies().length();
        for (int i = 0; i < length; i++) {
            if (U.getBoolean(mbits, mOffset + i)) {
                $type$ v = U.get$Type$(vec, vOffset + i * $Boxtype$.BYTES);
                U.put$Type$(tpayload, vOffset + i * $Boxtype$.BYTES, f.apply(i, v));
            }
        }
        tpayload = U.finishPrivateBuffer(tpayload);
        return vectorFactory(tpayload);
    }

    // Binary operator

    /*package-private*/
    interface FBinOp {
        $type$ apply(int i, $type$ a, $type$ b);
    }

    /*package-private*/
    abstract
    $abstractvectortype$ bOpMF(Vector<$Boxtype$> o,
                             FBinOp f);
    @ForceInline
    final
    $abstractvectortype$ bOpTemplateMF(Vector<$Boxtype$> o,
                                     FBinOp f) {
        VectorPayloadMF vec1 = vec();
        VectorPayloadMF vec2 = (($abstractvectortype$)o).vec();
        VectorPayloadMF tpayload = U.makePrivateBuffer(vec1);
        long vOffset = this.multiFieldOffset();
        int length = vspecies().length();
        for (int i = 0; i < length; i++) {
            $type$ v1 = U.get$Type$(vec1, vOffset + i * $Boxtype$.BYTES);
            $type$ v2 = U.get$Type$(vec2, vOffset + i * $Boxtype$.BYTES);
            U.put$Type$(tpayload, vOffset + i * $Boxtype$.BYTES, f.apply(i, v1, v2));
        }
        tpayload = U.finishPrivateBuffer(tpayload);
        return vectorFactory(tpayload);
    }

    /*package-private*/
    abstract
    $abstractvectortype$ bOpMF(Vector<$Boxtype$> o,
                             VectorMask<$Boxtype$> m,
                             FBinOp f);
    @ForceInline
    final
    $abstractvectortype$ bOpTemplateMF(Vector<$Boxtype$> o,
                                     VectorMask<$Boxtype$> m,
                                     FBinOp f) {
        if (m == null) {
            return bOpTemplateMF(o, f);
        }
        VectorPayloadMF mbits = ((AbstractMask<$Boxtype$>)m).getBits();
        VectorPayloadMF vec1 = this.vec();
        VectorPayloadMF vec2 = (($abstractvectortype$)o).vec();
        VectorPayloadMF tpayload = U.makePrivateBuffer(vec1);
        long vOffset = this.multiFieldOffset();
        long mOffset = mbits.multiFieldOffset();
        int length = vspecies().length();
        for (int i = 0; i < length; i++) {
            if (U.getBoolean(mbits, mOffset + i)) {
                $type$ v1 = U.get$Type$(vec1, vOffset + i * $Boxtype$.BYTES);
                $type$ v2 = U.get$Type$(vec2, vOffset + i * $Boxtype$.BYTES);
                U.put$Type$(tpayload, vOffset + i * $Boxtype$.BYTES, f.apply(i, v1, v2));
            }
        }
        tpayload = U.finishPrivateBuffer(tpayload);
        return vectorFactory(tpayload);
    }

    // Ternary operator

    /*package-private*/
    interface FTriOp {
        $type$ apply(int i, $type$ a, $type$ b, $type$ c);
    }

    /*package-private*/
    abstract
    $abstractvectortype$ tOpMF(Vector<$Boxtype$> o1,
                             Vector<$Boxtype$> o2,
                             FTriOp f);
    @ForceInline
    final
    $abstractvectortype$ tOpTemplateMF(Vector<$Boxtype$> o1,
                                     Vector<$Boxtype$> o2,
                                     FTriOp f) {
        VectorPayloadMF vec1 = this.vec();
        VectorPayloadMF vec2 = (($abstractvectortype$)o1).vec();
        VectorPayloadMF vec3 = (($abstractvectortype$)o2).vec();
        VectorPayloadMF tpayload = U.makePrivateBuffer(vec1);
        long vOffset = this.multiFieldOffset();
        int length = vspecies().length();
        for (int i = 0; i < length; i++) {
            $type$ v1 = U.get$Type$(vec1, vOffset + i * $Boxtype$.BYTES);
            $type$ v2 = U.get$Type$(vec2, vOffset + i * $Boxtype$.BYTES);
            $type$ v3 = U.get$Type$(vec3, vOffset + i * $Boxtype$.BYTES);
            U.put$Type$(tpayload, vOffset + i * $Boxtype$.BYTES, f.apply(i, v1, v2, v3));
        }
        tpayload = U.finishPrivateBuffer(tpayload);
        return vectorFactory(tpayload);
    }

    /*package-private*/
    abstract
    $abstractvectortype$ tOpMF(Vector<$Boxtype$> o1,
                             Vector<$Boxtype$> o2,
                             VectorMask<$Boxtype$> m,
                             FTriOp f);
    @ForceInline
    final
    $abstractvectortype$ tOpTemplateMF(Vector<$Boxtype$> o1,
                                     Vector<$Boxtype$> o2,
                                     VectorMask<$Boxtype$> m,
                                     FTriOp f) {
        if (m == null) {
            return tOpTemplateMF(o1, o2, f);
        }
        VectorPayloadMF mbits = ((AbstractMask<$Boxtype$>)m).getBits();
        VectorPayloadMF vec1 = this.vec();
        VectorPayloadMF vec2 = (($abstractvectortype$)o1).vec();
        VectorPayloadMF vec3 = (($abstractvectortype$)o2).vec();
        VectorPayloadMF tpayload = U.makePrivateBuffer(vec1);
        long vOffset = this.multiFieldOffset();
        long mOffset = mbits.multiFieldOffset();
        int length = vspecies().length();
        for (int i = 0; i < length; i++) {
            if (U.getBoolean(mbits, mOffset + i)) {
                $type$ v1 = U.get$Type$(vec1, vOffset + i * $Boxtype$.BYTES);
                $type$ v2 = U.get$Type$(vec2, vOffset + i * $Boxtype$.BYTES);
                $type$ v3 = U.get$Type$(vec3, vOffset + i * $Boxtype$.BYTES);
                U.put$Type$(tpayload, vOffset + i * $Boxtype$.BYTES, f.apply(i, v1, v2, v3));
            }
        }
        tpayload = U.finishPrivateBuffer(tpayload);
        return vectorFactory(tpayload);
    }

    // Reduction operator

    /*package-private*/
    abstract
    $type$ rOpMF($type$ v, VectorMask<$Boxtype$> m, FBinOp f);

    @ForceInline
    final
    $type$ rOpTemplateMF($type$ v, VectorMask<$Boxtype$> m, FBinOp f) {
        if (m == null) {
            return rOpTemplateMF(v, f);
        }
        VectorPayloadMF vec = this.vec();
        VectorPayloadMF mbits = ((AbstractMask<$Boxtype$>)m).getBits();
        long vOffset = this.multiFieldOffset();
        long mOffset = mbits.multiFieldOffset();
        int length = vspecies().length();
        for (int i = 0; i < length; i++) {
            $type$ v1 = U.get$Type$(vec, vOffset + i * $Boxtype$.BYTES);
            v = U.getBoolean(mbits, mOffset + i) ? f.apply(i, v, v1) : v;
        }
        return v;
    }

    @ForceInline
    final
    $type$ rOpTemplateMF($type$ v, FBinOp f) {
        VectorPayloadMF vec = vec();
        long vOffset = this.multiFieldOffset();
        int length = vspecies().length();
        for (int i = 0; i < length; i++) {
            $type$ v1 = U.get$Type$(vec, vOffset + i * $Boxtype$.BYTES);
            v = f.apply(i, v, v1);
        }
        return v;
    }

    // Memory reference

    /*package-private*/
    interface FLdOp<M> {
        $type$ apply(M memory, int offset, int i);
    }

    /*package-private*/
    @ForceInline
    final
    <M> $abstractvectortype$ ldOpMF(M memory, int offset,
                                  FLdOp<M> f) {
        int length = vspecies().length();
        boolean is_max_species = ((AbstractSpecies)vspecies()).is_max_species();
        VectorPayloadMF tpayload =
            U.makePrivateBuffer(VectorPayloadMF.newVectorInstanceFactory(
                $type$.class, length, is_max_species));
        long vOffset = this.multiFieldOffset();
        for (int i = 0; i < length; i++) {
            U.put$Type$(tpayload, vOffset + i * $Boxtype$.BYTES, f.apply(memory, offset, i));
        }
        tpayload = U.finishPrivateBuffer(tpayload);
        return vectorFactory(tpayload);
    }

    /*package-private*/
    @ForceInline
    final
    <M> $abstractvectortype$ ldOpMF(M memory, int offset,
                                  VectorMask<$Boxtype$> m,
                                  FLdOp<M> f) {
        int length = vspecies().length();
        boolean is_max_species = ((AbstractSpecies)vspecies()).is_max_species();
        VectorPayloadMF tpayload = VectorPayloadMF.newVectorInstanceFactory($type$.class, length, is_max_species);
        tpayload = U.makePrivateBuffer(tpayload);
        VectorPayloadMF mbits = ((AbstractMask<$Boxtype$>)m).getBits();
        long vOffset = this.multiFieldOffset();
        long mOffset = mbits.multiFieldOffset();
        for (int i = 0; i < length; i++) {
            if (U.getBoolean(mbits, mOffset + i)) {
                U.put$Type$(tpayload, vOffset + i * $Boxtype$.BYTES, f.apply(memory, offset, i));
            }
        }
        tpayload = U.finishPrivateBuffer(tpayload);
        return vectorFactory(tpayload);
    }

    /*package-private*/
    interface FLdLongOp {
        $type$ apply(MemorySegment memory, long offset, int i);
    }

    /*package-private*/
    @ForceInline
    final
    $abstractvectortype$ ldLongOpMF(MemorySegment memory, long offset,
                                  FLdLongOp f) {
        int length = vspecies().length();
        boolean is_max_species = ((AbstractSpecies)vspecies()).is_max_species();
        VectorPayloadMF tpayload =
            U.makePrivateBuffer(VectorPayloadMF.newVectorInstanceFactory(
                $type$.class, length, is_max_species));
        long vOffset = this.multiFieldOffset();
        for (int i = 0; i < length; i++) {
            U.put$Type$(tpayload, vOffset + i * $Boxtype$.BYTES, f.apply(memory, offset, i));
        }
        tpayload = U.finishPrivateBuffer(tpayload);
        return vectorFactory(tpayload);
    }

    /*package-private*/
    @ForceInline
    final
    $abstractvectortype$ ldLongOpMF(MemorySegment memory, long offset,
                                  VectorMask<$Boxtype$> m,
                                  FLdLongOp f) {
        int length = vspecies().length();
        boolean is_max_species = ((AbstractSpecies)vspecies()).is_max_species();
        VectorPayloadMF tpayload = VectorPayloadMF.newVectorInstanceFactory($type$.class, length, is_max_species);
        tpayload = U.makePrivateBuffer(tpayload);
        VectorPayloadMF mbits = ((AbstractMask<$Boxtype$>)m).getBits();
        long vOffset = this.multiFieldOffset();
        long mOffset = mbits.multiFieldOffset();
        for (int i = 0; i < length; i++) {
            if (U.getBoolean(mbits, mOffset + i)) {
                U.put$Type$(tpayload, vOffset + i * $Boxtype$.BYTES, f.apply(memory, offset, i));
            }
        }
        tpayload = U.finishPrivateBuffer(tpayload);
        return vectorFactory(tpayload);
    }

    static $type$ memorySegmentGet(MemorySegment ms, long o, int i) {
        return ms.get(ELEMENT_LAYOUT, o + i * $sizeInBytes$L);
    }

    interface FStOp<M> {
        void apply(M memory, int offset, int i, $type$ a);
    }

    /*package-private*/
    @ForceInline
    final
    <M> void stOpMF(M memory, int offset,
                  FStOp<M> f) {
        VectorPayloadMF vec = vec();
        long vOffset = this.multiFieldOffset();
        int length = vspecies().length();
        for (int i = 0; i < length; i++) {
            f.apply(memory, offset, i, U.get$Type$(vec, vOffset + i * $Boxtype$.BYTES));
        }
    }

    /*package-private*/
   @ForceInline
    final
    <M> void stOpMF(M memory, int offset,
                  VectorMask<$Boxtype$> m,
                  FStOp<M> f) {
        VectorPayloadMF vec = vec();
        VectorPayloadMF mbits = ((AbstractMask<$Boxtype$>)m).getBits();
        long vOffset = this.multiFieldOffset();
        long mOffset = mbits.multiFieldOffset();
        int length = vspecies().length();
        for (int i = 0; i < length; i++) {
            if (U.getBoolean(mbits, mOffset + i)) {
                f.apply(memory, offset, i, U.get$Type$(vec, vOffset + i * $Boxtype$.BYTES));
            }
        }
    }


    interface FStLongOp {
        void apply(MemorySegment memory, long offset, int i, $type$ a);
    }

    /*package-private*/
    @ForceInline
    final
    void stLongOpMF(MemorySegment memory, long offset,
                  FStLongOp f) {
        VectorPayloadMF vec = vec();
        long vOffset = this.multiFieldOffset();
        int length = vspecies().length();
        for (int i = 0; i < length; i++) {
            f.apply(memory, offset, i, U.get$Type$(vec, vOffset + i * $Boxtype$.BYTES));
        }
    }

    /*package-private*/
    @ForceInline
    final
    void stLongOpMF(MemorySegment memory, long offset,
                  VectorMask<$Boxtype$> m,
                  FStLongOp f) {
        VectorPayloadMF vec = vec();
        VectorPayloadMF mbits = ((AbstractMask<$Boxtype$>)m).getBits();
        long vOffset = this.multiFieldOffset();
        long mOffset = mbits.multiFieldOffset();
        int length = vspecies().length();
        for (int i = 0; i < length; i++) {
            if (U.getBoolean(mbits, mOffset + i)) {
                f.apply(memory, offset, i, U.get$Type$(vec, vOffset + i * $Boxtype$.BYTES));
            }
        }
    }

    static void memorySegmentSet(MemorySegment ms, long o, int i, $type$ e) {
        ms.set(ELEMENT_LAYOUT, o + i * $sizeInBytes$L, e);
    }

    // Binary test

    /*package-private*/
    interface FBinTest {
        boolean apply(int cond, int i, $type$ a, $type$ b);
    }

    /*package-private*/
    @ForceInline
    final
    AbstractMask<$Boxtype$> bTestMF(int cond,
                                  Vector<$Boxtype$> o,
                                  FBinTest f) {
        int length = vspecies().length();
        VectorPayloadMF vec1 = vec();
        VectorPayloadMF vec2 = (($abstractvectortype$)o).vec();
        boolean is_max_species = ((AbstractSpecies)vspecies()).is_max_species();
        VectorPayloadMF mbits = VectorPayloadMF.newMaskInstanceFactory(vspecies().elementType(), length, is_max_species);
        mbits = U.makePrivateBuffer(mbits);
        long vOffset = this.multiFieldOffset();
        long mOffset = mbits.multiFieldOffset();
        for (int i = 0; i < length; i++) {
            $type$ v1 = U.get$Type$(vec1, vOffset + i * $Boxtype$.BYTES);
            $type$ v2 = U.get$Type$(vec2, vOffset + i * $Boxtype$.BYTES);
            U.putBoolean(mbits, mOffset + i, f.apply(cond, i, v1, v2));
        }
        mbits = U.finishPrivateBuffer(mbits);
        return maskFactory(mbits);
    }

#if[BITWISE]
    /*package-private*/
    @ForceInline
    static $type$ rotateLeft($type$ a, int n) {
#if[intOrLong]
        return $Boxtype$.rotateLeft(a, n);
#else[intOrLong]
        return ($type$)((((($type$)a) & $Boxtype$.toUnsignedInt(($type$)-1)) << (n & $Boxtype$.SIZE-1)) | (((($type$)a) & $Boxtype$.toUnsignedInt(($type$)-1)) >>> ($Boxtype$.SIZE - (n & $Boxtype$.SIZE-1))));
#end[intOrLong]
    }

    /*package-private*/
    @ForceInline
    static $type$ rotateRight($type$ a, int n) {
#if[intOrLong]
        return $Boxtype$.rotateRight(a, n);
#else[intOrLong]
        return ($type$)((((($type$)a) & $Boxtype$.toUnsignedInt(($type$)-1)) >>> (n & $Boxtype$.SIZE-1)) | (((($type$)a) & $Boxtype$.toUnsignedInt(($type$)-1)) << ($Boxtype$.SIZE - (n & $Boxtype$.SIZE-1))));
#end[intOrLong]
    }
#end[BITWISE]

    /*package-private*/
    @Override
    abstract $Type$Species vspecies();

    /*package-private*/
    @ForceInline
    static long toBits($type$ e) {
        return {#if[FP]? $Type$.$type$ToRaw$Bitstype$Bits(e): e};
    }

    /*package-private*/
    @ForceInline
    static $type$ fromBits(long bits) {
        return {#if[FP]?$Type$.$bitstype$BitsTo$Type$}(($bitstype$)bits);
    }

    static $abstractvectortype$ expandHelper(Vector<$Boxtype$> v, VectorMask<$Boxtype$> m) {
        VectorSpecies<$Boxtype$> vsp = m.vectorSpecies();
        $abstractvectortype$ r  = ($abstractvectortype$) vsp.zero();
        $abstractvectortype$ vi = ($abstractvectortype$) v;
        if (m.allTrue()) {
            return vi;
        }
        for (int i = 0, j = 0; i < vsp.length(); i++) {
            if (m.laneIsSet(i)) {
                r = r.withLane(i, vi.lane(j++));
            }
        }
        return r;
    }

    static $abstractvectortype$ compressHelper(Vector<$Boxtype$> v, VectorMask<$Boxtype$> m) {
        VectorSpecies<$Boxtype$> vsp = m.vectorSpecies();
        $abstractvectortype$ r  = ($abstractvectortype$) vsp.zero();
        $abstractvectortype$ vi = ($abstractvectortype$) v;
        if (m.allTrue()) {
            return vi;
        }
        for (int i = 0, j = 0; i < vsp.length(); i++) {
            if (m.laneIsSet(i)) {
                r = r.withLane(j++, vi.lane(i));
            }
        }
        return r;
    }

    // Static factories (other than memory operations)

    // Note: A surprising behavior in javadoc
    // sometimes makes a lone /** {@inheritDoc} */
    // comment drop the method altogether,
    // apparently if the method mentions an
    // parameter or return type of Vector<$Boxtype$>
    // instead of Vector<E> as originally specified.
    // Adding an empty HTML fragment appears to
    // nudge javadoc into providing the desired
    // inherited documentation.  We use the HTML
    // comment <!--workaround--> for this.

    /**
     * Returns a vector of the given species
     * where all lane elements are set to
     * zero, the default primitive value.
     *
     * @param species species of the desired zero vector
     * @return a zero vector
     */
    @ForceInline
    public static $abstractvectortype$ zero(VectorSpecies<$Boxtype$> species) {
        $Type$Species vsp = ($Type$Species) species;
#if[FP]
        return VectorSupport.fromBitsCoerced(vsp.vectorType(), $type$.class, species.length(),
                        toBits(0.0f), MODE_BROADCAST, vsp,
                        ((bits_, s_) -> s_.rvOpMF(i -> bits_)));
#else[FP]
        return VectorSupport.fromBitsCoerced(vsp.vectorType(), $type$.class, species.length(),
                                0, MODE_BROADCAST, vsp,
                                ((bits_, s_) -> s_.rvOpMF(i -> bits_)));
#end[FP]
    }

    /**
     * Returns a vector of the same species as this one
     * where all lane elements are set to
     * the primitive value {@code e}.
     *
     * The contents of the current vector are discarded;
     * only the species is relevant to this operation.
     *
     * <p> This method returns the value of this expression:
     * {@code $abstractvectortype$.broadcast(this.species(), e)}.
     *
     * @apiNote
     * Unlike the similar method named {@code broadcast()}
     * in the supertype {@code Vector}, this method does not
     * need to validate its argument, and cannot throw
     * {@code IllegalArgumentException}.  This method is
     * therefore preferable to the supertype method.
     *
     * @param e the value to broadcast
     * @return a vector where all lane elements are set to
     *         the primitive value {@code e}
     * @see #broadcast(VectorSpecies,long)
     * @see Vector#broadcast(long)
     * @see VectorSpecies#broadcast(long)
     */
    public abstract $abstractvectortype$ broadcast($type$ e);

    /**
     * Returns a vector of the given species
     * where all lane elements are set to
     * the primitive value {@code e}.
     *
     * @param species species of the desired vector
     * @param e the value to broadcast
     * @return a vector where all lane elements are set to
     *         the primitive value {@code e}
     * @see #broadcast(long)
     * @see Vector#broadcast(long)
     * @see VectorSpecies#broadcast(long)
     */
    @ForceInline
    public static $abstractvectortype$ broadcast(VectorSpecies<$Boxtype$> species, $type$ e) {
        $Type$Species vsp = ($Type$Species) species;
        return vsp.broadcast(e);
    }

    /*package-private*/
    @ForceInline
    final $abstractvectortype$ broadcastTemplate($type$ e) {
        $Type$Species vsp = vspecies();
        return vsp.broadcast(e);
    }

#if[!long]
    /**
     * {@inheritDoc} <!--workaround-->
     * @apiNote
     * When working with vector subtypes like {@code $abstractvectortype$},
     * {@linkplain #broadcast($type$) the more strongly typed method}
     * is typically selected.  It can be explicitly selected
     * using a cast: {@code v.broadcast(($type$)e)}.
     * The two expressions will produce numerically identical results.
     */
    @Override
    public abstract $abstractvectortype$ broadcast(long e);

    /**
     * Returns a vector of the given species
     * where all lane elements are set to
     * the primitive value {@code e}.
     *
     * The {@code long} value must be accurately representable
     * by the {@code ETYPE} of the vector species, so that
     * {@code e==(long)(ETYPE)e}.
     *
     * @param species species of the desired vector
     * @param e the value to broadcast
     * @return a vector where all lane elements are set to
     *         the primitive value {@code e}
     * @throws IllegalArgumentException
     *         if the given {@code long} value cannot
     *         be represented by the vector's {@code ETYPE}
     * @see #broadcast(VectorSpecies,$type$)
     * @see VectorSpecies#checkValue(long)
     */
    @ForceInline
    public static $abstractvectortype$ broadcast(VectorSpecies<$Boxtype$> species, long e) {
        $Type$Species vsp = ($Type$Species) species;
        return vsp.broadcast(e);
    }

    /*package-private*/
    @ForceInline
    final $abstractvectortype$ broadcastTemplate(long e) {
        return vspecies().broadcast(e);
    }
#end[!long]

    // Unary lanewise support

    /**
     * {@inheritDoc} <!--workaround-->
     */
    public abstract
    $abstractvectortype$ lanewise(VectorOperators.Unary op);

    @ForceInline
    final
    $abstractvectortype$ lanewiseTemplate(VectorOperators.Unary op) {
        if (opKind(op, VO_SPECIAL)) {
            if (op == ZOMO) {
                return blend(broadcast(-1), compare(NE, 0));
            }
#if[BITWISE]
            if (op == NOT) {
                return broadcast(-1).lanewise(XOR, this);
            }
#end[BITWISE]
        }
        int opc = opCode(op);
        return VectorSupport.unaryOp(
            opc, getClass(), null, $type$.class, length(),
            this, null,
            UN_IMPL.find(op, opc, $abstractvectortype$::unaryOperations));
    }

    /**
     * {@inheritDoc} <!--workaround-->
     */
    @Override
    public abstract
    $abstractvectortype$ lanewise(VectorOperators.Unary op,
                                  VectorMask<$Boxtype$> m);
    @ForceInline
    final
    $abstractvectortype$ lanewiseTemplate(VectorOperators.Unary op,
                                          Class<? extends VectorMask<$Boxtype$>> maskClass,
                                          VectorMask<$Boxtype$> m) {
        m.check(maskClass, this);
        if (opKind(op, VO_SPECIAL)) {
            if (op == ZOMO) {
                return blend(broadcast(-1), compare(NE, 0, m));
            }
#if[BITWISE]
            if (op == NOT) {
                return lanewise(XOR, broadcast(-1), m);
            }
#end[BITWISE]
        }
        int opc = opCode(op);
        return VectorSupport.unaryOp(
            opc, getClass(), maskClass, $type$.class, length(),
            this, m,
            UN_IMPL.find(op, opc, $abstractvectortype$::unaryOperations));
    }

    private static final
    ImplCache<Unary, UnaryOperation<$abstractvectortype$, VectorMask<$Boxtype$>>>
        UN_IMPL = new ImplCache<>(Unary.class, $Type$Vector.class);

    private static UnaryOperation<$abstractvectortype$, VectorMask<$Boxtype$>> unaryOperations(int opc_) {
        switch (opc_) {
            case VECTOR_OP_NEG: return (v0, m) ->
                    v0.uOpMF(m, (i, a) -> ($type$) -a);
            case VECTOR_OP_ABS: return (v0, m) ->
                    v0.uOpMF(m, (i, a) -> ($type$) Math.abs(a));
#if[!FP]
#if[intOrLong]
            case VECTOR_OP_BIT_COUNT: return (v0, m) ->
                    v0.uOpMF(m, (i, a) -> ($type$) $Boxtype$.bitCount(a));
            case VECTOR_OP_TZ_COUNT: return (v0, m) ->
                    v0.uOpMF(m, (i, a) -> ($type$) $Boxtype$.numberOfTrailingZeros(a));
            case VECTOR_OP_LZ_COUNT: return (v0, m) ->
                    v0.uOpMF(m, (i, a) -> ($type$) $Boxtype$.numberOfLeadingZeros(a));
            case VECTOR_OP_REVERSE: return (v0, m) ->
                    v0.uOpMF(m, (i, a) -> ($type$) $Boxtype$.reverse(a));
#else[intOrLong]
            case VECTOR_OP_BIT_COUNT: return (v0, m) ->
                    v0.uOpMF(m, (i, a) -> ($type$) bitCount(a));
            case VECTOR_OP_TZ_COUNT: return (v0, m) ->
                    v0.uOpMF(m, (i, a) -> ($type$) numberOfTrailingZeros(a));
            case VECTOR_OP_LZ_COUNT: return (v0, m) ->
                    v0.uOpMF(m, (i, a) -> ($type$) numberOfLeadingZeros(a));
            case VECTOR_OP_REVERSE: return (v0, m) ->
                    v0.uOpMF(m, (i, a) -> reverse(a));
#end[intOrLong]
#if[BITWISE]
#if[byte]
            case VECTOR_OP_REVERSE_BYTES: return (v0, m) ->
                    v0.uOpMF(m, (i, a) -> a);
#else[byte]
            case VECTOR_OP_REVERSE_BYTES: return (v0, m) ->
                    v0.uOpMF(m, (i, a) -> ($type$) $Boxtype$.reverseBytes(a));
#end[byte]
#end[BITWISE]
#end[!FP]
#if[FP]
            case VECTOR_OP_SIN: return (v0, m) ->
                    v0.uOpMF(m, (i, a) -> ($type$) Math.sin(a));
            case VECTOR_OP_COS: return (v0, m) ->
                    v0.uOpMF(m, (i, a) -> ($type$) Math.cos(a));
            case VECTOR_OP_TAN: return (v0, m) ->
                    v0.uOpMF(m, (i, a) -> ($type$) Math.tan(a));
            case VECTOR_OP_ASIN: return (v0, m) ->
                    v0.uOpMF(m, (i, a) -> ($type$) Math.asin(a));
            case VECTOR_OP_ACOS: return (v0, m) ->
                    v0.uOpMF(m, (i, a) -> ($type$) Math.acos(a));
            case VECTOR_OP_ATAN: return (v0, m) ->
                    v0.uOpMF(m, (i, a) -> ($type$) Math.atan(a));
            case VECTOR_OP_EXP: return (v0, m) ->
                    v0.uOpMF(m, (i, a) -> ($type$) Math.exp(a));
            case VECTOR_OP_LOG: return (v0, m) ->
                    v0.uOpMF(m, (i, a) -> ($type$) Math.log(a));
            case VECTOR_OP_LOG10: return (v0, m) ->
                    v0.uOpMF(m, (i, a) -> ($type$) Math.log10(a));
            case VECTOR_OP_SQRT: return (v0, m) ->
                    v0.uOpMF(m, (i, a) -> ($type$) Math.sqrt(a));
            case VECTOR_OP_CBRT: return (v0, m) ->
                    v0.uOpMF(m, (i, a) -> ($type$) Math.cbrt(a));
            case VECTOR_OP_SINH: return (v0, m) ->
                    v0.uOpMF(m, (i, a) -> ($type$) Math.sinh(a));
            case VECTOR_OP_COSH: return (v0, m) ->
                    v0.uOpMF(m, (i, a) -> ($type$) Math.cosh(a));
            case VECTOR_OP_TANH: return (v0, m) ->
                    v0.uOpMF(m, (i, a) -> ($type$) Math.tanh(a));
            case VECTOR_OP_EXPM1: return (v0, m) ->
                    v0.uOpMF(m, (i, a) -> ($type$) Math.expm1(a));
            case VECTOR_OP_LOG1P: return (v0, m) ->
                    v0.uOpMF(m, (i, a) -> ($type$) Math.log1p(a));
#end[FP]
            default: return null;
        }
    }

    // Binary lanewise support

    /**
     * {@inheritDoc} <!--workaround-->
     * @see #lanewise(VectorOperators.Binary,$type$)
     * @see #lanewise(VectorOperators.Binary,$type$,VectorMask)
     */
    @Override
    public abstract
    $abstractvectortype$ lanewise(VectorOperators.Binary op,
                                  Vector<$Boxtype$> v);
    @ForceInline
    final
    $abstractvectortype$ lanewiseTemplate(VectorOperators.Binary op,
                                          Vector<$Boxtype$> v) {
        $abstractvectortype$ that = ($abstractvectortype$) v;
        that.check(this);

        if (opKind(op, VO_SPECIAL {#if[!FP]? | VO_SHIFT})) {
            if (op == FIRST_NONZERO) {
                VectorMask<$Boxbitstype$> mask
                    = this{#if[FP]?.viewAsIntegralLanes()}.compare(EQ, ($bitstype$) 0);
                return this.blend(that, mask{#if[FP]?.cast(vspecies())});
            }
#if[BITWISE]
#if[!FP]
            if (opKind(op, VO_SHIFT)) {
                // As per shift specification for Java, mask the shift count.
                // This allows the JIT to ignore some ISA details.
                that = that.lanewise(AND, SHIFT_MASK);
            }
#end[!FP]
            if (op == AND_NOT) {
                // FIXME: Support this in the JIT.
                that = that.lanewise(NOT);
                op = AND;
            } else if (op == DIV) {
                VectorMask<$Boxtype$> eqz = that.eq(($type$) 0);
                if (eqz.anyTrue()) {
                    throw that.divZeroException();
                }
            }
#end[BITWISE]
        }

        int opc = opCode(op);
        return VectorSupport.binaryOp(
            opc, getClass(), null, $type$.class, length(),
            this, that, null,
            BIN_IMPL.find(op, opc, $abstractvectortype$::binaryOperationsMF));
    }

    /**
     * {@inheritDoc} <!--workaround-->
     * @see #lanewise(VectorOperators.Binary,$type$,VectorMask)
     */
    @Override
    public abstract
    $abstractvectortype$ lanewise(VectorOperators.Binary op,
                                  Vector<$Boxtype$> v,
                                  VectorMask<$Boxtype$> m);
    @ForceInline
    final
    $abstractvectortype$ lanewiseTemplate(VectorOperators.Binary op,
                                          Class<? extends VectorMask<$Boxtype$>> maskClass,
                                          Vector<$Boxtype$> v, VectorMask<$Boxtype$> m) {
        $abstractvectortype$ that = ($abstractvectortype$) v;
        that.check(this);
        m.check(maskClass, this);

        if (opKind(op, VO_SPECIAL {#if[!FP]? | VO_SHIFT})) {
            if (op == FIRST_NONZERO) {
#if[FP]
                $Bitstype$Vector bits = this.viewAsIntegralLanes();
                VectorMask<$Boxbitstype$> mask
                    = bits.compare(EQ, ($bitstype$) 0, m.cast(bits.vspecies()));
                return this.blend(that, mask.cast(vspecies()));
#else[FP]
                VectorMask<$Boxtype$> mask
                    = this.compare(EQ, ($type$) 0, m);
                return this.blend(that, mask);
#end[FP]
            }
#if[BITWISE]
#if[!FP]
            if (opKind(op, VO_SHIFT)) {
                // As per shift specification for Java, mask the shift count.
                // This allows the JIT to ignore some ISA details.
                that = that.lanewise(AND, SHIFT_MASK);
            }
#end[!FP]
            if (op == AND_NOT) {
                // FIXME: Support this in the JIT.
                that = that.lanewise(NOT);
                op = AND;
            } else if (op == DIV) {
                VectorMask<$Boxtype$> eqz = that.eq(($type$)0);
                if (eqz.and(m).anyTrue()) {
                    throw that.divZeroException();
                }
                // suppress div/0 exceptions in unset lanes
                that = that.lanewise(NOT, eqz);
            }
#end[BITWISE]
        }

        int opc = opCode(op);
        return VectorSupport.binaryOp(
            opc, getClass(), maskClass, $type$.class, length(),
            this, that, m,
            BIN_IMPL.find(op, opc, $abstractvectortype$::binaryOperations));
    }

    private static final
    ImplCache<Binary, BinaryOperation<$abstractvectortype$, VectorMask<$Boxtype$>>>
        BIN_IMPL = new ImplCache<>(Binary.class, $Type$Vector.class);

    private static BinaryOperation<$abstractvectortype$, VectorMask<$Boxtype$>> binaryOperations(int opc_) {
        switch (opc_) {
            case VECTOR_OP_ADD: return (v0, v1, vm) ->
                    v0.bOpMF(v1, vm, (i, a, b) -> ($type$)(a + b));
            case VECTOR_OP_SUB: return (v0, v1, vm) ->
                    v0.bOpMF(v1, vm, (i, a, b) -> ($type$)(a - b));
            case VECTOR_OP_MUL: return (v0, v1, vm) ->
                    v0.bOpMF(v1, vm, (i, a, b) -> ($type$)(a * b));
            case VECTOR_OP_DIV: return (v0, v1, vm) ->
                    v0.bOpMF(v1, vm, (i, a, b) -> ($type$)(a / b));
            case VECTOR_OP_MAX: return (v0, v1, vm) ->
                    v0.bOpMF(v1, vm, (i, a, b) -> ($type$)Math.max(a, b));
            case VECTOR_OP_MIN: return (v0, v1, vm) ->
                    v0.bOpMF(v1, vm, (i, a, b) -> ($type$)Math.min(a, b));
#if[BITWISE]
            case VECTOR_OP_AND: return (v0, v1, vm) ->
                    v0.bOpMF(v1, vm, (i, a, b) -> ($type$)(a & b));
            case VECTOR_OP_OR: return (v0, v1, vm) ->
                    v0.bOpMF(v1, vm, (i, a, b) -> ($type$)(a | b));
            case VECTOR_OP_XOR: return (v0, v1, vm) ->
                    v0.bOpMF(v1, vm, (i, a, b) -> ($type$)(a ^ b));
            case VECTOR_OP_LSHIFT: return (v0, v1, vm) ->
                    v0.bOpMF(v1, vm, (i, a, n) -> ($type$)(a << n));
            case VECTOR_OP_RSHIFT: return (v0, v1, vm) ->
                    v0.bOpMF(v1, vm, (i, a, n) -> ($type$)(a >> n));
            case VECTOR_OP_URSHIFT: return (v0, v1, vm) ->
                    v0.bOpMF(v1, vm, (i, a, n) -> ($type$)((a & LSHR_SETUP_MASK) >>> n));
            case VECTOR_OP_LROTATE: return (v0, v1, vm) ->
                    v0.bOpMF(v1, vm, (i, a, n) -> rotateLeft(a, (int)n));
            case VECTOR_OP_RROTATE: return (v0, v1, vm) ->
                    v0.bOpMF(v1, vm, (i, a, n) -> rotateRight(a, (int)n));
#if[intOrLong]
            case VECTOR_OP_COMPRESS_BITS: return (v0, v1, vm) ->
                    v0.bOpMF(v1, vm, (i, a, n) -> $Boxtype$.compress(a, n));
            case VECTOR_OP_EXPAND_BITS: return (v0, v1, vm) ->
                    v0.bOpMF(v1, vm, (i, a, n) -> $Boxtype$.expand(a, n));
#end[intOrLong]
#end[BITWISE]
#if[FP]
            case VECTOR_OP_OR: return (v0, v1, vm) ->
                    v0.bOpMF(v1, vm, (i, a, b) -> fromBits(toBits(a) | toBits(b)));
            case VECTOR_OP_ATAN2: return (v0, v1, vm) ->
                    v0.bOpMF(v1, vm, (i, a, b) -> ($type$) Math.atan2(a, b));
            case VECTOR_OP_POW: return (v0, v1, vm) ->
                    v0.bOpMF(v1, vm, (i, a, b) -> ($type$) Math.pow(a, b));
            case VECTOR_OP_HYPOT: return (v0, v1, vm) ->
                    v0.bOpMF(v1, vm, (i, a, b) -> ($type$) Math.hypot(a, b));
#end[FP]
            default: return null;
        }
    }

    private static BinaryOperation<$abstractvectortype$, VectorMask<$Boxtype$>> binaryOperationsMF(int opc_) {
        switch (opc_) {
            case VECTOR_OP_ADD: return (v0, v1, vm) ->
                    v0.bOpMF(v1, vm, (i, a, b) -> ($type$)(a + b));
            case VECTOR_OP_SUB: return (v0, v1, vm) ->
                    v0.bOpMF(v1, vm, (i, a, b) -> ($type$)(a - b));
            case VECTOR_OP_MUL: return (v0, v1, vm) ->
                    v0.bOpMF(v1, vm, (i, a, b) -> ($type$)(a * b));
            case VECTOR_OP_DIV: return (v0, v1, vm) ->
                    v0.bOpMF(v1, vm, (i, a, b) -> ($type$)(a / b));
            case VECTOR_OP_MAX: return (v0, v1, vm) ->
                    v0.bOpMF(v1, vm, (i, a, b) -> ($type$)Math.max(a, b));
            case VECTOR_OP_MIN: return (v0, v1, vm) ->
                    v0.bOpMF(v1, vm, (i, a, b) -> ($type$)Math.min(a, b));
#if[BITWISE]
            case VECTOR_OP_AND: return (v0, v1, vm) ->
                    v0.bOpMF(v1, vm, (i, a, b) -> ($type$)(a & b));
            case VECTOR_OP_OR: return (v0, v1, vm) ->
                    v0.bOpMF(v1, vm, (i, a, b) -> ($type$)(a | b));
            case VECTOR_OP_XOR: return (v0, v1, vm) ->
                    v0.bOpMF(v1, vm, (i, a, b) -> ($type$)(a ^ b));
            case VECTOR_OP_LSHIFT: return (v0, v1, vm) ->
                    v0.bOpMF(v1, vm, (i, a, n) -> ($type$)(a << n));
            case VECTOR_OP_RSHIFT: return (v0, v1, vm) ->
                    v0.bOpMF(v1, vm, (i, a, n) -> ($type$)(a >> n));
            case VECTOR_OP_URSHIFT: return (v0, v1, vm) ->
                    v0.bOpMF(v1, vm, (i, a, n) -> ($type$)((a & LSHR_SETUP_MASK) >>> n));
            case VECTOR_OP_LROTATE: return (v0, v1, vm) ->
                    v0.bOpMF(v1, vm, (i, a, n) -> rotateLeft(a, (int)n));
            case VECTOR_OP_RROTATE: return (v0, v1, vm) ->
                    v0.bOpMF(v1, vm, (i, a, n) -> rotateRight(a, (int)n));
#if[intOrLong]
            case VECTOR_OP_COMPRESS_BITS: return (v0, v1, vm) ->
                    v0.bOpMF(v1, vm, (i, a, n) -> $Boxtype$.compress(a, n));
            case VECTOR_OP_EXPAND_BITS: return (v0, v1, vm) ->
                    v0.bOpMF(v1, vm, (i, a, n) -> $Boxtype$.expand(a, n));
#end[intOrLong]
#end[BITWISE]
#if[FP]
            case VECTOR_OP_OR: return (v0, v1, vm) ->
                    v0.bOpMF(v1, vm, (i, a, b) -> fromBits(toBits(a) | toBits(b)));
            case VECTOR_OP_ATAN2: return (v0, v1, vm) ->
                    v0.bOpMF(v1, vm, (i, a, b) -> ($type$) Math.atan2(a, b));
            case VECTOR_OP_POW: return (v0, v1, vm) ->
                    v0.bOpMF(v1, vm, (i, a, b) -> ($type$) Math.pow(a, b));
            case VECTOR_OP_HYPOT: return (v0, v1, vm) ->
                    v0.bOpMF(v1, vm, (i, a, b) -> ($type$) Math.hypot(a, b));
#end[FP]
            default: return null;
        }
    }


    // FIXME: Maybe all of the public final methods in this file (the
    // simple ones that just call lanewise) should be pushed down to
    // the X-VectorBits template.  They can't optimize properly at
    // this level, and must rely on inlining.  Does it work?
    // (If it works, of course keep the code here.)

    /**
     * Combines the lane values of this vector
     * with the value of a broadcast scalar.
     *
     * This is a lane-wise binary operation which applies
     * the selected operation to each lane.
     * The return value will be equal to this expression:
     * {@code this.lanewise(op, this.broadcast(e))}.
     *
     * @param op the operation used to process lane values
     * @param e the input scalar
     * @return the result of applying the operation lane-wise
     *         to the two input vectors
     * @throws UnsupportedOperationException if this vector does
     *         not support the requested operation
     * @see #lanewise(VectorOperators.Binary,Vector)
     * @see #lanewise(VectorOperators.Binary,$type$,VectorMask)
     */
    @ForceInline
    public final
    $abstractvectortype$ lanewise(VectorOperators.Binary op,
                                  $type$ e) {
#if[BITWISE]
        if (opKind(op, VO_SHIFT) && ($type$)(int)e == e) {
            return lanewiseShift(op, (int) e);
        }
        if (op == AND_NOT) {
            op = AND; e = ($type$) ~e;
        }
#end[BITWISE]
        return lanewise(op, broadcast(e));
    }

    /**
     * Combines the lane values of this vector
     * with the value of a broadcast scalar,
     * with selection of lane elements controlled by a mask.
     *
     * This is a masked lane-wise binary operation which applies
     * the selected operation to each lane.
     * The return value will be equal to this expression:
     * {@code this.lanewise(op, this.broadcast(e), m)}.
     *
     * @param op the operation used to process lane values
     * @param e the input scalar
     * @param m the mask controlling lane selection
     * @return the result of applying the operation lane-wise
     *         to the input vector and the scalar
     * @throws UnsupportedOperationException if this vector does
     *         not support the requested operation
     * @see #lanewise(VectorOperators.Binary,Vector,VectorMask)
     * @see #lanewise(VectorOperators.Binary,$type$)
     */
    @ForceInline
    public final
    $abstractvectortype$ lanewise(VectorOperators.Binary op,
                                  $type$ e,
                                  VectorMask<$Boxtype$> m) {
#if[BITWISE]
        if (opKind(op, VO_SHIFT) && ($type$)(int)e == e) {
            return lanewiseShift(op, (int) e, m);
        }
        if (op == AND_NOT) {
            op = AND; e = ($type$) ~e;
        }
#end[BITWISE]
        return lanewise(op, broadcast(e), m);
    }

#if[!long]
    /**
     * {@inheritDoc} <!--workaround-->
     * @apiNote
     * When working with vector subtypes like {@code $abstractvectortype$},
     * {@linkplain #lanewise(VectorOperators.Binary,$type$)
     * the more strongly typed method}
     * is typically selected.  It can be explicitly selected
     * using a cast: {@code v.lanewise(op,($type$)e)}.
     * The two expressions will produce numerically identical results.
     */
    @ForceInline
    public final
    $abstractvectortype$ lanewise(VectorOperators.Binary op,
                                  long e) {
        $type$ e1 = ($type$) e;
#if[BITWISE]
        if ((long)e1 != e
            // allow shift ops to clip down their int parameters
            && !(opKind(op, VO_SHIFT) && (int)e1 == e)) {
#else[BITWISE]
        if ((long)e1 != e) {
#end[BITWISE]
            vspecies().checkValue(e);  // for exception
        }
        return lanewise(op, e1);
    }

    /**
     * {@inheritDoc} <!--workaround-->
     * @apiNote
     * When working with vector subtypes like {@code $abstractvectortype$},
     * {@linkplain #lanewise(VectorOperators.Binary,$type$,VectorMask)
     * the more strongly typed method}
     * is typically selected.  It can be explicitly selected
     * using a cast: {@code v.lanewise(op,($type$)e,m)}.
     * The two expressions will produce numerically identical results.
     */
    @ForceInline
    public final
    $abstractvectortype$ lanewise(VectorOperators.Binary op,
                                  long e, VectorMask<$Boxtype$> m) {
        $type$ e1 = ($type$) e;
#if[BITWISE]
        if ((long)e1 != e
            // allow shift ops to clip down their int parameters
            && !(opKind(op, VO_SHIFT) && (int)e1 == e)) {
#else[BITWISE]
        if ((long)e1 != e) {
#end[BITWISE]
            vspecies().checkValue(e);  // for exception
        }
        return lanewise(op, e1, m);
    }
#end[!long]

#if[BITWISE]
    /*package-private*/
    abstract $abstractvectortype$
    lanewiseShift(VectorOperators.Binary op, int e);

    /*package-private*/
    @ForceInline
    final $abstractvectortype$
    lanewiseShiftTemplate(VectorOperators.Binary op, int e) {
        // Special handling for these.  FIXME: Refactor?
        assert(opKind(op, VO_SHIFT));
        // As per shift specification for Java, mask the shift count.
        e &= SHIFT_MASK;
        int opc = opCode(op);
        return VectorSupport.broadcastInt(
            opc, getClass(), null, $type$.class, length(),
            this, e, null,
            BIN_INT_IMPL.find(op, opc, $abstractvectortype$::broadcastIntOperations));
    }

    /*package-private*/
    abstract $abstractvectortype$
    lanewiseShift(VectorOperators.Binary op, int e, VectorMask<$Boxtype$> m);

    /*package-private*/
    @ForceInline
    final $abstractvectortype$
    lanewiseShiftTemplate(VectorOperators.Binary op,
                          Class<? extends VectorMask<$Boxtype$>> maskClass,
                          int e, VectorMask<$Boxtype$> m) {
        m.check(maskClass, this);
        assert(opKind(op, VO_SHIFT));
        // As per shift specification for Java, mask the shift count.
        e &= SHIFT_MASK;
        int opc = opCode(op);
        return VectorSupport.broadcastInt(
            opc, getClass(), maskClass, $type$.class, length(),
            this, e, m,
            BIN_INT_IMPL.find(op, opc, $abstractvectortype$::broadcastIntOperations));
    }

    private static final
    ImplCache<Binary,VectorBroadcastIntOp<$abstractvectortype$, VectorMask<$Boxtype$>>> BIN_INT_IMPL
        = new ImplCache<>(Binary.class, $Type$Vector.class);

    private static VectorBroadcastIntOp<$abstractvectortype$, VectorMask<$Boxtype$>> broadcastIntOperations(int opc_) {
        switch (opc_) {
            case VECTOR_OP_LSHIFT: return (v, n, m) ->
                    v.uOpMF(m, (i, a) -> ($type$)(a << n));
            case VECTOR_OP_RSHIFT: return (v, n, m) ->
                    v.uOpMF(m, (i, a) -> ($type$)(a >> n));
            case VECTOR_OP_URSHIFT: return (v, n, m) ->
                    v.uOpMF(m, (i, a) -> ($type$)((a & LSHR_SETUP_MASK) >>> n));
            case VECTOR_OP_LROTATE: return (v, n, m) ->
                    v.uOpMF(m, (i, a) -> rotateLeft(a, (int)n));
            case VECTOR_OP_RROTATE: return (v, n, m) ->
                    v.uOpMF(m, (i, a) -> rotateRight(a, (int)n));
            default: return null;
        }
    }

    // As per shift specification for Java, mask the shift count.
    // We mask 0X3F (long), 0X1F (int), 0x0F (short), 0x7 (byte).
    // The latter two maskings go beyond the JLS, but seem reasonable
    // since our lane types are first-class types, not just dressed
    // up ints.
    private static final int SHIFT_MASK = ($Boxtype$.SIZE - 1);
#if[byteOrShort]
    // Also simulate >>> on sub-word variables with a mask.
    private static final int LSHR_SETUP_MASK = ((1 << $Boxtype$.SIZE) - 1);
#else[byteOrShort]
    private static final $type$ LSHR_SETUP_MASK = -1;
#end[byteOrShort]
#end[BITWISE]

    // Ternary lanewise support

    // Ternary operators come in eight variations:
    //   lanewise(op, [broadcast(e1)|v1], [broadcast(e2)|v2])
    //   lanewise(op, [broadcast(e1)|v1], [broadcast(e2)|v2], mask)

    // It is annoying to support all of these variations of masking
    // and broadcast, but it would be more surprising not to continue
    // the obvious pattern started by unary and binary.

   /**
     * {@inheritDoc} <!--workaround-->
     * @see #lanewise(VectorOperators.Ternary,$type$,$type$,VectorMask)
     * @see #lanewise(VectorOperators.Ternary,Vector,$type$,VectorMask)
     * @see #lanewise(VectorOperators.Ternary,$type$,Vector,VectorMask)
     * @see #lanewise(VectorOperators.Ternary,$type$,$type$)
     * @see #lanewise(VectorOperators.Ternary,Vector,$type$)
     * @see #lanewise(VectorOperators.Ternary,$type$,Vector)
     */
    @Override
    public abstract
    $abstractvectortype$ lanewise(VectorOperators.Ternary op,
                                                  Vector<$Boxtype$> v1,
                                                  Vector<$Boxtype$> v2);
    @ForceInline
    final
    $abstractvectortype$ lanewiseTemplate(VectorOperators.Ternary op,
                                          Vector<$Boxtype$> v1,
                                          Vector<$Boxtype$> v2) {
        $abstractvectortype$ that = ($abstractvectortype$) v1;
        $abstractvectortype$ tother = ($abstractvectortype$) v2;
        // It's a word: https://www.dictionary.com/browse/tother
        // See also Chapter 11 of Dickens, Our Mutual Friend:
        // "Totherest Governor," replied Mr Riderhood...
        that.check(this);
        tother.check(this);
#if[BITWISE]
        if (op == BITWISE_BLEND) {
            // FIXME: Support this in the JIT.
            that = this.lanewise(XOR, that).lanewise(AND, tother);
            return this.lanewise(XOR, that);
        }
#end[BITWISE]
        int opc = opCode(op);
        return VectorSupport.ternaryOp(
            opc, getClass(), null, $type$.class, length(),
            this, that, tother, null,
            TERN_IMPL.find(op, opc, $abstractvectortype$::ternaryOperations));
    }

    /**
     * {@inheritDoc} <!--workaround-->
     * @see #lanewise(VectorOperators.Ternary,$type$,$type$,VectorMask)
     * @see #lanewise(VectorOperators.Ternary,Vector,$type$,VectorMask)
     * @see #lanewise(VectorOperators.Ternary,$type$,Vector,VectorMask)
     */
    @Override
    public abstract
    $abstractvectortype$ lanewise(VectorOperators.Ternary op,
                                  Vector<$Boxtype$> v1,
                                  Vector<$Boxtype$> v2,
                                  VectorMask<$Boxtype$> m);
    @ForceInline
    final
    $abstractvectortype$ lanewiseTemplate(VectorOperators.Ternary op,
                                          Class<? extends VectorMask<$Boxtype$>> maskClass,
                                          Vector<$Boxtype$> v1,
                                          Vector<$Boxtype$> v2,
                                          VectorMask<$Boxtype$> m) {
        $abstractvectortype$ that = ($abstractvectortype$) v1;
        $abstractvectortype$ tother = ($abstractvectortype$) v2;
        // It's a word: https://www.dictionary.com/browse/tother
        // See also Chapter 11 of Dickens, Our Mutual Friend:
        // "Totherest Governor," replied Mr Riderhood...
        that.check(this);
        tother.check(this);
        m.check(maskClass, this);

#if[BITWISE]
        if (op == BITWISE_BLEND) {
            // FIXME: Support this in the JIT.
            that = this.lanewise(XOR, that).lanewise(AND, tother);
            return this.lanewise(XOR, that, m);
        }
#end[BITWISE]
        int opc = opCode(op);
        return VectorSupport.ternaryOp(
            opc, getClass(), maskClass, $type$.class, length(),
            this, that, tother, m,
            TERN_IMPL.find(op, opc, $abstractvectortype$::ternaryOperations));
    }

    private static final
    ImplCache<Ternary, TernaryOperation<$abstractvectortype$, VectorMask<$Boxtype$>>>
        TERN_IMPL = new ImplCache<>(Ternary.class, $Type$Vector.class);

    private static TernaryOperation<$abstractvectortype$, VectorMask<$Boxtype$>> ternaryOperations(int opc_) {
        switch (opc_) {
#if[FP]
            case VECTOR_OP_FMA: return (v0, v1_, v2_, m) ->
                    v0.tOpMF(v1_, v2_, m, (i, a, b, c) -> Math.fma(a, b, c));
#end[FP]
            default: return null;
        }
    }

    /**
     * Combines the lane values of this vector
     * with the values of two broadcast scalars.
     *
     * This is a lane-wise ternary operation which applies
     * the selected operation to each lane.
     * The return value will be equal to this expression:
     * {@code this.lanewise(op, this.broadcast(e1), this.broadcast(e2))}.
     *
     * @param op the operation used to combine lane values
     * @param e1 the first input scalar
     * @param e2 the second input scalar
     * @return the result of applying the operation lane-wise
     *         to the input vector and the scalars
     * @throws UnsupportedOperationException if this vector does
     *         not support the requested operation
     * @see #lanewise(VectorOperators.Ternary,Vector,Vector)
     * @see #lanewise(VectorOperators.Ternary,$type$,$type$,VectorMask)
     */
    @ForceInline
    public final
    $abstractvectortype$ lanewise(VectorOperators.Ternary op, //(op,e1,e2)
                                  $type$ e1,
                                  $type$ e2) {
        return lanewise(op, broadcast(e1), broadcast(e2));
    }

    /**
     * Combines the lane values of this vector
     * with the values of two broadcast scalars,
     * with selection of lane elements controlled by a mask.
     *
     * This is a masked lane-wise ternary operation which applies
     * the selected operation to each lane.
     * The return value will be equal to this expression:
     * {@code this.lanewise(op, this.broadcast(e1), this.broadcast(e2), m)}.
     *
     * @param op the operation used to combine lane values
     * @param e1 the first input scalar
     * @param e2 the second input scalar
     * @param m the mask controlling lane selection
     * @return the result of applying the operation lane-wise
     *         to the input vector and the scalars
     * @throws UnsupportedOperationException if this vector does
     *         not support the requested operation
     * @see #lanewise(VectorOperators.Ternary,Vector,Vector,VectorMask)
     * @see #lanewise(VectorOperators.Ternary,$type$,$type$)
     */
    @ForceInline
    public final
    $abstractvectortype$ lanewise(VectorOperators.Ternary op, //(op,e1,e2,m)
                                  $type$ e1,
                                  $type$ e2,
                                  VectorMask<$Boxtype$> m) {
        return lanewise(op, broadcast(e1), broadcast(e2), m);
    }

    /**
     * Combines the lane values of this vector
     * with the values of another vector and a broadcast scalar.
     *
     * This is a lane-wise ternary operation which applies
     * the selected operation to each lane.
     * The return value will be equal to this expression:
     * {@code this.lanewise(op, v1, this.broadcast(e2))}.
     *
     * @param op the operation used to combine lane values
     * @param v1 the other input vector
     * @param e2 the input scalar
     * @return the result of applying the operation lane-wise
     *         to the input vectors and the scalar
     * @throws UnsupportedOperationException if this vector does
     *         not support the requested operation
     * @see #lanewise(VectorOperators.Ternary,$type$,$type$)
     * @see #lanewise(VectorOperators.Ternary,Vector,$type$,VectorMask)
     */
    @ForceInline
    public final
    $abstractvectortype$ lanewise(VectorOperators.Ternary op, //(op,v1,e2)
                                  Vector<$Boxtype$> v1,
                                  $type$ e2) {
        return lanewise(op, v1, broadcast(e2));
    }

    /**
     * Combines the lane values of this vector
     * with the values of another vector and a broadcast scalar,
     * with selection of lane elements controlled by a mask.
     *
     * This is a masked lane-wise ternary operation which applies
     * the selected operation to each lane.
     * The return value will be equal to this expression:
     * {@code this.lanewise(op, v1, this.broadcast(e2), m)}.
     *
     * @param op the operation used to combine lane values
     * @param v1 the other input vector
     * @param e2 the input scalar
     * @param m the mask controlling lane selection
     * @return the result of applying the operation lane-wise
     *         to the input vectors and the scalar
     * @throws UnsupportedOperationException if this vector does
     *         not support the requested operation
     * @see #lanewise(VectorOperators.Ternary,Vector,Vector)
     * @see #lanewise(VectorOperators.Ternary,$type$,$type$,VectorMask)
     * @see #lanewise(VectorOperators.Ternary,Vector,$type$)
     */
    @ForceInline
    public final
    $abstractvectortype$ lanewise(VectorOperators.Ternary op, //(op,v1,e2,m)
                                  Vector<$Boxtype$> v1,
                                  $type$ e2,
                                  VectorMask<$Boxtype$> m) {
        return lanewise(op, v1, broadcast(e2), m);
    }

    /**
     * Combines the lane values of this vector
     * with the values of another vector and a broadcast scalar.
     *
     * This is a lane-wise ternary operation which applies
     * the selected operation to each lane.
     * The return value will be equal to this expression:
     * {@code this.lanewise(op, this.broadcast(e1), v2)}.
     *
     * @param op the operation used to combine lane values
     * @param e1 the input scalar
     * @param v2 the other input vector
     * @return the result of applying the operation lane-wise
     *         to the input vectors and the scalar
     * @throws UnsupportedOperationException if this vector does
     *         not support the requested operation
     * @see #lanewise(VectorOperators.Ternary,Vector,Vector)
     * @see #lanewise(VectorOperators.Ternary,$type$,Vector,VectorMask)
     */
    @ForceInline
    public final
    $abstractvectortype$ lanewise(VectorOperators.Ternary op, //(op,e1,v2)
                                  $type$ e1,
                                  Vector<$Boxtype$> v2) {
        return lanewise(op, broadcast(e1), v2);
    }

    /**
     * Combines the lane values of this vector
     * with the values of another vector and a broadcast scalar,
     * with selection of lane elements controlled by a mask.
     *
     * This is a masked lane-wise ternary operation which applies
     * the selected operation to each lane.
     * The return value will be equal to this expression:
     * {@code this.lanewise(op, this.broadcast(e1), v2, m)}.
     *
     * @param op the operation used to combine lane values
     * @param e1 the input scalar
     * @param v2 the other input vector
     * @param m the mask controlling lane selection
     * @return the result of applying the operation lane-wise
     *         to the input vectors and the scalar
     * @throws UnsupportedOperationException if this vector does
     *         not support the requested operation
     * @see #lanewise(VectorOperators.Ternary,Vector,Vector,VectorMask)
     * @see #lanewise(VectorOperators.Ternary,$type$,Vector)
     */
    @ForceInline
    public final
    $abstractvectortype$ lanewise(VectorOperators.Ternary op, //(op,e1,v2,m)
                                  $type$ e1,
                                  Vector<$Boxtype$> v2,
                                  VectorMask<$Boxtype$> m) {
        return lanewise(op, broadcast(e1), v2, m);
    }

    // (Thus endeth the Great and Mighty Ternary Ogdoad.)
    // https://en.wikipedia.org/wiki/Ogdoad

    /// FULL-SERVICE BINARY METHODS: ADD, SUB, MUL, DIV
    //
    // These include masked and non-masked versions.
    // This subclass adds broadcast (masked or not).

    /**
     * {@inheritDoc} <!--workaround-->
     * @see #add($type$)
     */
    @Override
    @ForceInline
    public final $abstractvectortype$ add(Vector<$Boxtype$> v) {
        return lanewise(ADD, v);
    }

    /**
     * Adds this vector to the broadcast of an input scalar.
     *
     * This is a lane-wise binary operation which applies
     * the primitive addition operation ({@code +}) to each lane.
     *
     * This method is also equivalent to the expression
     * {@link #lanewise(VectorOperators.Binary,$type$)
     *    lanewise}{@code (}{@link VectorOperators#ADD
     *    ADD}{@code , e)}.
     *
     * @param e the input scalar
     * @return the result of adding each lane of this vector to the scalar
     * @see #add(Vector)
     * @see #broadcast($type$)
     * @see #add($type$,VectorMask)
     * @see VectorOperators#ADD
     * @see #lanewise(VectorOperators.Binary,Vector)
     * @see #lanewise(VectorOperators.Binary,$type$)
     */
    @ForceInline
    public final
    $abstractvectortype$ add($type$ e) {
        return lanewise(ADD, e);
    }

    /**
     * {@inheritDoc} <!--workaround-->
     * @see #add($type$,VectorMask)
     */
    @Override
    @ForceInline
    public final $abstractvectortype$ add(Vector<$Boxtype$> v,
                                          VectorMask<$Boxtype$> m) {
        return lanewise(ADD, v, m);
    }

    /**
     * Adds this vector to the broadcast of an input scalar,
     * selecting lane elements controlled by a mask.
     *
     * This is a masked lane-wise binary operation which applies
     * the primitive addition operation ({@code +}) to each lane.
     *
     * This method is also equivalent to the expression
     * {@link #lanewise(VectorOperators.Binary,$type$,VectorMask)
     *    lanewise}{@code (}{@link VectorOperators#ADD
     *    ADD}{@code , s, m)}.
     *
     * @param e the input scalar
     * @param m the mask controlling lane selection
     * @return the result of adding each lane of this vector to the scalar
     * @see #add(Vector,VectorMask)
     * @see #broadcast($type$)
     * @see #add($type$)
     * @see VectorOperators#ADD
     * @see #lanewise(VectorOperators.Binary,Vector)
     * @see #lanewise(VectorOperators.Binary,$type$)
     */
    @ForceInline
    public final $abstractvectortype$ add($type$ e,
                                          VectorMask<$Boxtype$> m) {
        return lanewise(ADD, e, m);
    }

    /**
     * {@inheritDoc} <!--workaround-->
     * @see #sub($type$)
     */
    @Override
    @ForceInline
    public final $abstractvectortype$ sub(Vector<$Boxtype$> v) {
        return lanewise(SUB, v);
    }

    /**
     * Subtracts an input scalar from this vector.
     *
     * This is a masked lane-wise binary operation which applies
     * the primitive subtraction operation ({@code -}) to each lane.
     *
     * This method is also equivalent to the expression
     * {@link #lanewise(VectorOperators.Binary,$type$)
     *    lanewise}{@code (}{@link VectorOperators#SUB
     *    SUB}{@code , e)}.
     *
     * @param e the input scalar
     * @return the result of subtracting the scalar from each lane of this vector
     * @see #sub(Vector)
     * @see #broadcast($type$)
     * @see #sub($type$,VectorMask)
     * @see VectorOperators#SUB
     * @see #lanewise(VectorOperators.Binary,Vector)
     * @see #lanewise(VectorOperators.Binary,$type$)
     */
    @ForceInline
    public final $abstractvectortype$ sub($type$ e) {
        return lanewise(SUB, e);
    }

    /**
     * {@inheritDoc} <!--workaround-->
     * @see #sub($type$,VectorMask)
     */
    @Override
    @ForceInline
    public final $abstractvectortype$ sub(Vector<$Boxtype$> v,
                                          VectorMask<$Boxtype$> m) {
        return lanewise(SUB, v, m);
    }

    /**
     * Subtracts an input scalar from this vector
     * under the control of a mask.
     *
     * This is a masked lane-wise binary operation which applies
     * the primitive subtraction operation ({@code -}) to each lane.
     *
     * This method is also equivalent to the expression
     * {@link #lanewise(VectorOperators.Binary,$type$,VectorMask)
     *    lanewise}{@code (}{@link VectorOperators#SUB
     *    SUB}{@code , s, m)}.
     *
     * @param e the input scalar
     * @param m the mask controlling lane selection
     * @return the result of subtracting the scalar from each lane of this vector
     * @see #sub(Vector,VectorMask)
     * @see #broadcast($type$)
     * @see #sub($type$)
     * @see VectorOperators#SUB
     * @see #lanewise(VectorOperators.Binary,Vector)
     * @see #lanewise(VectorOperators.Binary,$type$)
     */
    @ForceInline
    public final $abstractvectortype$ sub($type$ e,
                                          VectorMask<$Boxtype$> m) {
        return lanewise(SUB, e, m);
    }

    /**
     * {@inheritDoc} <!--workaround-->
     * @see #mul($type$)
     */
    @Override
    @ForceInline
    public final $abstractvectortype$ mul(Vector<$Boxtype$> v) {
        return lanewise(MUL, v);
    }

    /**
     * Multiplies this vector by the broadcast of an input scalar.
     *
     * This is a lane-wise binary operation which applies
     * the primitive multiplication operation ({@code *}) to each lane.
     *
     * This method is also equivalent to the expression
     * {@link #lanewise(VectorOperators.Binary,$type$)
     *    lanewise}{@code (}{@link VectorOperators#MUL
     *    MUL}{@code , e)}.
     *
     * @param e the input scalar
     * @return the result of multiplying this vector by the given scalar
     * @see #mul(Vector)
     * @see #broadcast($type$)
     * @see #mul($type$,VectorMask)
     * @see VectorOperators#MUL
     * @see #lanewise(VectorOperators.Binary,Vector)
     * @see #lanewise(VectorOperators.Binary,$type$)
     */
    @ForceInline
    public final $abstractvectortype$ mul($type$ e) {
        return lanewise(MUL, e);
    }

    /**
     * {@inheritDoc} <!--workaround-->
     * @see #mul($type$,VectorMask)
     */
    @Override
    @ForceInline
    public final $abstractvectortype$ mul(Vector<$Boxtype$> v,
                                          VectorMask<$Boxtype$> m) {
        return lanewise(MUL, v, m);
    }

    /**
     * Multiplies this vector by the broadcast of an input scalar,
     * selecting lane elements controlled by a mask.
     *
     * This is a masked lane-wise binary operation which applies
     * the primitive multiplication operation ({@code *}) to each lane.
     *
     * This method is also equivalent to the expression
     * {@link #lanewise(VectorOperators.Binary,$type$,VectorMask)
     *    lanewise}{@code (}{@link VectorOperators#MUL
     *    MUL}{@code , s, m)}.
     *
     * @param e the input scalar
     * @param m the mask controlling lane selection
     * @return the result of muling each lane of this vector to the scalar
     * @see #mul(Vector,VectorMask)
     * @see #broadcast($type$)
     * @see #mul($type$)
     * @see VectorOperators#MUL
     * @see #lanewise(VectorOperators.Binary,Vector)
     * @see #lanewise(VectorOperators.Binary,$type$)
     */
    @ForceInline
    public final $abstractvectortype$ mul($type$ e,
                                          VectorMask<$Boxtype$> m) {
        return lanewise(MUL, e, m);
    }

    /**
     * {@inheritDoc} <!--workaround-->
#if[FP]
     * @apiNote Because the underlying scalar operator is an IEEE
     * floating point number, division by zero in fact will
     * not throw an exception, but will yield a signed
     * infinity or NaN.
#else[FP]
     * @apiNote If there is a zero divisor, {@code
     * ArithmeticException} will be thrown.
#end[FP]
     */
    @Override
    @ForceInline
    public final $abstractvectortype$ div(Vector<$Boxtype$> v) {
        return lanewise(DIV, v);
    }

    /**
     * Divides this vector by the broadcast of an input scalar.
     *
     * This is a lane-wise binary operation which applies
     * the primitive division operation ({@code /}) to each lane.
     *
     * This method is also equivalent to the expression
     * {@link #lanewise(VectorOperators.Binary,$type$)
     *    lanewise}{@code (}{@link VectorOperators#DIV
     *    DIV}{@code , e)}.
     *
#if[FP]
     * @apiNote Because the underlying scalar operator is an IEEE
     * floating point number, division by zero in fact will
     * not throw an exception, but will yield a signed
     * infinity or NaN.
#else[FP]
     * @apiNote If there is a zero divisor, {@code
     * ArithmeticException} will be thrown.
#end[FP]
     *
     * @param e the input scalar
     * @return the result of dividing each lane of this vector by the scalar
     * @see #div(Vector)
     * @see #broadcast($type$)
     * @see #div($type$,VectorMask)
     * @see VectorOperators#DIV
     * @see #lanewise(VectorOperators.Binary,Vector)
     * @see #lanewise(VectorOperators.Binary,$type$)
     */
    @ForceInline
    public final $abstractvectortype$ div($type$ e) {
        return lanewise(DIV, e);
    }

    /**
     * {@inheritDoc} <!--workaround-->
     * @see #div($type$,VectorMask)
#if[FP]
     * @apiNote Because the underlying scalar operator is an IEEE
     * floating point number, division by zero in fact will
     * not throw an exception, but will yield a signed
     * infinity or NaN.
#else[FP]
     * @apiNote If there is a zero divisor, {@code
     * ArithmeticException} will be thrown.
#end[FP]
     */
    @Override
    @ForceInline
    public final $abstractvectortype$ div(Vector<$Boxtype$> v,
                                          VectorMask<$Boxtype$> m) {
        return lanewise(DIV, v, m);
    }

    /**
     * Divides this vector by the broadcast of an input scalar,
     * selecting lane elements controlled by a mask.
     *
     * This is a masked lane-wise binary operation which applies
     * the primitive division operation ({@code /}) to each lane.
     *
     * This method is also equivalent to the expression
     * {@link #lanewise(VectorOperators.Binary,$type$,VectorMask)
     *    lanewise}{@code (}{@link VectorOperators#DIV
     *    DIV}{@code , s, m)}.
     *
#if[FP]
     * @apiNote Because the underlying scalar operator is an IEEE
     * floating point number, division by zero in fact will
     * not throw an exception, but will yield a signed
     * infinity or NaN.
#else[FP]
     * @apiNote If there is a zero divisor, {@code
     * ArithmeticException} will be thrown.
#end[FP]
     *
     * @param e the input scalar
     * @param m the mask controlling lane selection
     * @return the result of dividing each lane of this vector by the scalar
     * @see #div(Vector,VectorMask)
     * @see #broadcast($type$)
     * @see #div($type$)
     * @see VectorOperators#DIV
     * @see #lanewise(VectorOperators.Binary,Vector)
     * @see #lanewise(VectorOperators.Binary,$type$)
     */
    @ForceInline
    public final $abstractvectortype$ div($type$ e,
                                          VectorMask<$Boxtype$> m) {
        return lanewise(DIV, e, m);
    }

    /// END OF FULL-SERVICE BINARY METHODS

    /// SECOND-TIER BINARY METHODS
    //
    // There are no masked versions.

    /**
     * {@inheritDoc} <!--workaround-->
#if[FP]
     * @apiNote
     * For this method, floating point negative
     * zero {@code -0.0} is treated as a value distinct from, and less
     * than the default value (positive zero).
#end[FP]
     */
    @Override
    @ForceInline
    public final $abstractvectortype$ min(Vector<$Boxtype$> v) {
        return lanewise(MIN, v);
    }

    // FIXME:  "broadcast of an input scalar" is really wordy.  Reduce?
    /**
     * Computes the smaller of this vector and the broadcast of an input scalar.
     *
     * This is a lane-wise binary operation which applies the
     * operation {@code Math.min()} to each pair of
     * corresponding lane values.
     *
     * This method is also equivalent to the expression
     * {@link #lanewise(VectorOperators.Binary,$type$)
     *    lanewise}{@code (}{@link VectorOperators#MIN
     *    MIN}{@code , e)}.
     *
     * @param e the input scalar
     * @return the result of multiplying this vector by the given scalar
     * @see #min(Vector)
     * @see #broadcast($type$)
     * @see VectorOperators#MIN
     * @see #lanewise(VectorOperators.Binary,$type$,VectorMask)
#if[FP]
     * @apiNote
     * For this method, floating point negative
     * zero {@code -0.0} is treated as a value distinct from, and less
     * than the default value (positive zero).
#end[FP]
     */
    @ForceInline
    public final $abstractvectortype$ min($type$ e) {
        return lanewise(MIN, e);
    }

    /**
     * {@inheritDoc} <!--workaround-->
#if[FP]
     * @apiNote
     * For this method, floating point negative
     * zero {@code -0.0} is treated as a value distinct from, and less
     * than the default value (positive zero).
#end[FP]
     */
    @Override
    @ForceInline
    public final $abstractvectortype$ max(Vector<$Boxtype$> v) {
        return lanewise(MAX, v);
    }

    /**
     * Computes the larger of this vector and the broadcast of an input scalar.
     *
     * This is a lane-wise binary operation which applies the
     * operation {@code Math.max()} to each pair of
     * corresponding lane values.
     *
     * This method is also equivalent to the expression
     * {@link #lanewise(VectorOperators.Binary,$type$)
     *    lanewise}{@code (}{@link VectorOperators#MAX
     *    MAX}{@code , e)}.
     *
     * @param e the input scalar
     * @return the result of multiplying this vector by the given scalar
     * @see #max(Vector)
     * @see #broadcast($type$)
     * @see VectorOperators#MAX
     * @see #lanewise(VectorOperators.Binary,$type$,VectorMask)
#if[FP]
     * @apiNote
     * For this method, floating point negative
     * zero {@code -0.0} is treated as a value distinct from, and less
     * than the default value (positive zero).
#end[FP]
     */
    @ForceInline
    public final $abstractvectortype$ max($type$ e) {
        return lanewise(MAX, e);
    }

#if[BITWISE]
    // common bitwise operators: and, or, not (with scalar versions)
    /**
     * Computes the bitwise logical conjunction ({@code &})
     * of this vector and a second input vector.
     *
     * This is a lane-wise binary operation which applies the
     * the primitive bitwise "and" operation ({@code &})
     * to each pair of corresponding lane values.
     *
     * This method is also equivalent to the expression
     * {@link #lanewise(VectorOperators.Binary,Vector)
     *    lanewise}{@code (}{@link VectorOperators#AND
     *    AND}{@code , v)}.
     *
     * <p>
     * This is not a full-service named operation like
     * {@link #add(Vector) add}.  A masked version of
     * this operation is not directly available
     * but may be obtained via the masked version of
     * {@code lanewise}.
     *
     * @param v a second input vector
     * @return the bitwise {@code &} of this vector and the second input vector
     * @see #and($type$)
     * @see #or(Vector)
     * @see #not()
     * @see VectorOperators#AND
     * @see #lanewise(VectorOperators.Binary,Vector,VectorMask)
     */
    @ForceInline
    public final $abstractvectortype$ and(Vector<$Boxtype$> v) {
        return lanewise(AND, v);
    }

    /**
     * Computes the bitwise logical conjunction ({@code &})
     * of this vector and a scalar.
     *
     * This is a lane-wise binary operation which applies the
     * the primitive bitwise "and" operation ({@code &})
     * to each pair of corresponding lane values.
     *
     * This method is also equivalent to the expression
     * {@link #lanewise(VectorOperators.Binary,Vector)
     *    lanewise}{@code (}{@link VectorOperators#AND
     *    AND}{@code , e)}.
     *
     * @param e an input scalar
     * @return the bitwise {@code &} of this vector and scalar
     * @see #and(Vector)
     * @see VectorOperators#AND
     * @see #lanewise(VectorOperators.Binary,Vector,VectorMask)
     */
    @ForceInline
    public final $abstractvectortype$ and($type$ e) {
        return lanewise(AND, e);
    }

    /**
     * Computes the bitwise logical disjunction ({@code |})
     * of this vector and a second input vector.
     *
     * This is a lane-wise binary operation which applies the
     * the primitive bitwise "or" operation ({@code |})
     * to each pair of corresponding lane values.
     *
     * This method is also equivalent to the expression
     * {@link #lanewise(VectorOperators.Binary,Vector)
     *    lanewise}{@code (}{@link VectorOperators#OR
     *    AND}{@code , v)}.
     *
     * <p>
     * This is not a full-service named operation like
     * {@link #add(Vector) add}.  A masked version of
     * this operation is not directly available
     * but may be obtained via the masked version of
     * {@code lanewise}.
     *
     * @param v a second input vector
     * @return the bitwise {@code |} of this vector and the second input vector
     * @see #or($type$)
     * @see #and(Vector)
     * @see #not()
     * @see VectorOperators#OR
     * @see #lanewise(VectorOperators.Binary,Vector,VectorMask)
     */
    @ForceInline
    public final $abstractvectortype$ or(Vector<$Boxtype$> v) {
        return lanewise(OR, v);
    }

    /**
     * Computes the bitwise logical disjunction ({@code |})
     * of this vector and a scalar.
     *
     * This is a lane-wise binary operation which applies the
     * the primitive bitwise "or" operation ({@code |})
     * to each pair of corresponding lane values.
     *
     * This method is also equivalent to the expression
     * {@link #lanewise(VectorOperators.Binary,Vector)
     *    lanewise}{@code (}{@link VectorOperators#OR
     *    OR}{@code , e)}.
     *
     * @param e an input scalar
     * @return the bitwise {@code |} of this vector and scalar
     * @see #or(Vector)
     * @see VectorOperators#OR
     * @see #lanewise(VectorOperators.Binary,Vector,VectorMask)
     */
    @ForceInline
    public final $abstractvectortype$ or($type$ e) {
        return lanewise(OR, e);
    }

#end[BITWISE]

#if[FP]
    // common FP operator: pow
    /**
     * Raises this vector to the power of a second input vector.
     *
     * This is a lane-wise binary operation which applies an operation
     * conforming to the specification of
     * {@link Math#pow Math.pow(a,b)}
     * to each pair of corresponding lane values.
#if[intOrFloat]
     * The operation is adapted to cast the operands and the result,
     * specifically widening {@code float} operands to {@code double}
     * operands and narrowing the {@code double} result to a {@code float}
     * result.
#end[intOrFloat]
     *
     * This method is also equivalent to the expression
     * {@link #lanewise(VectorOperators.Binary,Vector)
     *    lanewise}{@code (}{@link VectorOperators#POW
     *    POW}{@code , b)}.
     *
     * <p>
     * This is not a full-service named operation like
     * {@link #add(Vector) add}.  A masked version of
     * this operation is not directly available
     * but may be obtained via the masked version of
     * {@code lanewise}.
     *
     * @param b a vector exponent by which to raise this vector
     * @return the {@code b}-th power of this vector
     * @see #pow($type$)
     * @see VectorOperators#POW
     * @see #lanewise(VectorOperators.Binary,Vector,VectorMask)
     */
    @ForceInline
    public final $abstractvectortype$ pow(Vector<$Boxtype$> b) {
        return lanewise(POW, b);
    }

    /**
     * Raises this vector to a scalar power.
     *
     * This is a lane-wise binary operation which applies an operation
     * conforming to the specification of
     * {@link Math#pow Math.pow(a,b)}
     * to each pair of corresponding lane values.
#if[intOrFloat]
     * The operation is adapted to cast the operands and the result,
     * specifically widening {@code float} operands to {@code double}
     * operands and narrowing the {@code double} result to a {@code float}
     * result.
#end[intOrFloat]
     *
     * This method is also equivalent to the expression
     * {@link #lanewise(VectorOperators.Binary,Vector)
     *    lanewise}{@code (}{@link VectorOperators#POW
     *    POW}{@code , b)}.
     *
     * @param b a scalar exponent by which to raise this vector
     * @return the {@code b}-th power of this vector
     * @see #pow(Vector)
     * @see VectorOperators#POW
     * @see #lanewise(VectorOperators.Binary,$type$,VectorMask)
     */
    @ForceInline
    public final $abstractvectortype$ pow($type$ b) {
        return lanewise(POW, b);
    }
#end[FP]

    /// UNARY METHODS

    /**
     * {@inheritDoc} <!--workaround-->
     */
    @Override
    @ForceInline
    public final
    $abstractvectortype$ neg() {
        return lanewise(NEG);
    }

    /**
     * {@inheritDoc} <!--workaround-->
     */
    @Override
    @ForceInline
    public final
    $abstractvectortype$ abs() {
        return lanewise(ABS);
    }

#if[!FP]
#if[!intOrLong]
    static int bitCount($type$ a) {
#if[short]
        return Integer.bitCount((int)a & 0xFFFF);
#else[short]
        return Integer.bitCount((int)a & 0xFF);
#end[short]
    }
#end[!intOrLong]
#end[!FP]
#if[!FP]
#if[!intOrLong]
    static int numberOfTrailingZeros($type$ a) {
#if[short]
        return a != 0 ? Integer.numberOfTrailingZeros(a) : 16;
#else[short]
        return a != 0 ? Integer.numberOfTrailingZeros(a) : 8;
#end[short]
    }
#end[!intOrLong]
#end[!FP]
#if[!FP]
#if[!intOrLong]
    static int numberOfLeadingZeros($type$ a) {
#if[short]
        return a >= 0 ? Integer.numberOfLeadingZeros(a) - 16 : 0;
#else[short]
        return a >= 0 ? Integer.numberOfLeadingZeros(a) - 24 : 0;
#end[short]
    }

    static $type$ reverse($type$ a) {
        if (a == 0 || a == -1) return a;

#if[short]
        $type$ b = rotateLeft(a, 8);
        b = ($type$) (((b & 0x5555) << 1) | ((b & 0xAAAA) >>> 1));
        b = ($type$) (((b & 0x3333) << 2) | ((b & 0xCCCC) >>> 2));
        b = ($type$) (((b & 0x0F0F) << 4) | ((b & 0xF0F0) >>> 4));
#else[short]
        $type$ b = rotateLeft(a, 4);
        b = ($type$) (((b & 0x55) << 1) | ((b & 0xAA) >>> 1));
        b = ($type$) (((b & 0x33) << 2) | ((b & 0xCC) >>> 2));
#end[short]
        return b;
    }
#end[!intOrLong]
#end[!FP]

#if[BITWISE]
    // not (~)
    /**
     * Computes the bitwise logical complement ({@code ~})
     * of this vector.
     *
     * This is a lane-wise binary operation which applies the
     * the primitive bitwise "not" operation ({@code ~})
     * to each lane value.
     *
     * This method is also equivalent to the expression
     * {@link #lanewise(VectorOperators.Unary)
     *    lanewise}{@code (}{@link VectorOperators#NOT
     *    NOT}{@code )}.
     *
     * <p>
     * This is not a full-service named operation like
     * {@link #add(Vector) add}.  A masked version of
     * this operation is not directly available
     * but may be obtained via the masked version of
     * {@code lanewise}.
     *
     * @return the bitwise complement {@code ~} of this vector
     * @see #and(Vector)
     * @see VectorOperators#NOT
     * @see #lanewise(VectorOperators.Unary,VectorMask)
     */
    @ForceInline
    public final $abstractvectortype$ not() {
        return lanewise(NOT);
    }
#end[BITWISE]

#if[FP]
    // sqrt
    /**
     * Computes the square root of this vector.
     *
     * This is a lane-wise unary operation which applies an operation
     * conforming to the specification of
     * {@link Math#sqrt Math.sqrt(a)}
     * to each lane value.
#if[intOrFloat]
     * The operation is adapted to cast the operand and the result,
     * specifically widening the {@code float} operand to a {@code double}
     * operand and narrowing the {@code double} result to a {@code float}
     * result.
#end[intOrFloat]
     *
     * This method is also equivalent to the expression
     * {@link #lanewise(VectorOperators.Unary)
     *    lanewise}{@code (}{@link VectorOperators#SQRT
     *    SQRT}{@code )}.
     *
     * @return the square root of this vector
     * @see VectorOperators#SQRT
     * @see #lanewise(VectorOperators.Unary,VectorMask)
     */
    @ForceInline
    public final $abstractvectortype$ sqrt() {
        return lanewise(SQRT);
    }
#end[FP]

    /// COMPARISONS

    /**
     * {@inheritDoc} <!--workaround-->
     */
    @Override
    @ForceInline
    public final
    VectorMask<$Boxtype$> eq(Vector<$Boxtype$> v) {
        return compare(EQ, v);
    }

    /**
     * Tests if this vector is equal to an input scalar.
     *
     * This is a lane-wise binary test operation which applies
     * the primitive equals operation ({@code ==}) to each lane.
     * The result is the same as {@code compare(VectorOperators.Comparison.EQ, e)}.
     *
     * @param e the input scalar
     * @return the result mask of testing if this vector
     *         is equal to {@code e}
     * @see #compare(VectorOperators.Comparison,$type$)
     */
    @ForceInline
    public final
    VectorMask<$Boxtype$> eq($type$ e) {
        return compare(EQ, e);
    }

    /**
     * {@inheritDoc} <!--workaround-->
     */
    @Override
    @ForceInline
    public final
    VectorMask<$Boxtype$> lt(Vector<$Boxtype$> v) {
        return compare(LT, v);
    }

    /**
     * Tests if this vector is less than an input scalar.
     *
     * This is a lane-wise binary test operation which applies
     * the primitive less than operation ({@code <}) to each lane.
     * The result is the same as {@code compare(VectorOperators.LT, e)}.
     *
     * @param e the input scalar
     * @return the mask result of testing if this vector
     *         is less than the input scalar
     * @see #compare(VectorOperators.Comparison,$type$)
     */
    @ForceInline
    public final
    VectorMask<$Boxtype$> lt($type$ e) {
        return compare(LT, e);
    }

    /**
     * {@inheritDoc} <!--workaround-->
     */
    @Override
    public abstract
    VectorMask<$Boxtype$> test(VectorOperators.Test op);

    /*package-private*/
    @ForceInline
    final
    <M extends VectorMask<$Boxtype$>>
    M testTemplate(Class<M> maskType, Test op) {
        $Type$Species vsp = vspecies();
        if (opKind(op, VO_SPECIAL)) {
#if[FP]
            $Bitstype$Vector bits = this.viewAsIntegralLanes();
#end[FP]
            VectorMask<$Boxbitstype$> m;
            if (op == IS_DEFAULT) {
                m = {#if[FP]?bits.}compare(EQ, ($bitstype$) 0);
            } else if (op == IS_NEGATIVE) {
                m = {#if[FP]?bits.}compare(LT, ($bitstype$) 0);
            }
#if[FP]
            else if (op == IS_FINITE ||
                     op == IS_NAN ||
                     op == IS_INFINITE) {
                // first kill the sign:
                bits = bits.and($Boxbitstype$.MAX_VALUE);
                // next find the bit pattern for infinity:
                $bitstype$ infbits = ($bitstype$) toBits($Boxtype$.POSITIVE_INFINITY);
                // now compare:
                if (op == IS_FINITE) {
                    m = bits.compare(LT, infbits);
                } else if (op == IS_NAN) {
                    m = bits.compare(GT, infbits);
                } else {
                    m = bits.compare(EQ, infbits);
                }
            }
#end[FP]
            else {
                throw new AssertionError(op);
            }
            return maskType.cast(m{#if[FP]?.cast(vsp)});
        }
        int opc = opCode(op);
        throw new AssertionError(op);
    }

    /**
     * {@inheritDoc} <!--workaround-->
     */
    @Override
    public abstract
    VectorMask<$Boxtype$> test(VectorOperators.Test op,
                                  VectorMask<$Boxtype$> m);

    /*package-private*/
    @ForceInline
    final
    <M extends VectorMask<$Boxtype$>>
    M testTemplate(Class<M> maskType, Test op, M mask) {
        $Type$Species vsp = vspecies();
        mask.check(maskType, this);
        if (opKind(op, VO_SPECIAL)) {
#if[FP]
            $Bitstype$Vector bits = this.viewAsIntegralLanes();
            VectorMask<$Boxbitstype$> m = mask.cast($Bitstype$Vector.species(shape()));
#else[FP]
            VectorMask<$Boxbitstype$> m = mask;
#end[FP]
            if (op == IS_DEFAULT) {
                m = {#if[FP]?bits.}compare(EQ, ($bitstype$) 0, m);
            } else if (op == IS_NEGATIVE) {
                m = {#if[FP]?bits.}compare(LT, ($bitstype$) 0, m);
            }
#if[FP]
            else if (op == IS_FINITE ||
                     op == IS_NAN ||
                     op == IS_INFINITE) {
                // first kill the sign:
                bits = bits.and($Boxbitstype$.MAX_VALUE);
                // next find the bit pattern for infinity:
                $bitstype$ infbits = ($bitstype$) toBits($Boxtype$.POSITIVE_INFINITY);
                // now compare:
                if (op == IS_FINITE) {
                    m = bits.compare(LT, infbits, m);
                } else if (op == IS_NAN) {
                    m = bits.compare(GT, infbits, m);
                } else {
                    m = bits.compare(EQ, infbits, m);
                }
            }
#end[FP]
            else {
                throw new AssertionError(op);
            }
            return maskType.cast(m{#if[FP]?.cast(vsp)});
        }
        int opc = opCode(op);
        throw new AssertionError(op);
    }

    /**
     * {@inheritDoc} <!--workaround-->
     */
    @Override
    public abstract
    VectorMask<$Boxtype$> compare(VectorOperators.Comparison op, Vector<$Boxtype$> v);

    /*package-private*/
    @ForceInline
    final
    <M extends VectorMask<$Boxtype$>>
    M compareTemplate(Class<M> maskType, Comparison op, Vector<$Boxtype$> v) {
        $abstractvectortype$ that = ($abstractvectortype$) v;
        that.check(this);
        int opc = opCode(op);
        return VectorSupport.compare(
            opc, getClass(), maskType, $type$.class, length(),
            this, that, null,
            (cond, v0, v1, m1) -> {
                AbstractMask<$Boxtype$> m
                    = v0.bTestMF(cond, v1, (cond_, i, a, b)
                               -> compareWithOp(cond, a, b));
                @SuppressWarnings("unchecked")
                M m2 = (M) m;
                return m2;
            });
    }

    /*package-private*/
    @ForceInline
    final
    <M extends VectorMask<$Boxtype$>>
    M compareTemplate(Class<M> maskType, Comparison op, Vector<$Boxtype$> v, M m) {
        $abstractvectortype$ that = ($abstractvectortype$) v;
        that.check(this);
        m.check(maskType, this);
        int opc = opCode(op);
        return VectorSupport.compare(
            opc, getClass(), maskType, $type$.class, length(),
            this, that, m,
            (cond, v0, v1, m1) -> {
                AbstractMask<$Boxtype$> cmpM
                    = v0.bTestMF(cond, v1, (cond_, i, a, b)
                               -> compareWithOp(cond, a, b));
                @SuppressWarnings("unchecked")
                M m2 = (M) cmpM.and(m1);
                return m2;
            });
    }

    @ForceInline
    private static boolean compareWithOp(int cond, $type$ a, $type$ b) {
        return switch (cond) {
            case BT_eq -> a == b;
            case BT_ne -> a != b;
            case BT_lt -> a < b;
            case BT_le -> a <= b;
            case BT_gt -> a > b;
            case BT_ge -> a >= b;
#if[!FP]
            case BT_ult -> $Boxtype$.compareUnsigned(a, b) < 0;
            case BT_ule -> $Boxtype$.compareUnsigned(a, b) <= 0;
            case BT_ugt -> $Boxtype$.compareUnsigned(a, b) > 0;
            case BT_uge -> $Boxtype$.compareUnsigned(a, b) >= 0;
#end[!FP]
            default -> throw new AssertionError();
        };
    }

    /**
     * Tests this vector by comparing it with an input scalar,
     * according to the given comparison operation.
     *
     * This is a lane-wise binary test operation which applies
     * the comparison operation to each lane.
     * <p>
     * The result is the same as
     * {@code compare(op, broadcast(species(), e))}.
     * That is, the scalar may be regarded as broadcast to
     * a vector of the same species, and then compared
     * against the original vector, using the selected
     * comparison operation.
     *
     * @param op the operation used to compare lane values
     * @param e the input scalar
     * @return the mask result of testing lane-wise if this vector
     *         compares to the input, according to the selected
     *         comparison operator
     * @see $abstractvectortype$#compare(VectorOperators.Comparison,Vector)
     * @see #eq($type$)
     * @see #lt($type$)
     */
    public abstract
    VectorMask<$Boxtype$> compare(Comparison op, $type$ e);

    /*package-private*/
    @ForceInline
    final
    <M extends VectorMask<$Boxtype$>>
    M compareTemplate(Class<M> maskType, Comparison op, $type$ e) {
        return compareTemplate(maskType, op, broadcast(e));
    }

    /**
     * Tests this vector by comparing it with an input scalar,
     * according to the given comparison operation,
     * in lanes selected by a mask.
     *
     * This is a masked lane-wise binary test operation which applies
     * to each pair of corresponding lane values.
     *
     * The returned result is equal to the expression
     * {@code compare(op,s).and(m)}.
     *
     * @param op the operation used to compare lane values
     * @param e the input scalar
     * @param m the mask controlling lane selection
     * @return the mask result of testing lane-wise if this vector
     *         compares to the input, according to the selected
     *         comparison operator,
     *         and only in the lanes selected by the mask
     * @see $abstractvectortype$#compare(VectorOperators.Comparison,Vector,VectorMask)
     */
    @ForceInline
    public final VectorMask<$Boxtype$> compare(VectorOperators.Comparison op,
                                               $type$ e,
                                               VectorMask<$Boxtype$> m) {
        return compare(op, broadcast(e), m);
    }

#if[!long]
    /**
     * {@inheritDoc} <!--workaround-->
     */
    @Override
    public abstract
    VectorMask<$Boxtype$> compare(Comparison op, long e);

    /*package-private*/
    @ForceInline
    final
    <M extends VectorMask<$Boxtype$>>
    M compareTemplate(Class<M> maskType, Comparison op, long e) {
        return compareTemplate(maskType, op, broadcast(e));
    }

    /**
     * {@inheritDoc} <!--workaround-->
     */
    @Override
    @ForceInline
    public final
    VectorMask<$Boxtype$> compare(Comparison op, long e, VectorMask<$Boxtype$> m) {
        return compare(op, broadcast(e), m);
    }


#end[!long]

    /**
     * {@inheritDoc} <!--workaround-->
     */
    @Override public abstract
    $abstractvectortype$ blend(Vector<$Boxtype$> v, VectorMask<$Boxtype$> m);

    /*package-private*/
    @ForceInline
    final
    <M extends VectorMask<$Boxtype$>>
    $abstractvectortype$
    blendTemplate(Class<M> maskType, $abstractvectortype$ v, M m) {
        v.check(this);
        return VectorSupport.blend(
            getClass(), maskType, $type$.class, length(),
            this, v, m,
            (v0, v1, m_) -> v0.bOpMF(v1, m_, (i, a, b) -> b));
    }

    /**
     * {@inheritDoc} <!--workaround-->
     */
    @Override public abstract $abstractvectortype$ addIndex(int scale);

    /*package-private*/
    @ForceInline
    final $abstractvectortype$ addIndexTemplate(int scale) {
        $Type$Species vsp = vspecies();
        // make sure VLENGTH*scale doesn't overflow:
        vsp.checkScale(scale);
        return VectorSupport.indexVector(
            getClass(), $type$.class, length(),
            this, scale, vsp,
            (v, scale_, s)
            -> {
                // If the platform doesn't support an INDEX
                // instruction directly, load IOTA from memory
                // and multiply.
                $abstractvectortype$ iota = s.iota();
                $type$ sc = ($type$) scale_;
                return v.add(sc == 1 ? iota : iota.mul(sc));
            });
    }

    /**
     * Replaces selected lanes of this vector with
     * a scalar value
     * under the control of a mask.
     *
     * This is a masked lane-wise binary operation which
     * selects each lane value from one or the other input.
     *
     * The returned result is equal to the expression
     * {@code blend(broadcast(e),m)}.
     *
     * @param e the input scalar, containing the replacement lane value
     * @param m the mask controlling lane selection of the scalar
     * @return the result of blending the lane elements of this vector with
     *         the scalar value
     */
    @ForceInline
    public final $abstractvectortype$ blend($type$ e,
                                            VectorMask<$Boxtype$> m) {
        return blend(broadcast(e), m);
    }

#if[!long]
    /**
     * Replaces selected lanes of this vector with
     * a scalar value
     * under the control of a mask.
     *
     * This is a masked lane-wise binary operation which
     * selects each lane value from one or the other input.
     *
     * The returned result is equal to the expression
     * {@code blend(broadcast(e),m)}.
     *
     * @param e the input scalar, containing the replacement lane value
     * @param m the mask controlling lane selection of the scalar
     * @return the result of blending the lane elements of this vector with
     *         the scalar value
     */
    @ForceInline
    public final $abstractvectortype$ blend(long e,
                                            VectorMask<$Boxtype$> m) {
        return blend(broadcast(e), m);
    }
#end[!long]

    /**
     * {@inheritDoc} <!--workaround-->
     */
    @Override
    public abstract
    $abstractvectortype$ slice(int origin, Vector<$Boxtype$> v1);

    /*package-private*/
    final
    @ForceInline
    $abstractvectortype$ sliceTemplate(int origin, Vector<$Boxtype$> v1) {
        $abstractvectortype$ that = ($abstractvectortype$) v1;
        that.check(this);
        Objects.checkIndex(origin, length() + 1);
        VectorShuffle<$Boxtype$> iota = iotaShuffle();
        VectorMask<$Boxtype$> blendMask = iota.toVector().compare(VectorOperators.LT, (broadcast(($type$)(length() - origin))));
        iota = iotaShuffle(origin, 1, true);
        return that.rearrange(iota).blend(this.rearrange(iota), blendMask);
    }

    /**
     * {@inheritDoc} <!--workaround-->
     */
    @Override
    @ForceInline
    public final
    $abstractvectortype$ slice(int origin,
                               Vector<$Boxtype$> w,
                               VectorMask<$Boxtype$> m) {
        return broadcast(0).blend(slice(origin, w), m);
    }

    /**
     * {@inheritDoc} <!--workaround-->
     */
    @Override
    public abstract
    $abstractvectortype$ slice(int origin);

    /*package-private*/
    final
    @ForceInline
    $abstractvectortype$ sliceTemplate(int origin) {
        Objects.checkIndex(origin, length() + 1);
        VectorShuffle<$Boxtype$> iota = iotaShuffle();
        VectorMask<$Boxtype$> blendMask = iota.toVector().compare(VectorOperators.LT, (broadcast(($type$)(length() - origin))));
        iota = iotaShuffle(origin, 1, true);
        return vspecies().zero().blend(this.rearrange(iota), blendMask);
    }

    /**
     * {@inheritDoc} <!--workaround-->
     */
    @Override
    public abstract
    $abstractvectortype$ unslice(int origin, Vector<$Boxtype$> w, int part);

    /*package-private*/
    final
    @ForceInline
    $abstractvectortype$
    unsliceTemplate(int origin, Vector<$Boxtype$> w, int part) {
        $abstractvectortype$ that = ($abstractvectortype$) w;
        that.check(this);
        Objects.checkIndex(origin, length() + 1);
        VectorShuffle<$Boxtype$> iota = iotaShuffle();
        VectorMask<$Boxtype$> blendMask = iota.toVector().compare((part == 0) ? VectorOperators.GE : VectorOperators.LT,
                                                                  (broadcast(($type$)(origin))));
        iota = iotaShuffle(-origin, 1, true);
        return that.blend(this.rearrange(iota), blendMask);
    }

    /*package-private*/
    final
    @ForceInline
    <M extends VectorMask<$Boxtype$>>
    $abstractvectortype$
    unsliceTemplate(Class<M> maskType, int origin, Vector<$Boxtype$> w, int part, M m) {
        $abstractvectortype$ that = ($abstractvectortype$) w;
        that.check(this);
        $abstractvectortype$ slice = that.sliceTemplate(origin, that);
        slice = slice.blendTemplate(maskType, this, m);
        return slice.unsliceTemplate(origin, w, part);
    }

    /**
     * {@inheritDoc} <!--workaround-->
     */
    @Override
    public abstract
    $abstractvectortype$ unslice(int origin, Vector<$Boxtype$> w, int part, VectorMask<$Boxtype$> m);

    /**
     * {@inheritDoc} <!--workaround-->
     */
    @Override
    public abstract
    $abstractvectortype$ unslice(int origin);

    /*package-private*/
    final
    @ForceInline
    $abstractvectortype$
    unsliceTemplate(int origin) {
        Objects.checkIndex(origin, length() + 1);
        VectorShuffle<$Boxtype$> iota = iotaShuffle();
        VectorMask<$Boxtype$> blendMask = iota.toVector().compare(VectorOperators.GE,
                                                                  (broadcast(($type$)(origin))));
        iota = iotaShuffle(-origin, 1, true);
        return vspecies().zero().blend(this.rearrange(iota), blendMask);
    }

    private ArrayIndexOutOfBoundsException
    wrongPartForSlice(int part) {
        String msg = String.format("bad part number %d for slice operation",
                                   part);
        return new ArrayIndexOutOfBoundsException(msg);
    }

    /**
     * {@inheritDoc} <!--workaround-->
     */
    @Override
    public abstract
    $abstractvectortype$ rearrange(VectorShuffle<$Boxtype$> m);

    /*package-private*/
    @ForceInline
    final
    <S extends VectorShuffle<$Boxtype$>>
    $abstractvectortype$ rearrangeTemplate(Class<S> shuffletype, S shuffle) {
        shuffle.checkIndexes();
        return VectorSupport.rearrangeOp(
            getClass(), shuffletype, null, $type$.class, length(),
            this, shuffle, null,
            (v1, s_, m_) -> v1.uOpMF((i, a) -> {
                int ei = s_.laneSource(i);
                return v1.lane(ei);
            }));
    }

    /**
     * {@inheritDoc} <!--workaround-->
     */
    @Override
    public abstract
    $abstractvectortype$ rearrange(VectorShuffle<$Boxtype$> s,
                                   VectorMask<$Boxtype$> m);

    /*package-private*/
    @ForceInline
    final
    <S extends VectorShuffle<$Boxtype$>, M extends VectorMask<$Boxtype$>>
    $abstractvectortype$ rearrangeTemplate(Class<S> shuffletype,
                                           Class<M> masktype,
                                           S shuffle,
                                           M m) {

        m.check(masktype, this);
        VectorMask<$Boxtype$> valid = shuffle.laneIsValid();
        if (m.andNot(valid).anyTrue()) {
            shuffle.checkIndexes();
            throw new AssertionError();
        }
        return VectorSupport.rearrangeOp(
                   getClass(), shuffletype, masktype, $type$.class, length(),
                   this, shuffle, m,
                   (v1, s_, m_) -> v1.uOpMF((i, a) -> {
                        int ei = s_.laneSource(i);
                        return ei < 0  || !m_.laneIsSet(i) ? 0 : v1.lane(ei);
                   }));
    }

    /**
     * {@inheritDoc} <!--workaround-->
     */
    @Override
    public abstract
    $abstractvectortype$ rearrange(VectorShuffle<$Boxtype$> s,
                                   Vector<$Boxtype$> v);

    /*package-private*/
    @ForceInline
    final
    <S extends VectorShuffle<$Boxtype$>>
    $abstractvectortype$ rearrangeTemplate(Class<S> shuffletype,
                                           S shuffle,
                                           $abstractvectortype$ v) {
        VectorMask<$Boxtype$> valid = shuffle.laneIsValid();
        @SuppressWarnings("unchecked")
        S ws = (S) shuffle.wrapIndexes();
        $abstractvectortype$ r0 =
            VectorSupport.rearrangeOp(
                getClass(), shuffletype, null, $type$.class, length(),
                this, ws, null,
                (v0, s_, m_) -> v0.uOpMF((i, a) -> {
                    int ei = s_.laneSource(i);
                    return v0.lane(ei);
                }));
        $abstractvectortype$ r1 =
            VectorSupport.rearrangeOp(
                getClass(), shuffletype, null, $type$.class, length(),
                v, ws, null,
                (v1, s_, m_) -> v1.uOpMF((i, a) -> {
                    int ei = s_.laneSource(i);
                    return v1.lane(ei);
                }));
        return r1.blend(r0, valid);
    }

    @ForceInline
    private final
    VectorShuffle<$Boxtype$> toShuffle0($Type$Species dsp) {
        $type$[] a = toArray();
        int[] sa = new int[a.length];
        for (int i = 0; i < a.length; i++) {
            sa[i] = (int) a[i];
        }
        return VectorShuffle.fromArray(dsp, sa, 0);
    }

    /*package-private*/
    @ForceInline
    final
    VectorShuffle<$Boxtype$> toShuffleTemplate(Class<?> shuffleType) {
        $Type$Species vsp = vspecies();
        return VectorSupport.convert(VectorSupport.VECTOR_OP_CAST,
                                     getClass(), $type$.class, length(),
                                     shuffleType, byte.class, length(),
                                     this, vsp,
                                     $Type$Vector::toShuffle0);
    }

    /**
     * {@inheritDoc} <!--workaround-->
     * @since 19
     */
    @Override
    public abstract
    $Type$Vector compress(VectorMask<$Boxtype$> m);

    /*package-private*/
    @ForceInline
    final
    <M extends AbstractMask<$Boxtype$>>
    $Type$Vector compressTemplate(Class<M> masktype, M m) {
      m.check(masktype, this);
      return ($Type$Vector) VectorSupport.compressExpandOp(VectorSupport.VECTOR_OP_COMPRESS, getClass(), masktype,
                                                        $type$.class, length(), this, m,
                                                        (v1, m1) -> compressHelper(v1, m1));
    }

    /**
     * {@inheritDoc} <!--workaround-->
     * @since 19
     */
    @Override
    public abstract
    $Type$Vector expand(VectorMask<$Boxtype$> m);

    /*package-private*/
    @ForceInline
    final
    <M extends AbstractMask<$Boxtype$>>
    $Type$Vector expandTemplate(Class<M> masktype, M m) {
      m.check(masktype, this);
      return ($Type$Vector) VectorSupport.compressExpandOp(VectorSupport.VECTOR_OP_EXPAND, getClass(), masktype,
                                                        $type$.class, length(), this, m,
                                                        (v1, m1) -> expandHelper(v1, m1));
    }


    /**
     * {@inheritDoc} <!--workaround-->
     */
    @Override
    public abstract
    $abstractvectortype$ selectFrom(Vector<$Boxtype$> v);

    /*package-private*/
    @ForceInline
    final $abstractvectortype$ selectFromTemplate($abstractvectortype$ v) {
        return v.rearrange(this.toShuffle());
    }

    /**
     * {@inheritDoc} <!--workaround-->
     */
    @Override
    public abstract
    $abstractvectortype$ selectFrom(Vector<$Boxtype$> s, VectorMask<$Boxtype$> m);

    /*package-private*/
    @ForceInline
    final $abstractvectortype$ selectFromTemplate($abstractvectortype$ v,
                                                  AbstractMask<$Boxtype$> m) {
        return v.rearrange(this.toShuffle(), m);
    }

    /// Ternary operations

#if[BITWISE]
    /**
     * Blends together the bits of two vectors under
     * the control of a third, which supplies mask bits.
     *
     * This is a lane-wise ternary operation which performs
     * a bitwise blending operation {@code (a&~c)|(b&c)}
     * to each lane.
     *
     * This method is also equivalent to the expression
     * {@link #lanewise(VectorOperators.Ternary,Vector,Vector)
     *    lanewise}{@code (}{@link VectorOperators#BITWISE_BLEND
     *    BITWISE_BLEND}{@code , bits, mask)}.
     *
     * @param bits input bits to blend into the current vector
     * @param mask a bitwise mask to enable blending of the input bits
     * @return the bitwise blend of the given bits into the current vector,
     *         under control of the bitwise mask
     * @see #bitwiseBlend($type$,$type$)
     * @see #bitwiseBlend($type$,Vector)
     * @see #bitwiseBlend(Vector,$type$)
     * @see VectorOperators#BITWISE_BLEND
     * @see #lanewise(VectorOperators.Ternary,Vector,Vector,VectorMask)
     */
    @ForceInline
    public final
    $abstractvectortype$ bitwiseBlend(Vector<$Boxtype$> bits, Vector<$Boxtype$> mask) {
        return lanewise(BITWISE_BLEND, bits, mask);
    }

    /**
     * Blends together the bits of a vector and a scalar under
     * the control of another scalar, which supplies mask bits.
     *
     * This is a lane-wise ternary operation which performs
     * a bitwise blending operation {@code (a&~c)|(b&c)}
     * to each lane.
     *
     * This method is also equivalent to the expression
     * {@link #lanewise(VectorOperators.Ternary,Vector,Vector)
     *    lanewise}{@code (}{@link VectorOperators#BITWISE_BLEND
     *    BITWISE_BLEND}{@code , bits, mask)}.
     *
     * @param bits input bits to blend into the current vector
     * @param mask a bitwise mask to enable blending of the input bits
     * @return the bitwise blend of the given bits into the current vector,
     *         under control of the bitwise mask
     * @see #bitwiseBlend(Vector,Vector)
     * @see VectorOperators#BITWISE_BLEND
     * @see #lanewise(VectorOperators.Ternary,$type$,$type$,VectorMask)
     */
    @ForceInline
    public final
    $abstractvectortype$ bitwiseBlend($type$ bits, $type$ mask) {
        return lanewise(BITWISE_BLEND, bits, mask);
    }

    /**
     * Blends together the bits of a vector and a scalar under
     * the control of another vector, which supplies mask bits.
     *
     * This is a lane-wise ternary operation which performs
     * a bitwise blending operation {@code (a&~c)|(b&c)}
     * to each lane.
     *
     * This method is also equivalent to the expression
     * {@link #lanewise(VectorOperators.Ternary,Vector,Vector)
     *    lanewise}{@code (}{@link VectorOperators#BITWISE_BLEND
     *    BITWISE_BLEND}{@code , bits, mask)}.
     *
     * @param bits input bits to blend into the current vector
     * @param mask a bitwise mask to enable blending of the input bits
     * @return the bitwise blend of the given bits into the current vector,
     *         under control of the bitwise mask
     * @see #bitwiseBlend(Vector,Vector)
     * @see VectorOperators#BITWISE_BLEND
     * @see #lanewise(VectorOperators.Ternary,$type$,Vector,VectorMask)
     */
    @ForceInline
    public final
    $abstractvectortype$ bitwiseBlend($type$ bits, Vector<$Boxtype$> mask) {
        return lanewise(BITWISE_BLEND, bits, mask);
    }

    /**
     * Blends together the bits of two vectors under
     * the control of a scalar, which supplies mask bits.
     *
     * This is a lane-wise ternary operation which performs
     * a bitwise blending operation {@code (a&~c)|(b&c)}
     * to each lane.
     *
     * This method is also equivalent to the expression
     * {@link #lanewise(VectorOperators.Ternary,Vector,Vector)
     *    lanewise}{@code (}{@link VectorOperators#BITWISE_BLEND
     *    BITWISE_BLEND}{@code , bits, mask)}.
     *
     * @param bits input bits to blend into the current vector
     * @param mask a bitwise mask to enable blending of the input bits
     * @return the bitwise blend of the given bits into the current vector,
     *         under control of the bitwise mask
     * @see #bitwiseBlend(Vector,Vector)
     * @see VectorOperators#BITWISE_BLEND
     * @see #lanewise(VectorOperators.Ternary,Vector,$type$,VectorMask)
     */
    @ForceInline
    public final
    $abstractvectortype$ bitwiseBlend(Vector<$Boxtype$> bits, $type$ mask) {
        return lanewise(BITWISE_BLEND, bits, mask);
    }
#end[BITWISE]

#if[FP]
    /**
     * Multiplies this vector by a second input vector, and sums
     * the result with a third.
     *
     * Extended precision is used for the intermediate result,
     * avoiding possible loss of precision from rounding once
     * for each of the two operations.
     * The result is numerically close to {@code this.mul(b).add(c)},
     * and is typically closer to the true mathematical result.
     *
     * This is a lane-wise ternary operation which applies an operation
     * conforming to the specification of
     * {@link Math#fma($type$,$type$,$type$) Math.fma(a,b,c)}
     * to each lane.
#if[intOrFloat]
     * The operation is adapted to cast the operands and the result,
     * specifically widening {@code float} operands to {@code double}
     * operands and narrowing the {@code double} result to a {@code float}
     * result.
#end[intOrFloat]
     *
     * This method is also equivalent to the expression
     * {@link #lanewise(VectorOperators.Ternary,Vector,Vector)
     *    lanewise}{@code (}{@link VectorOperators#FMA
     *    FMA}{@code , b, c)}.
     *
     * @param b the second input vector, supplying multiplier values
     * @param c the third input vector, supplying addend values
     * @return the product of this vector and the second input vector
     *         summed with the third input vector, using extended precision
     *         for the intermediate result
     * @see #fma($type$,$type$)
     * @see VectorOperators#FMA
     * @see #lanewise(VectorOperators.Ternary,Vector,Vector,VectorMask)
     */
    @ForceInline
    public final
    $abstractvectortype$ fma(Vector<$Boxtype$> b, Vector<$Boxtype$> c) {
        return lanewise(FMA, b, c);
    }

    /**
     * Multiplies this vector by a scalar multiplier, and sums
     * the result with a scalar addend.
     *
     * Extended precision is used for the intermediate result,
     * avoiding possible loss of precision from rounding once
     * for each of the two operations.
     * The result is numerically close to {@code this.mul(b).add(c)},
     * and is typically closer to the true mathematical result.
     *
     * This is a lane-wise ternary operation which applies an operation
     * conforming to the specification of
     * {@link Math#fma($type$,$type$,$type$) Math.fma(a,b,c)}
     * to each lane.
#if[intOrFloat]
     * The operation is adapted to cast the operands and the result,
     * specifically widening {@code float} operands to {@code double}
     * operands and narrowing the {@code double} result to a {@code float}
     * result.
#end[intOrFloat]
     *
     * This method is also equivalent to the expression
     * {@link #lanewise(VectorOperators.Ternary,Vector,Vector)
     *    lanewise}{@code (}{@link VectorOperators#FMA
     *    FMA}{@code , b, c)}.
     *
     * @param b the scalar multiplier
     * @param c the scalar addend
     * @return the product of this vector and the scalar multiplier
     *         summed with scalar addend, using extended precision
     *         for the intermediate result
     * @see #fma(Vector,Vector)
     * @see VectorOperators#FMA
     * @see #lanewise(VectorOperators.Ternary,$type$,$type$,VectorMask)
     */
    @ForceInline
    public final
    $abstractvectortype$ fma($type$ b, $type$ c) {
        return lanewise(FMA, b, c);
    }

    // Don't bother with (Vector,$type$) and ($type$,Vector) overloadings.
#end[FP]

    // Type specific horizontal reductions

    /**
     * Returns a value accumulated from all the lanes of this vector.
     *
     * This is an associative cross-lane reduction operation which
     * applies the specified operation to all the lane elements.
     * <p>
     * A few reduction operations do not support arbitrary reordering
     * of their operands, yet are included here because of their
     * usefulness.
     * <ul>
     * <li>
     * In the case of {@code FIRST_NONZERO}, the reduction returns
     * the value from the lowest-numbered non-zero lane.
#if[FP]
     * (As with {@code MAX} and {@code MIN}, floating point negative
     * zero {@code -0.0} is treated as a value distinct from
     * the default value, positive zero. So a first-nonzero lane reduction
     * might return {@code -0.0} even in the presence of non-zero
     * lane values.)
     * <li>
     * In the case of {@code ADD} and {@code MUL}, the
     * precise result will reflect the choice of an arbitrary order
     * of operations, which may even vary over time.
     * For further details see the section
     * <a href="VectorOperators.html#fp_assoc">Operations on floating point vectors</a>.
#end[FP]
     * <li>
     * All other reduction operations are fully commutative and
     * associative.  The implementation can choose any order of
     * processing, yet it will always produce the same result.
     * </ul>
     *
     * @param op the operation used to combine lane values
     * @return the accumulated result
     * @throws UnsupportedOperationException if this vector does
     *         not support the requested operation
     * @see #reduceLanes(VectorOperators.Associative,VectorMask)
     * @see #add(Vector)
     * @see #mul(Vector)
     * @see #min(Vector)
     * @see #max(Vector)
#if[BITWISE]
     * @see #and(Vector)
     * @see #or(Vector)
     * @see VectorOperators#XOR
#end[BITWISE]
     * @see VectorOperators#FIRST_NONZERO
     */
    public abstract $type$ reduceLanes(VectorOperators.Associative op);

    /**
     * Returns a value accumulated from selected lanes of this vector,
     * controlled by a mask.
     *
     * This is an associative cross-lane reduction operation which
     * applies the specified operation to the selected lane elements.
     * <p>
     * If no elements are selected, an operation-specific identity
     * value is returned.
     * <ul>
     * <li>
     * If the operation is
#if[BITWISE]
     *  {@code ADD}, {@code XOR}, {@code OR},
#else[BITWISE]
     *  {@code ADD}
#end[BITWISE]
     * or {@code FIRST_NONZERO},
     * then the identity value is {#if[FP]?positive }zero, the default {@code $type$} value.
     * <li>
     * If the operation is {@code MUL},
     * then the identity value is one.
#if[BITWISE]
     * <li>
     * If the operation is {@code AND},
     * then the identity value is minus one (all bits set).
     * <li>
     * If the operation is {@code MAX},
     * then the identity value is {@code $Boxtype$.MIN_VALUE}.
     * <li>
     * If the operation is {@code MIN},
     * then the identity value is {@code $Boxtype$.MAX_VALUE}.
#end[BITWISE]
#if[FP]
     * <li>
     * If the operation is {@code MAX},
     * then the identity value is {@code $Boxtype$.NEGATIVE_INFINITY}.
     * <li>
     * If the operation is {@code MIN},
     * then the identity value is {@code $Boxtype$.POSITIVE_INFINITY}.
#end[FP]
     * </ul>
     * <p>
     * A few reduction operations do not support arbitrary reordering
     * of their operands, yet are included here because of their
     * usefulness.
     * <ul>
     * <li>
     * In the case of {@code FIRST_NONZERO}, the reduction returns
     * the value from the lowest-numbered non-zero lane.
#if[FP]
     * (As with {@code MAX} and {@code MIN}, floating point negative
     * zero {@code -0.0} is treated as a value distinct from
     * the default value, positive zero. So a first-nonzero lane reduction
     * might return {@code -0.0} even in the presence of non-zero
     * lane values.)
     * <li>
     * In the case of {@code ADD} and {@code MUL}, the
     * precise result will reflect the choice of an arbitrary order
     * of operations, which may even vary over time.
     * For further details see the section
     * <a href="VectorOperators.html#fp_assoc">Operations on floating point vectors</a>.
#end[FP]
     * <li>
     * All other reduction operations are fully commutative and
     * associative.  The implementation can choose any order of
     * processing, yet it will always produce the same result.
     * </ul>
     *
     * @param op the operation used to combine lane values
     * @param m the mask controlling lane selection
     * @return the reduced result accumulated from the selected lane values
     * @throws UnsupportedOperationException if this vector does
     *         not support the requested operation
     * @see #reduceLanes(VectorOperators.Associative)
     */
    public abstract $type$ reduceLanes(VectorOperators.Associative op,
                                       VectorMask<$Boxtype$> m);

    /*package-private*/
    @ForceInline
    final
    $type$ reduceLanesTemplate(VectorOperators.Associative op,
                               Class<? extends VectorMask<$Boxtype$>> maskClass,
                               VectorMask<$Boxtype$> m) {
        m.check(maskClass, this);
        if (op == FIRST_NONZERO) {
            // FIXME:  The JIT should handle this.
            $abstractvectortype$ v = broadcast(($type$) 0).blend(this, m);
            return v.reduceLanesTemplate(op);
        }
        int opc = opCode(op);
        return fromBits(VectorSupport.reductionCoerced(
            opc, getClass(), maskClass, $type$.class, length(),
            this, m,
            REDUCE_IMPL.find(op, opc, $abstractvectortype$::reductionOperations)));
    }

    /*package-private*/
    @ForceInline
    final
    $type$ reduceLanesTemplate(VectorOperators.Associative op) {
        if (op == FIRST_NONZERO) {
            // FIXME:  The JIT should handle this.
            VectorMask<$Boxbitstype$> thisNZ
                = this.viewAsIntegralLanes().compare(NE, ($bitstype$) 0);
            int ft = thisNZ.firstTrue();
            return ft < length() ? this.lane(ft) : ($type$) 0;
        }
        int opc = opCode(op);
        return fromBits(VectorSupport.reductionCoerced(
            opc, getClass(), null, $type$.class, length(),
            this, null,
            REDUCE_IMPL.find(op, opc, $abstractvectortype$::reductionOperations)));
    }

    private static final
    ImplCache<Associative, ReductionOperation<$abstractvectortype$, VectorMask<$Boxtype$>>>
        REDUCE_IMPL = new ImplCache<>(Associative.class, $Type$Vector.class);

    private static ReductionOperation<$abstractvectortype$, VectorMask<$Boxtype$>> reductionOperations(int opc_) {
        switch (opc_) {
            case VECTOR_OP_ADD: return (v, m) ->
                    toBits(v.rOpMF(($type$)0, m, (i, a, b) -> ($type$)(a + b)));
            case VECTOR_OP_MUL: return (v, m) ->
                    toBits(v.rOpMF(($type$)1, m, (i, a, b) -> ($type$)(a * b)));
            case VECTOR_OP_MIN: return (v, m) ->
                    toBits(v.rOpMF(MAX_OR_INF, m, (i, a, b) -> ($type$) Math.min(a, b)));
            case VECTOR_OP_MAX: return (v, m) ->
                    toBits(v.rOpMF(MIN_OR_INF, m, (i, a, b) -> ($type$) Math.max(a, b)));
#if[BITWISE]
            case VECTOR_OP_AND: return (v, m) ->
                    toBits(v.rOpMF(($type$)-1, m, (i, a, b) -> ($type$)(a & b)));
            case VECTOR_OP_OR: return (v, m) ->
                    toBits(v.rOpMF(($type$)0, m, (i, a, b) -> ($type$)(a | b)));
            case VECTOR_OP_XOR: return (v, m) ->
                    toBits(v.rOpMF(($type$)0, m, (i, a, b) -> ($type$)(a ^ b)));
#end[BITWISE]
            default: return null;
        }
    }

#if[FP]
    private static final $type$ MIN_OR_INF = $Boxtype$.NEGATIVE_INFINITY;
    private static final $type$ MAX_OR_INF = $Boxtype$.POSITIVE_INFINITY;
#else[FP]
    private static final $type$ MIN_OR_INF = $Boxtype$.MIN_VALUE;
    private static final $type$ MAX_OR_INF = $Boxtype$.MAX_VALUE;
#end[FP]

    public @Override abstract long reduceLanesToLong(VectorOperators.Associative op);
    public @Override abstract long reduceLanesToLong(VectorOperators.Associative op,
                                                     VectorMask<$Boxtype$> m);

    // Type specific accessors

    /**
     * Gets the lane element at lane index {@code i}
     *
     * @param i the lane index
     * @return the lane element at lane index {@code i}
     * @throws IllegalArgumentException if the index is out of range
     * ({@code < 0 || >= length()})
     */
    public abstract $type$ lane(int i);

    /**
     * Replaces the lane element of this vector at lane index {@code i} with
     * value {@code e}.
     *
     * This is a cross-lane operation and behaves as if it returns the result
     * of blending this vector with an input vector that is the result of
     * broadcasting {@code e} and a mask that has only one lane set at lane
     * index {@code i}.
     *
     * @param i the lane index of the lane element to be replaced
     * @param e the value to be placed
     * @return the result of replacing the lane element of this vector at lane
     * index {@code i} with value {@code e}.
     * @throws IllegalArgumentException if the index is out of range
     * ({@code < 0 || >= length()})
     */
    public abstract $abstractvectortype$ withLane(int i, $type$ e);

    // Memory load operations

    /**
     * Returns an array of type {@code $type$[]}
     * containing all the lane values.
     * The array length is the same as the vector length.
     * The array elements are stored in lane order.
     * <p>
     * This method behaves as if it stores
     * this vector into an allocated array
     * (using {@link #intoArray($type$[], int) intoArray})
     * and returns the array as follows:
     * <pre>{@code
     *   $type$[] a = new $type$[this.length()];
     *   this.intoArray(a, 0);
     *   return a;
     * }</pre>
     *
     * @return an array containing the lane values of this vector
     */
    @ForceInline
    @Override
    public final $type$[] toArray() {
        $type$[] a = new $type$[vspecies().laneCount()];
        intoArray(a, 0);
        return a;
    }

#if[int]
    /**
     * {@inheritDoc} <!--workaround-->
     * This is an alias for {@link #toArray()}
     * When this method is used on used on vectors
     * of type {@code $abstractvectortype$},
     * there will be no loss of range or precision.
     */
    @ForceInline
    @Override
    public final int[] toIntArray() {
        return toArray();
    }
#else[int]
    /** {@inheritDoc} <!--workaround-->
#if[!FP]
#if[!long]
     * @implNote
     * When this method is used on used on vectors
     * of type {@code $abstractvectortype$},
     * there will be no loss of precision or range,
     * and so no {@code UnsupportedOperationException} will
     * be thrown.
#end[!long]
#end[!FP]
     */
    @ForceInline
    @Override
    public final int[] toIntArray() {
        $type$[] a = toArray();
        int[] res = new int[a.length];
        for (int i = 0; i < a.length; i++) {
            $type$ e = a[i];
            res[i] = (int) $Type$Species.toIntegralChecked(e, true);
        }
        return res;
    }
#end[int]

#if[long]
    /**
     * {@inheritDoc} <!--workaround-->
     * This is an alias for {@link #toArray()}
     * When this method is used on used on vectors
     * of type {@code $abstractvectortype$},
     * there will be no loss of range or precision.
     */
    @ForceInline
    @Override
    public final long[] toLongArray() {
        return toArray();
    }
#else[long]
    /** {@inheritDoc} <!--workaround-->
#if[!FP]
     * @implNote
     * When this method is used on used on vectors
     * of type {@code $abstractvectortype$},
     * there will be no loss of precision or range,
     * and so no {@code UnsupportedOperationException} will
     * be thrown.
#end[!FP]
     */
    @ForceInline
    @Override
    public final long[] toLongArray() {
        $type$[] a = toArray();
        long[] res = new long[a.length];
        for (int i = 0; i < a.length; i++) {
            $type$ e = a[i];
            res[i] = $Type$Species.toIntegralChecked(e, false);
        }
        return res;
    }
#end[long]

#if[double]
    /** {@inheritDoc} <!--workaround-->
     * @implNote
     * This is an alias for {@link #toArray()}
     * When this method is used on used on vectors
     * of type {@code $abstractvectortype$},
     * there will be no loss of precision.
     */
    @ForceInline
    @Override
    public final double[] toDoubleArray() {
        return toArray();
    }
#else[double]
    /** {@inheritDoc} <!--workaround-->
#if[long]
     * @implNote
     * When this method is used on used on vectors
     * of type {@code $abstractvectortype$},
     * up to nine bits of precision may be lost
     * for lane values of large magnitude.
#else[long]
     * @implNote
     * When this method is used on used on vectors
     * of type {@code $abstractvectortype$},
     * there will be no loss of precision.
#end[long]
     */
    @ForceInline
    @Override
    public final double[] toDoubleArray() {
        $type$[] a = toArray();
        double[] res = new double[a.length];
        for (int i = 0; i < a.length; i++) {
            res[i] = (double) a[i];
        }
        return res;
    }
#end[double]

    /**
     * Loads a vector from an array of type {@code $type$[]}
     * starting at an offset.
     * For each vector lane, where {@code N} is the vector lane index, the
     * array element at index {@code offset + N} is placed into the
     * resulting vector at lane index {@code N}.
     *
     * @param species species of desired vector
     * @param a the array
     * @param offset the offset into the array
     * @return the vector loaded from an array
     * @throws IndexOutOfBoundsException
     *         if {@code offset+N < 0} or {@code offset+N >= a.length}
     *         for any lane {@code N} in the vector
     */
    @ForceInline
    public static
    $abstractvectortype$ fromArray(VectorSpecies<$Boxtype$> species,
                                   $type$[] a, int offset) {
        offset = checkFromIndexSize(offset, species.length(), a.length);
        $Type$Species vsp = ($Type$Species) species;
        return vsp.dummyVectorMF().fromArray0(a, offset);
    }

    /**
     * Loads a vector from an array of type {@code $type$[]}
     * starting at an offset and using a mask.
     * Lanes where the mask is unset are filled with the default
     * value of {@code $type$} ({#if[FP]?positive }zero).
     * For each vector lane, where {@code N} is the vector lane index,
     * if the mask lane at index {@code N} is set then the array element at
     * index {@code offset + N} is placed into the resulting vector at lane index
     * {@code N}, otherwise the default element value is placed into the
     * resulting vector at lane index {@code N}.
     *
     * @param species species of desired vector
     * @param a the array
     * @param offset the offset into the array
     * @param m the mask controlling lane selection
     * @return the vector loaded from an array
     * @throws IndexOutOfBoundsException
     *         if {@code offset+N < 0} or {@code offset+N >= a.length}
     *         for any lane {@code N} in the vector
     *         where the mask is set
     */
    @ForceInline
    public static
    $abstractvectortype$ fromArray(VectorSpecies<$Boxtype$> species,
                                   $type$[] a, int offset,
                                   VectorMask<$Boxtype$> m) {
        $Type$Species vsp = ($Type$Species) species;
        if (VectorIntrinsics.indexInRange(offset, vsp.length(), a.length)) {
            return vsp.dummyVectorMF().fromArray0(a, offset, m, OFFSET_IN_RANGE);
        }

        checkMaskFromIndexSize(offset, vsp, m, 1, a.length);
        return vsp.dummyVectorMF().fromArray0(a, offset, m, OFFSET_OUT_OF_RANGE);
    }

    /**
     * Gathers a new vector composed of elements from an array of type
     * {@code $type$[]},
     * using indexes obtained by adding a fixed {@code offset} to a
     * series of secondary offsets from an <em>index map</em>.
     * The index map is a contiguous sequence of {@code VLENGTH}
     * elements in a second array of {@code int}s, starting at a given
     * {@code mapOffset}.
     * <p>
     * For each vector lane, where {@code N} is the vector lane index,
     * the lane is loaded from the array
     * element {@code a[f(N)]}, where {@code f(N)} is the
     * index mapping expression
     * {@code offset + indexMap[mapOffset + N]]}.
     *
     * @param species species of desired vector
     * @param a the array
     * @param offset the offset into the array, may be negative if relative
     * indexes in the index map compensate to produce a value within the
     * array bounds
     * @param indexMap the index map
     * @param mapOffset the offset into the index map
     * @return the vector loaded from the indexed elements of the array
     * @throws IndexOutOfBoundsException
     *         if {@code mapOffset+N < 0}
     *         or if {@code mapOffset+N >= indexMap.length},
     *         or if {@code f(N)=offset+indexMap[mapOffset+N]}
     *         is an invalid index into {@code a},
     *         for any lane {@code N} in the vector
     * @see $abstractvectortype$#toIntArray()
     */
#if[byteOrShort]
    @ForceInline
    public static
    $abstractvectortype$ fromArray(VectorSpecies<$Boxtype$> species,
                                   $type$[] a, int offset,
                                   int[] indexMap, int mapOffset) {
        $Type$Species vsp = ($Type$Species) species;
        return vsp.vOpMF(n -> a[offset + indexMap[mapOffset + n]]);
    }
#else[byteOrShort]
    @ForceInline
    public static
    $abstractvectortype$ fromArray(VectorSpecies<$Boxtype$> species,
                                   $type$[] a, int offset,
                                   int[] indexMap, int mapOffset) {
        $Type$Species vsp = ($Type$Species) species;
        IntVector.IntSpecies isp = IntVector.species(vsp.indexShape());
        Objects.requireNonNull(a);
        Objects.requireNonNull(indexMap);
        Class<? extends $abstractvectortype$> vectorType = vsp.vectorType();

#if[longOrDouble]
        if (vsp.laneCount() == 1) {
          return $abstractvectortype$.fromArray(vsp, a, offset + indexMap[mapOffset]);
        }

        // Index vector: vix[0:n] = k -> offset + indexMap[mapOffset + k]
        IntVector vix = null;
        if (isp.laneCount() != vsp.laneCount()) {
            // For $Type$MaxVector,  if vector length is non-power-of-two or
            // 2048 bits, indexShape of $Type$ species is S_MAX_BIT.
            // Assume that vector length is 2048, then the lane count of $Type$
            // vector is 32. When converting $Type$ species to int species,
            // indexShape is still S_MAX_BIT, but the lane count of int vector
            // is 64. So when loading index vector (IntVector), only lower half
            // of index data is needed.
            vix = IntVector
                .fromArray(isp, indexMap, mapOffset, IntMaxVector.IntMaxMask.LOWER_HALF_TRUE_MASK)
                .add(offset);
        } else {
            vix = IntVector
                .fromArray(isp, indexMap, mapOffset)
                .add(offset);
        }
#else[longOrDouble]
        // Index vector: vix[0:n] = k -> offset + indexMap[mapOffset + k]
        IntVector vix = IntVector
            .fromArray(isp, indexMap, mapOffset)
            .add(offset);
#end[longOrDouble]

        vix = VectorIntrinsics.checkIndex(vix, a.length);

        return VectorSupport.loadWithMap(
            vectorType, null, $type$.class, vsp.laneCount(),
            isp.vectorType(),
            a, ARRAY_BASE, vix, null,
            a, offset, indexMap, mapOffset, vsp,
            (c, idx, iMap, idy, s, vm) ->
            s.vOpMF(n -> c[idx + iMap[idy+n]]));
    }
#end[byteOrShort]

    /**
     * Gathers a new vector composed of elements from an array of type
     * {@code $type$[]},
     * under the control of a mask, and
     * using indexes obtained by adding a fixed {@code offset} to a
     * series of secondary offsets from an <em>index map</em>.
     * The index map is a contiguous sequence of {@code VLENGTH}
     * elements in a second array of {@code int}s, starting at a given
     * {@code mapOffset}.
     * <p>
     * For each vector lane, where {@code N} is the vector lane index,
     * if the lane is set in the mask,
     * the lane is loaded from the array
     * element {@code a[f(N)]}, where {@code f(N)} is the
     * index mapping expression
     * {@code offset + indexMap[mapOffset + N]]}.
     * Unset lanes in the resulting vector are set to zero.
     *
     * @param species species of desired vector
     * @param a the array
     * @param offset the offset into the array, may be negative if relative
     * indexes in the index map compensate to produce a value within the
     * array bounds
     * @param indexMap the index map
     * @param mapOffset the offset into the index map
     * @param m the mask controlling lane selection
     * @return the vector loaded from the indexed elements of the array
     * @throws IndexOutOfBoundsException
     *         if {@code mapOffset+N < 0}
     *         or if {@code mapOffset+N >= indexMap.length},
     *         or if {@code f(N)=offset+indexMap[mapOffset+N]}
     *         is an invalid index into {@code a},
     *         for any lane {@code N} in the vector
     *         where the mask is set
     * @see $abstractvectortype$#toIntArray()
     */
#if[byteOrShort]
    @ForceInline
    public static
    $abstractvectortype$ fromArray(VectorSpecies<$Boxtype$> species,
                                   $type$[] a, int offset,
                                   int[] indexMap, int mapOffset,
                                   VectorMask<$Boxtype$> m) {
        $Type$Species vsp = ($Type$Species) species;
        return vsp.vOpMF(m, n -> a[offset + indexMap[mapOffset + n]]);
    }
#else[byteOrShort]
    @ForceInline
    public static
    $abstractvectortype$ fromArray(VectorSpecies<$Boxtype$> species,
                                   $type$[] a, int offset,
                                   int[] indexMap, int mapOffset,
                                   VectorMask<$Boxtype$> m) {
        if (m.allTrue()) {
            return fromArray(species, a, offset, indexMap, mapOffset);
        }
        else {
            $Type$Species vsp = ($Type$Species) species;
            return vsp.dummyVectorMF().fromArray0(a, offset, indexMap, mapOffset, m);
        }
    }
#end[byteOrShort]

#if[short]
    /**
     * Loads a vector from an array of type {@code char[]}
     * starting at an offset.
     * For each vector lane, where {@code N} is the vector lane index, the
     * array element at index {@code offset + N}
     * is first cast to a {@code short} value and then
     * placed into the resulting vector at lane index {@code N}.
     *
     * @param species species of desired vector
     * @param a the array
     * @param offset the offset into the array
     * @return the vector loaded from an array
     * @throws IndexOutOfBoundsException
     *         if {@code offset+N < 0} or {@code offset+N >= a.length}
     *         for any lane {@code N} in the vector
     */
    @ForceInline
    public static
    $abstractvectortype$ fromCharArray(VectorSpecies<$Boxtype$> species,
                                       char[] a, int offset) {
        offset = checkFromIndexSize(offset, species.length(), a.length);
        $Type$Species vsp = ($Type$Species) species;
        return vsp.dummyVectorMF().fromCharArray0(a, offset);
    }

    /**
     * Loads a vector from an array of type {@code char[]}
     * starting at an offset and using a mask.
     * Lanes where the mask is unset are filled with the default
     * value of {@code $type$} ({#if[FP]?positive }zero).
     * For each vector lane, where {@code N} is the vector lane index,
     * if the mask lane at index {@code N} is set then the array element at
     * index {@code offset + N}
     * is first cast to a {@code short} value and then
     * placed into the resulting vector at lane index
     * {@code N}, otherwise the default element value is placed into the
     * resulting vector at lane index {@code N}.
     *
     * @param species species of desired vector
     * @param a the array
     * @param offset the offset into the array
     * @param m the mask controlling lane selection
     * @return the vector loaded from an array
     * @throws IndexOutOfBoundsException
     *         if {@code offset+N < 0} or {@code offset+N >= a.length}
     *         for any lane {@code N} in the vector
     *         where the mask is set
     */
    @ForceInline
    public static
    $abstractvectortype$ fromCharArray(VectorSpecies<$Boxtype$> species,
                                       char[] a, int offset,
                                       VectorMask<$Boxtype$> m) {
        $Type$Species vsp = ($Type$Species) species;
        if (VectorIntrinsics.indexInRange(offset, vsp.length(), a.length)) {
            return vsp.dummyVectorMF().fromCharArray0(a, offset, m, OFFSET_IN_RANGE);
        }

        checkMaskFromIndexSize(offset, vsp, m, 1, a.length);
        return vsp.dummyVectorMF().fromCharArray0(a, offset, m, OFFSET_OUT_OF_RANGE);
    }

    /**
     * Gathers a new vector composed of elements from an array of type
     * {@code char[]},
     * using indexes obtained by adding a fixed {@code offset} to a
     * series of secondary offsets from an <em>index map</em>.
     * The index map is a contiguous sequence of {@code VLENGTH}
     * elements in a second array of {@code int}s, starting at a given
     * {@code mapOffset}.
     * <p>
     * For each vector lane, where {@code N} is the vector lane index,
     * the lane is loaded from the expression
     * {@code (short) a[f(N)]}, where {@code f(N)} is the
     * index mapping expression
     * {@code offset + indexMap[mapOffset + N]]}.
     *
     * @param species species of desired vector
     * @param a the array
     * @param offset the offset into the array, may be negative if relative
     * indexes in the index map compensate to produce a value within the
     * array bounds
     * @param indexMap the index map
     * @param mapOffset the offset into the index map
     * @return the vector loaded from the indexed elements of the array
     * @throws IndexOutOfBoundsException
     *         if {@code mapOffset+N < 0}
     *         or if {@code mapOffset+N >= indexMap.length},
     *         or if {@code f(N)=offset+indexMap[mapOffset+N]}
     *         is an invalid index into {@code a},
     *         for any lane {@code N} in the vector
     * @see $abstractvectortype$#toIntArray()
     */
    @ForceInline
    public static
    $abstractvectortype$ fromCharArray(VectorSpecies<$Boxtype$> species,
                                       char[] a, int offset,
                                       int[] indexMap, int mapOffset) {
        // FIXME: optimize
        $Type$Species vsp = ($Type$Species) species;
        return vsp.vOpMF(n -> (short) a[offset + indexMap[mapOffset + n]]);
    }

    /**
     * Gathers a new vector composed of elements from an array of type
     * {@code char[]},
     * under the control of a mask, and
     * using indexes obtained by adding a fixed {@code offset} to a
     * series of secondary offsets from an <em>index map</em>.
     * The index map is a contiguous sequence of {@code VLENGTH}
     * elements in a second array of {@code int}s, starting at a given
     * {@code mapOffset}.
     * <p>
     * For each vector lane, where {@code N} is the vector lane index,
     * if the lane is set in the mask,
     * the lane is loaded from the expression
     * {@code (short) a[f(N)]}, where {@code f(N)} is the
     * index mapping expression
     * {@code offset + indexMap[mapOffset + N]]}.
     * Unset lanes in the resulting vector are set to zero.
     *
     * @param species species of desired vector
     * @param a the array
     * @param offset the offset into the array, may be negative if relative
     * indexes in the index map compensate to produce a value within the
     * array bounds
     * @param indexMap the index map
     * @param mapOffset the offset into the index map
     * @param m the mask controlling lane selection
     * @return the vector loaded from the indexed elements of the array
     * @throws IndexOutOfBoundsException
     *         if {@code mapOffset+N < 0}
     *         or if {@code mapOffset+N >= indexMap.length},
     *         or if {@code f(N)=offset+indexMap[mapOffset+N]}
     *         is an invalid index into {@code a},
     *         for any lane {@code N} in the vector
     *         where the mask is set
     * @see $abstractvectortype$#toIntArray()
     */
    @ForceInline
    public static
    $abstractvectortype$ fromCharArray(VectorSpecies<$Boxtype$> species,
                                       char[] a, int offset,
                                       int[] indexMap, int mapOffset,
                                       VectorMask<$Boxtype$> m) {
        // FIXME: optimize
        $Type$Species vsp = ($Type$Species) species;
        return vsp.vOpMF(m, n -> (short) a[offset + indexMap[mapOffset + n]]);
    }
#end[short]

#if[byte]
    /**
     * Loads a vector from an array of type {@code boolean[]}
     * starting at an offset.
     * For each vector lane, where {@code N} is the vector lane index, the
     * array element at index {@code offset + N}
     * is first converted to a {@code byte} value and then
     * placed into the resulting vector at lane index {@code N}.
     * <p>
     * A {@code boolean} value is converted to a {@code byte} value by applying the
     * expression {@code (byte) (b ? 1 : 0)}, where {@code b} is the {@code boolean} value.
     *
     * @param species species of desired vector
     * @param a the array
     * @param offset the offset into the array
     * @return the vector loaded from an array
     * @throws IndexOutOfBoundsException
     *         if {@code offset+N < 0} or {@code offset+N >= a.length}
     *         for any lane {@code N} in the vector
     */
    @ForceInline
    public static
    $abstractvectortype$ fromBooleanArray(VectorSpecies<$Boxtype$> species,
                                          boolean[] a, int offset) {
        offset = checkFromIndexSize(offset, species.length(), a.length);
        $Type$Species vsp = ($Type$Species) species;
        return vsp.dummyVectorMF().fromBooleanArray0(a, offset);
    }

    /**
     * Loads a vector from an array of type {@code boolean[]}
     * starting at an offset and using a mask.
     * Lanes where the mask is unset are filled with the default
     * value of {@code $type$} ({#if[FP]?positive }zero).
     * For each vector lane, where {@code N} is the vector lane index,
     * if the mask lane at index {@code N} is set then the array element at
     * index {@code offset + N}
     * is first converted to a {@code byte} value and then
     * placed into the resulting vector at lane index
     * {@code N}, otherwise the default element value is placed into the
     * resulting vector at lane index {@code N}.
     * <p>
     * A {@code boolean} value is converted to a {@code byte} value by applying the
     * expression {@code (byte) (b ? 1 : 0)}, where {@code b} is the {@code boolean} value.
     *
     * @param species species of desired vector
     * @param a the array
     * @param offset the offset into the array
     * @param m the mask controlling lane selection
     * @return the vector loaded from an array
     * @throws IndexOutOfBoundsException
     *         if {@code offset+N < 0} or {@code offset+N >= a.length}
     *         for any lane {@code N} in the vector
     *         where the mask is set
     */
    @ForceInline
    public static
    $abstractvectortype$ fromBooleanArray(VectorSpecies<$Boxtype$> species,
                                          boolean[] a, int offset,
                                          VectorMask<$Boxtype$> m) {
        $Type$Species vsp = ($Type$Species) species;
        if (VectorIntrinsics.indexInRange(offset, vsp.length(), a.length)) {
            $abstractvectortype$ zero = vsp.zero();
            return vsp.dummyVectorMF().fromBooleanArray0(a, offset, m, OFFSET_IN_RANGE);
        }

        checkMaskFromIndexSize(offset, vsp, m, 1, a.length);
        return vsp.dummyVectorMF().fromBooleanArray0(a, offset, m, OFFSET_OUT_OF_RANGE);
    }

    /**
     * Gathers a new vector composed of elements from an array of type
     * {@code boolean[]},
     * using indexes obtained by adding a fixed {@code offset} to a
     * series of secondary offsets from an <em>index map</em>.
     * The index map is a contiguous sequence of {@code VLENGTH}
     * elements in a second array of {@code int}s, starting at a given
     * {@code mapOffset}.
     * <p>
     * For each vector lane, where {@code N} is the vector lane index,
     * the lane is loaded from the expression
     * {@code (byte) (a[f(N)] ? 1 : 0)}, where {@code f(N)} is the
     * index mapping expression
     * {@code offset + indexMap[mapOffset + N]]}.
     *
     * @param species species of desired vector
     * @param a the array
     * @param offset the offset into the array, may be negative if relative
     * indexes in the index map compensate to produce a value within the
     * array bounds
     * @param indexMap the index map
     * @param mapOffset the offset into the index map
     * @return the vector loaded from the indexed elements of the array
     * @throws IndexOutOfBoundsException
     *         if {@code mapOffset+N < 0}
     *         or if {@code mapOffset+N >= indexMap.length},
     *         or if {@code f(N)=offset+indexMap[mapOffset+N]}
     *         is an invalid index into {@code a},
     *         for any lane {@code N} in the vector
     * @see $abstractvectortype$#toIntArray()
     */
    @ForceInline
    public static
    $abstractvectortype$ fromBooleanArray(VectorSpecies<$Boxtype$> species,
                                          boolean[] a, int offset,
                                          int[] indexMap, int mapOffset) {
        // FIXME: optimize
        $Type$Species vsp = ($Type$Species) species;
        return vsp.vOpMF(n -> (byte) (a[offset + indexMap[mapOffset + n]] ? 1 : 0));
    }

    /**
     * Gathers a new vector composed of elements from an array of type
     * {@code boolean[]},
     * under the control of a mask, and
     * using indexes obtained by adding a fixed {@code offset} to a
     * series of secondary offsets from an <em>index map</em>.
     * The index map is a contiguous sequence of {@code VLENGTH}
     * elements in a second array of {@code int}s, starting at a given
     * {@code mapOffset}.
     * <p>
     * For each vector lane, where {@code N} is the vector lane index,
     * if the lane is set in the mask,
     * the lane is loaded from the expression
     * {@code (byte) (a[f(N)] ? 1 : 0)}, where {@code f(N)} is the
     * index mapping expression
     * {@code offset + indexMap[mapOffset + N]]}.
     * Unset lanes in the resulting vector are set to zero.
     *
     * @param species species of desired vector
     * @param a the array
     * @param offset the offset into the array, may be negative if relative
     * indexes in the index map compensate to produce a value within the
     * array bounds
     * @param indexMap the index map
     * @param mapOffset the offset into the index map
     * @param m the mask controlling lane selection
     * @return the vector loaded from the indexed elements of the array
     * @throws IndexOutOfBoundsException
     *         if {@code mapOffset+N < 0}
     *         or if {@code mapOffset+N >= indexMap.length},
     *         or if {@code f(N)=offset+indexMap[mapOffset+N]}
     *         is an invalid index into {@code a},
     *         for any lane {@code N} in the vector
     *         where the mask is set
     * @see $abstractvectortype$#toIntArray()
     */
    @ForceInline
    public static
    $abstractvectortype$ fromBooleanArray(VectorSpecies<$Boxtype$> species,
                                          boolean[] a, int offset,
                                          int[] indexMap, int mapOffset,
                                          VectorMask<$Boxtype$> m) {
        // FIXME: optimize
        $Type$Species vsp = ($Type$Species) species;
        return vsp.vOpMF(m, n -> (byte) (a[offset + indexMap[mapOffset + n]] ? 1 : 0));
    }
#end[byte]

    /**
     * Loads a vector from a {@linkplain MemorySegment memory segment}
     * starting at an offset into the memory segment.
     * Bytes are composed into primitive lane elements according
     * to the specified byte order.
     * The vector is arranged into lanes according to
     * <a href="Vector.html#lane-order">memory ordering</a>.
     * <p>
     * This method behaves as if it returns the result of calling
     * {@link #fromMemorySegment(VectorSpecies,MemorySegment,long,ByteOrder,VectorMask)
     * fromMemorySegment()} as follows:
     * <pre>{@code
     * var m = species.maskAll(true);
     * return fromMemorySegment(species, ms, offset, bo, m);
     * }</pre>
     *
     * @param species species of desired vector
     * @param ms the memory segment
     * @param offset the offset into the memory segment
     * @param bo the intended byte order
     * @return a vector loaded from the memory segment
     * @throws IndexOutOfBoundsException
     *         if {@code offset+N*$sizeInBytes$ < 0}
     *         or {@code offset+N*$sizeInBytes$ >= ms.byteSize()}
     *         for any lane {@code N} in the vector
     * @throws IllegalStateException if the memory segment's session is not alive,
     *         or if access occurs from a thread other than the thread owning the session.
     * @since 19
     */
    @ForceInline
    public static
    $abstractvectortype$ fromMemorySegment(VectorSpecies<$Boxtype$> species,
                                           MemorySegment ms, long offset,
                                           ByteOrder bo) {
        offset = checkFromIndexSize(offset, species.vectorByteSize(), ms.byteSize());
        $Type$Species vsp = ($Type$Species) species;
        return vsp.dummyVectorMF().fromMemorySegment0(ms, offset).maybeSwap(bo);
    }

    /**
     * Loads a vector from a {@linkplain MemorySegment memory segment}
     * starting at an offset into the memory segment
     * and using a mask.
     * Lanes where the mask is unset are filled with the default
     * value of {@code $type$} ({#if[FP]?positive }zero).
     * Bytes are composed into primitive lane elements according
     * to the specified byte order.
     * The vector is arranged into lanes according to
     * <a href="Vector.html#lane-order">memory ordering</a>.
     * <p>
     * The following pseudocode illustrates the behavior:
     * <pre>{@code
     * var slice = ms.asSlice(offset);
     * $type$[] ar = new $type$[species.length()];
     * for (int n = 0; n < ar.length; n++) {
     *     if (m.laneIsSet(n)) {
     *         ar[n] = slice.getAtIndex(ValuaLayout.JAVA_$TYPE$.withByteAlignment(1), n);
     *     }
     * }
     * $abstractvectortype$ r = $abstractvectortype$.fromArray(species, ar, 0);
     * }</pre>
     * @implNote
#if[!byte]
     * This operation is likely to be more efficient if
     * the specified byte order is the same as
     * {@linkplain ByteOrder#nativeOrder()
     * the platform native order},
     * since this method will not need to reorder
     * the bytes of lane values.
#else[!byte]
     * The byte order argument is ignored.
#end[!byte]
     *
     * @param species species of desired vector
     * @param ms the memory segment
     * @param offset the offset into the memory segment
     * @param bo the intended byte order
     * @param m the mask controlling lane selection
     * @return a vector loaded from the memory segment
     * @throws IndexOutOfBoundsException
     *         if {@code offset+N*$sizeInBytes$ < 0}
     *         or {@code offset+N*$sizeInBytes$ >= ms.byteSize()}
     *         for any lane {@code N} in the vector
     *         where the mask is set
     * @throws IllegalStateException if the memory segment's session is not alive,
     *         or if access occurs from a thread other than the thread owning the session.
     * @since 19
     */
    @ForceInline
    public static
    $abstractvectortype$ fromMemorySegment(VectorSpecies<$Boxtype$> species,
                                           MemorySegment ms, long offset,
                                           ByteOrder bo,
                                           VectorMask<$Boxtype$> m) {
        $Type$Species vsp = ($Type$Species) species;
        if (VectorIntrinsics.indexInRange(offset, vsp.vectorByteSize(), ms.byteSize())) {
            return vsp.dummyVectorMF().fromMemorySegment0(ms, offset, m, OFFSET_IN_RANGE).maybeSwap(bo);
        }

        checkMaskFromIndexSize(offset, vsp, m, $sizeInBytes$, ms.byteSize());
        return vsp.dummyVectorMF().fromMemorySegment0(ms, offset, m, OFFSET_OUT_OF_RANGE).maybeSwap(bo);
    }

    // Memory store operations

    /**
     * Stores this vector into an array of type {@code $type$[]}
     * starting at an offset.
     * <p>
     * For each vector lane, where {@code N} is the vector lane index,
     * the lane element at index {@code N} is stored into the array
     * element {@code a[offset+N]}.
     *
     * @param a the array, of type {@code $type$[]}
     * @param offset the offset into the array
     * @throws IndexOutOfBoundsException
     *         if {@code offset+N < 0} or {@code offset+N >= a.length}
     *         for any lane {@code N} in the vector
     */
    @ForceInline
    public final
    void intoArray($type$[] a, int offset) {
        offset = checkFromIndexSize(offset, length(), a.length);
        $Type$Species vsp = vspecies();
        VectorSupport.store(
            vsp.vectorType(), vsp.elementType(), vsp.laneCount(),
            a, arrayAddress(a, offset), false,
            this,
            a, offset,
            (arr, off, v)
            -> v.stOpMF(arr, (int) off,
                      (arr_, off_, i, e) -> arr_[off_ + i] = e));

    }

    /**
     * Stores this vector into an array of type {@code $type$[]}
     * starting at offset and using a mask.
     * <p>
     * For each vector lane, where {@code N} is the vector lane index,
     * the lane element at index {@code N} is stored into the array
     * element {@code a[offset+N]}.
     * If the mask lane at {@code N} is unset then the corresponding
     * array element {@code a[offset+N]} is left unchanged.
     * <p>
     * Array range checking is done for lanes where the mask is set.
     * Lanes where the mask is unset are not stored and do not need
     * to correspond to legitimate elements of {@code a}.
     * That is, unset lanes may correspond to array indexes less than
     * zero or beyond the end of the array.
     *
     * @param a the array, of type {@code $type$[]}
     * @param offset the offset into the array
     * @param m the mask controlling lane storage
     * @throws IndexOutOfBoundsException
     *         if {@code offset+N < 0} or {@code offset+N >= a.length}
     *         for any lane {@code N} in the vector
     *         where the mask is set
     */
    @ForceInline
    public final
    void intoArray($type$[] a, int offset,
                   VectorMask<$Boxtype$> m) {
        if (m.allTrue()) {
            intoArray(a, offset);
        } else {
            $Type$Species vsp = vspecies();
            if (!VectorIntrinsics.indexInRange(offset, vsp.length(), a.length)) {
                checkMaskFromIndexSize(offset, vsp, m, 1, a.length);
            }
            intoArray0(a, offset, m);
        }
    }

    /**
     * Scatters this vector into an array of type {@code $type$[]}
     * using indexes obtained by adding a fixed {@code offset} to a
     * series of secondary offsets from an <em>index map</em>.
     * The index map is a contiguous sequence of {@code VLENGTH}
     * elements in a second array of {@code int}s, starting at a given
     * {@code mapOffset}.
     * <p>
     * For each vector lane, where {@code N} is the vector lane index,
     * the lane element at index {@code N} is stored into the array
     * element {@code a[f(N)]}, where {@code f(N)} is the
     * index mapping expression
     * {@code offset + indexMap[mapOffset + N]]}.
     *
     * @param a the array
     * @param offset an offset to combine with the index map offsets
     * @param indexMap the index map
     * @param mapOffset the offset into the index map
     * @throws IndexOutOfBoundsException
     *         if {@code mapOffset+N < 0}
     *         or if {@code mapOffset+N >= indexMap.length},
     *         or if {@code f(N)=offset+indexMap[mapOffset+N]}
     *         is an invalid index into {@code a},
     *         for any lane {@code N} in the vector
     * @see $abstractvectortype$#toIntArray()
     */
#if[byteOrShort]
    @ForceInline
    public final
    void intoArray($type$[] a, int offset,
                   int[] indexMap, int mapOffset) {
        stOpMF(a, offset,
             (arr, off, i, e) -> {
                 int j = indexMap[mapOffset + i];
                 arr[off + j] = e;
             });
    }
#else[byteOrShort]
    @ForceInline
    public final
    void intoArray($type$[] a, int offset,
                   int[] indexMap, int mapOffset) {
        $Type$Species vsp = vspecies();
        IntVector.IntSpecies isp = IntVector.species(vsp.indexShape());
#if[longOrDouble]
        if (vsp.laneCount() == 1) {
            intoArray(a, offset + indexMap[mapOffset]);
            return;
        }

        // Index vector: vix[0:n] = i -> offset + indexMap[mo + i]
        IntVector vix = null;
        if (isp.laneCount() != vsp.laneCount()) {
            // For $Type$MaxVector,  if vector length  is 2048 bits, indexShape
            // of $Type$ species is S_MAX_BIT. and the lane count of $Type$
            // vector is 32. When converting $Type$ species to int species,
            // indexShape is still S_MAX_BIT, but the lane count of int vector
            // is 64. So when loading index vector (IntVector), only lower half
            // of index data is needed.
            vix = IntVector
                .fromArray(isp, indexMap, mapOffset, IntMaxVector.IntMaxMask.LOWER_HALF_TRUE_MASK)
                .add(offset);
        } else {
            vix = IntVector
                .fromArray(isp, indexMap, mapOffset)
                .add(offset);
        }

#else[longOrDouble]
        // Index vector: vix[0:n] = i -> offset + indexMap[mo + i]
        IntVector vix = IntVector
            .fromArray(isp, indexMap, mapOffset)
            .add(offset);
#end[longOrDouble]

        vix = VectorIntrinsics.checkIndex(vix, a.length);

        VectorSupport.storeWithMap(
            vsp.vectorType(), null, vsp.elementType(), vsp.laneCount(),
            isp.vectorType(),
            a, arrayAddress(a, 0), vix,
            this, null,
            a, offset, indexMap, mapOffset,
            (arr, off, v, map, mo, vm)
            -> v.stOpMF(arr, off,
                      (arr_, off_, i, e) -> {
                          int j = map[mo + i];
                          arr[off + j] = e;
                      }));
    }
#end[byteOrShort]

    /**
     * Scatters this vector into an array of type {@code $type$[]},
     * under the control of a mask, and
     * using indexes obtained by adding a fixed {@code offset} to a
     * series of secondary offsets from an <em>index map</em>.
     * The index map is a contiguous sequence of {@code VLENGTH}
     * elements in a second array of {@code int}s, starting at a given
     * {@code mapOffset}.
     * <p>
     * For each vector lane, where {@code N} is the vector lane index,
     * if the mask lane at index {@code N} is set then
     * the lane element at index {@code N} is stored into the array
     * element {@code a[f(N)]}, where {@code f(N)} is the
     * index mapping expression
     * {@code offset + indexMap[mapOffset + N]]}.
     *
     * @param a the array
     * @param offset an offset to combine with the index map offsets
     * @param indexMap the index map
     * @param mapOffset the offset into the index map
     * @param m the mask
     * @throws IndexOutOfBoundsException
     *         if {@code mapOffset+N < 0}
     *         or if {@code mapOffset+N >= indexMap.length},
     *         or if {@code f(N)=offset+indexMap[mapOffset+N]}
     *         is an invalid index into {@code a},
     *         for any lane {@code N} in the vector
     *         where the mask is set
     * @see $abstractvectortype$#toIntArray()
     */
#if[byteOrShort]
    @ForceInline
    public final
    void intoArray($type$[] a, int offset,
                   int[] indexMap, int mapOffset,
                   VectorMask<$Boxtype$> m) {
        stOpMF(a, offset, m,
             (arr, off, i, e) -> {
                 int j = indexMap[mapOffset + i];
                 arr[off + j] = e;
             });
    }
#else[byteOrShort]
    @ForceInline
    public final
    void intoArray($type$[] a, int offset,
                   int[] indexMap, int mapOffset,
                   VectorMask<$Boxtype$> m) {
        if (m.allTrue()) {
            intoArray(a, offset, indexMap, mapOffset);
        }
        else {
            intoArray0(a, offset, indexMap, mapOffset, m);
        }
    }
#end[byteOrShort]

#if[short]
    /**
     * Stores this vector into an array of type {@code char[]}
     * starting at an offset.
     * <p>
     * For each vector lane, where {@code N} is the vector lane index,
     * the lane element at index {@code N}
     * is first cast to a {@code char} value and then
     * stored into the array element {@code a[offset+N]}.
     *
     * @param a the array, of type {@code char[]}
     * @param offset the offset into the array
     * @throws IndexOutOfBoundsException
     *         if {@code offset+N < 0} or {@code offset+N >= a.length}
     *         for any lane {@code N} in the vector
     */
    @ForceInline
    public final
    void intoCharArray(char[] a, int offset) {
        offset = checkFromIndexSize(offset, length(), a.length);
        $Type$Species vsp = vspecies();
        VectorSupport.store(
            vsp.vectorType(), vsp.elementType(), vsp.laneCount(),
            a, charArrayAddress(a, offset), false,
            this,
            a, offset,
            (arr, off, v)
            -> v.stOpMF(arr, (int) off,
                      (arr_, off_, i, e) -> arr_[off_ + i] = (char) e));
    }

    /**
     * Stores this vector into an array of type {@code char[]}
     * starting at offset and using a mask.
     * <p>
     * For each vector lane, where {@code N} is the vector lane index,
     * the lane element at index {@code N}
     * is first cast to a {@code char} value and then
     * stored into the array element {@code a[offset+N]}.
     * If the mask lane at {@code N} is unset then the corresponding
     * array element {@code a[offset+N]} is left unchanged.
     * <p>
     * Array range checking is done for lanes where the mask is set.
     * Lanes where the mask is unset are not stored and do not need
     * to correspond to legitimate elements of {@code a}.
     * That is, unset lanes may correspond to array indexes less than
     * zero or beyond the end of the array.
     *
     * @param a the array, of type {@code char[]}
     * @param offset the offset into the array
     * @param m the mask controlling lane storage
     * @throws IndexOutOfBoundsException
     *         if {@code offset+N < 0} or {@code offset+N >= a.length}
     *         for any lane {@code N} in the vector
     *         where the mask is set
     */
    @ForceInline
    public final
    void intoCharArray(char[] a, int offset,
                       VectorMask<$Boxtype$> m) {
        if (m.allTrue()) {
            intoCharArray(a, offset);
        } else {
            $Type$Species vsp = vspecies();
            if (!VectorIntrinsics.indexInRange(offset, vsp.length(), a.length)) {
                checkMaskFromIndexSize(offset, vsp, m, 1, a.length);
            }
            intoCharArray0(a, offset, m);
        }
    }

    /**
     * Scatters this vector into an array of type {@code char[]}
     * using indexes obtained by adding a fixed {@code offset} to a
     * series of secondary offsets from an <em>index map</em>.
     * The index map is a contiguous sequence of {@code VLENGTH}
     * elements in a second array of {@code int}s, starting at a given
     * {@code mapOffset}.
     * <p>
     * For each vector lane, where {@code N} is the vector lane index,
     * the lane element at index {@code N}
     * is first cast to a {@code char} value and then
     * stored into the array
     * element {@code a[f(N)]}, where {@code f(N)} is the
     * index mapping expression
     * {@code offset + indexMap[mapOffset + N]]}.
     *
     * @param a the array
     * @param offset an offset to combine with the index map offsets
     * @param indexMap the index map
     * @param mapOffset the offset into the index map
     * @throws IndexOutOfBoundsException
     *         if {@code mapOffset+N < 0}
     *         or if {@code mapOffset+N >= indexMap.length},
     *         or if {@code f(N)=offset+indexMap[mapOffset+N]}
     *         is an invalid index into {@code a},
     *         for any lane {@code N} in the vector
     * @see $abstractvectortype$#toIntArray()
     */
    @ForceInline
    public final
    void intoCharArray(char[] a, int offset,
                       int[] indexMap, int mapOffset) {
        // FIXME: optimize
        stOpMF(a, offset,
             (arr, off, i, e) -> {
                 int j = indexMap[mapOffset + i];
                 arr[off + j] = (char) e;
             });
    }

    /**
     * Scatters this vector into an array of type {@code char[]},
     * under the control of a mask, and
     * using indexes obtained by adding a fixed {@code offset} to a
     * series of secondary offsets from an <em>index map</em>.
     * The index map is a contiguous sequence of {@code VLENGTH}
     * elements in a second array of {@code int}s, starting at a given
     * {@code mapOffset}.
     * <p>
     * For each vector lane, where {@code N} is the vector lane index,
     * if the mask lane at index {@code N} is set then
     * the lane element at index {@code N}
     * is first cast to a {@code char} value and then
     * stored into the array
     * element {@code a[f(N)]}, where {@code f(N)} is the
     * index mapping expression
     * {@code offset + indexMap[mapOffset + N]]}.
     *
     * @param a the array
     * @param offset an offset to combine with the index map offsets
     * @param indexMap the index map
     * @param mapOffset the offset into the index map
     * @param m the mask
     * @throws IndexOutOfBoundsException
     *         if {@code mapOffset+N < 0}
     *         or if {@code mapOffset+N >= indexMap.length},
     *         or if {@code f(N)=offset+indexMap[mapOffset+N]}
     *         is an invalid index into {@code a},
     *         for any lane {@code N} in the vector
     *         where the mask is set
     * @see $abstractvectortype$#toIntArray()
     */
    @ForceInline
    public final
    void intoCharArray(char[] a, int offset,
                       int[] indexMap, int mapOffset,
                       VectorMask<$Boxtype$> m) {
        // FIXME: optimize
        stOpMF(a, offset, m,
             (arr, off, i, e) -> {
                 int j = indexMap[mapOffset + i];
                 arr[off + j] = (char) e;
             });
    }
#end[short]

#if[byte]
    /**
     * Stores this vector into an array of type {@code boolean[]}
     * starting at an offset.
     * <p>
     * For each vector lane, where {@code N} is the vector lane index,
     * the lane element at index {@code N}
     * is first converted to a {@code boolean} value and then
     * stored into the array element {@code a[offset+N]}.
     * <p>
     * A {@code byte} value is converted to a {@code boolean} value by applying the
     * expression {@code (b & 1) != 0} where {@code b} is the byte value.
     *
     * @param a the array
     * @param offset the offset into the array
     * @throws IndexOutOfBoundsException
     *         if {@code offset+N < 0} or {@code offset+N >= a.length}
     *         for any lane {@code N} in the vector
     */
    @ForceInline
    public final
    void intoBooleanArray(boolean[] a, int offset) {
        offset = checkFromIndexSize(offset, length(), a.length);
        $Type$Species vsp = vspecies();
        ByteVector normalized = this.and((byte) 1);
        VectorSupport.store(
            vsp.vectorType(), vsp.elementType(), vsp.laneCount(),
            a, booleanArrayAddress(a, offset), false,
            normalized,
            a, offset,
            (arr, off, v)
            -> v.stOpMF(arr, (int) off,
                      (arr_, off_, i, e) -> arr_[off_ + i] = (e & 1) != 0));
    }

    /**
     * Stores this vector into an array of type {@code boolean[]}
     * starting at offset and using a mask.
     * <p>
     * For each vector lane, where {@code N} is the vector lane index,
     * the lane element at index {@code N}
     * is first converted to a {@code boolean} value and then
     * stored into the array element {@code a[offset+N]}.
     * If the mask lane at {@code N} is unset then the corresponding
     * array element {@code a[offset+N]} is left unchanged.
     * <p>
     * A {@code byte} value is converted to a {@code boolean} value by applying the
     * expression {@code (b & 1) != 0} where {@code b} is the byte value.
     * <p>
     * Array range checking is done for lanes where the mask is set.
     * Lanes where the mask is unset are not stored and do not need
     * to correspond to legitimate elements of {@code a}.
     * That is, unset lanes may correspond to array indexes less than
     * zero or beyond the end of the array.
     *
     * @param a the array
     * @param offset the offset into the array
     * @param m the mask controlling lane storage
     * @throws IndexOutOfBoundsException
     *         if {@code offset+N < 0} or {@code offset+N >= a.length}
     *         for any lane {@code N} in the vector
     *         where the mask is set
     */
    @ForceInline
    public final
    void intoBooleanArray(boolean[] a, int offset,
                          VectorMask<$Boxtype$> m) {
        if (m.allTrue()) {
            intoBooleanArray(a, offset);
        } else {
            $Type$Species vsp = vspecies();
            if (!VectorIntrinsics.indexInRange(offset, vsp.length(), a.length)) {
                checkMaskFromIndexSize(offset, vsp, m, 1, a.length);
            }
            intoBooleanArray0(a, offset, m);
        }
    }

    /**
     * Scatters this vector into an array of type {@code boolean[]}
     * using indexes obtained by adding a fixed {@code offset} to a
     * series of secondary offsets from an <em>index map</em>.
     * The index map is a contiguous sequence of {@code VLENGTH}
     * elements in a second array of {@code int}s, starting at a given
     * {@code mapOffset}.
     * <p>
     * For each vector lane, where {@code N} is the vector lane index,
     * the lane element at index {@code N}
     * is first converted to a {@code boolean} value and then
     * stored into the array
     * element {@code a[f(N)]}, where {@code f(N)} is the
     * index mapping expression
     * {@code offset + indexMap[mapOffset + N]]}.
     * <p>
     * A {@code byte} value is converted to a {@code boolean} value by applying the
     * expression {@code (b & 1) != 0} where {@code b} is the byte value.
     *
     * @param a the array
     * @param offset an offset to combine with the index map offsets
     * @param indexMap the index map
     * @param mapOffset the offset into the index map
     * @throws IndexOutOfBoundsException
     *         if {@code mapOffset+N < 0}
     *         or if {@code mapOffset+N >= indexMap.length},
     *         or if {@code f(N)=offset+indexMap[mapOffset+N]}
     *         is an invalid index into {@code a},
     *         for any lane {@code N} in the vector
     * @see $abstractvectortype$#toIntArray()
     */
    @ForceInline
    public final
    void intoBooleanArray(boolean[] a, int offset,
                          int[] indexMap, int mapOffset) {
        // FIXME: optimize
        stOpMF(a, offset,
             (arr, off, i, e) -> {
                 int j = indexMap[mapOffset + i];
                 arr[off + j] = (e & 1) != 0;
             });
    }

    /**
     * Scatters this vector into an array of type {@code boolean[]},
     * under the control of a mask, and
     * using indexes obtained by adding a fixed {@code offset} to a
     * series of secondary offsets from an <em>index map</em>.
     * The index map is a contiguous sequence of {@code VLENGTH}
     * elements in a second array of {@code int}s, starting at a given
     * {@code mapOffset}.
     * <p>
     * For each vector lane, where {@code N} is the vector lane index,
     * if the mask lane at index {@code N} is set then
     * the lane element at index {@code N}
     * is first converted to a {@code boolean} value and then
     * stored into the array
     * element {@code a[f(N)]}, where {@code f(N)} is the
     * index mapping expression
     * {@code offset + indexMap[mapOffset + N]]}.
     * <p>
     * A {@code byte} value is converted to a {@code boolean} value by applying the
     * expression {@code (b & 1) != 0} where {@code b} is the byte value.
     *
     * @param a the array
     * @param offset an offset to combine with the index map offsets
     * @param indexMap the index map
     * @param mapOffset the offset into the index map
     * @param m the mask
     * @throws IndexOutOfBoundsException
     *         if {@code mapOffset+N < 0}
     *         or if {@code mapOffset+N >= indexMap.length},
     *         or if {@code f(N)=offset+indexMap[mapOffset+N]}
     *         is an invalid index into {@code a},
     *         for any lane {@code N} in the vector
     *         where the mask is set
     * @see $abstractvectortype$#toIntArray()
     */
    @ForceInline
    public final
    void intoBooleanArray(boolean[] a, int offset,
                          int[] indexMap, int mapOffset,
                          VectorMask<$Boxtype$> m) {
        // FIXME: optimize
        stOpMF(a, offset, m,
             (arr, off, i, e) -> {
                 int j = indexMap[mapOffset + i];
                 arr[off + j] = (e & 1) != 0;
             });
    }
#end[byte]

    /**
     * {@inheritDoc} <!--workaround-->
     * @since 19
     */
    @Override
    @ForceInline
    public final
    void intoMemorySegment(MemorySegment ms, long offset,
                           ByteOrder bo) {
        if (ms.isReadOnly()) {
            throw new UnsupportedOperationException("Attempt to write a read-only segment");
        }

        offset = checkFromIndexSize(offset, byteSize(), ms.byteSize());
        maybeSwap(bo).intoMemorySegment0(ms, offset);
    }

    /**
     * {@inheritDoc} <!--workaround-->
     * @since 19
     */
    @Override
    @ForceInline
    public final
    void intoMemorySegment(MemorySegment ms, long offset,
                           ByteOrder bo,
                           VectorMask<$Boxtype$> m) {
        if (m.allTrue()) {
            intoMemorySegment(ms, offset, bo);
        } else {
            if (ms.isReadOnly()) {
                throw new UnsupportedOperationException("Attempt to write a read-only segment");
            }
            $Type$Species vsp = vspecies();
            if (!VectorIntrinsics.indexInRange(offset, vsp.vectorByteSize(), ms.byteSize())) {
                checkMaskFromIndexSize(offset, vsp, m, $sizeInBytes$, ms.byteSize());
            }
            maybeSwap(bo).intoMemorySegment0(ms, offset, m);
        }
    }

    // ================================================

    // Low-level memory operations.
    //
    // Note that all of these operations *must* inline into a context
    // where the exact species of the involved vector is a
    // compile-time constant.  Otherwise, the intrinsic generation
    // will fail and performance will suffer.
    //
    // In many cases this is achieved by re-deriving a version of the
    // method in each concrete subclass (per species).  The re-derived
    // method simply calls one of these generic methods, with exact
    // parameters for the controlling metadata, which is either a
    // typed vector or constant species instance.

    // Unchecked loading operations in native byte order.
    // Caller is responsible for applying index checks, masking, and
    // byte swapping.

    /*package-private*/
    abstract
    $abstractvectortype$ fromArray0($type$[] a, int offset);
    @ForceInline
    final
    $abstractvectortype$ fromArray0Template($type$[] a, int offset) {
        $Type$Species vsp = vspecies();
        return VectorSupport.load(
            vsp.vectorType(), vsp.elementType(), vsp.laneCount(),
            a, arrayAddress(a, offset), false,
            a, offset, vsp,
            (arr, off, s) -> s.ldOpMF(arr, (int) off,
                                    (arr_, off_, i) -> arr_[off_ + i]));
    }

    /*package-private*/
    abstract
    $abstractvectortype$ fromArray0($type$[] a, int offset, VectorMask<$Boxtype$> m, int offsetInRange);
    @ForceInline
    final
    <M extends VectorMask<$Boxtype$>>
    $abstractvectortype$ fromArray0Template(Class<M> maskClass, $type$[] a, int offset, M m, int offsetInRange) {
        m.check(species());
        $Type$Species vsp = vspecies();
        return VectorSupport.loadMasked(
            vsp.vectorType(), maskClass, vsp.elementType(), vsp.laneCount(),
            a, arrayAddress(a, offset), false, m, offsetInRange,
            a, offset, vsp,
            (arr, off, s, vm) -> s.ldOpMF(arr, (int) off, vm,
                                        (arr_, off_, i) -> arr_[off_ + i]));
    }

#if[!byteOrShort]
    /*package-private*/
    abstract
    $abstractvectortype$ fromArray0($type$[] a, int offset,
                                    int[] indexMap, int mapOffset,
                                    VectorMask<$Boxtype$> m);
    @ForceInline
    final
    <M extends VectorMask<$Boxtype$>>
    $abstractvectortype$ fromArray0Template(Class<M> maskClass, $type$[] a, int offset,
                                            int[] indexMap, int mapOffset, M m) {
        $Type$Species vsp = vspecies();
        IntVector.IntSpecies isp = IntVector.species(vsp.indexShape());
        Objects.requireNonNull(a);
        Objects.requireNonNull(indexMap);
        m.check(vsp);
        Class<? extends $abstractvectortype$> vectorType = vsp.vectorType();

#if[longOrDouble]
        if (vsp.laneCount() == 1) {
          return $abstractvectortype$.fromArray(vsp, a, offset + indexMap[mapOffset], m);
        }

        // Index vector: vix[0:n] = k -> offset + indexMap[mapOffset + k]
        IntVector vix = null;
        if (isp.laneCount() != vsp.laneCount()) {
            // For $Type$MaxVector,  if vector length is non-power-of-two or
            // 2048 bits, indexShape of $Type$ species is S_MAX_BIT.
            // Assume that vector length is 2048, then the lane count of $Type$
            // vector is 32. When converting $Type$ species to int species,
            // indexShape is still S_MAX_BIT, but the lane count of int vector
            // is 64. So when loading index vector (IntVector), only lower half
            // of index data is needed.
            vix = IntVector
                .fromArray(isp, indexMap, mapOffset, IntMaxVector.IntMaxMask.LOWER_HALF_TRUE_MASK)
                .add(offset);
        } else {
            vix = IntVector
                .fromArray(isp, indexMap, mapOffset)
                .add(offset);
        }
#else[longOrDouble]
        // Index vector: vix[0:n] = k -> offset + indexMap[mapOffset + k]
        IntVector vix = IntVector
            .fromArray(isp, indexMap, mapOffset)
            .add(offset);
#end[longOrDouble]

        // FIXME: Check index under mask controlling.
        vix = VectorIntrinsics.checkIndex(vix, a.length);

        return VectorSupport.loadWithMap(
            vectorType, maskClass, $type$.class, vsp.laneCount(),
            isp.vectorType(),
            a, ARRAY_BASE, vix, m,
            a, offset, indexMap, mapOffset, vsp,
            (c, idx, iMap, idy, s, vm) ->
            s.vOpMF(vm, n -> c[idx + iMap[idy+n]]));
    }
#end[!byteOrShort]

#if[short]
    /*package-private*/
    abstract
    $abstractvectortype$ fromCharArray0(char[] a, int offset);
    @ForceInline
    final
    $abstractvectortype$ fromCharArray0Template(char[] a, int offset) {
        $Type$Species vsp = vspecies();
        return VectorSupport.load(
            vsp.vectorType(), vsp.elementType(), vsp.laneCount(),
            a, charArrayAddress(a, offset), false,
            a, offset, vsp,
            (arr, off, s) -> s.ldOpMF(arr, (int) off,
                                    (arr_, off_, i) -> (short) arr_[off_ + i]));
    }

    /*package-private*/
    abstract
    $abstractvectortype$ fromCharArray0(char[] a, int offset, VectorMask<$Boxtype$> m, int offsetInRange);
    @ForceInline
    final
    <M extends VectorMask<$Boxtype$>>
    $abstractvectortype$ fromCharArray0Template(Class<M> maskClass, char[] a, int offset, M m, int offsetInRange) {
        m.check(species());
        $Type$Species vsp = vspecies();
        return VectorSupport.loadMasked(
                vsp.vectorType(), maskClass, vsp.elementType(), vsp.laneCount(),
                a, charArrayAddress(a, offset), false, m, offsetInRange,
                a, offset, vsp,
                (arr, off, s, vm) -> s.ldOpMF(arr, (int) off, vm,
                                            (arr_, off_, i) -> (short) arr_[off_ + i]));
    }
#end[short]

#if[byte]
    /*package-private*/
    abstract
    $abstractvectortype$ fromBooleanArray0(boolean[] a, int offset);
    @ForceInline
    final
    $abstractvectortype$ fromBooleanArray0Template(boolean[] a, int offset) {
        $Type$Species vsp = vspecies();
        return VectorSupport.load(
            vsp.vectorType(), vsp.elementType(), vsp.laneCount(),
            a, booleanArrayAddress(a, offset), false,
            a, offset, vsp,
            (arr, off, s) -> s.ldOpMF(arr, (int) off,
                                    (arr_, off_, i) -> (byte) (arr_[off_ + i] ? 1 : 0)));
    }

    /*package-private*/
    abstract
    $abstractvectortype$ fromBooleanArray0(boolean[] a, int offset, VectorMask<$Boxtype$> m, int offsetInRange);
    @ForceInline
    final
    <M extends VectorMask<$Boxtype$>>
    $abstractvectortype$ fromBooleanArray0Template(Class<M> maskClass, boolean[] a, int offset, M m, int offsetInRange) {
        m.check(species());
        $Type$Species vsp = vspecies();
        return VectorSupport.loadMasked(
            vsp.vectorType(), maskClass, vsp.elementType(), vsp.laneCount(),
            a, booleanArrayAddress(a, offset), false, m, offsetInRange,
            a, offset, vsp,
            (arr, off, s, vm) -> s.ldOpMF(arr, (int) off, vm,
                                        (arr_, off_, i) -> (byte) (arr_[off_ + i] ? 1 : 0)));
    }
#end[byte]

    abstract
    $abstractvectortype$ fromMemorySegment0(MemorySegment bb, long offset);
    @ForceInline
    final
    $abstractvectortype$ fromMemorySegment0Template(MemorySegment ms, long offset) {
        $Type$Species vsp = vspecies();
        return ScopedMemoryAccess.loadFromMemorySegment(
                vsp.vectorType(), vsp.elementType(), vsp.laneCount(),
                (AbstractMemorySegmentImpl) ms, offset, vsp,
                (msp, off, s) -> {
                    return s.ldLongOpMF((MemorySegment) msp, off, $abstractvectortype$::memorySegmentGet);
                });
    }

    abstract
    $abstractvectortype$ fromMemorySegment0(MemorySegment ms, long offset, VectorMask<$Boxtype$> m, int offsetInRange);
    @ForceInline
    final
    <M extends VectorMask<$Boxtype$>>
    $abstractvectortype$ fromMemorySegment0Template(Class<M> maskClass, MemorySegment ms, long offset, M m, int offsetInRange) {
        $Type$Species vsp = vspecies();
        m.check(vsp);
        return ScopedMemoryAccess.loadFromMemorySegmentMasked(
                vsp.vectorType(), maskClass, vsp.elementType(), vsp.laneCount(),
                (AbstractMemorySegmentImpl) ms, offset, m, vsp, offsetInRange,
                (msp, off, s, vm) -> {
                    return s.ldLongOpMF((MemorySegment) msp, off, vm, $abstractvectortype$::memorySegmentGet);
                });
    }

    // Unchecked storing operations in native byte order.
    // Caller is responsible for applying index checks, masking, and
    // byte swapping.

    abstract
    void intoArray0($type$[] a, int offset);
    @ForceInline
    final
    void intoArray0Template($type$[] a, int offset) {
        $Type$Species vsp = vspecies();
        VectorSupport.store(
            vsp.vectorType(), vsp.elementType(), vsp.laneCount(),
            a, arrayAddress(a, offset), false,
            this, a, offset,
            (arr, off, v)
            -> v.stOpMF(arr, (int) off,
                      (arr_, off_, i, e) -> arr_[off_+i] = e));
    }

    abstract
    void intoArray0($type$[] a, int offset, VectorMask<$Boxtype$> m);
    @ForceInline
    final
    <M extends VectorMask<$Boxtype$>>
    void intoArray0Template(Class<M> maskClass, $type$[] a, int offset, M m) {
        m.check(species());
        $Type$Species vsp = vspecies();
        VectorSupport.storeMasked(
            vsp.vectorType(), maskClass, vsp.elementType(), vsp.laneCount(),
            a, arrayAddress(a, offset), false,
            this, m, a, offset,
            (arr, off, v, vm)
            -> v.stOpMF(arr, (int) off, vm,
                      (arr_, off_, i, e) -> arr_[off_ + i] = e));
    }

#if[!byteOrShort]
    abstract
    void intoArray0($type$[] a, int offset,
                    int[] indexMap, int mapOffset,
                    VectorMask<$Boxtype$> m);
    @ForceInline
    final
    <M extends VectorMask<$Boxtype$>>
    void intoArray0Template(Class<M> maskClass, $type$[] a, int offset,
                            int[] indexMap, int mapOffset, M m) {
        m.check(species());
        $Type$Species vsp = vspecies();
        IntVector.IntSpecies isp = IntVector.species(vsp.indexShape());
#if[longOrDouble]
        if (vsp.laneCount() == 1) {
            intoArray(a, offset + indexMap[mapOffset], m);
            return;
        }

        // Index vector: vix[0:n] = i -> offset + indexMap[mo + i]
        IntVector vix = null;
        if (isp.laneCount() != vsp.laneCount()) {
            // For $Type$MaxVector,  if vector length  is 2048 bits, indexShape
            // of $Type$ species is S_MAX_BIT. and the lane count of $Type$
            // vector is 32. When converting $Type$ species to int species,
            // indexShape is still S_MAX_BIT, but the lane count of int vector
            // is 64. So when loading index vector (IntVector), only lower half
            // of index data is needed.
            vix = IntVector
                .fromArray(isp, indexMap, mapOffset, IntMaxVector.IntMaxMask.LOWER_HALF_TRUE_MASK)
                .add(offset);
        } else {
            vix = IntVector
                .fromArray(isp, indexMap, mapOffset)
                .add(offset);
        }

#else[longOrDouble]
        // Index vector: vix[0:n] = i -> offset + indexMap[mo + i]
        IntVector vix = IntVector
            .fromArray(isp, indexMap, mapOffset)
            .add(offset);
#end[longOrDouble]

        // FIXME: Check index under mask controlling.
        vix = VectorIntrinsics.checkIndex(vix, a.length);

        VectorSupport.storeWithMap(
            vsp.vectorType(), maskClass, vsp.elementType(), vsp.laneCount(),
            isp.vectorType(),
            a, arrayAddress(a, 0), vix,
            this, m,
            a, offset, indexMap, mapOffset,
            (arr, off, v, map, mo, vm)
            -> v.stOpMF(arr, off, vm,
                      (arr_, off_, i, e) -> {
                          int j = map[mo + i];
                          arr[off + j] = e;
                      }));
    }
#end[!byteOrShort]

#if[byte]
    abstract
    void intoBooleanArray0(boolean[] a, int offset, VectorMask<$Boxtype$> m);
    @ForceInline
    final
    <M extends VectorMask<$Boxtype$>>
    void intoBooleanArray0Template(Class<M> maskClass, boolean[] a, int offset, M m) {
        m.check(species());
        $Type$Species vsp = vspecies();
        ByteVector normalized = this.and((byte) 1);
        VectorSupport.storeMasked(
            vsp.vectorType(), maskClass, vsp.elementType(), vsp.laneCount(),
            a, booleanArrayAddress(a, offset), false,
            normalized, m, a, offset,
            (arr, off, v, vm)
            -> v.stOpMF(arr, (int) off, vm,
                      (arr_, off_, i, e) -> arr_[off_ + i] = (e & 1) != 0));
    }
#end[byte]

    @ForceInline
    final
    void intoMemorySegment0(MemorySegment ms, long offset) {
        $Type$Species vsp = vspecies();
        ScopedMemoryAccess.storeIntoMemorySegment(
                vsp.vectorType(), vsp.elementType(), vsp.laneCount(),
                this,
                (AbstractMemorySegmentImpl) ms, offset,
                (msp, off, v) -> {
                    v.stLongOpMF((MemorySegment) msp, off, $abstractvectortype$::memorySegmentSet);
                });
    }

    abstract
    void intoMemorySegment0(MemorySegment bb, long offset, VectorMask<$Boxtype$> m);
    @ForceInline
    final
    <M extends VectorMask<$Boxtype$>>
    void intoMemorySegment0Template(Class<M> maskClass, MemorySegment ms, long offset, M m) {
        $Type$Species vsp = vspecies();
        m.check(vsp);
        ScopedMemoryAccess.storeIntoMemorySegmentMasked(
                vsp.vectorType(), maskClass, vsp.elementType(), vsp.laneCount(),
                this, m,
                (AbstractMemorySegmentImpl) ms, offset,
                (msp, off, v, vm) -> {
                    v.stLongOpMF((MemorySegment) msp, off, vm, $abstractvectortype$::memorySegmentSet);
                });
    }

#if[short]
    /*package-private*/
    abstract
    void intoCharArray0(char[] a, int offset, VectorMask<$Boxtype$> m);
    @ForceInline
    final
    <M extends VectorMask<$Boxtype$>>
    void intoCharArray0Template(Class<M> maskClass, char[] a, int offset, M m) {
        m.check(species());
        $Type$Species vsp = vspecies();
        VectorSupport.storeMasked(
            vsp.vectorType(), maskClass, vsp.elementType(), vsp.laneCount(),
            a, charArrayAddress(a, offset), false,
            this, m, a, offset,
            (arr, off, v, vm)
            -> v.stOpMF(arr, (int) off, vm,
                      (arr_, off_, i, e) -> arr_[off_ + i] = (char) e));
    }
#end[short]

    // End of low-level memory operations.

    private static
    void checkMaskFromIndexSize(int offset,
                                $Type$Species vsp,
                                VectorMask<$Boxtype$> m,
                                int scale,
                                int limit) {
        ((AbstractMask<$Boxtype$>)m)
            .checkIndexByLane(offset, limit, vsp.iota(), scale);
    }

    private static
    void checkMaskFromIndexSize(long offset,
                                $Type$Species vsp,
                                VectorMask<$Boxtype$> m,
                                int scale,
                                long limit) {
        ((AbstractMask<$Boxtype$>)m)
            .checkIndexByLane(offset, limit, vsp.iota(), scale);
    }

    @ForceInline
    private void conditionalStoreNYI(int offset,
                                     $Type$Species vsp,
                                     VectorMask<$Boxtype$> m,
                                     int scale,
                                     int limit) {
        if (offset < 0 || offset + vsp.laneCount() * scale > limit) {
            String msg =
                String.format("unimplemented: store @%d in [0..%d), %s in %s",
                              offset, limit, m, vsp);
            throw new AssertionError(msg);
        }
    }

    /*package-private*/
    @Override
    @ForceInline
    final
    $abstractvectortype$ maybeSwap(ByteOrder bo) {
#if[!byte]
        if (bo != NATIVE_ENDIAN) {
            return this.reinterpretAsBytes()
                .rearrange(swapBytesShuffle())
                .reinterpretAs$Type$s();
        }
#end[!byte]
        return this;
    }

    static final int ARRAY_SHIFT =
        31 - Integer.numberOfLeadingZeros(Unsafe.ARRAY_$TYPE$_INDEX_SCALE);
    static final long ARRAY_BASE =
        Unsafe.ARRAY_$TYPE$_BASE_OFFSET;

    @ForceInline
    static long arrayAddress($type$[] a, int index) {
        return ARRAY_BASE + (((long)index) << ARRAY_SHIFT);
    }

#if[short]
    static final int ARRAY_CHAR_SHIFT =
            31 - Integer.numberOfLeadingZeros(Unsafe.ARRAY_CHAR_INDEX_SCALE);
    static final long ARRAY_CHAR_BASE =
            Unsafe.ARRAY_CHAR_BASE_OFFSET;

    @ForceInline
    static long charArrayAddress(char[] a, int index) {
        return ARRAY_CHAR_BASE + (((long)index) << ARRAY_CHAR_SHIFT);
    }
#end[short]

#if[byte]
    static final int ARRAY_BOOLEAN_SHIFT =
            31 - Integer.numberOfLeadingZeros(Unsafe.ARRAY_BOOLEAN_INDEX_SCALE);
    static final long ARRAY_BOOLEAN_BASE =
            Unsafe.ARRAY_BOOLEAN_BASE_OFFSET;

    @ForceInline
    static long booleanArrayAddress(boolean[] a, int index) {
        return ARRAY_BOOLEAN_BASE + (((long)index) << ARRAY_BOOLEAN_SHIFT);
    }
#end[byte]

    @ForceInline
    static long byteArrayAddress(byte[] a, int index) {
        return Unsafe.ARRAY_BYTE_BASE_OFFSET + index;
    }

    // ================================================

    /// Reinterpreting view methods:
    //   lanewise reinterpret: viewAsXVector()
    //   keep shape, redraw lanes: reinterpretAsEs()

    /**
     * {@inheritDoc} <!--workaround-->
     */
    @ForceInline
    @Override
    public final ByteVector reinterpretAsBytes() {
#if[byte]
        return this;
#else[byte]
         // Going to ByteVector, pay close attention to byte order.
         assert(REGISTER_ENDIAN == ByteOrder.LITTLE_ENDIAN);
         return asByteVectorRaw();
         //return asByteVectorRaw().rearrange(swapBytesShuffle());
#end[byte]
    }

    /**
     * {@inheritDoc} <!--workaround-->
     */
    @ForceInline
    @Override
    public final $Bitstype$Vector viewAsIntegralLanes() {
#if[BITWISE]
        return this;
#else[BITWISE]
        LaneType ilt = LaneType.$TYPE$.asIntegral();
        return ($Bitstype$Vector) asVectorRaw(ilt);
#end[BITWISE]
    }

    /**
     * {@inheritDoc} <!--workaround-->
#if[byteOrShort]
     *
     * @implNote This method always throws
     * {@code UnsupportedOperationException}, because there is no floating
     * point type of the same size as {@code $type$}.  The return type
     * of this method is arbitrarily designated as
     * {@code Vector<?>}.  Future versions of this API may change the return
     * type if additional floating point types become available.
#end[byteOrShort]
     */
    @ForceInline
    @Override
    public final
    {#if[byteOrShort]?Vector<?>:$Fptype$Vector}
    viewAsFloatingLanes() {
#if[FP]
        return this;
#else[FP]
        LaneType flt = LaneType.$TYPE$.asFloating();
#if[!byteOrShort]
        return ($Fptype$Vector) asVectorRaw(flt);
#else[!byteOrShort]
        // asFloating() will throw UnsupportedOperationException for the unsupported type $type$
        throw new AssertionError("Cannot reach here");
#end[!byteOrShort]
#end[FP]
    }

    // ================================================

    /// Object methods: toString, equals, hashCode
    //
    // Object methods are defined as if via Arrays.toString, etc.,
    // is applied to the array of elements.  Two equal vectors
    // are required to have equal species and equal lane values.

    /**
     * Returns a string representation of this vector, of the form
     * {@code "[0,1,2...]"}, reporting the lane values of this vector,
     * in lane order.
     *
     * The string is produced as if by a call to {@link
     * java.util.Arrays#toString($type$[]) Arrays.toString()},
     * as appropriate to the {@code $type$} array returned by
     * {@link #toArray this.toArray()}.
     *
     * @return a string of the form {@code "[0,1,2...]"}
     * reporting the lane values of this vector
     */
    @Override
    @ForceInline
    public final
    String toString() {
        // now that toArray is strongly typed, we can define this
        return Arrays.toString(toArray());
    }

    /**
     * {@inheritDoc} <!--workaround-->
     */
    @Override
    @ForceInline
    public final
    boolean equals(Object obj) {
        if (obj instanceof Vector) {
            Vector<?> that = (Vector<?>) obj;
            if (this.species().equals(that.species())) {
                return this.eq(that.check(this.species())).allTrue();
            }
        }
        return false;
    }

    /**
     * {@inheritDoc} <!--workaround-->
     */
    @Override
    @ForceInline
    public final
    int hashCode() {
        // now that toArray is strongly typed, we can define this
        return Objects.hash(species(), Arrays.hashCode(toArray()));
    }

    // ================================================

    // Species

    /**
     * Class representing {@link $abstractvectortype$}'s of the same {@link VectorShape VectorShape}.
     */
    /*package-private*/
    static final class $Type$Species extends AbstractSpecies<$Boxtype$> {
        private $Type$Species(VectorShape shape,
                Class<? extends $abstractvectortype$> vectorType,
                Class<? extends AbstractMask<$Boxtype$>> maskType,
                Function<Object, $abstractvectortype$> vectorFactory) {
            super(shape, LaneType.of($type$.class),
                  vectorType, maskType,
                  vectorFactory);
            assert(this.elementSize() == $Boxtype$.SIZE);
        }

        // Specializing overrides:

        @Override
        @ForceInline
        public final Class<$Boxtype$> elementType() {
            return $type$.class;
        }

        @Override
        @ForceInline
        final Class<$Boxtype$> genericElementType() {
            return $Boxtype$.class;
        }

        @SuppressWarnings("unchecked")
        @Override
        @ForceInline
        public final Class<? extends $Type$Vector> vectorType() {
            return (Class<? extends $Type$Vector>) vectorType;
        }

        @Override
        @ForceInline
        public final long checkValue(long e) {
            longToElementBits(e);  // only for exception
            return e;
        }

        /*package-private*/
        @Override
        @ForceInline
        final $abstractvectortype$ broadcastBits(long bits) {
            return ($abstractvectortype$)
                VectorSupport.fromBitsCoerced(
                    vectorType, $type$.class, laneCount,
                    bits, MODE_BROADCAST, this,
                    (bits_, s_) -> s_.rvOpMF(i -> bits_));
        }

        /*package-private*/
        @ForceInline
        {#if[long]?public }final $abstractvectortype$ broadcast($type$ e) {
            return broadcastBits(toBits(e));
        }

#if[!long]
        @Override
        @ForceInline
        public final $abstractvectortype$ broadcast(long e) {
            return broadcastBits(longToElementBits(e));
        }
#end[!long]

        /*package-private*/
        final @Override
        @ForceInline
        long longToElementBits(long value) {
#if[long]
            // In this case, the conversion can never fail.
            return value;
#else[long]
            // Do the conversion, and then test it for failure.
            $type$ e = ($type$) value;
            if ((long) e != value) {
                throw badElementBits(value, e);
            }
            return toBits(e);
#end[long]
        }

        /*package-private*/
        @ForceInline
        static long toIntegralChecked($type$ e, boolean convertToInt) {
            long value = convertToInt ? (int) e : (long) e;
            if (($type$) value != e) {
                throw badArrayBits(e, convertToInt, value);
            }
            return value;
        }

        /* this non-public one is for internal conversions */
        @Override
        @ForceInline
        final $abstractvectortype$ fromIntValues(int[] values) {
            VectorIntrinsics.requireLength(values.length, laneCount);
            $type$[] va = new $type$[laneCount()];
            for (int i = 0; i < va.length; i++) {
                int lv = values[i];
                $type$ v = ($type$) lv;
                va[i] = v;
                if ((int)v != lv) {
                    throw badElementBits(lv, v);
                }
            }
            return dummyVectorMF().fromArray0(va, 0);
        }

        // Virtual constructors

        @ForceInline
        @Override final
        public $abstractvectortype$ fromArray(Object a, int offset) {
            // User entry point
            // Defer only to the equivalent method on the vector class, using the same inputs
            return $abstractvectortype$
                .fromArray(this, ($type$[]) a, offset);
        }

        @ForceInline
        @Override final
<<<<<<< HEAD
        $abstractvectortype$ dummyVectorMF() {
            return ($abstractvectortype$) super.dummyVectorMF();
=======
        public $abstractvectortype$ fromMemorySegment(MemorySegment ms, long offset, ByteOrder bo) {
            // User entry point
            // Defer only to the equivalent method on the vector class, using the same inputs
            return $abstractvectortype$
                .fromMemorySegment(this, ms, offset, bo);
        }

        @ForceInline
        @Override final
        $abstractvectortype$ dummyVector() {
            return ($abstractvectortype$) super.dummyVector();
>>>>>>> 14fea703
        }

        /*package-private*/
        final @Override
        @ForceInline
        $abstractvectortype$ rvOpMF(RVOp f) {
            $type$[] res = new $type$[laneCount()];
            for (int i = 0; i < res.length; i++) {
                $bitstype$ bits = {#if[!long]?($bitstype$)} f.apply(i);
                res[i] = fromBits(bits);
            }
            VectorPayloadMF vec_mf = createVectorMF(res);
            return dummyVectorMF().vectorFactory(vec_mf);
        }

        $Type$Vector vOpMF(FVOp f) {
            $type$[] res = new $type$[laneCount()];
            for (int i = 0; i < res.length; i++) {
                res[i] = f.apply(i);
            }
            VectorPayloadMF vec_mf = createVectorMF(res);
            return dummyVectorMF().vectorFactory(vec_mf);
        }

        $Type$Vector vOpMF(VectorMask<$Boxtype$> m, FVOp f) {
            $type$[] res = new $type$[laneCount()];
            VectorPayloadMF mbits = ((AbstractMask<$Boxtype$>)m).getBits();
            long mOffset = mbits.multiFieldOffset();
            for (int i = 0; i < res.length; i++) {
                if (U.getBoolean(mbits, mOffset + i)) {
                    res[i] = f.apply(i);
                }
            }
            VectorPayloadMF vec_mf = createVectorMF(res);
            return dummyVectorMF().vectorFactory(vec_mf);
        }

        /*package-private*/
        @ForceInline
        <M> $abstractvectortype$ ldOpMF(M memory, int offset,
                                      FLdOp<M> f) {
            return dummyVectorMF().ldOpMF(memory, offset, f);
        }

        /*package-private*/
        @ForceInline
        <M> $abstractvectortype$ ldOpMF(M memory, int offset,
                                      VectorMask<$Boxtype$> m,
                                      FLdOp<M> f) {
            return dummyVectorMF().ldOpMF(memory, offset, m, f);
        }


        /*package-private*/
        @ForceInline
        $abstractvectortype$ ldLongOpMF(MemorySegment memory, long offset,
                                      FLdLongOp f) {
            return dummyVectorMF().ldLongOpMF(memory, offset, f);
        }

        /*package-private*/
        @ForceInline
        $abstractvectortype$ ldLongOpMF(MemorySegment memory, long offset,
                                      VectorMask<$Boxtype$> m,
                                      FLdLongOp f) {
            return dummyVectorMF().ldLongOpMF(memory, offset, m, f);
        }

        /*package-private*/
        @ForceInline
        <M> void stOpMF(M memory, int offset, FStOp<M> f) {
            dummyVectorMF().stOpMF(memory, offset, f);
        }

        /*package-private*/
        @ForceInline
        <M> void stOpMF(M memory, int offset,
                     AbstractMask<$Boxtype$> m,
                      FStOp<M> f) {
            dummyVectorMF().stOpMF(memory, offset, m, f);
        }


        /*package-private*/
        @ForceInline
        void stLongOpMF(MemorySegment memory, long offset, FStLongOp f) {
            dummyVectorMF().stLongOpMF(memory, offset, f);
        }

        /*package-private*/
        @ForceInline
        void stLongOpMF(MemorySegment memory, long offset,
                      AbstractMask<$Boxtype$> m,
                      FStLongOp f) {
            dummyVectorMF().stLongOpMF(memory, offset, m, f);
        }

        // N.B. Make sure these constant vectors and
        // masks load up correctly into registers.
        //
        // Also, see if we can avoid all that switching.
        // Could we cache both vectors and both masks in
        // this species object?

        // Zero and iota vector access
        @Override
        @ForceInline
        public final $abstractvectortype$ zero() {
            if ((Class<?>) vectorType() == $Type$MaxVector.class)
               return $Type$MaxVector.ZERO;
            switch (vectorBitSize()) {
                case 64: return $Type$64Vector.ZERO;
                case 128: return $Type$128Vector.ZERO;
                case 256: return $Type$256Vector.ZERO;
                case 512: return $Type$512Vector.ZERO;
            }
            throw new AssertionError();
        }

        @Override
        @ForceInline
        public final $abstractvectortype$ iota() {
            if ((Class<?>) vectorType() == $Type$MaxVector.class)
                return $Type$MaxVector.IOTA;
            switch (vectorBitSize()) {
                case 64: return $Type$64Vector.IOTA;
                case 128: return $Type$128Vector.IOTA;
                case 256: return $Type$256Vector.IOTA;
                case 512: return $Type$512Vector.IOTA;
            }
            throw new AssertionError();
        }

        // Mask access
        @Override
        @ForceInline
        public final VectorMask<$Boxtype$> maskAll(boolean bit) {
            if ((Class<?>) vectorType() == $Type$MaxVector.class)
                return $Type$MaxVector.$Type$MaxMask.maskAll(bit);
            switch (vectorBitSize()) {
                case 64: return $Type$64Vector.$Type$64Mask.maskAll(bit);
                case 128: return $Type$128Vector.$Type$128Mask.maskAll(bit);
                case 256: return $Type$256Vector.$Type$256Mask.maskAll(bit);
                case 512: return $Type$512Vector.$Type$512Mask.maskAll(bit);
            }
            throw new AssertionError();
        }

        @Override
        Object iotaArray() {
            int laneCount = laneCount();
            $type$ [] init = new $type$[laneCount];
            for (int i = 0; i < laneCount; i++) {
                init[i] = ($type$)i;
            }
           return init;
        }
    }

    /**
     * Finds a species for an element type of {@code $type$} and shape.
     *
     * @param s the shape
     * @return a species for an element type of {@code $type$} and shape
     * @throws IllegalArgumentException if no such species exists for the shape
     */
    static $Type$Species species(VectorShape s) {
        Objects.requireNonNull(s);
        switch (s.switchKey) {
            case VectorShape.SK_64_BIT: return ($Type$Species) SPECIES_64;
            case VectorShape.SK_128_BIT: return ($Type$Species) SPECIES_128;
            case VectorShape.SK_256_BIT: return ($Type$Species) SPECIES_256;
            case VectorShape.SK_512_BIT: return ($Type$Species) SPECIES_512;
            case VectorShape.SK_Max_BIT: return ($Type$Species) SPECIES_MAX;
            default: throw new IllegalArgumentException("Bad shape: " + s);
        }
    }

    /** Species representing {@link $Type$Vector}s of {@link VectorShape#S_64_BIT VectorShape.S_64_BIT}. */
    public static final VectorSpecies<$Boxtype$> SPECIES_64
        = new $Type$Species(VectorShape.S_64_BIT,
                            $Type$64Vector.class,
                            $Type$64Vector.$Type$64Mask.class,
                            $Type$64Vector::new);

    /** Species representing {@link $Type$Vector}s of {@link VectorShape#S_128_BIT VectorShape.S_128_BIT}. */
    public static final VectorSpecies<$Boxtype$> SPECIES_128
        = new $Type$Species(VectorShape.S_128_BIT,
                            $Type$128Vector.class,
                            $Type$128Vector.$Type$128Mask.class,
                            $Type$128Vector::new);

    /** Species representing {@link $Type$Vector}s of {@link VectorShape#S_256_BIT VectorShape.S_256_BIT}. */
    public static final VectorSpecies<$Boxtype$> SPECIES_256
        = new $Type$Species(VectorShape.S_256_BIT,
                            $Type$256Vector.class,
                            $Type$256Vector.$Type$256Mask.class,
                            $Type$256Vector::new);

    /** Species representing {@link $Type$Vector}s of {@link VectorShape#S_512_BIT VectorShape.S_512_BIT}. */
    public static final VectorSpecies<$Boxtype$> SPECIES_512
        = new $Type$Species(VectorShape.S_512_BIT,
                            $Type$512Vector.class,
                            $Type$512Vector.$Type$512Mask.class,
                            $Type$512Vector::new);

    /** Species representing {@link $Type$Vector}s of {@link VectorShape#S_Max_BIT VectorShape.S_Max_BIT}. */
    public static final VectorSpecies<$Boxtype$> SPECIES_MAX
        = new $Type$Species(VectorShape.S_Max_BIT,
                            $Type$MaxVector.class,
                            $Type$MaxVector.$Type$MaxMask.class,
                            $Type$MaxVector::new);

    /**
     * Preferred species for {@link $Type$Vector}s.
     * A preferred species is a species of maximal bit-size for the platform.
     */
    public static final VectorSpecies<$Boxtype$> SPECIES_PREFERRED
        = ($Type$Species) VectorSpecies.ofPreferred($type$.class);
}
<|MERGE_RESOLUTION|>--- conflicted
+++ resolved
@@ -5600,22 +5600,17 @@
 
         @ForceInline
         @Override final
-<<<<<<< HEAD
         $abstractvectortype$ dummyVectorMF() {
             return ($abstractvectortype$) super.dummyVectorMF();
-=======
+        }
+
+        @ForceInline
+        @Override final
         public $abstractvectortype$ fromMemorySegment(MemorySegment ms, long offset, ByteOrder bo) {
             // User entry point
             // Defer only to the equivalent method on the vector class, using the same inputs
             return $abstractvectortype$
                 .fromMemorySegment(this, ms, offset, bo);
-        }
-
-        @ForceInline
-        @Override final
-        $abstractvectortype$ dummyVector() {
-            return ($abstractvectortype$) super.dummyVector();
->>>>>>> 14fea703
         }
 
         /*package-private*/
