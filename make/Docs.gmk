# Copyright (c) 1997, 2023, Oracle and/or its affiliates. All rights reserved.
# DO NOT ALTER OR REMOVE COPYRIGHT NOTICES OR THIS FILE HEADER.
#
# This code is free software; you can redistribute it and/or modify it
# under the terms of the GNU General Public License version 2 only, as
# published by the Free Software Foundation.  Oracle designates this
# particular file as subject to the "Classpath" exception as provided
# by Oracle in the LICENSE file that accompanied this code.
#
# This code is distributed in the hope that it will be useful, but WITHOUT
# ANY WARRANTY; without even the implied warranty of MERCHANTABILITY or
# FITNESS FOR A PARTICULAR PURPOSE.  See the GNU General Public License
# version 2 for more details (a copy is included in the LICENSE file that
# accompanied this code).
#
# You should have received a copy of the GNU General Public License version
# 2 along with this work; if not, write to the Free Software Foundation,
# Inc., 51 Franklin St, Fifth Floor, Boston, MA 02110-1301 USA.
#
# Please contact Oracle, 500 Oracle Parkway, Redwood Shores, CA 94065 USA
# or visit www.oracle.com if you need additional information or have any
# questions.
#

default: all

include $(SPEC)
include MakeBase.gmk
include Execute.gmk
include Modules.gmk
include ModuleTools.gmk
include ProcessMarkdown.gmk
include ToolsJdk.gmk
include ZipArchive.gmk
include TextFileProcessing.gmk

# This is needed to properly setup DOCS_MODULES.
$(eval $(call ReadImportMetaData))

################################################################################
# Hook to include the corresponding custom file, if present.
$(eval $(call IncludeCustomExtension, Docs.gmk))

################################################################################
# This file generates all documentation for OpenJDK.
#
# We will generate API documentation for two different selections of the source
# code: "Java SE", which contains just the modules covered by the top-level
# module java.se and "JDK", which covers all of Java SE and also all
# other available modules that should be documented, including imported modules,
# if any.
#
# We will also generate separate, free-standing specifications from either
# markdown or existing html files.
#

################################################################################
# Javadoc settings

# Include configuration for URLs in generated javadoc
include $(TOPDIR)/make/conf/javadoc.conf

MODULES_SOURCE_PATH := $(call PathList, $(call GetModuleSrcPath) )


# In order to get a specific ordering it's necessary to specify the total
# ordering of tags as the tags are otherwise ordered in order of definition.
JAVADOC_TAGS := \
    -tag beaninfo:X \
    -tag revised:X \
    -tag since.unbundled:X \
    -tag Note:X \
    -tag ToDo:X \
    -tag 'apiNote:a:API Note:' \
    -tag 'implSpec:a:Implementation Requirements:' \
    -tag 'implNote:a:Implementation Note:' \
    -tag param \
    -tag return \
    -tag throws \
    -taglet build.tools.taglet.JSpec\$$JLS \
    -taglet build.tools.taglet.JSpec\$$JVMS \
    -taglet build.tools.taglet.ModuleGraph \
    -taglet build.tools.taglet.SealedGraph \
    -taglet build.tools.taglet.ToolGuide \
    -tag since \
    -tag serialData \
    -tag factory \
    -tag spec \
    -tag see \
    -taglet build.tools.taglet.ExtLink \
    -taglet build.tools.taglet.Incubating \
    -tagletpath $(BUILDTOOLS_OUTPUTDIR)/jdk_tools_classes \
    $(CUSTOM_JAVADOC_TAGS) \
    #

# The reference tags must stay stable to allow for comparisons across the
# development cycle. If JAVADOC_TAGS needs to change, make sure that
# REFERENCE_TAGS remains unchanged, by copying and hardcoding, if necessary.
REFERENCE_TAGS := $(JAVADOC_TAGS)

# Which doclint checks to ignore
JAVADOC_DISABLED_DOCLINT_WARNINGS := missing
JAVADOC_DISABLED_DOCLINT_PACKAGES := org.w3c.* javax.smartcardio

# Allow overriding on the command line
# (intentionally sharing name with the javac option)
JAVA_WARNINGS_ARE_ERRORS ?= -Werror

# The initial set of options for javadoc
JAVADOC_OPTIONS := -XDignore.symbol.file=true -use -keywords -notimestamp \
    -encoding ISO-8859-1 -docencoding UTF-8 -breakiterator \
    -splitIndex --system none -javafx --expand-requires transitive \
<<<<<<< HEAD
    -XDenableValueTypes -XDenablePrimitiveClasses \
    --override-methods=summary
=======
    -XDenableValueTypes \
    --enable-preview -source $(JDK_SOURCE_TARGET_VERSION) \
    --override-methods=summary \
    --no-external-specs-page
>>>>>>> 94636f4c

# The reference options must stay stable to allow for comparisons across the
# development cycle.
REFERENCE_OPTIONS := -XDignore.symbol.file=true -use -keywords -notimestamp \
    -encoding ISO-8859-1 -breakiterator -splitIndex --system none \
    -html5 -javafx --expand-requires transitive \
    --no-external-specs-page

# Should we add DRAFT stamps to the generated javadoc?
ifeq ($(VERSION_IS_GA), true)
  IS_DRAFT := false
else
  IS_DRAFT := true
endif

################################################################################
# General text snippets

FULL_COMPANY_NAME := Oracle and/or its affiliates
COMPANY_ADDRESS := 500 Oracle Parkway, Redwood Shores, CA 94065 USA

JAVA_PLATFORM := Java Platform

ifeq ($(IS_DRAFT), true)
  DRAFT_MARKER_STR := <br><strong>DRAFT $(VERSION_STRING)</strong>
  ifeq ($(VERSION_BUILD), )
    DRAFT_MARKER_TITLE := $(SPACE)[ad-hoc build]
  else
    DRAFT_MARKER_TITLE := $(SPACE)[build $(VERSION_BUILD)]
  endif
  DRAFT_TEXT := This specification is not final and is subject to change. \
      Use is subject to <a href="$(LICENSE_URL)">license terms</a>.

  # Workaround stylesheet bug
  HEADER_STYLE := style="margin-top: 9px;"
else
  HEADER_STYLE := style="margin-top: 14px;"
endif

# $1 - Relative prefix to COPYRIGHT_URL
COPYRIGHT_BOTTOM = \
    <a href="$(strip $1)$(COPYRIGHT_URL)">Copyright</a> \
    &copy; 1993, $(COPYRIGHT_YEAR), $(FULL_COMPANY_NAME), \
    $(COMPANY_ADDRESS).<br>All rights reserved. \
    Use is subject to <a href="$(LICENSE_URL)">license terms</a> and the \
    <a href="$(REDISTRIBUTION_URL)">documentation redistribution policy</a>. \
    $(DRAFT_MARKER_STR) <!-- Version $(VERSION_STRING) -->

# $1 - Optional "Other Versions" link
JAVADOC_BOTTOM = \
    <a href="$(BUG_SUBMIT_URL)">Report a bug or suggest an enhancement</a><br> \
    For further API reference and developer documentation see the \
    <a href="$(JAVADOC_BASE_URL)" target="_blank">Java SE \
    Documentation</a>, which contains more detailed, \
    developer-targeted descriptions with conceptual overviews, definitions \
    of terms, workarounds, and working code examples. $1<br> \
    Java is a trademark or registered trademark of $(FULL_COMPANY_NAME) in \
    the US and other countries.<br> \
    $(call COPYRIGHT_BOTTOM, {@docroot}/../)

JAVADOC_TOP := \
    <div style="padding: 6px; text-align: center; font-size: 80%; \
    font-family: DejaVu Sans, Arial, Helvetica, sans-serif; \
    font-weight: normal;">$(DRAFT_TEXT)</div>

################################################################################
# JDK javadoc titles/text snippets

JDK_SHORT_NAME := Java SE $(VERSION_SPECIFICATION) &amp; JDK $(VERSION_SPECIFICATION)
JDK_LONG_NAME := Java<sup>&reg;</sup> Platform, Standard Edition \
    &amp;&nbsp;Java&nbsp;Development&nbsp;Kit

################################################################################
# Java SE javadoc titles/text snippets

JAVASE_SHORT_NAME := Java SE $(VERSION_SPECIFICATION)
JAVASE_LONG_NAME := Java<sup>&reg;</sup> Platform, Standard Edition

################################################################################
# Functions

# Helper function for creating a svg file from a dot file generated by the
# GenGraphs tool for a module.
# param 1: SetupJavadocGeneration namespace ($1)
# param 2: module name
#
define setup_module_graph_dot_to_svg
  $1_$2_DOT_SRC :=  $$($1_MODULE_GRAPHS_DIR)/$2.dot
  $1_$2_SVG_TARGET := $$($1_TARGET_DIR)/$2/module-graph.svg

    # For each module needing a graph, create a svg file from the dot file
    # generated by the GenGraphs tool and store it in the target dir.
    $$(eval $$(call SetupExecute, module_graphs_svg_$1_$2, \
        INFO := Running dot for module graphs for $2, \
        DEPS := $$(module_graphs_dot_$1_TARGET), \
        OUTPUT_FILE := $$($1_$2_SVG_TARGET), \
        SUPPORT_DIR := $$($1_MODULE_GRAPHS_DIR), \
        COMMAND := $$(DOT) -Tsvg -o $$($1_$2_SVG_TARGET) $$($1_$2_DOT_SRC), \
    ))

  $1_GRAPHS_TARGETS += $$($1_$2_SVG_TARGET)
endef

# Helper function for creating a svg file for a class for which the SealedGraph
# taglet has generated a dot file. The dot file has a special name which
# encodes the module and class the graph belongs to.
#
# param 1: SetupJavadocGeneration namespace ($1)
# param 2: dot file name
#
define setup_sealed_graph_dot_to_svg
  $1_$2_DOT_SRC :=  $$($1_SEALED_GRAPHS_DIR)/$2.dot
  $1_$2_TARGET_CLASS := $$(word 2, $$(subst _, , $2))
  $1_$2_SLASHED_NAME := $$(subst .,/, $$($1_$2_TARGET_CLASS))
  $1_$2_TARGET_MODULE := $$(word 1, $$(subst _, , $2))
  $1_$2_TARGET_PATH := $$($1_TARGET_DIR)/$$($1_$2_TARGET_MODULE)/$$(dir $$($1_$2_SLASHED_NAME))
  $1_$2_TARGET_NAME := $$(notdir $$($1_$2_SLASHED_NAME))
  $1_$2_SVG_TARGET := $$($1_$2_TARGET_PATH)/$$($1_$2_TARGET_NAME)-sealed-graph.svg
  $$(call MakeDir, $$($1_$2_TARGET_PATH))

    # For each class needing a graph, create a svg file from the dot file
    # generated by the SealedGraph taglet and store it in the target dir.
    $$(eval $$(call SetupExecute, sealed_graphs_svg_$1_$2, \
        INFO := Running dot for sealed graphs for $$($1_$2_TARGET_MODULE)/$$($1_$2_TARGET_CLASS), \
        DEPS := $$($1_$2_DOT_SRC), \
        OUTPUT_FILE := $$($1_$2_SVG_TARGET), \
        SUPPORT_DIR := $$($1_SEALED_GRAPHS_DIR), \
        COMMAND := $$(DOT) -Tsvg -o $$($1_$2_SVG_TARGET) $$($1_$2_DOT_SRC), \
    ))

  $1_GRAPHS_TARGETS += $$($1_$2_SVG_TARGET)
endef

# Helper function to create the overview.html file to use with the -overview
# javadoc option.
# Returns the filename as $1_OVERVIEW.
#
# param 1: SetupJavadocGeneration namespace ($1)
define create_overview_file
  $1_OVERVIEW_TEXT := \
      <!DOCTYPE html> \
      <html><head></head><body> \
      #
  ifneq ($$($1_GROUPS),)
    $1_OVERVIEW_TEXT += \
      <p>This document is divided into \
      $$(subst 2,two,$$(subst 3,three,$$(words $$($1_GROUPS)))) sections:</p> \
      <blockquote><dl> \
      #
    $1_OVERVIEW_TEXT += $$(foreach g, $$($1_GROUPS), \
        <dt style="margin-top: 8px;">$$($$g_GROUP_NAME)</dt> \
        <dd style="margin-top: 8px;">$$($$g_GROUP_DESCRIPTION)</dd> \
    )
    $1_OVERVIEW_TEXT += \
        </dl></blockquote> \
        #
  endif
  $1_OVERVIEW_TEXT += \
      </body></html> \
      #

  $1_OVERVIEW := $$(SUPPORT_OUTPUTDIR)/docs/$1-overview.html

  $1_OVERVIEW_VARDEPS_FILE := $$(call DependOnVariable, $1_OVERVIEW_TEXT, \
      $$($1_OVERVIEW).vardeps)

  $$($1_OVERVIEW): $$($1_OVERVIEW_VARDEPS_FILE)
	$$(call LogInfo, Creating overview.html for $1)
	$$(call MakeDir, $$(@D))
	$$(PRINTF) > $$@ '$$($1_OVERVIEW_TEXT)'
endef

################################################################################
# Setup make rules to create an API documentation collection, using javadoc and
# other tools if needed.
#
# Parameter 1 is the name of the rule. This name is used as variable prefix.
# Targets generated are returned as $1_JAVADOC_TARGETS and
# $1_GRAPHS_TARGETS. Note that the index.html file will work as a "touch
# file" for all the magnitude of files that are generated by javadoc.
#
# Remaining parameters are named arguments. These include:
#   MODULES - Modules to generate javadoc for
#   GROUPS - Name of the groups to divide the modules into, if any
#   SHORT_NAME - The short name of this documentation collection
#   LONG_NAME - The long name of this documentation collection
#   TARGET_DIR - Where to store the output
#   OTHER_VERSIONS - URL for other page listing versions
#
SetupApiDocsGeneration = $(NamedParamsMacroTemplate)
define SetupApiDocsGenerationBody

  # Figure out all modules, both specified and transitive indirect exports, that
  # will be processed by javadoc.
  $1_INDIRECT_EXPORTS := $$(call FindTransitiveIndirectDepsForModules, $$($1_MODULES))
  $1_ALL_MODULES := $$(sort $$($1_MODULES) $$($1_INDIRECT_EXPORTS))

  $1_JAVA_ARGS := -Dextlink.spec.version=$$(VERSION_SPECIFICATION) \
	-Djspec.version=$$(VERSION_SPECIFICATION)

  ifeq ($$(ENABLE_FULL_DOCS), true)
    $1_SEALED_GRAPHS_DIR := $$(SUPPORT_OUTPUTDIR)/docs/$1-sealed-graphs

    # Tell the ModuleGraph and SealedGraph taglets to generate html links to
    # soon-to-be-created svg files with module/sealed graphs.
    $1_JAVA_ARGS += -DenableModuleGraph=true -DsealedDotOutputDir=$$($1_SEALED_GRAPHS_DIR)
    $$(call MakeDir, $$($1_SEALED_GRAPHS_DIR))
  endif

  # Start with basic options and tags
  ifeq ($$($1_OPTIONS), )
    $1_OPTIONS := $$(JAVADOC_OPTIONS)
  endif
  ifeq ($$($1_TAGS), )
    $1_TAGS := $$(JAVADOC_TAGS)
  endif
  $1_OPTIONS += $$($1_TAGS)

  $1_OPTIONS += --module-source-path $$(MODULES_SOURCE_PATH)
  $1_OPTIONS += --module $$(call CommaList, $$($1_MODULES))

  # Create a string like "-Xdoclint:all,-syntax,-html,..."
  $1_OPTIONS += -Xdoclint:all,$$(call CommaList, $$(addprefix -, \
      $$(JAVADOC_DISABLED_DOCLINT_WARNINGS)))
  # Ignore the doclint warnings in certain packages
  $1_OPTIONS += -Xdoclint/package:$$(call CommaList, $$(addprefix -, \
      $$(JAVADOC_DISABLED_DOCLINT_PACKAGES)))
  $1_OPTIONS += $$(JAVA_WARNINGS_ARE_ERRORS)

  $1_DOC_TITLE := $$($1_LONG_NAME)<br>Version $$(VERSION_SPECIFICATION) API \
      Specification
  $1_WINDOW_TITLE := $$(subst &amp;,&,$$($1_SHORT_NAME))$$(DRAFT_MARKER_TITLE)
  $1_HEADER_TITLE := <div $$(HEADER_STYLE)><strong>$$($1_SHORT_NAME)</strong> \
      $$(DRAFT_MARKER_STR)</div>
  ifneq ($$($1_OTHER_VERSIONS), )
      $1_JAVADOC_BOTTOM := $$(call JAVADOC_BOTTOM, <a href="$$($1_OTHER_VERSIONS)">Other versions.</a>)
  else
      $1_JAVADOC_BOTTOM := $$(call JAVADOC_BOTTOM, )
  endif

  $1_OPTIONS += -doctitle '$$($1_DOC_TITLE)'
  $1_OPTIONS += -windowtitle '$$($1_WINDOW_TITLE)'
  $1_OPTIONS += -header '$$($1_HEADER_TITLE)'
  $1_OPTIONS += -bottom '$$($1_JAVADOC_BOTTOM)'
  ifeq ($$(IS_DRAFT), true)
    $1_OPTIONS += -top '$$(JAVADOC_TOP)'
  endif

  # Do not store debug level options in VARDEPS.
  ifneq ($$(LOG_LEVEL), trace)
    $1_LOG_OPTION += -quiet
  else
    $1_LOG_OPTION += -verbose
  endif

  # Generate the overview.html file. This will return the filename in
  # $1_OVERVIEW.
  $$(eval $$(call create_overview_file,$1))
  $1_OPTIONS += -overview $$($1_OVERVIEW)

  # Add summary pages for new/deprecated APIs in recent releases
  $1_OPTIONS += --since $(call CommaList, \
      $(filter-out $(VERSION_DOCS_API_SINCE), \
          $(call sequence, $(VERSION_DOCS_API_SINCE), $(VERSION_FEATURE))))
  $1_OPTIONS += --since-label "New API since JDK $(VERSION_DOCS_API_SINCE)"

  $$(foreach g, $$($1_GROUPS), \
    $$(eval $1_OPTIONS += -group "$$($$g_GROUP_NAME)" "$$($$g_GROUP_MODULES)") \
  )

  ifeq ($$($1_JAVADOC_CMD), )
    $1_JAVADOC_CMD := $$(JAVA) -Djava.awt.headless=true $$($1_JAVA_ARGS) \
        $$(NEW_JAVADOC)
  else
    $1_OPTIONS += $$(addprefix -J, $$($1_JAVA_ARGS))
  endif

  $1_VARDEPS := $$($1_JAVA_ARGS) $$($1_OPTIONS) $$(MODULES_SOURCE_PATH) \
      $$($1_ALL_MODULES) $$($1_JAVADOC_CMD)
  $1_VARDEPS_FILE := $$(call DependOnVariable, $1_VARDEPS, \
      $$(SUPPORT_OUTPUTDIR)/docs/$1.vardeps)

  # Get a list of all files in all the source dirs for all included modules
  $1_SOURCE_DEPS := $$(call FindFiles, $$(wildcard $$(foreach module, \
      $$($1_ALL_MODULES), $$(call FindModuleSrcDirs, $$(module)))))

  $$(eval $$(call SetupExecute, javadoc_$1, \
      WARN := Generating $1 javadoc for $$(words $$($1_ALL_MODULES)) modules, \
      INFO := Javadoc modules: $$($1_ALL_MODULES), \
      DEPS := $$(BUILD_TOOLS_JDK) $$($1_VARDEPS_FILE) $$($1_SOURCE_DEPS) \
          $$($1_OVERVIEW), \
      OUTPUT_DIR := $$($1_TARGET_DIR), \
      SUPPORT_DIR := $$(SUPPORT_OUTPUTDIR)/docs, \
      COMMAND := $$($1_JAVADOC_CMD) -d $$($1_TARGET_DIR) $$($1_OPTIONS) \
          $$($1_LOG_OPTION), \
  ))

  $1_JAVADOC_TARGETS := $$(javadoc_$1_TARGET)

  ifeq ($$(ENABLE_FULL_DOCS), true)
    # We have asked ModuleGraph to generate links to svg files. Now we must
    # produce the svg files.

    # Locate which modules has the @moduleGraph tag in their module-info.java
    $1_MODULES_NEEDING_GRAPH := $$(strip $$(foreach m, $$($1_ALL_MODULES), \
      $$(if $$(shell $$(GREP) -e @moduleGraph \
          $$(wildcard $$(addsuffix /module-info.java, \
          $$(call FindModuleSrcDirs, $$m)))), \
        $$m) \
    ))

    # First we run the GenGraph tool. It will query the module structure of the
    # running JVM and output .dot files for all existing modules.
    MODULE_GRAPHS_PROPS := \
        $$(TOPDIR)/make/jdk/src/classes/build/tools/jigsaw/javadoc-graphs.properties

    $1_MODULE_GRAPHS_DIR := $$(SUPPORT_OUTPUTDIR)/docs/$1-module-graphs

    $$(eval $$(call SetupExecute, module_graphs_dot_$1, \
        INFO := Generating module graphs for $1 documentation, \
        DEPS := $$(BUILD_JIGSAW_TOOLS) $$(MODULE_GRAPHS_PROPS), \
        OUTPUT_DIR := $$($1_MODULE_GRAPHS_DIR), \
        COMMAND := $$(TOOL_GENGRAPHS) --spec --output $$($1_MODULE_GRAPHS_DIR) \
            --dot-attributes $$(MODULE_GRAPHS_PROPS), \
    ))

    # For each module needing a graph, create a svg file from the dot file
    # generated by the GenGraphs tool and store it in the target dir.
    # They will depend on module_graphs_dot_$1_TARGET, and will be added to
    # $1_GRAPHS_TARGETS.
    $$(foreach m, $$($1_MODULES_NEEDING_GRAPH), \
      $$(eval $$(call setup_module_graph_dot_to_svg,$1,$$m)) \
    )

    # We have asked SealedGraph to generate dot files and links to svg files.
    # Now we must produce the svg files from the dot files.

    # Get a list of classes for which SealedGraph has generated dot files
    $1_SEALED_CLASSES := $$(patsubst %.dot,%,$$(patsubst \
        $$($1_SEALED_GRAPHS_DIR)/%,%, \
        $$(wildcard $$($1_SEALED_GRAPHS_DIR)/*.dot)))

    # For each class needing a graph, create a svg file from the dot file
    # generated by the SealedGraph taglet and store it in the target dir.
    # They will will be added to $1_GRAPHS_TARGETS.
    $$(foreach c, $$($1_SEALED_CLASSES), \
      $$(eval $$(call setup_sealed_graph_dot_to_svg,$1,$$c)) \
    )
  endif
endef

################################################################################
# Setup generation of the JDK API documentation (javadoc + graphs)

# Define the groups of the JDK API documentation
JavaSE_GROUP_NAME := Java SE
JavaSE_GROUP_MODULES := $(call ColonList, $(sort java.se \
    $(call FindTransitiveIndirectDepsForModules, java.se)))
JavaSE_GROUP_DESCRIPTION := \
    The Java Platform, Standard Edition (Java SE) APIs define the core Java \
    platform for general-purpose computing. These APIs are in modules whose \
    names start with {@code java}. \
    #
JDK_GROUPS += JavaSE

JDK_GROUP_NAME := JDK
JDK_GROUP_MODULES := jdk.*
JDK_GROUP_DESCRIPTION := \
    The Java Development Kit (JDK) APIs are specific to the JDK and will not \
    necessarily be available in all implementations of the Java SE Platform. \
    These APIs are in modules whose names start with {@code jdk}. \
    #
JDK_GROUPS += JDK

# If we are importing JavaFX, we need a JavaFX group. In an ideal world, this
# would have been abstracted away to a more proper generic handling of imported
# modules.
ifneq ($(findstring javafx., $(IMPORTED_MODULES)), )
  JavaFX_GROUP_NAME := JavaFX
  JavaFX_GROUP_MODULES := javafx.*
  JavaFX_GROUP_DESCRIPTION := \
      The JavaFX APIs define a set of user-interface controls, graphics, \
      media, and web packages for developing rich client applications. These \
      APIs are in modules whose names start with {@code javafx}. \
      #
  JDK_GROUPS += JavaFX
endif

# All modules to have docs generated by docs-jdk-api target
JDK_MODULES := $(sort $(filter-out $(MODULES_FILTER), $(DOCS_MODULES)))

$(eval $(call SetupApiDocsGeneration, JDK_API, \
    MODULES := $(JDK_MODULES), \
    GROUPS := $(JDK_GROUPS), \
    SHORT_NAME := $(JDK_SHORT_NAME), \
    LONG_NAME := $(JDK_LONG_NAME), \
    TARGET_DIR := $(DOCS_OUTPUTDIR)/api, \
    OTHER_VERSIONS := $(OTHER_JDK_VERSIONS_URL), \
))

# Targets generated are returned in JDK_API_JAVADOC_TARGETS and
# JDK_API_GRAPHS_TARGETS.

################################################################################
# Setup generation of the Java SE API documentation (javadoc + graphs)

# The Java SE module scope is just java.se and its transitive indirect
# exports.
JAVASE_MODULES := java.se

$(eval $(call SetupApiDocsGeneration, JAVASE_API, \
    MODULES := $(JAVASE_MODULES), \
    SHORT_NAME := $(JAVASE_SHORT_NAME), \
    LONG_NAME := $(JAVASE_LONG_NAME), \
    TARGET_DIR := $(DOCS_JAVASE_IMAGE_DIR)/api, \
))

# Targets generated are returned in JAVASE_API_JAVADOC_TARGETS and
# JAVASE_API_GRAPHS_TARGETS.

################################################################################
# Setup generation of the reference Java SE API documentation (javadoc + graphs)

# The reference javadoc is just the same as javase, but using the BootJDK javadoc
# and a stable set of javadoc options.  Typically it is used for generating
# diffs between the reference javadoc and a javadoc bundle of a specific build
# generated in the same way.

$(eval $(call SetupApiDocsGeneration, REFERENCE_API, \
    MODULES := $(JAVASE_MODULES), \
    SHORT_NAME := $(JAVASE_SHORT_NAME), \
    LONG_NAME := $(JAVASE_LONG_NAME), \
    TARGET_DIR := $(DOCS_REFERENCE_IMAGE_DIR)/api, \
    JAVADOC_CMD := $(DOCS_REFERENCE_JAVADOC), \
    OPTIONS := $(REFERENCE_OPTIONS), \
    TAGS := $(REFERENCE_TAGS), \
))

# Targets generated are returned in REFERENCE_API_JAVADOC_TARGETS and
# REFERENCE_API_GRAPHS_TARGETS.

################################################################################

# Use this variable to control which spec files are included in the output.
# Format: space-delimited list of names, including at most one '%' as a
# wildcard. Spec source files match if their filename or any enclosing folder
# name matches one of the items in SPEC_FILTER.
SPEC_FILTER := %

ApplySpecFilter = \
    $(strip $(foreach file, $(1), \
        $(eval searchkeys := $(subst /, ,$(subst $(WORKSPACE_ROOT),,$(file)))) \
        $(if $(filter $(SPEC_FILTER), $(searchkeys)), \
            $(file) \
        ) \
    ))

# Copy the global resources, including the top-level redirect index.html
GLOBAL_SPECS_RESOURCES_DIR := $(TOPDIR)/make/data/docs-resources
$(eval $(call SetupCopyFiles, COPY_GLOBAL_RESOURCES, \
    SRC := $(GLOBAL_SPECS_RESOURCES_DIR), \
    FILES := $(call ApplySpecFilter, $(call FindFiles, $(GLOBAL_SPECS_RESOURCES_DIR))), \
    DEST := $(DOCS_OUTPUTDIR), \
))
JDK_INDEX_TARGETS += $(COPY_GLOBAL_RESOURCES)

# Copy the legal notices distributed with the docs bundle
$(eval $(call SetupCopyFiles, COPY_DOCS_LEGAL_NOTICES, \
    SRC := $(TOPDIR)/src/jdk.javadoc/share/legal, \
    FILES := $(call ApplySpecFilter, $(wildcard $(TOPDIR)/src/jdk.javadoc/share/legal/*)), \
    DEST := $(DOCS_OUTPUTDIR)/legal, \
))
JDK_INDEX_TARGETS += $(COPY_DOCS_LEGAL_NOTICES)

################################################################################
# Copy JDK specs files

# For all non html/md files in $module/share/specs directories, copy them
# unmodified

ALL_MODULES := $(call FindAllModules)
COPY_SPEC_FILTER := %.gif %.jpg %.mib %.css

$(foreach m, $(ALL_MODULES), \
  $(eval SPECS_$m := $(call FindModuleSpecsDirs, $m)) \
  $(foreach d, $(SPECS_$m), \
    $(if $(call ApplySpecFilter, $(filter $(COPY_SPEC_FILTER), $(call FindFiles, $d))), \
      $(eval $(call SetupCopyFiles, COPY_$m, \
          SRC := $d, \
          FILES := $(call ApplySpecFilter, $(filter $(COPY_SPEC_FILTER), $(call FindFiles, $d))), \
          DEST := $(DOCS_OUTPUTDIR)/specs/, \
      )) \
      $(eval JDK_SPECS_TARGETS += $(COPY_$m)) \
    ) \
  ) \
)

# Create copyright footer variables. We need different variables for different
# relative paths to the copyright.html file. The number 0-2 below represent how
# many extra directory levels down below the specs dir the specs html file is
# located.
SPECS_BOTTOM = <footer class="legal-footer"><hr/>$(COPYRIGHT_BOTTOM)</footer>
# The legal dir is one ../ below the specs dir, so start with one ../.
specs_bottom_rel_path := ../
$(foreach n, 0 1 2, \
  $(eval SPECS_BOTTOM_$n := $(call SPECS_BOTTOM,$(specs_bottom_rel_path))) \
  $(eval specs_bottom_rel_path := $(specs_bottom_rel_path)../) \
)

SPECS_TOP := $(if $(filter true, $(IS_DRAFT)), <header class="draft-header" role="banner">$(DRAFT_TEXT)</header>)

# For all html files in $module/share/specs directories, copy and add the
# copyright footer.

$(foreach m, $(ALL_MODULES), \
  $(eval SPECS_$m := $(call FindModuleSpecsDirs, $m)) \
  $(foreach d, $(SPECS_$m), \
    $(foreach f, $(call ApplySpecFilter, $(filter %.html, $(call FindFiles, $d))), \
      $(eval $m_$f_NOF_SUBDIRS := $(words $(subst /, $(SPACE), $(subst $d, , $(dir $f))))) \
      $(eval $m_$f_NAME := PROCESS_HTML_$m_$(strip $(call RelativePath, $f, $(TOPDIR)))) \
      $(eval $(call SetupTextFileProcessing, $($m_$f_NAME), \
          SOURCE_FILES := $f, \
          SOURCE_BASE_DIR := $d, \
          OUTPUT_DIR := $(DOCS_OUTPUTDIR)/specs/, \
          REPLACEMENTS := \
              <body> => <body>$(SPECS_TOP) ; \
              </body> => $(SPECS_BOTTOM_$($m_$f_NOF_SUBDIRS))</body>, \
      )) \
      $(eval JDK_SPECS_TARGETS += $($($m_$f_NAME))) \
    ) \
  ) \
)

ifeq ($(ENABLE_PANDOC), true)
  # For all markdown files in $module/share/specs directories, convert them to
  # html, if we have pandoc (otherwise we'll just skip this).

  GLOBAL_SPECS_DEFAULT_CSS_FILE := $(DOCS_OUTPUTDIR)/resources/jdk-default.css
  # Unset the following to suppress the link to the tool guides
  NAV_LINK_GUIDES := --nav-link-guides
  HEADER_RIGHT_SIDE_INFO := <strong>$(subst &amp;,&,$(JDK_SHORT_NAME))$(DRAFT_MARKER_STR)</strong>

  $(foreach m, $(ALL_MODULES), \
    $(eval SPECS_$m := $(call FindModuleSpecsDirs, $m)) \
    $(foreach d, $(SPECS_$m), \
      $(foreach f, $(call ApplySpecFilter, $(filter %.md, $(call FindFiles, $d))), \
        $(eval $m_$f_NOF_SUBDIRS := $(words $(subst /, $(SPACE), $(subst $d, , $(dir $f))))) \
        $(eval $m_$f_NAME := SPECS_TO_HTML_$m_$(strip $(call RelativePath, $f, $(TOPDIR)))) \
        $(eval $(call SetupProcessMarkdown, $($m_$f_NAME), \
            SRC := $d, \
            FILES := $f, \
            DEST := $(DOCS_OUTPUTDIR)/specs/, \
            CSS := $(GLOBAL_SPECS_DEFAULT_CSS_FILE), \
            OPTIONS := -V include-before='$(SPECS_TOP)' -V include-after='$(SPECS_BOTTOM_$($m_$f_NOF_SUBDIRS))', \
            REPLACEMENTS := \
		@@VERSION_SPECIFICATION@@ => $(VERSION_SPECIFICATION) ; \
		@@VERSION_STRING@@ => $(VERSION_STRING), \
            POST_PROCESS := $(TOOL_FIXUPPANDOC) --insert-nav --nav-right-info '$(HEADER_RIGHT_SIDE_INFO)' \
                --nav-subdirs $($m_$f_NOF_SUBDIRS) $(NAV_LINK_GUIDES), \
        )) \
        $(eval JDK_SPECS_TARGETS += $($($m_$f_NAME))) \
      ) \
    ) \
  )

  # For all markdown files in $module/share/man directories, convert them to
  # html.

  # Create dynamic man pages from markdown using pandoc. We need
  # PANDOC_HTML_MANPAGE_FILTER, a wrapper around
  # PANDOC_HTML_MANPAGE_FILTER_JAVASCRIPT. This is created by buildtools-jdk.

  # We should also depend on the source code for the filter
  PANDOC_HTML_MANPAGE_FILTER_SOURCE := $(call FindFiles, \
      $(TOPDIR)/make/jdk/src/classes/build/tools/pandocfilter)

  $(foreach m, $(ALL_MODULES), \
    $(eval MAN_$m := $(call FindModuleManDirs, $m)) \
    $(foreach d, $(MAN_$m), \
      $(foreach f, $(call ApplySpecFilter, $(filter %.md, $(call FindFiles, $d))), \
        $(eval $m_$f_NAME := MAN_TO_HTML_$m_$(strip $(call RelativePath, $f, $(TOPDIR)))) \
        $(eval $(call SetupProcessMarkdown, $($m_$f_NAME), \
            SRC := $d, \
            FILES := $f, \
            DEST := $(DOCS_OUTPUTDIR)/specs/man, \
            FILTER := $(PANDOC_HTML_MANPAGE_FILTER), \
            CSS := $(GLOBAL_SPECS_DEFAULT_CSS_FILE), \
            REPLACEMENTS := \
		@@COPYRIGHT_YEAR@@ => $(COPYRIGHT_YEAR) ; \
		@@VERSION_SHORT@@ => $(VERSION_SHORT) ; \
		@@VERSION_SPECIFICATION@@ => $(VERSION_SPECIFICATION), \
            OPTIONS := --toc -V include-before='$(SPECS_TOP)' -V include-after='$(SPECS_BOTTOM_1)', \
            POST_PROCESS := $(TOOL_FIXUPPANDOC) --insert-nav --nav-right-info '$(HEADER_RIGHT_SIDE_INFO)' \
                --nav-subdirs 1 --nav-link-guides, \
            EXTRA_DEPS := $(PANDOC_HTML_MANPAGE_FILTER) \
                $(PANDOC_HTML_MANPAGE_FILTER_SOURCE), \
        )) \
        $(eval JDK_SPECS_TARGETS += $($($m_$f_NAME))) \
      ) \
    ) \
  )

  # The html generated from markdown also needs the css file
  JDK_SPECS_TARGETS += $(COPY_GLOBAL_RESOURCES)
endif

# Special treatment for generated documentation

SPEC_HEADER_BLOCK := \
<header id="title-block-header"> \
    <div class="navbar"> \
        <div>$(HEADER_RIGHT_SIDE_INFO)</div> \
        <nav><ul><li><a href="PATH_TO_SPECS/../api/index.html">API</a> \
        <li><a href="PATH_TO_SPECS/index.html">OTHER SPECIFICATIONS \
        <li><a href="PATH_TO_SPECS/man/index.html">TOOL GUIDES</a></ul></nav> \
    </div> \
</header>

JDWP_PROTOCOL := $(SUPPORT_OUTPUTDIR)/gensrc/jdk.jdi/jdwp-protocol.html
ifneq ($(call ApplySpecFilter, $(JDWP_PROTOCOL)), )
  JDWP_HEADER_BLOCK := $(subst PATH_TO_SPECS,..,$(SPEC_HEADER_BLOCK))
  $(eval $(call SetupTextFileProcessing, PROCESS_JDWP_PROTOCOL, \
      SOURCE_FILES := $(JDWP_PROTOCOL), \
      OUTPUT_DIR := $(DOCS_OUTPUTDIR)/specs/jdwp, \
      REPLACEMENTS := \
          <style> => <link rel="stylesheet" href="../../resources/jdk-default.css"/><style> ; \
          <body> => <body>$(SPECS_TOP)$(JDWP_HEADER_BLOCK) ; \
          </body> => $(SPECS_BOTTOM_1)</body>, \
  ))
  JDK_SPECS_TARGETS += $(PROCESS_JDWP_PROTOCOL)
endif

# Get jvmti.html from the main jvm variant (all variants' jvmti.html are identical).
JVMTI_HTML ?= $(HOTSPOT_OUTPUTDIR)/variant-$(JVM_VARIANT_MAIN)/gensrc/jvmtifiles/jvmti.html
ifneq ($(call ApplySpecFilter, $(JVMTI_HTML)), )
  JVMTI_HEADER_BLOCK := $(subst PATH_TO_SPECS,.,$(SPEC_HEADER_BLOCK))
  $(eval $(call SetupTextFileProcessing, PROCESS_JVMTI_HTML, \
      SOURCE_FILES := $(JVMTI_HTML), \
      OUTPUT_DIR := $(DOCS_OUTPUTDIR)/specs/, \
      REPLACEMENTS := \
          <style> => <link rel="stylesheet" href="../resources/jdk-default.css"/><style> ; \
          <body> => <body>$(SPECS_TOP)$(JVMTI_HEADER_BLOCK) ; \
          </body> => $(SPECS_BOTTOM_0)</body>, \
  ))
  JDK_SPECS_TARGETS += $(PROCESS_JVMTI_HTML)
endif

################################################################################
# Optional target which bundles all generated javadocs into a zip archive.

JAVADOC_ZIP_NAME := jdk-$(VERSION_STRING)-docs.zip
JAVADOC_ZIP_FILE := $(OUTPUTDIR)/bundles/$(JAVADOC_ZIP_NAME)

$(eval $(call SetupZipArchive, BUILD_JAVADOC_ZIP, \
    SRC := $(DOCS_OUTPUTDIR), \
    ZIP := $(JAVADOC_ZIP_FILE), \
    EXTRA_DEPS := $(JDK_API_JAVADOC_TARGETS) $(JDK_API_GRAPHS_TARGETS) \
        $(JDK_SPECS_TARGETS), \
))

ZIP_TARGETS += $(BUILD_JAVADOC_ZIP)

################################################################################
# Hook to include the corresponding custom file, if present.
$(eval $(call IncludeCustomExtension, Docs-post.gmk))

################################################################################
# Bundles all generated specs into a zip archive, skipping javadocs.

SPECS_ZIP_NAME := jdk-$(VERSION_STRING)-specs.zip
SPECS_ZIP_FILE := $(OUTPUTDIR)/bundles/$(SPECS_ZIP_NAME)

$(eval $(call SetupZipArchive, BUILD_SPECS_ZIP, \
    SRC := $(DOCS_OUTPUTDIR), \
    ZIP := $(SPECS_ZIP_FILE), \
    EXTRA_DEPS := $(JDK_SPECS_TARGETS), \
))

SPECS_ZIP_TARGETS += $(BUILD_SPECS_ZIP)

################################################################################

docs-jdk-api-javadoc: $(JDK_API_JAVADOC_TARGETS) $(JDK_API_CUSTOM_TARGETS)

docs-jdk-api-graphs: $(JDK_API_GRAPHS_TARGETS)

docs-javase-api-javadoc: $(JAVASE_API_JAVADOC_TARGETS) $(JAVASE_API_CUSTOM_TARGETS)

docs-javase-api-graphs: $(JAVASE_API_GRAPHS_TARGETS)

docs-reference-api-javadoc: $(REFERENCE_API_JAVADOC_TARGETS) $(REFERENCE_API_CUSTOM_TARGETS)

docs-reference-api-graphs: $(REFERENCE_API_GRAPHS_TARGETS)

docs-jdk-specs: $(JDK_SPECS_TARGETS)

docs-jdk-index: $(JDK_INDEX_TARGETS)

docs-zip: $(ZIP_TARGETS)

docs-specs-zip: $(SPECS_ZIP_TARGETS)

all: docs-jdk-api-javadoc docs-jdk-api-graphs docs-javase-api-javadoc \
    docs-javase-api-graphs docs-reference-api-javadoc \
    docs-reference-api-graphs docs-jdk-specs docs-jdk-index docs-zip \
    docs-specs-zip

.PHONY: default all docs-jdk-api-javadoc docs-jdk-api-graphs \
    docs-javase-api-javadoc docs-javase-api-graphs \
    docs-reference-api-javadoc docs-reference-api-graphs docs-jdk-specs \
    docs-jdk-index docs-zip docs-specs-zip<|MERGE_RESOLUTION|>--- conflicted
+++ resolved
@@ -110,15 +110,10 @@
 JAVADOC_OPTIONS := -XDignore.symbol.file=true -use -keywords -notimestamp \
     -encoding ISO-8859-1 -docencoding UTF-8 -breakiterator \
     -splitIndex --system none -javafx --expand-requires transitive \
-<<<<<<< HEAD
     -XDenableValueTypes -XDenablePrimitiveClasses \
-    --override-methods=summary
-=======
-    -XDenableValueTypes \
     --enable-preview -source $(JDK_SOURCE_TARGET_VERSION) \
     --override-methods=summary \
     --no-external-specs-page
->>>>>>> 94636f4c
 
 # The reference options must stay stable to allow for comparisons across the
 # development cycle.
