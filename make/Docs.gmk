# Copyright (c) 1997, 2017, Oracle and/or its affiliates. All rights reserved.
# DO NOT ALTER OR REMOVE COPYRIGHT NOTICES OR THIS FILE HEADER.
#
# This code is free software; you can redistribute it and/or modify it
# under the terms of the GNU General Public License version 2 only, as
# published by the Free Software Foundation.  Oracle designates this
# particular file as subject to the "Classpath" exception as provided
# by Oracle in the LICENSE file that accompanied this code.
#
# This code is distributed in the hope that it will be useful, but WITHOUT
# ANY WARRANTY; without even the implied warranty of MERCHANTABILITY or
# FITNESS FOR A PARTICULAR PURPOSE.  See the GNU General Public License
# version 2 for more details (a copy is included in the LICENSE file that
# accompanied this code).
#
# You should have received a copy of the GNU General Public License version
# 2 along with this work; if not, write to the Free Software Foundation,
# Inc., 51 Franklin St, Fifth Floor, Boston, MA 02110-1301 USA.
#
# Please contact Oracle, 500 Oracle Parkway, Redwood Shores, CA 94065 USA
# or visit www.oracle.com if you need additional information or have any
# questions.
#

default: all

include $(SPEC)
include MakeBase.gmk
include Modules.gmk
include ProcessMarkdown.gmk
include ZipArchive.gmk
include $(TOPDIR)/make/ToolsJdk.gmk
include $(TOPDIR)/make/ModuleTools.gmk

# This is needed to properly setup DOCS_MODULES.
$(eval $(call ReadImportMetaData))

################################################################################
# Hook to include the corresponding custom file, if present.
$(eval $(call IncludeCustomExtension, Docs.gmk))

################################################################################
# This file generates all documentation for OpenJDK.
#
# We will generate API documentation for two different selections of the source
# code: "Java SE", which contains just the modules covered by the top-level
# module java.se.ee, and "JDK", which covers all of Java SE and also all
# other available modules that should be documented, including imported modules,
# if any.
#
# We will also generate separate, free-standing specifications from either
# markdown or existing html files.
#

################################################################################
# Javadoc settings

# On top of the sources that was used to compile the JDK, we need some
# extra java.rmi sources that are used just for javadoc.
MODULES_SOURCE_PATH := $(call PathList, $(call GetModuleSrcPath) \
    $(SUPPORT_OUTPUTDIR)/rmic/* $(TOPDIR)/src/*/share/doc/stub)

# URLs
JAVADOC_BASE_URL := http://www.oracle.com/pls/topic/lookup?ctx=javase9&amp;id=homepage
BUG_SUBMIT_URL := http://bugreport.java.com/bugreport/
COPYRIGHT_URL := {@docroot}/../legal/copyright.html
LICENSE_URL := http://www.oracle.com/technetwork/java/javase/terms/license/java10speclicense.html
REDISTRIBUTION_URL := http://www.oracle.com/technetwork/java/redist-137594.html

# In order to get a specific ordering it's necessary to specify the total
# ordering of tags as the tags are otherwise ordered in order of definition.
JAVADOC_TAGS := \
    -tag beaninfo:X \
    -tag revised:X \
    -tag since.unbundled:X \
    -tag spec:X \
    -tag specdefault:X \
    -tag Note:X \
    -tag ToDo:X \
    -tag 'apiNote:a:API Note:' \
    -tag 'implSpec:a:Implementation Requirements:' \
    -tag 'implNote:a:Implementation Note:' \
    -tag param \
    -tag return \
    -tag throws \
    -taglet build.tools.taglet.ModuleGraph \
    -tag since \
    -tag version \
    -tag serialData \
    -tag factory \
    -tag see \
    -tag 'jvms:a:See <cite>The Java&trade; Virtual Machine Specification</cite>:' \
    -tag 'jls:a:See <cite>The Java&trade; Language Specification</cite>:' \
    -taglet build.tools.taglet.ExtLink \
    -taglet build.tools.taglet.Incubating \
    -tagletpath $(BUILDTOOLS_OUTPUTDIR)/jdk_tools_classes \
    $(CUSTOM_JAVADOC_TAGS) \
    #

# The reference tags must stay stable to allow for comparisons across the
# development cycle. If JAVADOC_TAGS needs to change, make sure that
# REFERENCE_TAGS remains unchanged, by copying and hardcoding, if necessary.
REFERENCE_TAGS := $(JAVADOC_TAGS)

# Which doclint checks to ignore
JAVADOC_DISABLED_DOCLINT := accessibility html missing syntax reference

# The initial set of options for javadoc
JAVADOC_OPTIONS := -XDignore.symbol.file=true -use -keywords -notimestamp \
    -serialwarn -encoding ISO-8859-1 -docencoding UTF-8 -breakiterator \
    -splitIndex --system none -html5 -javafx --expand-requires transitive \
<<<<<<< HEAD
    -XDenableValueTypes
=======
    --override-methods=summary

# The reference options must stay stable to allow for comparisons across the
# development cycle.
REFERENCE_OPTIONS := -XDignore.symbol.file=true -use -keywords -notimestamp \
    -serialwarn -encoding ISO-8859-1 -breakiterator -splitIndex --system none \
    -html5 -javafx --expand-requires transitive
>>>>>>> 3ae10b23

# Should we add DRAFT stamps to the generated javadoc?
ifeq ($(VERSION_IS_GA), true)
  IS_DRAFT := false
else
  IS_DRAFT := true
endif

################################################################################
# General text snippets

FULL_COMPANY_NAME := Oracle and/or its affiliates
COMPANY_ADDRESS := 500 Oracle Parkway, Redwood Shores, CA 94065 USA

JAVA_PLATFORM := Java Platform

ifeq ($(IS_DRAFT), true)
  DRAFT_MARKER_STR := <br><strong>DRAFT $(VERSION_STRING)</strong>
  ifeq ($(VERSION_BUILD), 0)
    DRAFT_MARKER_TITLE := [ad-hoc build]
  else
    DRAFT_MARKER_TITLE := [build $(VERSION_BUILD)]
  endif
  DRAFT_TEXT := This specification is not final and is subject to change. \
      Use is subject to <a href="$(LICENSE_URL)">license terms</a>.

  # Workaround stylesheet bug
  HEADER_STYLE := style="margin-top: 9px;"
else
  HEADER_STYLE := style="margin-top: 14px;"
endif

JAVADOC_BOTTOM := \
    <a href="$(BUG_SUBMIT_URL)">Report a bug or suggest an enhancement</a><br> \
    For further API reference and developer documentation see the \
    <a href="$(JAVADOC_BASE_URL)" target="_blank">Java SE \
    Documentation</a>, which contains more detailed, \
    developer-targeted descriptions with conceptual overviews, definitions \
    of terms, workarounds, and working code examples.<br> \
    Java is a trademark or registered trademark of $(FULL_COMPANY_NAME) in \
    the US and other countries.<br> \
    <a href="$(COPYRIGHT_URL)">Copyright</a> \
    &copy; 1993, $(COPYRIGHT_YEAR), $(FULL_COMPANY_NAME), \
    $(COMPANY_ADDRESS).<br>All rights reserved. \
    Use is subject to <a href="$(LICENSE_URL)">license terms</a> and the \
    <a href="$(REDISTRIBUTION_URL)">documentation redistribution policy</a>. \
    $(DRAFT_MARKER_STR) <!-- Version $(VERSION_STRING) -->

JAVADOC_TOP := \
    <div style="padding: 6px; text-align: center; font-size: 80%; \
    font-family: DejaVu Sans, Arial, Helvetica, sans-serif; \
    font-weight: normal;">$(DRAFT_TEXT)</div>

JDK_INDEX_CONTENT := \
    <!DOCTYPE html> \
    <html lang="en"> \
    <head> \
    <meta http-equiv="refresh" content="0;url=api/index.html"> \
    </head> \
    </html>

################################################################################
# JDK javadoc titles/text snippets

JDK_SHORT_NAME := Java SE $(VERSION_SPECIFICATION) &amp; JDK $(VERSION_SPECIFICATION)
JDK_LONG_NAME := Java<sup>&reg;</sup> Platform, Standard Edition \
    &amp;&nbsp;Java&nbsp;Development&nbsp;Kit

################################################################################
# Java SE javadoc titles/text snippets

JAVASE_SHORT_NAME := Java SE $(VERSION_SPECIFICATION)
JAVASE_LONG_NAME := Java<sup>&reg;</sup> Platform, Standard Edition

################################################################################
# Functions

# Helper function for creating a png file from a dot file generated by the
# GenGraphs tool.
# param 1: SetupJavadocGeneration namespace ($1)
# param 2: module name
#
define setup_gengraph_dot_to_png
  $1_$2_DOT_SRC :=  $$($1_GENGRAPHS_DIR)/$2.dot
  $1_$2_PNG_TARGET := $$($1_TARGET_DIR)/$2-graph.png

    # For each module needing a graph, create a png file from the dot file
    # generated by the GenGraphs tool and store it in the target dir.
    $$($1_$2_PNG_TARGET): $$($1_GENGRAPHS_MARKER)
	$$(call MakeDir, $$(@D))
	$$(call ExecuteWithLog, $$($1_$2_DOT_SRC), \
	    $$(DOT) -Tpng -o $$($1_$2_PNG_TARGET) $$($1_$2_DOT_SRC))

  $1_MODULEGRAPH_TARGETS += $$($1_$2_PNG_TARGET)
endef

# Helper function to create the overview.html file to use with the -overview
# javadoc option.
# Returns the filename as $1_OVERVIEW.
#
# param 1: SetupJavadocGeneration namespace ($1)
define create_overview_file
  $1_OVERVIEW_TEXT := \
      <!DOCTYPE html> \
      <html><head></head><body> \
      #
  ifneq ($$($1_GROUPS),)
    $1_OVERVIEW_TEXT += \
      <p>This document is divided into \
      $$(subst 2,two,$$(subst 3,three,$$(words $$($1_GROUPS)))) sections:</p> \
      <blockquote><dl> \
      #
    $1_OVERVIEW_TEXT += $$(foreach g, $$($1_GROUPS), \
        <dt style="margin-top: 8px;"><a href="\#$$g">$$($$g_GROUP_NAME)</a></dt> \
        <dd style="margin-top: 8px;">$$($$g_GROUP_DESCRIPTION)</dd> \
    )
    $1_OVERVIEW_TEXT += \
        </dl></blockquote> \
        #
  endif
  $1_OVERVIEW_TEXT += \
      </body></html> \
      #

  $1_OVERVIEW := $$(SUPPORT_OUTPUTDIR)/docs/$1-overview.html

  $1_OVERVIEW_VARDEPS_FILE := $$(call DependOnVariable, $1_OVERVIEW_TEXT, \
      $$($1_OVERVIEW).vardeps)

  $$($1_OVERVIEW): $$($1_OVERVIEW_VARDEPS_FILE)
	$$(call LogInfo, Creating overview.html for $1)
	$$(call MakeDir, $$(@D))
	$$(PRINTF) > $$@ '$$($1_OVERVIEW_TEXT)'
endef

################################################################################
# Setup make rules to create an API documentation collection, using javadoc and
# other tools if needed.
#
# Parameter 1 is the name of the rule. This name is used as variable prefix.
# Targets generated are returned as $1_JAVADOC_TARGETS and
# $1_MODULEGRAPH_TARGETS. Note that the index.html file will work as a "touch
# file" for all the magnitude of files that are generated by javadoc.
#
# Remaining parameters are named arguments. These include:
#   MODULES - Modules to generate javadoc for
#   GROUPS - Name of the groups to divide the modules into, if any
#   SHORT_NAME - The short name of this documentation collection
#   LONG_NAME - The long name of this documentation collection
#   TARGET_DIR - Where to store the output
#
SetupApiDocsGeneration = $(NamedParamsMacroTemplate)
define SetupApiDocsGenerationBody

  # Figure out all modules, both specified and transitive indirect exports, that
  # will be processed by javadoc.
  $1_INDIRECT_EXPORTS := $$(call FindTransitiveIndirectDepsForModules, $$($1_MODULES))
  $1_ALL_MODULES := $$(sort $$($1_MODULES) $$($1_INDIRECT_EXPORTS))

  ifeq ($$(ENABLE_FULL_DOCS), true)
    # Tell the ModuleGraph taglet to generate html links to soon-to-be-created
    # png files with module graphs.
    $1_JAVA_ARGS += -DenableModuleGraph=true
  endif

  # Start with basic options and tags
  ifeq ($$($1_OPTIONS), )
    $1_OPTIONS := $$(JAVADOC_OPTIONS)
  endif
  ifeq ($$($1_TAGS), )
    $1_TAGS := $$(JAVADOC_TAGS)
  endif
  $1_OPTIONS += $$($1_TAGS)

  $1_OPTIONS += --module-source-path $$(MODULES_SOURCE_PATH)
  $1_OPTIONS += --module $$(call CommaList, $$($1_MODULES))

  # Create a string like "-Xdoclint:all,-syntax,-html,..."
  $1_OPTIONS += -Xdoclint:all,$$(call CommaList, $$(addprefix -, \
      $$(JAVADOC_DISABLED_DOCLINT)))

  $1_DOC_TITLE := $$($1_LONG_NAME)<br>Version $$(VERSION_SPECIFICATION) API \
      Specification
  $1_WINDOW_TITLE := $$(subst &amp;,&,$$($1_SHORT_NAME)) $$(DRAFT_MARKER_TITLE)
  $1_HEADER_TITLE := <div $$(HEADER_STYLE)><strong>$$($1_SHORT_NAME)</strong> \
      $$(DRAFT_MARKER_STR)</div>

  $1_OPTIONS += -doctitle '$$($1_DOC_TITLE)'
  $1_OPTIONS += -windowtitle '$$($1_WINDOW_TITLE)'
  $1_OPTIONS += -header '$$($1_HEADER_TITLE)'
  $1_OPTIONS += -bottom '$$(JAVADOC_BOTTOM)'
  ifeq ($$(IS_DRAFT), true)
    $1_OPTIONS += -top '$$(JAVADOC_TOP)'
  endif

  # Do not store debug level options in VARDEPS.
  ifneq ($$(LOG_LEVEL), trace)
    $1_LOG_OPTION += -quiet
  else
    $1_LOG_OPTION += -verbose
  endif

  # Generate the overview.html file. This will return the filename in
  # $1_OVERVIEW.
  $$(eval $$(call create_overview_file,$1))
  $1_OPTIONS += -overview $$($1_OVERVIEW)

  $$(foreach g, $$($1_GROUPS), \
    $$(eval $1_OPTIONS += -group "$$($$g_GROUP_NAME)" "$$($$g_GROUP_MODULES)") \
  )

  ifeq ($$($1_JAVADOC_CMD), )
    $1_JAVADOC_CMD := $$(JAVA) -Djava.awt.headless=true $$($1_JAVA_ARGS) \
        $$(NEW_JAVADOC)
  endif

  $1_VARDEPS := $$($1_JAVA_ARGS) $$($1_OPTIONS) $$(MODULES_SOURCE_PATH) \
      $$($1_ALL_MODULES) $$($1_JAVADOC_CMD)
  $1_VARDEPS_FILE := $$(call DependOnVariable, $1_VARDEPS, \
      $$(SUPPORT_OUTPUTDIR)/docs/$1.vardeps)

  # Get a list of all files in all the source dirs for all included modules
  $1_SOURCE_DEPS := $$(call CacheFind, $$(wildcard $$(foreach module, \
      $$($1_ALL_MODULES), $$(call FindModuleSrcDirs, $$(module)))))

  # Javadoc creates a lot of files but use index.html as a marker
  $$($1_TARGET_DIR)/index.html: $$(BUILD_TOOLS_JDK) $$($1_VARDEPS_FILE) \
      $$($1_SOURCE_DEPS) $$($1_OVERVIEW)
	$$(call LogWarn, Generating $1 javadoc for \
	    $$(words $$($1_ALL_MODULES)) modules)
	$$(call LogInfo, Javadoc modules: $$($1_ALL_MODULES))
	$$(call MakeDir, $$($1_TARGET_DIR))
	$$(call ExecuteWithLog, $$(SUPPORT_OUTPUTDIR)/docs/$1, \
	    $$($1_JAVADOC_CMD) -d $$($1_TARGET_DIR) \
	        $$($1_OPTIONS) $$($1_LOG_OPTION))

  $1_JAVADOC_TARGETS := $$($1_TARGET_DIR)/index.html

  ifeq ($$(ENABLE_FULL_DOCS), true)
    # We have asked ModuleGraph to generate links to png files. Now we must
    # produce the png files.

    # Locate which modules has the @moduleGraph tag in their module-info.java
    $1_MODULES_NEEDING_GRAPH := $$(strip $$(foreach m, $$($1_ALL_MODULES), \
      $$(if $$(shell $$(GREP) -e @moduleGraph \
          $$(wildcard $$(addsuffix /module-info.java, \
          $$(call FindModuleSrcDirs, $$m)))), \
        $$m) \
    ))

    # First we run the GenGraph tool. It will query the module structure of the
    # running JVM and output .dot files for all existing modules.
    GENGRAPHS_PROPS := \
        $$(TOPDIR)/make/jdk/src/classes/build/tools/jigsaw/javadoc-graphs.properties

    $1_GENGRAPHS_DIR := $$(SUPPORT_OUTPUTDIR)/docs/$1-gengraphs
    $1_GENGRAPHS_MARKER := $$($1_GENGRAPHS_DIR)/_gengraphs_run.marker

    $$($1_GENGRAPHS_MARKER): $$(BUILD_JIGSAW_TOOLS) $$(GENGRAPHS_PROPS)
	$$(call LogInfo, Running gengraphs for $1 documentation)
	$$(call MakeDir, $$($1_GENGRAPHS_DIR))
	$$(call ExecuteWithLog, $$($1_GENGRAPHS_DIR)/gengraphs, \
	    $$(TOOL_GENGRAPHS) --spec --output $$($1_GENGRAPHS_DIR) \
	    --dot-attributes $$(GENGRAPHS_PROPS) && \
	    $$(TOUCH) $$($1_GENGRAPHS_MARKER))

    # For each module needing a graph, create a png file from the dot file
    # generated by the GenGraphs tool and store it in the target dir.
    # They will depend on $1_GENGRAPHS_MARKER, and will be added to $1.
    $$(foreach m, $$($1_MODULES_NEEDING_GRAPH), \
      $$(eval $$(call setup_gengraph_dot_to_png,$1,$$m)) \
    )
  endif
endef

################################################################################
# Setup generation of the JDK API documentation (javadoc + modulegraph)

# Define the groups of the JDK API documentation
JavaSE_GROUP_NAME := Java SE
JavaSE_GROUP_MODULES := $(call ColonList, $(sort java.se.ee \
    $(call FindTransitiveIndirectDepsForModules, java.se.ee)))
JavaSE_GROUP_DESCRIPTION := \
    The Java Platform, Standard Edition (Java SE) APIs define the core Java \
    platform for general-purpose computing. These APIs are in modules whose \
    names start with {@code java}. \
    #
JDK_GROUPS += JavaSE

JDK_GROUP_NAME := JDK
JDK_GROUP_MODULES := jdk.*
JDK_GROUP_DESCRIPTION := \
    The Java Development Kit (JDK) APIs are specific to the JDK and will not \
    necessarily be available in all implementations of the Java SE Platform. \
    These APIs are in modules whose names start with {@code jdk}. \
    #
JDK_GROUPS += JDK

# If we are importing JavaFX, we need a JavaFX group. In an ideal world, this
# would have been abstracted away to a more proper generic handling of imported
# modules.
ifneq ($(findstring javafx., $(IMPORTED_MODULES)), )
  JavaFX_GROUP_NAME := JavaFX
  JavaFX_GROUP_MODULES := javafx.*
  JavaFX_GROUP_DESCRIPTION := \
      The JavaFX APIs define a set of user-interface controls, graphics, \
      media, and web packages for developing rich client applications. These \
      APIs are in modules whose names start with {@code javafx}. \
      #
  JDK_GROUPS += JavaFX
endif

# All modules to have docs generated by docs-jdk-api target
JDK_MODULES := $(sort $(DOCS_MODULES))

$(eval $(call SetupApiDocsGeneration, JDK_API, \
    MODULES := $(JDK_MODULES), \
    GROUPS := $(JDK_GROUPS), \
    SHORT_NAME := $(JDK_SHORT_NAME), \
    LONG_NAME := $(JDK_LONG_NAME), \
    TARGET_DIR := $(DOCS_OUTPUTDIR)/api, \
))

# Targets generated are returned in JDK_API_JAVADOC_TARGETS and
# JDK_API_MODULEGRAPH_TARGETS.

################################################################################
# Setup generation of the Java SE API documentation (javadoc + modulegraph)

# The Java SE module scope is just java.se.ee and its transitive indirect
# exports.
JAVASE_MODULES := java.se.ee

$(eval $(call SetupApiDocsGeneration, JAVASE_API, \
    MODULES := $(JAVASE_MODULES), \
    SHORT_NAME := $(JAVASE_SHORT_NAME), \
    LONG_NAME := $(JAVASE_LONG_NAME), \
    TARGET_DIR := $(IMAGES_OUTPUTDIR)/javase-docs/api, \
))

# Targets generated are returned in JAVASE_API_JAVADOC_TARGETS and
# JAVASE_API_MODULEGRAPH_TARGETS.

################################################################################
# Setup generation of the reference Java SE API documentation (javadoc + modulegraph)

# The reference javadoc is just the same as javase, but using the BootJDK javadoc
# and a stable set of javadoc options.

$(eval $(call SetupApiDocsGeneration, REFERENCE_API, \
    MODULES := $(JAVASE_MODULES), \
    SHORT_NAME := $(JAVASE_SHORT_NAME), \
    LONG_NAME := $(JAVASE_LONG_NAME), \
    TARGET_DIR := $(IMAGES_OUTPUTDIR)/reference-docs/api, \
    JAVADOC_CMD := $(JAVADOC), \
    OPTIONS := $(REFERENCE_OPTIONS), \
    TAGS := $(REFERENCE_TAGS), \
))

# Targets generated are returned in REFERENCE_API_JAVADOC_TARGETS and
# REFERENCE_API_MODULEGRAPH_TARGETS.

################################################################################

JDK_INDEX_HTML := $(DOCS_OUTPUTDIR)/index.html

$(JDK_INDEX_HTML):
	$(ECHO) '$(JDK_INDEX_CONTENT)' > $@

JDK_INDEX_TARGETS += $(JDK_INDEX_HTML)

# Copy the global resources
GLOBAL_SPECS_RESOURCES_DIR := $(TOPDIR)/make/data/docs-resources/
$(eval $(call SetupCopyFiles, COPY_GLOBAL_RESOURCES, \
    SRC := $(GLOBAL_SPECS_RESOURCES_DIR), \
    FILES := $(call CacheFind, $(GLOBAL_SPECS_RESOURCES_DIR)), \
    DEST := $(DOCS_OUTPUTDIR), \
))
JDK_INDEX_TARGETS += $(COPY_GLOBAL_RESOURCES)

# Copy the legal notices distributed with the docs bundle
DOCS_LEGAL_NOTICES := jquery.md jszip.md pako.md
$(eval $(call SetupCopyFiles, COPY_DOCS_LEGAL_NOTICES, \
    SRC := $(TOPDIR)/src/jdk.javadoc/share/legal, \
    FILES := $(DOCS_LEGAL_NOTICES), \
    DEST := $(DOCS_OUTPUTDIR)/legal, \
))
JDK_INDEX_TARGETS += $(COPY_DOCS_LEGAL_NOTICES)

################################################################################
# Copy JDK specs files

# For all html documentation in $module/share/specs directories, copy it
# unmodified

ALL_MODULES := $(call FindAllModules)
COPY_SPEC_FILTER := %.html %.gif %.jpg %.mib %.css

$(foreach m, $(ALL_MODULES), \
  $(eval SPECS_$m := $(call FindModuleSpecsDirs, $m)) \
  $(foreach d, $(SPECS_$m), \
    $(if $(filter $(COPY_SPEC_FILTER), $(call CacheFind, $d)), \
      $(eval $(call SetupCopyFiles, COPY_$m, \
          SRC := $d, \
          FILES := $(filter $(COPY_SPEC_FILTER), $(call CacheFind, $d)), \
          DEST := $(DOCS_OUTPUTDIR)/specs/, \
      )) \
      $(eval JDK_SPECS_TARGETS += $(COPY_$m)) \
    ) \
  ) \
)

ifeq ($(ENABLE_FULL_DOCS), true)
  # For all markdown files in $module/share/specs directories, convert them to
  # html.

  GLOBAL_SPECS_DEFAULT_CSS_FILE := $(DOCS_OUTPUTDIR)/resources/jdk-default.css

  $(foreach m, $(ALL_MODULES), \
    $(eval SPECS_$m := $(call FindModuleSpecsDirs, $m)) \
    $(foreach d, $(SPECS_$m), \
      $(if $(filter %.md, $(call CacheFind, $d)), \
        $(eval $m_$d_NAME := CONVERT_MARKDOWN_$m_$(strip $(call RelativePath, $d, $(TOPDIR)))) \
        $(eval $(call SetupProcessMarkdown, $($m_$d_NAME), \
            SRC := $d, \
            FILES := $(filter %.md, $(call CacheFind, $d)), \
            DEST := $(DOCS_OUTPUTDIR)/specs/, \
            CSS := $(GLOBAL_SPECS_DEFAULT_CSS_FILE), \
        )) \
        $(eval JDK_SPECS_TARGETS += $($($m_$d_NAME))) \
      ) \
    ) \
  )
endif

# Special treatment for generated documentation

JDWP_PROTOCOL := $(SUPPORT_OUTPUTDIR)/gensrc/jdk.jdi/jdwp-protocol.html
$(eval $(call SetupCopyFiles, COPY_JDWP_PROTOCOL, \
    FILES := $(JDWP_PROTOCOL), \
    DEST := $(DOCS_OUTPUTDIR)/specs/jdwp, \
))
JDK_SPECS_TARGETS += $(COPY_JDWP_PROTOCOL)

# Get jvmti.html from the main jvm variant (all variants' jvmti.html are identical).
JVMTI_HTML := $(HOTSPOT_OUTPUTDIR)/variant-$(JVM_VARIANT_MAIN)/gensrc/jvmtifiles/jvmti.html
$(eval $(call SetupCopyFiles, COPY_JVMTI_HTML, \
    FILES := $(JVMTI_HTML), \
    DEST := $(DOCS_OUTPUTDIR)/specs, \
))
JDK_SPECS_TARGETS += $(COPY_JVMTI_HTML)

################################################################################
# Optional target which bundles all generated javadocs into a zip archive.

JAVADOC_ZIP_NAME := jdk-$(VERSION_STRING)-docs.zip
JAVADOC_ZIP_FILE := $(OUTPUTDIR)/bundles/$(JAVADOC_ZIP_NAME)

$(eval $(call SetupZipArchive, BUILD_JAVADOC_ZIP, \
    SRC := $(DOCS_OUTPUTDIR), \
    ZIP := $(JAVADOC_ZIP_FILE), \
    EXTRA_DEPS := $(JDK_API_JAVADOC_TARGETS) $(JDK_API_MODULEGRAPH_TARGETS) \
        $(JDK_SPECS_TARGETS), \
))

ZIP_TARGETS += $(BUILD_JAVADOC_ZIP)

################################################################################

docs-jdk-api-javadoc: $(JDK_API_JAVADOC_TARGETS) $(JDK_API_CUSTOM_TARGETS)

docs-jdk-api-modulegraph: $(JDK_API_MODULEGRAPH_TARGETS)

docs-javase-api-javadoc: $(JAVASE_API_JAVADOC_TARGETS) $(JAVASE_API_CUSTOM_TARGETS)

docs-javase-api-modulegraph: $(JAVASE_API_MODULEGRAPH_TARGETS)

docs-reference-api-javadoc: $(REFERENCE_API_JAVADOC_TARGETS) $(REFERENCE_API_CUSTOM_TARGETS)

docs-reference-api-modulegraph: $(REFERENCE_API_MODULEGRAPH_TARGETS)

docs-jdk-specs: $(JDK_SPECS_TARGETS)

docs-jdk-index: $(JDK_INDEX_TARGETS)

docs-zip: $(ZIP_TARGETS)

all: docs-jdk-api-javadoc docs-jdk-api-modulegraph docs-javase-api-javadoc \
    docs-javase-api-modulegraph docs-reference-api-javadoc \
    docs-reference-api-modulegraph docs-jdk-specs docs-jdk-index docs-zip

.PHONY: default all docs-jdk-api-javadoc docs-jdk-api-modulegraph \
    docs-javase-api-javadoc docs-javase-api-modulegraph \
    docs-reference-api-javadoc docs-reference-api-modulegraph docs-jdk-specs \
    docs-jdk-index docs-zip<|MERGE_RESOLUTION|>--- conflicted
+++ resolved
@@ -109,9 +109,7 @@
 JAVADOC_OPTIONS := -XDignore.symbol.file=true -use -keywords -notimestamp \
     -serialwarn -encoding ISO-8859-1 -docencoding UTF-8 -breakiterator \
     -splitIndex --system none -html5 -javafx --expand-requires transitive \
-<<<<<<< HEAD
-    -XDenableValueTypes
-=======
+    -XDenableValueTypes \
     --override-methods=summary
 
 # The reference options must stay stable to allow for comparisons across the
@@ -119,7 +117,6 @@
 REFERENCE_OPTIONS := -XDignore.symbol.file=true -use -keywords -notimestamp \
     -serialwarn -encoding ISO-8859-1 -breakiterator -splitIndex --system none \
     -html5 -javafx --expand-requires transitive
->>>>>>> 3ae10b23
 
 # Should we add DRAFT stamps to the generated javadoc?
 ifeq ($(VERSION_IS_GA), true)
