#
# Copyright (c) 2011, 2024, Oracle and/or its affiliates. All rights reserved.
# DO NOT ALTER OR REMOVE COPYRIGHT NOTICES OR THIS FILE HEADER.
#
# This code is free software; you can redistribute it and/or modify it
# under the terms of the GNU General Public License version 2 only, as
# published by the Free Software Foundation.  Oracle designates this
# particular file as subject to the "Classpath" exception as provided
# by Oracle in the LICENSE file that accompanied this code.
#
# This code is distributed in the hope that it will be useful, but WITHOUT
# ANY WARRANTY; without even the implied warranty of MERCHANTABILITY or
# FITNESS FOR A PARTICULAR PURPOSE.  See the GNU General Public License
# version 2 for more details (a copy is included in the LICENSE file that
# accompanied this code).
#
# You should have received a copy of the GNU General Public License version
# 2 along with this work; if not, write to the Free Software Foundation,
# Inc., 51 Franklin St, Fifth Floor, Boston, MA 02110-1301 USA.
#
# Please contact Oracle, 500 Oracle Parkway, Redwood Shores, CA 94065 USA
# or visit www.oracle.com if you need additional information or have any
# questions.
#

################################################################################
# This file handles detection of the Boot JDK. The Boot JDK detection
# process has been developed as a response to solve a complex real-world
# problem. Initially, it was simple, but it has grown as platform after
# platform, idiosyncrasy after idiosyncrasy has been supported.
#
# The basic idea is this:
# 1) You need an acceptable *) JDK to use as a Boot JDK
# 2) There are several ways to locate a JDK, that are mostly platform
#    dependent **)
# 3) You can have multiple JDKs installed
# 4) If possible, configure should try to dig out an acceptable JDK
#    automatically, without having to resort to command-line options
#
# *)  acceptable means e.g. JDK7 for building JDK8, a complete JDK (with
#     javac) and not a JRE, etc.
#
# **) On Windows we typically use a well-known path.
#     On MacOSX we typically use the tool java_home.
#     On Linux we typically find javac in the $PATH, and then follow a
#     chain of symlinks that often ends up in a real JDK.
#
# This leads to the code where we check in different ways to locate a
# JDK, and if one is found, check if it is acceptable. If not, we print
# our reasons for rejecting it (useful when debugging non-working
# configure situations) and continue checking the next one.
################################################################################

# Execute the check given as argument, and verify the result
# If the Boot JDK was previously found, do nothing
# $1 A command line (typically autoconf macro) to execute
AC_DEFUN([BOOTJDK_DO_CHECK],
[
  if test "x$BOOT_JDK_FOUND" = xno; then
    # Now execute the test
    $1

    # If previous step claimed to have found a JDK, check it to see if it seems to be valid.
    if test "x$BOOT_JDK_FOUND" = xmaybe; then
      # Do we have a bin/java?
      if test ! -x "$BOOT_JDK/bin/java" && test ! -x "$BOOT_JDK/bin/java.exe"; then
        AC_MSG_NOTICE([Potential Boot JDK found at $BOOT_JDK did not contain bin/java; ignoring])
        BOOT_JDK_FOUND=no
      else
        # Do we have a bin/javac?
        if test ! -x "$BOOT_JDK/bin/javac" && test ! -x "$BOOT_JDK/bin/javac.exe"; then
          AC_MSG_NOTICE([Potential Boot JDK found at $BOOT_JDK did not contain bin/javac; ignoring])
          AC_MSG_NOTICE([(This might be an JRE instead of an JDK)])
          BOOT_JDK_FOUND=no
        else
          # Oh, this is looking good! We probably have found a proper JDK. Is it the correct version?
          java_to_test="$BOOT_JDK/bin/java"
          UTIL_FIXUP_EXECUTABLE(java_to_test)
          BOOT_JDK_VERSION_OUTPUT=`$java_to_test $USER_BOOT_JDK_OPTIONS -version 2>&1`
          # Additional [] needed to keep m4 from mangling shell constructs.
          [ BOOT_JDK_VERSION=`echo $BOOT_JDK_VERSION_OUTPUT | $AWK '/version "[0-9a-zA-Z\._\-]+"/ {print $ 0; exit;}'` ]

          if [ [[ "$BOOT_JDK_VERSION" =~ "Picked up" ]] ]; then
            AC_MSG_NOTICE([You have _JAVA_OPTIONS or JAVA_TOOL_OPTIONS set. This can mess up the build. Please use --with-boot-jdk-jvmargs instead.])
            AC_MSG_NOTICE([Java reports: "$BOOT_JDK_VERSION".])
            AC_MSG_ERROR([Cannot continue])
          fi
          if [ [[ "$BOOT_JDK_VERSION" =~ "Unrecognized option" ]] ]; then
            AC_MSG_NOTICE([The specified --with-boot-jdk-jvmargs is invalid for the tested java])
            AC_MSG_NOTICE([Error message: "$BOOT_JDK_VERSION".])
            AC_MSG_NOTICE([Please fix arguments, or point to an explicit boot JDK which accept these arguments])
            AC_MSG_ERROR([Cannot continue])
          fi

          # Extra M4 quote needed to protect [] in grep expression.
          [FOUND_CORRECT_VERSION=`$ECHO $BOOT_JDK_VERSION \
              | $EGREP "\"(${DEFAULT_ACCEPTABLE_BOOT_VERSIONS// /|})([\.+-].*)?\""`]

          if test "x$BOOT_JDK_VERSION" = x; then
            AC_MSG_NOTICE([Potential Boot JDK found at $BOOT_JDK is not a working JDK; ignoring])
            AC_MSG_NOTICE([Output from java -version was: $BOOT_JDK_VERSION_OUTPUT])
            BOOT_JDK_FOUND=no
          elif test "x$FOUND_CORRECT_VERSION" = x; then
            AC_MSG_NOTICE([Potential Boot JDK found at $BOOT_JDK is incorrect JDK version ($BOOT_JDK_VERSION); ignoring])
            AC_MSG_NOTICE([(Your Boot JDK version must be one of: $DEFAULT_ACCEPTABLE_BOOT_VERSIONS)])
            BOOT_JDK_FOUND=no
          else
            # We're done! :-)
            BOOT_JDK_FOUND=yes
            UTIL_FIXUP_PATH(BOOT_JDK)
            AC_MSG_CHECKING([for Boot JDK])
            AC_MSG_RESULT([$BOOT_JDK])
            AC_MSG_CHECKING([Boot JDK version])
            BOOT_JDK_VERSION=`$java_to_test $USER_BOOT_JDK_OPTIONS -version 2>&1 | $TR -d '\r'`
            # This is not a no-op; it will portably convert newline to space
            BOOT_JDK_VERSION=`$ECHO $BOOT_JDK_VERSION`
            AC_MSG_RESULT([$BOOT_JDK_VERSION])
          fi # end check jdk version
        fi # end check javac
      fi # end check java
    fi # end check boot jdk found
  fi
])

# Test: Is bootjdk explicitly set by command line arguments?
AC_DEFUN([BOOTJDK_CHECK_ARGUMENTS],
[
  if test "x$with_boot_jdk" != x; then
    BOOT_JDK_ARG="$with_boot_jdk"
    UTIL_FIXUP_PATH(BOOT_JDK_ARG)
    if test -d "$BOOT_JDK_ARG"; then
      BOOT_JDK=$BOOT_JDK_ARG
      BOOT_JDK_FOUND=maybe
    elif test -f "$BOOT_JDK_ARG"; then
      case "$BOOT_JDK_ARG" in
        *.tar.gz )
            BOOT_JDK_SUPPORT_DIR=$CONFIGURESUPPORT_OUTPUTDIR/boot-jdk
            $RM -rf $BOOT_JDK_SUPPORT_DIR
            $MKDIR -p $BOOT_JDK_SUPPORT_DIR
            $GUNZIP -c $BOOT_JDK_ARG | $TAR xf - -C $BOOT_JDK_SUPPORT_DIR

            # Try to find javac to determine BOOT_JDK path
            BOOT_JDK_JAVAC_PATH=`$FIND $BOOT_JDK_SUPPORT_DIR | $GREP "/bin/javac"`
            if test "x$BOOT_JDK_JAVAC_PATH" != x; then
              BOOT_JDK_FOUND=maybe
              BOOT_JDK=$($DIRNAME $($DIRNAME $BOOT_JDK_JAVAC_PATH))
            else
              BOOT_JDK_FOUND=no
            fi
          ;;
        * )
            BOOT_JDK_FOUND=no
          ;;
      esac
    else
      BOOT_JDK_FOUND=no
    fi
    AC_MSG_NOTICE([Found potential Boot JDK using configure arguments])
  fi
])

# Test: Is $JAVA_HOME set?
AC_DEFUN([BOOTJDK_CHECK_JAVA_HOME],
[
  if test "x$JAVA_HOME" != x; then
    JAVA_HOME_PROCESSED="$JAVA_HOME"
    UTIL_FIXUP_PATH(JAVA_HOME_PROCESSED, NOFAIL)
    if test "x$JAVA_HOME_PROCESSED" = x || test ! -d "$JAVA_HOME_PROCESSED"; then
      AC_MSG_NOTICE([Your JAVA_HOME points to a non-existing directory!])
    else
      # Aha, the user has set a JAVA_HOME
      # let us use that as the Boot JDK.
      BOOT_JDK="$JAVA_HOME_PROCESSED"
      BOOT_JDK_FOUND=maybe
      AC_MSG_NOTICE([Found potential Boot JDK using JAVA_HOME])
    fi
  fi
])

# Test: Is there a java or javac in the PATH, which is a symlink to the JDK?
AC_DEFUN([BOOTJDK_CHECK_JAVA_IN_PATH_IS_SYMLINK],
[
  UTIL_LOOKUP_PROGS(JAVAC_CHECK, javac, , NOFIXPATH)
  UTIL_LOOKUP_PROGS(JAVA_CHECK, java, , NOFIXPATH)
  BINARY="$JAVAC_CHECK"
  if test "x$JAVAC_CHECK" = x; then
    BINARY="$JAVA_CHECK"
  fi
  if test "x$BINARY" != x; then
    # So there is a java(c) binary, it might be part of a JDK.
    # Lets find the JDK/JRE directory by following symbolic links.
    # Linux/GNU systems often have links from /usr/bin/java to
    # /etc/alternatives/java to the real JDK binary.
    UTIL_REMOVE_SYMBOLIC_LINKS(BINARY)
    BOOT_JDK=`dirname "$BINARY"`
    BOOT_JDK=`cd "$BOOT_JDK/.."; pwd`
    if test -x "$BOOT_JDK/bin/javac" && test -x "$BOOT_JDK/bin/java"; then
      # Looks like we found ourselves an JDK
      BOOT_JDK_FOUND=maybe
      AC_MSG_NOTICE([Found potential Boot JDK using java(c) in PATH])
    fi
  fi
])

# Test: Is there a /usr/libexec/java_home? (Typically on MacOSX)
# $1: Argument to the java_home binary (optional)
AC_DEFUN([BOOTJDK_CHECK_LIBEXEC_JAVA_HOME],
[
  if test -x /usr/libexec/java_home; then
    BOOT_JDK=`/usr/libexec/java_home $1`
    BOOT_JDK_FOUND=maybe
    AC_MSG_NOTICE([Found potential Boot JDK using /usr/libexec/java_home $1])
  fi
])

# Test: On MacOS X, can we find a boot jdk using /usr/libexec/java_home?
AC_DEFUN([BOOTJDK_CHECK_MACOSX_JAVA_LOCATOR],
[
  if test "x$OPENJDK_TARGET_OS" = xmacosx; then
    # First check at user selected default
    BOOTJDK_DO_CHECK([BOOTJDK_CHECK_LIBEXEC_JAVA_HOME()])
    # If that did not work out (e.g. too old), try explicit versions instead
    for ver in $DEFAULT_ACCEPTABLE_BOOT_VERSIONS ; do
      BOOTJDK_DO_CHECK([BOOTJDK_CHECK_LIBEXEC_JAVA_HOME([-v $ver])])
    done
  fi
])

# Look for a jdk in the given path. If there are multiple, try to select the newest.
# If found, set BOOT_JDK and BOOT_JDK_FOUND.
# $1 = Path to directory containing jdk installations.
# $2 = String to append to the found JDK directory to get the proper JDK home
AC_DEFUN([BOOTJDK_FIND_BEST_JDK_IN_DIRECTORY],
[
  BOOT_JDK_PREFIX="$1"
  BOOT_JDK_SUFFIX="$2"
  ALL_JDKS_FOUND=`$LS "$BOOT_JDK_PREFIX" 2> /dev/null | $SORT -r`
  if test "x$ALL_JDKS_FOUND" != x; then
    for JDK_TO_TRY in $ALL_JDKS_FOUND ; do
      BOOTJDK_DO_CHECK([
        BOOT_JDK="${BOOT_JDK_PREFIX}/${JDK_TO_TRY}${BOOT_JDK_SUFFIX}"
        if test -d "$BOOT_JDK"; then
          BOOT_JDK_FOUND=maybe
          AC_MSG_NOTICE([Found potential Boot JDK using well-known locations (in $BOOT_JDK_PREFIX/$JDK_TO_TRY)])
        fi
      ])
    done
  fi
])

# Call BOOTJDK_FIND_BEST_JDK_IN_DIRECTORY, but use the given
# environmental variable as base for where to look.
# $1 Name of an environmal variable, assumed to point to the Program Files directory.
AC_DEFUN([BOOTJDK_FIND_BEST_JDK_IN_WINDOWS_VIRTUAL_DIRECTORY],
[
  if test "x[$]$1" != x; then
    VIRTUAL_DIR="[$]$1/Java"
    UTIL_FIXUP_PATH(VIRTUAL_DIR, NOFAIL)
    if test "x$VIRTUAL_DIR" != x; then
      BOOTJDK_FIND_BEST_JDK_IN_DIRECTORY($VIRTUAL_DIR)
    fi
  fi
])

# Test: Is there a JDK installed in default, well-known locations?
AC_DEFUN([BOOTJDK_CHECK_WELL_KNOWN_LOCATIONS],
[
  if test "x$OPENJDK_TARGET_OS" = xwindows; then
    BOOTJDK_DO_CHECK([BOOTJDK_FIND_BEST_JDK_IN_WINDOWS_VIRTUAL_DIRECTORY([ProgramW6432])])
    BOOTJDK_DO_CHECK([BOOTJDK_FIND_BEST_JDK_IN_WINDOWS_VIRTUAL_DIRECTORY([PROGRAMW6432])])
    BOOTJDK_DO_CHECK([BOOTJDK_FIND_BEST_JDK_IN_WINDOWS_VIRTUAL_DIRECTORY([PROGRAMFILES])])
    BOOTJDK_DO_CHECK([BOOTJDK_FIND_BEST_JDK_IN_WINDOWS_VIRTUAL_DIRECTORY([ProgramFiles])])
    BOOTJDK_DO_CHECK([BOOTJDK_FIND_BEST_JDK_IN_DIRECTORY([/cygdrive/c/Program Files/Java])])
  elif test "x$OPENJDK_TARGET_OS" = xmacosx; then
    BOOTJDK_DO_CHECK([BOOTJDK_FIND_BEST_JDK_IN_DIRECTORY([/Library/Java/JavaVirtualMachines],[/Contents/Home])])
    BOOTJDK_DO_CHECK([BOOTJDK_FIND_BEST_JDK_IN_DIRECTORY([/System/Library/Java/JavaVirtualMachines],[/Contents/Home])])
  elif test "x$OPENJDK_TARGET_OS" = xlinux; then
    BOOTJDK_DO_CHECK([BOOTJDK_FIND_BEST_JDK_IN_DIRECTORY([/usr/lib/jvm])])
  fi
])

# Check that a command-line tool in the Boot JDK is correct
# $1 = name of variable to assign
# $2 = name of binary
AC_DEFUN([BOOTJDK_CHECK_TOOL_IN_BOOTJDK],
[
  # Use user overridden value if available, otherwise locate tool in the Boot JDK.
  UTIL_REQUIRE_SPECIAL($1,
    [
      AC_MSG_CHECKING([for $2 [[Boot JDK]]])
      $1=$BOOT_JDK/bin/$2
      if test ! -x [$]$1 && test ! -x [$]$1.exe; then
        AC_MSG_RESULT(not found)
        AC_MSG_NOTICE([Your Boot JDK seems broken. This might be fixed by explicitly setting --with-boot-jdk])
        AC_MSG_ERROR([Could not find $2 in the Boot JDK])
      fi
      AC_MSG_RESULT(\[$]BOOT_JDK/bin/$2)
      UTIL_FIXUP_EXECUTABLE($1)
      AC_SUBST($1)
    ])
])

# Setup CLASSPATH environment variable
AC_DEFUN([BOOTJDK_SETUP_CLASSPATH],
[
  AC_ARG_WITH([classpath], [AS_HELP_STRING([--with-classpath],
      [Optional classpath to set as CLASSPATH to all Java invocations @<:@none@:>@])])

  if test "x$CLASSPATH" != x; then
    AC_MSG_WARN([CLASSPATH is set in the environment. This will be ignored. Use --with-classpath instead.])
  fi

  CLASSPATH=

  if test "x$with_classpath" != x && test "x$with_classpath" != xyes &&
      test "x$with_classpath" != xno ; then
    CLASSPATH="$with_classpath"
    AC_MSG_CHECKING([for classpath to use for all Java invocations])
    AC_MSG_RESULT([$CLASSPATH])
  fi

  AC_SUBST(CLASSPATH)
])

################################################################################
#
# We need a Boot JDK to bootstrap the build.
#

AC_DEFUN_ONCE([BOOTJDK_SETUP_BOOT_JDK],
[
  BOOT_JDK_FOUND=no
  AC_ARG_WITH(boot-jdk, [AS_HELP_STRING([--with-boot-jdk],
      [path to Boot JDK (used to bootstrap build) @<:@probed@:>@])])

  AC_ARG_WITH(boot-jdk-jvmargs, [AS_HELP_STRING([--with-boot-jdk-jvmargs],
  [specify additional arguments to be passed to Boot JDK tools @<:@none@:>@])])

  USER_BOOT_JDK_OPTIONS="$with_boot_jdk_jvmargs"

  # We look for the Boot JDK through various means, going from more certain to
  # more of a guess-work. After each test, BOOT_JDK_FOUND is set to "yes" if
  # we detected something (if so, the path to the jdk is in BOOT_JDK). But we
  # must check if this is indeed valid; otherwise we'll continue looking.

  # Test: Is bootjdk explicitly set by command line arguments?
  BOOTJDK_DO_CHECK([BOOTJDK_CHECK_ARGUMENTS])
  if test "x$with_boot_jdk" != x && test "x$BOOT_JDK_FOUND" = xno; then
    # Having specified an argument which is incorrect will produce an instant failure;
    # we should not go on looking
    AC_MSG_ERROR([The path given by --with-boot-jdk does not contain a valid Boot JDK])
  fi

  # Test: Is $JAVA_HOME set?
  BOOTJDK_DO_CHECK([BOOTJDK_CHECK_JAVA_HOME])

  # Test: On MacOS X, can we find a boot jdk using /usr/libexec/java_home?
  BOOTJDK_DO_CHECK([BOOTJDK_CHECK_MACOSX_JAVA_LOCATOR])

  # Test: Is there a java or javac in the PATH, which is a symlink to the JDK?
  BOOTJDK_DO_CHECK([BOOTJDK_CHECK_JAVA_IN_PATH_IS_SYMLINK])

  # Test: Is there a JDK installed in default, well-known locations?
  BOOTJDK_DO_CHECK([BOOTJDK_CHECK_WELL_KNOWN_LOCATIONS])

  # If we haven't found anything yet, we've truly lost. Give up.
  if test "x$BOOT_JDK_FOUND" = xno; then
    HELP_MSG_MISSING_DEPENDENCY([openjdk])
    AC_MSG_NOTICE([Could not find a valid Boot JDK. $HELP_MSG])
    AC_MSG_NOTICE([This might be fixed by explicitly setting --with-boot-jdk])
    AC_MSG_ERROR([Cannot continue])
  fi

  AC_SUBST(BOOT_JDK)

  # Setup tools from the Boot JDK.
  BOOTJDK_CHECK_TOOL_IN_BOOTJDK(JAVA, java)
  BOOTJDK_CHECK_TOOL_IN_BOOTJDK(JAVAC, javac)
  BOOTJDK_CHECK_TOOL_IN_BOOTJDK(JAVADOC, javadoc)
  BOOTJDK_CHECK_TOOL_IN_BOOTJDK(JAR, jar)

  # Finally, set some other options...

  # Determine if the boot jdk jar supports the --date option
  if $JAR --help 2>&1 | $GREP -q -e "--date=TIMESTAMP"; then
    BOOT_JDK_JAR_SUPPORTS_DATE=true
  else
    BOOT_JDK_JAR_SUPPORTS_DATE=false
  fi
  AC_MSG_CHECKING([if Boot JDK jar supports --date=TIMESTAMP])
  AC_MSG_RESULT([$BOOT_JDK_JAR_SUPPORTS_DATE])
  AC_SUBST(BOOT_JDK_JAR_SUPPORTS_DATE)

  # When compiling code to be executed by the Boot JDK, force compatibility with the
  # oldest supported bootjdk.
  OLDEST_BOOT_JDK=`$ECHO $DEFAULT_ACCEPTABLE_BOOT_VERSIONS \
      | $TR " " "\n" | $SORT -n | $HEAD -n1`
  # -Xlint:-options is added to avoid "warning: [options] system modules path not set in conjunction with -source"
  BOOT_JDK_SOURCETARGET="-source $OLDEST_BOOT_JDK -target $OLDEST_BOOT_JDK -Xlint:-options"
  AC_SUBST(BOOT_JDK_SOURCETARGET)

  # Check if the boot jdk is 32 or 64 bit
  if $JAVA -version 2>&1 | $GREP -q "64-Bit"; then
    BOOT_JDK_BITS="64"
  else
    BOOT_JDK_BITS="32"
  fi
  AC_MSG_CHECKING([if Boot JDK is 32 or 64 bits])
  AC_MSG_RESULT([$BOOT_JDK_BITS])

  # Try to enable CDS
  AC_MSG_CHECKING([for local Boot JDK Class Data Sharing (CDS)])
  BOOT_JDK_CDS_ARCHIVE=$CONFIGURESUPPORT_OUTPUTDIR/classes.jsa
  UTIL_ADD_JVM_ARG_IF_OK([-XX:+UnlockDiagnosticVMOptions -XX:-VerifySharedSpaces -XX:SharedArchiveFile=$BOOT_JDK_CDS_ARCHIVE],boot_jdk_cds_args,[$JAVA])

  if test "x$boot_jdk_cds_args" != x; then
    # Try creating a CDS archive
    $JAVA $boot_jdk_cds_args -Xshare:dump > /dev/null 2>&1
    if test $? -eq 0; then
      BOOTJDK_USE_LOCAL_CDS=true
      AC_MSG_RESULT([yes, created])
    else
      # Generation failed, don't use CDS.
      BOOTJDK_USE_LOCAL_CDS=false
      AC_MSG_RESULT([no, creation failed])
    fi
  else
    BOOTJDK_USE_LOCAL_CDS=false
    AC_MSG_RESULT([no, -XX:SharedArchiveFile not supported])
  fi

  BOOTJDK_SETUP_CLASSPATH
])

AC_DEFUN_ONCE([BOOTJDK_SETUP_BOOT_JDK_ARGUMENTS],
[
  ##############################################################################
  #
  # Specify jvm options for anything that is run with the Boot JDK.
  # Not all JVM:s accept the same arguments on the command line.
  #
  AC_MSG_CHECKING([flags for boot jdk java command] )

  # Force en-US environment
  UTIL_ADD_JVM_ARG_IF_OK([-Duser.language=en -Duser.country=US],boot_jdk_jvmargs,[$JAVA])

  if test "x$BOOTJDK_USE_LOCAL_CDS" = xtrue; then
    # Use our own CDS archive
    UTIL_ADD_JVM_ARG_IF_OK([$boot_jdk_cds_args -Xshare:auto],boot_jdk_jvmargs,[$JAVA])
  else
    # Otherwise optimistically use the system-wide one, if one is present
    UTIL_ADD_JVM_ARG_IF_OK([-Xshare:auto],boot_jdk_jvmargs,[$JAVA])
  fi

  # Finally append user provided options to allow them to override.
  UTIL_ADD_JVM_ARG_IF_OK([$USER_BOOT_JDK_OPTIONS],boot_jdk_jvmargs,[$JAVA])

  AC_MSG_RESULT([$boot_jdk_jvmargs])

  # For now, general JAVA_FLAGS are the same as the boot jdk jvmargs
  JAVA_FLAGS=$boot_jdk_jvmargs
  AC_SUBST(JAVA_FLAGS)

  AC_MSG_CHECKING([flags for boot jdk java command for big workloads])

  # Starting amount of heap memory.
  UTIL_ADD_JVM_ARG_IF_OK([-Xms64M],boot_jdk_jvmargs_big,[$JAVA])
  BOOTCYCLE_JVM_ARGS_BIG=-Xms64M

  # Maximum amount of heap memory.
  JVM_HEAP_LIMIT_32="768"
  # Running a 64 bit JVM allows for and requires a bigger heap
<<<<<<< HEAD
  JVM_HEAP_LIMIT_64="3200"
=======
  JVM_HEAP_LIMIT_64="2048"
>>>>>>> 85fedbf6
  JVM_HEAP_LIMIT_GLOBAL=`expr $MEMORY_SIZE / 2`
  if test "$JVM_HEAP_LIMIT_GLOBAL" -lt "$JVM_HEAP_LIMIT_32"; then
    JVM_HEAP_LIMIT_32=$JVM_HEAP_LIMIT_GLOBAL
  fi
  if test "$JVM_HEAP_LIMIT_GLOBAL" -lt "$JVM_HEAP_LIMIT_64"; then
    JVM_HEAP_LIMIT_64=$JVM_HEAP_LIMIT_GLOBAL
  fi
  if test "$JVM_HEAP_LIMIT_GLOBAL" -lt "512"; then
    JVM_HEAP_LIMIT_32=512
    JVM_HEAP_LIMIT_64=512
  fi

  if test "x$BOOT_JDK_BITS" = "x32"; then
    JVM_MAX_HEAP=$JVM_HEAP_LIMIT_32
  else
    JVM_MAX_HEAP=$JVM_HEAP_LIMIT_64
  fi
  UTIL_ADD_JVM_ARG_IF_OK([-Xmx${JVM_MAX_HEAP}M],boot_jdk_jvmargs_big,[$JAVA])

  AC_MSG_RESULT([$boot_jdk_jvmargs_big])

  JAVA_FLAGS_BIG=$boot_jdk_jvmargs_big
  AC_SUBST(JAVA_FLAGS_BIG)

  if test "x$OPENJDK_TARGET_CPU_BITS" = "x32"; then
    BOOTCYCLE_MAX_HEAP=$JVM_HEAP_LIMIT_32
  else
    BOOTCYCLE_MAX_HEAP=$JVM_HEAP_LIMIT_64
  fi
  BOOTCYCLE_JVM_ARGS_BIG="$BOOTCYCLE_JVM_ARGS_BIG -Xmx${BOOTCYCLE_MAX_HEAP}M"
  AC_MSG_CHECKING([flags for bootcycle boot jdk java command for big workloads])
  AC_MSG_RESULT([$BOOTCYCLE_JVM_ARGS_BIG])
  AC_SUBST(BOOTCYCLE_JVM_ARGS_BIG)

  AC_MSG_CHECKING([flags for boot jdk java command for small workloads])

  # Use serial gc for small short lived tools if possible
  UTIL_ADD_JVM_ARG_IF_OK([-XX:+UseSerialGC],boot_jdk_jvmargs_small,[$JAVA])
  UTIL_ADD_JVM_ARG_IF_OK([-Xms32M],boot_jdk_jvmargs_small,[$JAVA])
  UTIL_ADD_JVM_ARG_IF_OK([-Xmx512M],boot_jdk_jvmargs_small,[$JAVA])
  UTIL_ADD_JVM_ARG_IF_OK([-XX:TieredStopAtLevel=1],boot_jdk_jvmargs_small,[$JAVA])

  AC_MSG_RESULT([$boot_jdk_jvmargs_small])

  JAVA_FLAGS_SMALL=$boot_jdk_jvmargs_small
  AC_SUBST(JAVA_FLAGS_SMALL)

  # Don't presuppose SerialGC is present in the buildjdk. Also, we cannot test
  # the buildjdk, but on the other hand we know what it will support.
  BUILD_JAVA_FLAGS_SMALL="-Xms32M -Xmx512M -XX:TieredStopAtLevel=1"
  AC_SUBST(BUILD_JAVA_FLAGS_SMALL)

  JAVA_TOOL_FLAGS_SMALL=""
  for f in $JAVA_FLAGS_SMALL; do
    JAVA_TOOL_FLAGS_SMALL="$JAVA_TOOL_FLAGS_SMALL -J$f"
  done
  AC_SUBST(JAVA_TOOL_FLAGS_SMALL)
])

# BUILD_JDK: the location of the latest JDK that can run
#   on the host system and supports the target class file version
#   generated in this JDK build.  This variable should only be
#   used after the launchers are built.
#

# Execute the check given as argument, and verify the result.
# If the JDK was previously found, do nothing.
# $1 A command line (typically autoconf macro) to execute
AC_DEFUN([BOOTJDK_CHECK_BUILD_JDK],
[
  if test "x$BUILD_JDK_FOUND" = xno; then
    # Execute the test
    $1

    # If previous step claimed to have found a JDK, check it to see if it seems to be valid.
    if test "x$BUILD_JDK_FOUND" = xmaybe; then
      # Do we have a bin/java?
      if test ! -x "$BUILD_JDK/bin/java"; then
        AC_MSG_NOTICE([Potential Build JDK found at $BUILD_JDK did not contain bin/java; ignoring])
        BUILD_JDK_FOUND=no
      elif test ! -x "$BUILD_JDK/bin/jlink"; then
        AC_MSG_NOTICE([Potential Build JDK found at $BUILD_JDK did not contain bin/jlink; ignoring])
        BUILD_JDK_FOUND=no
      elif test ! -x "$BUILD_JDK/bin/jmod"; then
        AC_MSG_NOTICE([Potential Build JDK found at $BUILD_JDK did not contain bin/jmod; ignoring])
        BUILD_JDK_FOUND=no
      elif test ! -x "$BUILD_JDK/bin/javac"; then
        # Do we have a bin/javac?
        AC_MSG_NOTICE([Potential Build JDK found at $BUILD_JDK did not contain bin/javac; ignoring])
        AC_MSG_NOTICE([(This might be a JRE instead of an JDK)])
        BUILD_JDK_FOUND=no
      else
        # Oh, this is looking good! We probably have found a proper JDK. Is it the correct version?
        # Additional [] needed to keep m4 from mangling shell constructs.
        [ BUILD_JDK_VERSION=`"$BUILD_JDK/bin/java" -version 2>&1 | $AWK '/version "[0-9a-zA-Z\._\-]+"/ {print $ 0; exit;}'` ]

        # Extra M4 quote needed to protect [] in grep expression.
        [FOUND_CORRECT_VERSION=`echo $BUILD_JDK_VERSION | $EGREP "\"$VERSION_FEATURE([\.+-].*)?\""`]
        if test "x$FOUND_CORRECT_VERSION" = x; then
          AC_MSG_NOTICE([Potential Build JDK found at $BUILD_JDK is incorrect JDK version ($BUILD_JDK_VERSION); ignoring])
          AC_MSG_NOTICE([(Your Build JDK must be version $VERSION_FEATURE)])
          BUILD_JDK_FOUND=no
        else
          # We're done!
          BUILD_JDK_FOUND=yes
          UTIL_FIXUP_PATH(BUILD_JDK)
          AC_MSG_CHECKING([for Build JDK])
          AC_MSG_RESULT([$BUILD_JDK])
          AC_MSG_CHECKING([Build JDK version])
          BUILD_JDK_VERSION=`"$BUILD_JDK/bin/java" -version 2>&1 | $TR '\n\r' '  '`
          AC_MSG_RESULT([$BUILD_JDK_VERSION])
        fi # end check jdk version
      fi # end check java
    fi # end check build jdk found
  fi
])

# By default the BUILD_JDK is the JDK_OUTPUTDIR.  If the target architecture
# is different than the host system doing the build (e.g. cross-compilation),
# a special BUILD_JDK is built as part of the build process.  An external
# prebuilt BUILD_JDK can also be supplied.
AC_DEFUN([BOOTJDK_SETUP_BUILD_JDK],
[
  AC_ARG_WITH(build-jdk, [AS_HELP_STRING([--with-build-jdk],
      [path to JDK of same version as is being built@<:@the newly built JDK@:>@])])

  CREATE_BUILDJDK=false
  EXTERNAL_BUILDJDK=false
  BUILD_JDK_FOUND="no"
  if test "x$with_build_jdk" != "x"; then
    BOOTJDK_CHECK_BUILD_JDK([
      if test "x$with_build_jdk" != x; then
        BUILD_JDK=$with_build_jdk
        BUILD_JDK_FOUND=maybe
        AC_MSG_NOTICE([Found potential Build JDK using configure arguments])
      fi
    ])
    EXTERNAL_BUILDJDK=true
  else
    if test "x$COMPILE_TYPE" = "xcross"; then
      BUILD_JDK="\$(BUILDJDK_OUTPUTDIR)/jdk"
      BUILD_JDK_FOUND=yes
      CREATE_BUILDJDK=true
      AC_MSG_CHECKING([for Build JDK])
      AC_MSG_RESULT([yes, will build it for the host platform])
    else
      BUILD_JDK="\$(JDK_OUTPUTDIR)"
      BUILD_JDK_FOUND=yes
      AC_MSG_CHECKING([for Build JDK])
      AC_MSG_RESULT([yes, will use output dir])
    fi
  fi

  # Since these tools do not yet exist, we cannot use UTIL_FIXUP_EXECUTABLE to
  # detect the need of fixpath
  JMOD="$BUILD_JDK/bin/jmod"
  UTIL_ADD_FIXPATH(JMOD)
  JLINK="$BUILD_JDK/bin/jlink"
  UTIL_ADD_FIXPATH(JLINK)
  AC_SUBST(JMOD)
  AC_SUBST(JLINK)

  if test "x$BUILD_JDK_FOUND" != "xyes"; then
    AC_MSG_CHECKING([for Build JDK])
    AC_MSG_RESULT([no])
    AC_MSG_ERROR([Could not find a suitable Build JDK])
  fi

  AC_SUBST(CREATE_BUILDJDK)
  AC_SUBST(BUILD_JDK)
  AC_SUBST(EXTERNAL_BUILDJDK)
])

# The docs-reference JDK is used to run javadoc for the docs-reference targets.
# If not set, the reference docs will be built using the interim javadoc.
AC_DEFUN([BOOTJDK_SETUP_DOCS_REFERENCE_JDK],
[
  AC_ARG_WITH(docs-reference-jdk, [AS_HELP_STRING([--with-docs-reference-jdk],
      [path to JDK to use for building the reference documentation])])

  AC_MSG_CHECKING([for docs-reference JDK])
  if test "x$with_docs_reference_jdk" != "x"; then
    DOCS_REFERENCE_JDK="$with_docs_reference_jdk"
    AC_MSG_RESULT([$DOCS_REFERENCE_JDK])
    DOCS_REFERENCE_JAVADOC="$DOCS_REFERENCE_JDK/bin/javadoc"
    if test ! -x "$DOCS_REFERENCE_JAVADOC"; then
      AC_MSG_ERROR([docs-reference JDK found at $DOCS_REFERENCE_JDK did not contain bin/javadoc])
    fi
    UTIL_FIXUP_EXECUTABLE(DOCS_REFERENCE_JAVADOC)
  else
    AC_MSG_RESULT([no, using interim javadoc for the docs-reference targets])
    # By leaving this empty, Docs.gmk will revert to the default interim javadoc
    DOCS_REFERENCE_JAVADOC=
  fi

  AC_SUBST(DOCS_REFERENCE_JAVADOC)
])<|MERGE_RESOLUTION|>--- conflicted
+++ resolved
@@ -470,11 +470,7 @@
   # Maximum amount of heap memory.
   JVM_HEAP_LIMIT_32="768"
   # Running a 64 bit JVM allows for and requires a bigger heap
-<<<<<<< HEAD
   JVM_HEAP_LIMIT_64="3200"
-=======
-  JVM_HEAP_LIMIT_64="2048"
->>>>>>> 85fedbf6
   JVM_HEAP_LIMIT_GLOBAL=`expr $MEMORY_SIZE / 2`
   if test "$JVM_HEAP_LIMIT_GLOBAL" -lt "$JVM_HEAP_LIMIT_32"; then
     JVM_HEAP_LIMIT_32=$JVM_HEAP_LIMIT_GLOBAL
