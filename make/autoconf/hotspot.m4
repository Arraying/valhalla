#
# Copyright (c) 2011, 2019, Oracle and/or its affiliates. All rights reserved.
# DO NOT ALTER OR REMOVE COPYRIGHT NOTICES OR THIS FILE HEADER.
#
# This code is free software; you can redistribute it and/or modify it
# under the terms of the GNU General Public License version 2 only, as
# published by the Free Software Foundation.  Oracle designates this
# particular file as subject to the "Classpath" exception as provided
# by Oracle in the LICENSE file that accompanied this code.
#
# This code is distributed in the hope that it will be useful, but WITHOUT
# ANY WARRANTY; without even the implied warranty of MERCHANTABILITY or
# FITNESS FOR A PARTICULAR PURPOSE.  See the GNU General Public License
# version 2 for more details (a copy is included in the LICENSE file that
# accompanied this code).
#
# You should have received a copy of the GNU General Public License version
# 2 along with this work; if not, write to the Free Software Foundation,
# Inc., 51 Franklin St, Fifth Floor, Boston, MA 02110-1301 USA.
#
# Please contact Oracle, 500 Oracle Parkway, Redwood Shores, CA 94065 USA
# or visit www.oracle.com if you need additional information or have any
# questions.
#

# All valid JVM features, regardless of platform
VALID_JVM_FEATURES="compiler1 compiler2 zero minimal dtrace jvmti jvmci \
    graal vm-structs jni-check services management epsilongc g1gc parallelgc serialgc shenandoahgc zgc nmt cds \
    static-build link-time-opt aot jfr"

# Deprecated JVM features (these are ignored, but with a warning)
DEPRECATED_JVM_FEATURES="trace cmsgc"

# All valid JVM variants
VALID_JVM_VARIANTS="server client minimal core zero custom"

# Valhalla temporarily disabled
VALHALLA_TEMP=false

###############################################################################
# Check if the specified JVM variant should be built. To be used in shell if
# constructs, like this:
# if HOTSPOT_CHECK_JVM_VARIANT(server); then
#
# Only valid to use after HOTSPOT_SETUP_JVM_VARIANTS has setup variants.

# Definition kept in one line to allow inlining in if statements.
# Additional [] needed to keep m4 from mangling shell constructs.
AC_DEFUN([HOTSPOT_CHECK_JVM_VARIANT],
[ [ [[ " $JVM_VARIANTS " =~ " $1 " ]] ] ])

###############################################################################
# Check if the specified JVM feature is enabled. To be used in shell if
# constructs, like this:
# if HOTSPOT_CHECK_JVM_FEATURE(jvmti); then
#
# Only valid to use after HOTSPOT_SETUP_JVM_FEATURES has setup features.

# Definition kept in one line to allow inlining in if statements.
# Additional [] needed to keep m4 from mangling shell constructs.
AC_DEFUN([HOTSPOT_CHECK_JVM_FEATURE],
[ [ [[ " $JVM_FEATURES " =~ " $1 " ]] ] ])

###############################################################################
# Check if the specified JVM feature is explicitly disabled. To be used in
# shell if constructs, like this:
# if HOTSPOT_IS_JVM_FEATURE_DISABLED(jvmci); then
#
# This function is internal to hotspot.m4, and is only used when constructing
# the valid set of enabled JVM features. Users outside of hotspot.m4 should just
# use HOTSPOT_CHECK_JVM_FEATURE to check if a feature is enabled or not.

# Definition kept in one line to allow inlining in if statements.
# Additional [] needed to keep m4 from mangling shell constructs.
AC_DEFUN([HOTSPOT_IS_JVM_FEATURE_DISABLED],
[ [ [[ " $DISABLED_JVM_FEATURES " =~ " $1 " ]] ] ])

###############################################################################
# Check which variants of the JVM that we want to build. Available variants are:
#   server: normal interpreter, and a tiered C1/C2 compiler
#   client: normal interpreter, and C1 (no C2 compiler)
#   minimal: reduced form of client with optional features stripped out
#   core: normal interpreter only, no compiler
#   zero: C++ based interpreter only, no compiler
#   custom: baseline JVM with no default features
#
AC_DEFUN_ONCE([HOTSPOT_SETUP_JVM_VARIANTS],
[
  AC_ARG_WITH([jvm-variants], [AS_HELP_STRING([--with-jvm-variants],
      [JVM variants (separated by commas) to build (server,client,minimal,core,zero,custom) @<:@server@:>@])])

  if test "x$with_jvm_variants" = x; then
    with_jvm_variants="server"
  fi
  JVM_VARIANTS_OPT="$with_jvm_variants"

  # Has the user listed more than one variant?
  # Additional [] needed to keep m4 from mangling shell constructs.
  if [ [[ "$JVM_VARIANTS_OPT" =~ "," ]] ]; then
    BUILDING_MULTIPLE_JVM_VARIANTS=true
  else
    BUILDING_MULTIPLE_JVM_VARIANTS=false
  fi
  # Replace the commas with AND for use in the build directory name.
  JVM_VARIANTS_WITH_AND=`$ECHO "$JVM_VARIANTS_OPT" | $SED -e 's/,/AND/g'`

  AC_MSG_CHECKING([which variants of the JVM to build])
  # JVM_VARIANTS is a space-separated list.
  # Also use minimal, not minimal1 (which is kept for backwards compatibility).
  JVM_VARIANTS=`$ECHO $JVM_VARIANTS_OPT | $SED -e 's/,/ /g' -e 's/minimal1/minimal/'`
  AC_MSG_RESULT([$JVM_VARIANTS])

  # Check that the selected variants are valid
  BASIC_GET_NON_MATCHING_VALUES(INVALID_VARIANTS, $JVM_VARIANTS, $VALID_JVM_VARIANTS)
  if test "x$INVALID_VARIANTS" != x; then
    AC_MSG_NOTICE([Unknown variant(s) specified: "$INVALID_VARIANTS"])
    AC_MSG_NOTICE([The available JVM variants are: "$VALID_JVM_VARIANTS"])
    AC_MSG_ERROR([Cannot continue])
  fi

  # All "special" variants share the same output directory ("server")
  VALID_MULTIPLE_JVM_VARIANTS="server client minimal"
  BASIC_GET_NON_MATCHING_VALUES(INVALID_MULTIPLE_VARIANTS, $JVM_VARIANTS, $VALID_MULTIPLE_JVM_VARIANTS)
  if  test "x$INVALID_MULTIPLE_VARIANTS" != x && test "x$BUILDING_MULTIPLE_JVM_VARIANTS" = xtrue; then
    AC_MSG_ERROR([You cannot build multiple variants with anything else than $VALID_MULTIPLE_JVM_VARIANTS.])
  fi

  # The "main" variant is the one used by other libs to link against during the
  # build.
  if test "x$BUILDING_MULTIPLE_JVM_VARIANTS" = "xtrue"; then
    MAIN_VARIANT_PRIO_ORDER="server client minimal"
    for variant in $MAIN_VARIANT_PRIO_ORDER; do
      if HOTSPOT_CHECK_JVM_VARIANT($variant); then
        JVM_VARIANT_MAIN="$variant"
        break
      fi
    done
  else
    JVM_VARIANT_MAIN="$JVM_VARIANTS"
  fi

  AC_SUBST(JVM_VARIANTS)
  AC_SUBST(VALID_JVM_VARIANTS)
  AC_SUBST(JVM_VARIANT_MAIN)

  if HOTSPOT_CHECK_JVM_VARIANT(zero); then
    # zero behaves as a platform and rewrites these values. This is really weird. :(
    # We are guaranteed that we do not build any other variants when building zero.
    HOTSPOT_TARGET_CPU=zero
    HOTSPOT_TARGET_CPU_ARCH=zero
  fi
])

###############################################################################
# Check if dtrace should be enabled and has all prerequisites present.
#
AC_DEFUN_ONCE([HOTSPOT_SETUP_DTRACE],
[
  # Test for dtrace dependencies
  AC_ARG_ENABLE([dtrace], [AS_HELP_STRING([--enable-dtrace@<:@=yes/no/auto@:>@],
      [enable dtrace. Default is auto, where dtrace is enabled if all dependencies
      are present.])])

  DTRACE_DEP_MISSING=false

  AC_MSG_CHECKING([for dtrace tool])
  if test "x$DTRACE" != "x" && test -x "$DTRACE"; then
    AC_MSG_RESULT([$DTRACE])
  else
    AC_MSG_RESULT([not found, cannot build dtrace])
    DTRACE_DEP_MISSING=true
  fi

  AC_CHECK_HEADERS([sys/sdt.h], [DTRACE_HEADERS_OK=yes],[DTRACE_HEADERS_OK=no])
  if test "x$DTRACE_HEADERS_OK" != "xyes"; then
    DTRACE_DEP_MISSING=true
  fi

  AC_MSG_CHECKING([if dtrace should be built])
  if test "x$enable_dtrace" = "xyes"; then
    if test "x$DTRACE_DEP_MISSING" = "xtrue"; then
      AC_MSG_RESULT([no, missing dependencies])
      HELP_MSG_MISSING_DEPENDENCY([dtrace])
      AC_MSG_ERROR([Cannot enable dtrace with missing dependencies. See above. $HELP_MSG])
    else
      INCLUDE_DTRACE=true
      AC_MSG_RESULT([yes, forced])
    fi
  elif test "x$enable_dtrace" = "xno"; then
    INCLUDE_DTRACE=false
    AC_MSG_RESULT([no, forced])
  elif test "x$enable_dtrace" = "xauto" || test "x$enable_dtrace" = "x"; then
    if test "x$DTRACE_DEP_MISSING" = "xtrue"; then
      INCLUDE_DTRACE=false
      AC_MSG_RESULT([no, missing dependencies])
    else
      INCLUDE_DTRACE=true
      AC_MSG_RESULT([yes, dependencies present])
    fi
  else
    AC_MSG_ERROR([Invalid value for --enable-dtrace: $enable_dtrace])
  fi
])

################################################################################
# Check if AOT should be enabled
#
AC_DEFUN_ONCE([HOTSPOT_ENABLE_DISABLE_AOT],
[
  AC_ARG_ENABLE([aot], [AS_HELP_STRING([--enable-aot@<:@=yes/no/auto@:>@],
      [enable ahead of time compilation feature. Default is auto, where aot is enabled if all dependencies are present.])])

  if test "x$enable_aot" = "x" || test "x$enable_aot" = "xauto"; then
    ENABLE_AOT="true"
  elif test "x$enable_aot" = "xyes"; then
    ENABLE_AOT="true"
  elif test "x$enable_aot" = "xno"; then
    ENABLE_AOT="false"
  else
    AC_MSG_ERROR([Invalid value for --enable-aot: $enable_aot])
  fi

  if test "x$ENABLE_AOT" = "xtrue"; then
    # Only enable AOT on X64 platforms.
    if test "x$OPENJDK_TARGET_CPU" = "xx86_64" || test "x$OPENJDK_TARGET_CPU" = "xaarch64" ; then
      if test -e "${TOPDIR}/src/jdk.aot"; then
        if test -e "${TOPDIR}/src/jdk.internal.vm.compiler"; then
          ENABLE_AOT="true"
        else
          ENABLE_AOT="false"
          if test "x$enable_aot" = "xyes"; then
            AC_MSG_ERROR([Cannot build AOT without src/jdk.internal.vm.compiler sources. Remove --enable-aot.])
          fi
        fi
      else
        ENABLE_AOT="false"
        if test "x$enable_aot" = "xyes"; then
          AC_MSG_ERROR([Cannot build AOT without src/jdk.aot sources. Remove --enable-aot.])
        fi
      fi
    else
      ENABLE_AOT="false"
      if test "x$enable_aot" = "xyes"; then
        AC_MSG_ERROR([AOT is currently only supported on x86_64 and aarch64. Remove --enable-aot.])
      fi
    fi
  fi

  AC_SUBST(ENABLE_AOT)
])

################################################################################
# Allow to disable CDS
#
AC_DEFUN_ONCE([HOTSPOT_ENABLE_DISABLE_CDS],
[
  AC_ARG_ENABLE([cds], [AS_HELP_STRING([--enable-cds@<:@=yes/no/auto@:>@],
      [enable class data sharing feature in non-minimal VM. Default is auto, where cds is enabled if supported on the platform.])])

  if test "x$enable_cds" = "x" || test "x$enable_cds" = "xauto"; then
    ENABLE_CDS="true"
  elif test "x$enable_cds" = "xyes"; then
    ENABLE_CDS="true"
  elif test "x$enable_cds" = "xno"; then
    ENABLE_CDS="false"
  else
    AC_MSG_ERROR([Invalid value for --enable-cds: $enable_cds])
  fi

  AC_SUBST(ENABLE_CDS)
])

###############################################################################
# Set up all JVM features for each JVM variant.
#
AC_DEFUN_ONCE([HOTSPOT_SETUP_JVM_FEATURES],
[
  # Prettify the VALID_JVM_FEATURES string
  BASIC_SORT_LIST(VALID_JVM_FEATURES, $VALID_JVM_FEATURES)

  # The user can in some cases supply additional jvm features. For the custom
  # variant, this defines the entire variant.
  AC_ARG_WITH([jvm-features], [AS_HELP_STRING([--with-jvm-features],
      [JVM features to enable (foo) or disable (-foo), separated by comma. Use '--help' to show possible values @<:@none@:>@])])
  if test "x$with_jvm_features" != x; then
    AC_MSG_CHECKING([user specified JVM feature list])
    USER_JVM_FEATURE_LIST=`$ECHO $with_jvm_features | $SED -e 's/,/ /g'`
    AC_MSG_RESULT([$user_jvm_feature_list])
    # These features will be added to all variant defaults
    JVM_FEATURES=`$ECHO $USER_JVM_FEATURE_LIST | $AWK '{ for (i=1; i<=NF; i++) if (!match($i, /^-.*/)) printf("%s ", $i) }'`
    # These features will be removed from all variant defaults
    DISABLED_JVM_FEATURES=`$ECHO $USER_JVM_FEATURE_LIST | $AWK '{ for (i=1; i<=NF; i++) if (match($i, /^-.*/)) printf("%s ", substr($i, 2))}'`

    # Verify that the user has provided valid features
    BASIC_GET_NON_MATCHING_VALUES(INVALID_FEATURES, $JVM_FEATURES $DISABLED_JVM_FEATURES, $VALID_JVM_FEATURES $DEPRECATED_JVM_FEATURES)
    if test "x$INVALID_FEATURES" != x; then
      AC_MSG_NOTICE([Unknown JVM features specified: "$INVALID_FEATURES"])
      AC_MSG_NOTICE([The available JVM features are: "$VALID_JVM_FEATURES"])
      AC_MSG_ERROR([Cannot continue])
    fi

    # Check if the user has provided deprecated features
    BASIC_GET_MATCHING_VALUES(DEPRECATED_FEATURES, $JVM_FEATURES $DISABLED_JVM_FEATURES, $DEPRECATED_JVM_FEATURES)
    if test "x$DEPRECATED_FEATURES" != x; then
      AC_MSG_WARN([Deprecated JVM features specified (will be ignored): "$DEPRECATED_FEATURES"])
      # Filter out deprecated features
      BASIC_GET_NON_MATCHING_VALUES(JVM_FEATURES, $JVM_FEATURES, $DEPRECATED_FEATURES)
      BASIC_GET_NON_MATCHING_VALUES(DISABLED_JVM_FEATURES, $DISABLED_JVM_FEATURES, $DEPRECATED_FEATURES)
    fi

  fi

  # Override hotspot cpu definitions for ARM platforms
  if test "x$OPENJDK_TARGET_CPU" = xarm; then
    HOTSPOT_TARGET_CPU=arm_32
    HOTSPOT_TARGET_CPU_DEFINE="ARM32"
  fi

  # Verify that dependencies are met for explicitly set features.
  if HOTSPOT_CHECK_JVM_FEATURE(jvmti) && ! HOTSPOT_CHECK_JVM_FEATURE(services); then
    AC_MSG_ERROR([Specified JVM feature 'jvmti' requires feature 'services'])
  fi

  if HOTSPOT_CHECK_JVM_FEATURE(management) && ! HOTSPOT_CHECK_JVM_FEATURE(nmt); then
    AC_MSG_ERROR([Specified JVM feature 'management' requires feature 'nmt'])
  fi

  if HOTSPOT_CHECK_JVM_FEATURE(jvmci) && ! (HOTSPOT_CHECK_JVM_FEATURE(compiler1) || HOTSPOT_CHECK_JVM_FEATURE(compiler2)); then
    AC_MSG_ERROR([Specified JVM feature 'jvmci' requires feature 'compiler2' or 'compiler1'])
  fi

  # Enable JFR by default, except for Zero, linux-sparcv9 and on minimal.
  if ! HOTSPOT_CHECK_JVM_VARIANT(zero); then
    if test "x$OPENJDK_TARGET_OS" != xaix; then
      if test "x$OPENJDK_TARGET_OS" != xlinux || test "x$OPENJDK_TARGET_CPU" != xsparcv9; then
        NON_MINIMAL_FEATURES="$NON_MINIMAL_FEATURES jfr"
      fi
    fi
  fi

  # Only enable Shenandoah on supported arches
  AC_MSG_CHECKING([if shenandoah can be built])
  # Temp diasable for Valhalla, working in Access API
  if $VALHALLA_TEMP && (test "x$OPENJDK_TARGET_CPU_ARCH" = "xx86" || test "x$OPENJDK_TARGET_CPU" = "xaarch64"); then
    AC_MSG_RESULT([yes])
  else
    DISABLED_JVM_FEATURES="$DISABLED_JVM_FEATURES shenandoahgc"
    AC_MSG_RESULT([no, platform not supported])
  fi

  # Only enable ZGC on supported platforms
  # Temp diasable for Valhalla, working in Access API
  AC_MSG_CHECKING([if zgc can be built])
<<<<<<< HEAD
  if ((test "x$OPENJDK_TARGET_OS" = "xlinux" && test "x$OPENJDK_TARGET_CPU" = "xx86_64") || \
     (test "x$OPENJDK_TARGET_OS" = "xlinux" && test "x$OPENJDK_TARGET_CPU" = "xaarch64")); then
=======
  if (test "x$OPENJDK_TARGET_OS" = "xlinux" && test "x$OPENJDK_TARGET_CPU" = "xx86_64") || \
     (test "x$OPENJDK_TARGET_OS" = "xlinux" && test "x$OPENJDK_TARGET_CPU" = "xaarch64") ||
     (test "x$OPENJDK_TARGET_OS" = "xmacosx" && test "x$OPENJDK_TARGET_CPU" = "xx86_64"); then
>>>>>>> 0e5a288d
    AC_MSG_RESULT([yes])
  else
    DISABLED_JVM_FEATURES="$DISABLED_JVM_FEATURES zgc"
    AC_MSG_RESULT([no, platform not supported])
  fi

  # Disable unsupported GCs for Zero
  if HOTSPOT_CHECK_JVM_VARIANT(zero); then
    DISABLED_JVM_FEATURES="$DISABLED_JVM_FEATURES epsilongc g1gc zgc shenandoahgc"
  fi

  # Turn on additional features based on other parts of configure
  if test "x$INCLUDE_DTRACE" = "xtrue"; then
    JVM_FEATURES="$JVM_FEATURES dtrace"
  else
    if HOTSPOT_CHECK_JVM_FEATURE(dtrace); then
      AC_MSG_ERROR([To enable dtrace, you must use --enable-dtrace])
    fi
  fi

  if test "x$STATIC_BUILD" = "xtrue"; then
    JVM_FEATURES="$JVM_FEATURES static-build"
  else
    if HOTSPOT_CHECK_JVM_FEATURE(static-build); then
      AC_MSG_ERROR([To enable static-build, you must use --enable-static-build])
    fi
  fi

  if ! HOTSPOT_CHECK_JVM_VARIANT(zero); then
    if HOTSPOT_CHECK_JVM_FEATURE(zero); then
      AC_MSG_ERROR([To enable zero, you must use --with-jvm-variants=zero])
    fi
  fi

  AC_MSG_CHECKING([if jvmci module jdk.internal.vm.ci should be built])
  # Check if jvmci is diabled
  if HOTSPOT_IS_JVM_FEATURE_DISABLED(jvmci); then
    AC_MSG_RESULT([no, forced])
    JVM_FEATURES_jvmci=""
    INCLUDE_JVMCI="false"
  else
    # Only enable jvmci on x86_64 and aarch64
    if test "x$OPENJDK_TARGET_CPU" = "xx86_64" || \
       test "x$OPENJDK_TARGET_CPU" = "xaarch64" ; then
      AC_MSG_RESULT([yes])
      JVM_FEATURES_jvmci="jvmci"
      INCLUDE_JVMCI="true"
    else
      AC_MSG_RESULT([no])
      JVM_FEATURES_jvmci=""
      INCLUDE_JVMCI="false"
      if HOTSPOT_CHECK_JVM_FEATURE(jvmci); then
        AC_MSG_ERROR([JVMCI is currently not supported on this platform.])
      fi
    fi
  fi

  AC_SUBST(INCLUDE_JVMCI)

  AC_MSG_CHECKING([if graal module jdk.internal.vm.compiler should be built])
  # Check if graal is diabled
  if HOTSPOT_IS_JVM_FEATURE_DISABLED(graal); then
    AC_MSG_RESULT([no, forced])
    JVM_FEATURES_graal=""
    INCLUDE_GRAAL="false"
  else
    if HOTSPOT_CHECK_JVM_FEATURE(graal); then
      AC_MSG_RESULT([yes, forced])
      if test "x$JVM_FEATURES_jvmci" != "xjvmci" ; then
        AC_MSG_ERROR([Specified JVM feature 'graal' requires feature 'jvmci'])
      fi
      JVM_FEATURES_graal="graal"
      INCLUDE_GRAAL="true"
    else
      # By default enable graal build on x64 or where AOT is available.
      # graal build requires jvmci.
      if test "x$JVM_FEATURES_jvmci" = "xjvmci" && \
          (test "x$OPENJDK_TARGET_CPU" = "xx86_64" || \
           test "x$ENABLE_AOT" = "xtrue") ; then
        AC_MSG_RESULT([yes])
        JVM_FEATURES_graal="graal"
        INCLUDE_GRAAL="true"
      else
        AC_MSG_RESULT([no])
        JVM_FEATURES_graal=""
        INCLUDE_GRAAL="false"
      fi
    fi
  fi

  AC_SUBST(INCLUDE_GRAAL)

  # Disable aot with '--with-jvm-features=-aot'
  if HOTSPOT_IS_JVM_FEATURE_DISABLED(aot); then
    ENABLE_AOT="false"
  fi

  AC_MSG_CHECKING([if aot should be enabled])
  if test "x$ENABLE_AOT" = "xtrue"; then
    if test "x$JVM_FEATURES_graal" != "xgraal"; then
      if test "x$enable_aot" = "xyes" || HOTSPOT_CHECK_JVM_FEATURE(aot); then
        AC_MSG_RESULT([yes, forced])
        AC_MSG_ERROR([Specified JVM feature 'aot' requires feature 'graal'])
      else
        AC_MSG_RESULT([no])
      fi
      JVM_FEATURES_aot=""
      ENABLE_AOT="false"
    else
      if test "x$enable_aot" = "xyes" || HOTSPOT_CHECK_JVM_FEATURE(aot); then
        AC_MSG_RESULT([yes, forced])
      else
        AC_MSG_RESULT([yes])
      fi
      JVM_FEATURES_aot="aot"
    fi
  else
    if test "x$enable_aot" = "xno" || HOTSPOT_IS_JVM_FEATURE_DISABLED(aot); then
      AC_MSG_RESULT([no, forced])
    else
      AC_MSG_RESULT([no])
    fi
    JVM_FEATURES_aot=""
    if HOTSPOT_CHECK_JVM_FEATURE(aot); then
      AC_MSG_ERROR([To enable aot, you must use --enable-aot])
    fi
  fi

  AC_SUBST(ENABLE_AOT)

  if test "x$OPENJDK_TARGET_CPU" = xarm ; then
    # Default to use link time optimizations on minimal on arm
    JVM_FEATURES_link_time_opt="link-time-opt"
  else
    JVM_FEATURES_link_time_opt=""
  fi

  # All variants but minimal (and custom) get these features
  NON_MINIMAL_FEATURES="$NON_MINIMAL_FEATURES g1gc parallelgc serialgc epsilongc shenandoahgc jni-check jvmti management nmt services vm-structs zgc"

  # Disable CDS on AIX.
  if test "x$OPENJDK_TARGET_OS" = "xaix"; then
    ENABLE_CDS="false"
    if test "x$enable_cds" = "xyes"; then
      AC_MSG_ERROR([CDS is currently not supported on AIX. Remove --enable-cds.])
    fi
  fi

  # Disable CDS if user requested it with --with-jvm-features=-cds.
  if HOTSPOT_IS_JVM_FEATURE_DISABLED(cds); then
    ENABLE_CDS="false"
    if test "x$enable_cds" = "xyes"; then
      AC_MSG_ERROR([CDS was disabled by --with-jvm-features=-cds. Remove --enable-cds.])
    fi
  fi

  # Disable CDS for zero, minimal, core..
  if HOTSPOT_CHECK_JVM_VARIANT(zero) || HOTSPOT_CHECK_JVM_VARIANT(minimal) || HOTSPOT_CHECK_JVM_VARIANT(core); then
    # ..except when the user explicitely requested it with --enable-jvm-features
    if ! HOTSPOT_CHECK_JVM_FEATURE(cds); then
      ENABLE_CDS="false"
      if test "x$enable_cds" = "xyes"; then
        AC_MSG_ERROR([CDS not implemented for variants zero, minimal, core. Remove --enable-cds.])
      fi
    fi
  fi

  AC_MSG_CHECKING([if cds should be enabled])
  if test "x$ENABLE_CDS" = "xtrue"; then
    if test "x$enable_cds" = "xyes"; then
      AC_MSG_RESULT([yes, forced])
    else
      AC_MSG_RESULT([yes])
    fi
    NON_MINIMAL_FEATURES="$NON_MINIMAL_FEATURES cds"
  else
    if test "x$enable_cds" = "xno"; then
      AC_MSG_RESULT([no, forced])
    else
      AC_MSG_RESULT([no])
    fi
  fi

  # Enable features depending on variant.
  JVM_FEATURES_server="compiler1 compiler2 $NON_MINIMAL_FEATURES $JVM_FEATURES $JVM_FEATURES_jvmci $JVM_FEATURES_aot $JVM_FEATURES_graal"
  JVM_FEATURES_client="compiler1 $NON_MINIMAL_FEATURES $JVM_FEATURES"
  JVM_FEATURES_core="$NON_MINIMAL_FEATURES $JVM_FEATURES"
  JVM_FEATURES_minimal="compiler1 minimal serialgc $JVM_FEATURES $JVM_FEATURES_link_time_opt"
  JVM_FEATURES_zero="zero $NON_MINIMAL_FEATURES $JVM_FEATURES"
  JVM_FEATURES_custom="$JVM_FEATURES"

  AC_SUBST(JVM_FEATURES_server)
  AC_SUBST(JVM_FEATURES_client)
  AC_SUBST(JVM_FEATURES_core)
  AC_SUBST(JVM_FEATURES_minimal)
  AC_SUBST(JVM_FEATURES_zero)
  AC_SUBST(JVM_FEATURES_custom)

  # Used for verification of Makefiles by check-jvm-feature
  AC_SUBST(VALID_JVM_FEATURES)

  # --with-cpu-port is no longer supported
  BASIC_DEPRECATED_ARG_WITH(with-cpu-port)
])

###############################################################################
# Finalize JVM features once all setup is complete, including custom setup.
#
AC_DEFUN_ONCE([HOTSPOT_FINALIZE_JVM_FEATURES],
[
  for variant in $JVM_VARIANTS; do
    AC_MSG_CHECKING([JVM features for JVM variant '$variant'])
    features_var_name=JVM_FEATURES_$variant
    JVM_FEATURES_FOR_VARIANT=${!features_var_name}

    # Filter out user-requested disabled features
    BASIC_GET_NON_MATCHING_VALUES(JVM_FEATURES_FOR_VARIANT, $JVM_FEATURES_FOR_VARIANT, $DISABLED_JVM_FEATURES)

    # Keep feature lists sorted and free of duplicates
    BASIC_SORT_LIST(JVM_FEATURES_FOR_VARIANT, $JVM_FEATURES_FOR_VARIANT)

    # Update real feature set variable
    eval $features_var_name='"'$JVM_FEATURES_FOR_VARIANT'"'
    AC_MSG_RESULT(["$JVM_FEATURES_FOR_VARIANT"])

    # Verify that we have at least one gc selected
    GC_FEATURES=`$ECHO $JVM_FEATURES_FOR_VARIANT | $GREP gc`
    if test "x$GC_FEATURES" = x; then
      AC_MSG_WARN([Invalid JVM features: No gc selected for variant $variant.])
    fi

    # Validate features (for configure script errors, not user errors)
    BASIC_GET_NON_MATCHING_VALUES(INVALID_FEATURES, $JVM_FEATURES_FOR_VARIANT, $VALID_JVM_FEATURES)
    if test "x$INVALID_FEATURES" != x; then
      AC_MSG_ERROR([Internal configure script error. Invalid JVM feature(s): $INVALID_FEATURES])
    fi
  done
])

################################################################################
# Check if gtest should be built
#
AC_DEFUN_ONCE([HOTSPOT_ENABLE_DISABLE_GTEST],
[
  AC_ARG_ENABLE([hotspot-gtest], [AS_HELP_STRING([--disable-hotspot-gtest],
      [Disables building of the Hotspot unit tests @<:@enabled@:>@])])

  if test -e "${TOPDIR}/test/hotspot/gtest"; then
    GTEST_DIR_EXISTS="true"
  else
    GTEST_DIR_EXISTS="false"
  fi

  AC_MSG_CHECKING([if Hotspot gtest unit tests should be built])
  if test "x$enable_hotspot_gtest" = "xyes"; then
    if test "x$GTEST_DIR_EXISTS" = "xtrue"; then
      AC_MSG_RESULT([yes, forced])
      BUILD_GTEST="true"
    else
      AC_MSG_ERROR([Cannot build gtest without the test source])
    fi
  elif test "x$enable_hotspot_gtest" = "xno"; then
    AC_MSG_RESULT([no, forced])
    BUILD_GTEST="false"
  elif test "x$enable_hotspot_gtest" = "x"; then
    if test "x$GTEST_DIR_EXISTS" = "xtrue"; then
      AC_MSG_RESULT([yes])
      BUILD_GTEST="true"
    else
      AC_MSG_RESULT([no])
      BUILD_GTEST="false"
    fi
  else
    AC_MSG_ERROR([--enable-gtest must be either yes or no])
  fi

  AC_SUBST(BUILD_GTEST)
])<|MERGE_RESOLUTION|>--- conflicted
+++ resolved
@@ -349,16 +349,10 @@
   fi
 
   # Only enable ZGC on supported platforms
-  # Temp diasable for Valhalla, working in Access API
   AC_MSG_CHECKING([if zgc can be built])
-<<<<<<< HEAD
-  if ((test "x$OPENJDK_TARGET_OS" = "xlinux" && test "x$OPENJDK_TARGET_CPU" = "xx86_64") || \
-     (test "x$OPENJDK_TARGET_OS" = "xlinux" && test "x$OPENJDK_TARGET_CPU" = "xaarch64")); then
-=======
   if (test "x$OPENJDK_TARGET_OS" = "xlinux" && test "x$OPENJDK_TARGET_CPU" = "xx86_64") || \
      (test "x$OPENJDK_TARGET_OS" = "xlinux" && test "x$OPENJDK_TARGET_CPU" = "xaarch64") ||
      (test "x$OPENJDK_TARGET_OS" = "xmacosx" && test "x$OPENJDK_TARGET_CPU" = "xx86_64"); then
->>>>>>> 0e5a288d
     AC_MSG_RESULT([yes])
   else
     DISABLED_JVM_FEATURES="$DISABLED_JVM_FEATURES zgc"
