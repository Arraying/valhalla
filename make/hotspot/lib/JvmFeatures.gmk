#
# Copyright (c) 2013, 2024, Oracle and/or its affiliates. All rights reserved.
# DO NOT ALTER OR REMOVE COPYRIGHT NOTICES OR THIS FILE HEADER.
#
# This code is free software; you can redistribute it and/or modify it
# under the terms of the GNU General Public License version 2 only, as
# published by the Free Software Foundation.  Oracle designates this
# particular file as subject to the "Classpath" exception as provided
# by Oracle in the LICENSE file that accompanied this code.
#
# This code is distributed in the hope that it will be useful, but WITHOUT
# ANY WARRANTY; without even the implied warranty of MERCHANTABILITY or
# FITNESS FOR A PARTICULAR PURPOSE.  See the GNU General Public License
# version 2 for more details (a copy is included in the LICENSE file that
# accompanied this code).
#
# You should have received a copy of the GNU General Public License version
# 2 along with this work; if not, write to the Free Software Foundation,
# Inc., 51 Franklin St, Fifth Floor, Boston, MA 02110-1301 USA.
#
# Please contact Oracle, 500 Oracle Parkway, Redwood Shores, CA 94065 USA
# or visit www.oracle.com if you need additional information or have any
# questions.
#

$(eval $(call IncludeCustomExtension, hotspot/lib/JvmFeatures.gmk))

################################################################################
# Setup CFLAGS and EXCLUDES for the libjvm compilation, depending on which
# jvm features are selected for this jvm variant.

ifeq ($(call check-jvm-feature, compiler1), true)
  JVM_CFLAGS_FEATURES += -DCOMPILER1
else
  JVM_EXCLUDE_PATTERNS += c1_ c1/
endif

ifeq ($(call check-jvm-feature, compiler2), true)
  JVM_CFLAGS_FEATURES += -DCOMPILER2
  JVM_SRC_DIRS += $(JVM_VARIANT_OUTPUTDIR)/gensrc/adfiles
else
  JVM_EXCLUDES += opto libadt
  JVM_EXCLUDE_FILES += bcEscapeAnalyzer.cpp ciTypeFlow.cpp
  JVM_EXCLUDE_PATTERNS += c2_ runtime_ /c2/
endif

ifeq ($(call check-jvm-feature, zero), true)
  JVM_EXCLUDES += opto libadt
  JVM_EXCLUDE_PATTERNS += c1_ c1/ c2_ runtime_ /c2/
<<<<<<< HEAD
  JVM_EXCLUDE_FILES += templateInterpreter.cpp templateInterpreterGenerator.cpp \
                       bcEscapeAnalyzer.cpp ciTypeFlow.cpp macroAssembler_common.cpp
  JVM_CFLAGS_FEATURES += -DZERO -DZERO_LIBARCH='"$(OPENJDK_TARGET_CPU_LEGACY_LIB)"' $(LIBFFI_CFLAGS)
=======
  JVM_EXCLUDE_FILES += templateInterpreter.cpp \
      templateInterpreterGenerator.cpp bcEscapeAnalyzer.cpp ciTypeFlow.cpp
  JVM_CFLAGS_FEATURES += -DZERO \
      -DZERO_LIBARCH='"$(OPENJDK_TARGET_CPU_LEGACY_LIB)"' $(LIBFFI_CFLAGS)
>>>>>>> 28de44da
  JVM_LIBS_FEATURES += $(LIBFFI_LIBS)
  ifeq ($(ENABLE_LIBFFI_BUNDLING), true)
    JVM_LDFLAGS_FEATURES += $(call SET_EXECUTABLE_ORIGIN,/..)
  endif
else
  JVM_EXCLUDE_PATTERNS += /zero/
endif

ifeq ($(JVM_VARIANT), core)
  JVM_CFLAGS_FEATURES += -DVMTYPE=\"Core\"
endif

ifeq ($(JVM_VARIANT), custom)
  JVM_CFLAGS_FEATURES += -DVMTYPE=\"Custom\"
endif

ifeq ($(call check-jvm-feature, minimal), true)
  JVM_CFLAGS_FEATURES += -DMINIMAL_JVM -DVMTYPE=\"Minimal\"
  ifeq ($(call isTargetOs, linux), true)
    # Override the default -g with a more liberal strip policy for the
    # minimal JVM
    JVM_STRIPFLAGS := --strip-unneeded
  endif
endif

ifeq ($(call check-jvm-feature, dtrace), true)
  JVM_CFLAGS_FEATURES += -DDTRACE_ENABLED
endif

ifneq ($(call check-jvm-feature, jvmti), true)
  JVM_CFLAGS_FEATURES += -DINCLUDE_JVMTI=0
  JVM_EXCLUDE_FILES += jvmtiGetLoadedClasses.cpp jvmtiThreadState.cpp \
      jvmtiExtensions.cpp jvmtiImpl.cpp jvmtiManageCapabilities.cpp \
      jvmtiRawMonitor.cpp jvmtiUtil.cpp jvmtiTrace.cpp jvmtiCodeBlobEvents.cpp \
      jvmtiEnv.cpp jvmtiRedefineClasses.cpp jvmtiEnvBase.cpp \
      jvmtiEnvThreadState.cpp jvmtiTagMap.cpp jvmtiEventController.cpp \
      evmCompat.cpp jvmtiEnter.xsl jvmtiExport.cpp \
      jvmtiClassFileReconstituter.cpp jvmtiTagMapTable.cpp jvmtiAgent.cpp \
      jvmtiAgentList.cpp jfrJvmtiAgent.cpp
endif

ifneq ($(call check-jvm-feature, jvmci), true)
  JVM_CFLAGS_FEATURES += -DINCLUDE_JVMCI=0
  JVM_EXCLUDES += jvmci
  JVM_EXCLUDE_FILES += jvmciCodeInstaller_$(HOTSPOT_TARGET_CPU_ARCH).cpp
endif

ifneq ($(call check-jvm-feature, vm-structs), true)
  JVM_CFLAGS_FEATURES += -DINCLUDE_VM_STRUCTS=0
  JVM_EXCLUDE_FILES += vmStructs.cpp
endif

ifneq ($(call check-jvm-feature, jni-check), true)
  JVM_CFLAGS_FEATURES += -DINCLUDE_JNI_CHECK=0
  JVM_EXCLUDE_FILES += jniCheck.cpp
endif

ifneq ($(call check-jvm-feature, services), true)
  JVM_CFLAGS_FEATURES += -DINCLUDE_SERVICES=0
  JVM_EXCLUDE_FILES += heapDumper.cpp heapInspection.cpp \
      attachListener_$(HOTSPOT_TARGET_OS).cpp attachListener.cpp
endif

ifneq ($(call check-jvm-feature, management), true)
  JVM_CFLAGS_FEATURES += -DINCLUDE_MANAGEMENT=0
endif

ifneq ($(call check-jvm-feature, cds), true)
  JVM_CFLAGS_FEATURES += -DINCLUDE_CDS=0
  JVM_EXCLUDE_FILES += \
      classLoaderDataShared.cpp \
      classLoaderExt.cpp \
      systemDictionaryShared.cpp
  JVM_EXCLUDE_PATTERNS += cds/
endif

ifneq ($(call check-jvm-feature, g1gc), true)
  JVM_CFLAGS_FEATURES += -DINCLUDE_G1GC=0
  JVM_EXCLUDE_PATTERNS += gc/g1
endif

ifneq ($(call check-jvm-feature, parallelgc), true)
  JVM_CFLAGS_FEATURES += -DINCLUDE_PARALLELGC=0
  JVM_EXCLUDE_PATTERNS += gc/parallel
endif

ifneq ($(call check-jvm-feature, serialgc), true)
  JVM_CFLAGS_FEATURES += -DINCLUDE_SERIALGC=0
  JVM_EXCLUDE_PATTERNS += gc/serial
endif

ifneq ($(call check-jvm-feature, epsilongc), true)
  JVM_CFLAGS_FEATURES += -DINCLUDE_EPSILONGC=0
  JVM_EXCLUDE_PATTERNS += gc/epsilon
endif

ifneq ($(call check-jvm-feature, zgc), true)
  JVM_CFLAGS_FEATURES += -DINCLUDE_ZGC=0
  JVM_EXCLUDE_PATTERNS += gc/z
  JVM_EXCLUDE_PATTERNS += gc/x
endif

ifneq ($(call check-jvm-feature, shenandoahgc), true)
  JVM_CFLAGS_FEATURES += -DINCLUDE_SHENANDOAHGC=0
  JVM_EXCLUDE_PATTERNS += gc/shenandoah
endif

ifneq ($(call check-jvm-feature, jfr), true)
  JVM_CFLAGS_FEATURES += -DINCLUDE_JFR=0
  JVM_EXCLUDE_PATTERNS += jfr
  JVM_EXCLUDE_FILES += compilerEvent.cpp
endif

################################################################################

ifeq ($(call check-jvm-feature, link-time-opt), true)
  # Set JVM_OPTIMIZATION directly so other jvm-feature flags can override it
  # later on if desired
  JVM_OPTIMIZATION := HIGHEST_JVM
  ifeq ($(call isCompiler, gcc), true)
    JVM_CFLAGS_FEATURES += -flto=auto -fuse-linker-plugin -fno-strict-aliasing \
        -fno-fat-lto-objects
    JVM_LDFLAGS_FEATURES += $(CXX_O_FLAG_HIGHEST_JVM) -flto=auto \
        -fuse-linker-plugin -fno-strict-aliasing
  else ifeq ($(call isCompiler, microsoft), true)
    JVM_CFLAGS_FEATURES += -GL
    JVM_LDFLAGS_FEATURES += -LTCG:INCREMENTAL
  endif
else
  ifeq ($(call isCompiler, gcc), true)
    JVM_LDFLAGS_FEATURES += -O1
  endif
endif

ifeq ($(call check-jvm-feature, opt-size), true)
  JVM_OPTIMIZATION := SIZE
  OPT_SPEED_SRC := \
      allocation.cpp \
      assembler.cpp \
      barrierSet.cpp \
      basicLock.cpp \
      bytecode.cpp \
      bytecodeInterpreter.cpp \
      c1_Compilation.cpp \
      c1_Compiler.cpp \
      c1_GraphBuilder.cpp \
      c1_LinearScan.cpp \
      c1_LIR.cpp \
      ciEnv.cpp \
      ciObjectFactory.cpp \
      codeBlob.cpp \
      constantPool.cpp \
      constMethod.cpp \
      classLoader.cpp \
      classLoaderData.cpp \
      classFileParser.cpp \
      classFileStream.cpp \
      cpCache.cpp \
      defNewGeneration.cpp \
      frame_arm.cpp \
      frame_aarch64.cpp \
      frame_ppc.cpp \
      frame_s390.cpp \
      frame_x86.cpp \
      genCollectedHeap.cpp \
      generation.cpp \
      growableArray.cpp \
      handles.cpp \
      hashtable.cpp \
      heap.cpp \
      icache.cpp \
      icache_arm.cpp \
      icache_aarch64.cpp \
      icache_ppc.cpp \
      icache_s390.cpp \
      icache_x86.cpp \
      instanceKlass.cpp \
      invocationCounter.cpp \
      iterator.cpp \
      javaCalls.cpp \
      javaClasses.cpp \
      jniFastGetField_arm.cpp \
      jvm.cpp \
      linkResolver.cpp \
      klass.cpp \
      klassVtable.cpp \
      markSweep.cpp \
      memRegion.cpp \
      memoryPool.cpp \
      method.cpp \
      methodHandles.cpp \
      methodHandles_arm.cpp \
      methodLiveness.cpp \
      metaspace.cpp \
      mutex.cpp \
      mutexLocker.cpp \
      nativeLookup.cpp \
      objArrayKlass.cpp \
      os_linux.cpp \
      os_linux_arm.cpp \
      resourceArea.cpp \
      rewriter.cpp \
      sharedRuntime.cpp \
      signature.cpp \
      space.cpp \
      stackMapTable.cpp \
      symbolTable.cpp \
      systemDictionary.cpp \
      symbol.cpp \
      synchronizer.cpp \
      timer.cpp \
      typeArrayKlass.cpp \
      unsafe.cpp \
      utf8.cpp \
      vmSymbols.cpp \
      #

  $(foreach s, $(OPT_SPEED_SRC), \
      $(eval BUILD_LIBJVM_$s_OPTIMIZATION := HIGHEST_JVM))

  ifneq ($(filter $(TOOLCHAIN_TYPE), gcc clang), )
    BUILD_LIBJVM_systemDictionary.cpp_CXXFLAGS := -fno-optimize-sibling-calls
  endif
endif<|MERGE_RESOLUTION|>--- conflicted
+++ resolved
@@ -47,16 +47,9 @@
 ifeq ($(call check-jvm-feature, zero), true)
   JVM_EXCLUDES += opto libadt
   JVM_EXCLUDE_PATTERNS += c1_ c1/ c2_ runtime_ /c2/
-<<<<<<< HEAD
   JVM_EXCLUDE_FILES += templateInterpreter.cpp templateInterpreterGenerator.cpp \
                        bcEscapeAnalyzer.cpp ciTypeFlow.cpp macroAssembler_common.cpp
   JVM_CFLAGS_FEATURES += -DZERO -DZERO_LIBARCH='"$(OPENJDK_TARGET_CPU_LEGACY_LIB)"' $(LIBFFI_CFLAGS)
-=======
-  JVM_EXCLUDE_FILES += templateInterpreter.cpp \
-      templateInterpreterGenerator.cpp bcEscapeAnalyzer.cpp ciTypeFlow.cpp
-  JVM_CFLAGS_FEATURES += -DZERO \
-      -DZERO_LIBARCH='"$(OPENJDK_TARGET_CPU_LEGACY_LIB)"' $(LIBFFI_CFLAGS)
->>>>>>> 28de44da
   JVM_LIBS_FEATURES += $(LIBFFI_LIBS)
   ifeq ($(ENABLE_LIBFFI_BUNDLING), true)
     JVM_LDFLAGS_FEATURES += $(call SET_EXECUTABLE_ORIGIN,/..)
