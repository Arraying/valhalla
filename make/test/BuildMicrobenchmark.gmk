#
# Copyright (c) 2018, 2022, Oracle and/or its affiliates. All rights reserved.
# DO NOT ALTER OR REMOVE COPYRIGHT NOTICES OR THIS FILE HEADER.
#
# This code is free software; you can redistribute it and/or modify it
# under the terms of the GNU General Public License version 2 only, as
# published by the Free Software Foundation.  Oracle designates this
# particular file as subject to the "Classpath" exception as provided
# by Oracle in the LICENSE file that accompanied this code.
#
# This code is distributed in the hope that it will be useful, but WITHOUT
# ANY WARRANTY; without even the implied warranty of MERCHANTABILITY or
# FITNESS FOR A PARTICULAR PURPOSE.  See the GNU General Public License
# version 2 for more details (a copy is included in the LICENSE file that
# accompanied this code).
#
# You should have received a copy of the GNU General Public License version
# 2 along with this work; if not, write to the Free Software Foundation,
# Inc., 51 Franklin St, Fifth Floor, Boston, MA 02110-1301 USA.
#
# Please contact Oracle, 500 Oracle Parkway, Redwood Shores, CA 94065 USA
# or visit www.oracle.com if you need additional information or have any
# questions.
#

# This must be the first rule
default: all

include $(SPEC)
include MakeBase.gmk
include JavaCompilation.gmk
include TestFilesCompilation.gmk

ifeq ($(JMH_CORE_JAR), )
  $(info Error: JMH is missing. Please use configure --with-jmh.)
  $(error Cannot continue)
endif

#### Variables

MICROBENCHMARK_SRC := $(TOPDIR)/test/micro
MICROBENCHMARK_IMAGE_DIR := $(TEST_IMAGE_DIR)/micro
MICROBENCHMARK_JAR := $(MICROBENCHMARK_IMAGE_DIR)/benchmarks.jar

MICROBENCHMARK_OUTPUT := $(SUPPORT_OUTPUTDIR)/test/micro
MICROBENCHMARK_CLASSES := $(MICROBENCHMARK_OUTPUT)/classes
MICROBENCHMARK_JAR_BIN := $(MICROBENCHMARK_OUTPUT)/jar

MICROBENCHMARK_TOOLS_CLASSES := $(MICROBENCHMARK_OUTPUT)/tools-classes
MICROBENCHMARK_INDIFY_DONE := $(MICROBENCHMARK_CLASSES)/_indify.marker

JMH_UNPACKED_DIR := $(MICROBENCHMARK_OUTPUT)/jmh_jars
JMH_UNPACKED_JARS_DONE := $(JMH_UNPACKED_DIR)/_unpacked.marker

# External dependencies
JMH_COMPILE_JARS := $(JMH_CORE_JAR) $(JMH_GENERATOR_JAR)
JMH_RUNTIME_JARS := $(JMH_CORE_JAR) $(JMH_COMMONS_MATH_JAR) $(JMH_JOPT_SIMPLE_JAR)

MICROBENCHMARK_CLASSPATH := $(call PathList, $(JMH_COMPILE_JARS))

# Native dependencies
MICROBENCHMARK_NATIVE_SRC_DIRS := $(MICROBENCHMARK_SRC)
MICROBENCHMARK_NATIVE_OUTPUT := $(MICROBENCHMARK_OUTPUT)/native
MICROBENCHMARK_NATIVE_EXCLUDE :=

###

# Need double \n to get new lines and no trailing spaces
MICROBENCHMARK_MANIFEST := Build: $(FULL_VERSION)\n\
\nJMH-Version: $(JMH_VERSION)\n\
\nName: OpenJDK Microbenchmark Suite

#### Compile Indify tool

$(eval $(call SetupJavaCompilation, BUILD_INDIFY, \
    TARGET_RELEASE := $(TARGET_RELEASE_BOOTJDK), \
    SRC := $(TOPDIR)/test/jdk/java/lang/invoke, \
    INCLUDE_FILES := indify/Indify.java, \
    DISABLED_WARNINGS := this-escape rawtypes serial options, \
    BIN := $(MICROBENCHMARK_TOOLS_CLASSES), \
    JAVAC_FLAGS := -XDstringConcat=inline -Xprefer:newer, \
))

#### Compile Targets

# Building microbenchmark requires the jdk.unsupported and java.management modules.
# sun.security.util is required to compile Cache benchmark

# Build microbenchmark suite for the current JDK
$(eval $(call SetupJavaCompilation, BUILD_JDK_MICROBENCHMARK, \
    TARGET_RELEASE := $(TARGET_RELEASE_NEWJDK_UPGRADED), \
    SMALL_JAVA := false, \
    CLASSPATH := $(MICROBENCHMARK_CLASSPATH), \
<<<<<<< HEAD
    DISABLED_WARNINGS := processing rawtypes unchecked cast serial preview deprecation, \
=======
    DISABLED_WARNINGS := this-escape processing rawtypes cast serial preview, \
>>>>>>> 75168eac
    SRC := $(MICROBENCHMARK_SRC), \
    BIN := $(MICROBENCHMARK_CLASSES), \
    JAVAC_FLAGS := --add-exports java.base/sun.security.util=ALL-UNNAMED \
        --add-exports java.base/sun.invoke.util=ALL-UNNAMED \
        --add-exports java.base/jdk.internal.classfile=ALL-UNNAMED \
        --add-exports java.base/jdk.internal.classfile.attribute=ALL-UNNAMED \
        --add-exports java.base/jdk.internal.classfile.constantpool=ALL-UNNAMED \
        --add-exports java.base/jdk.internal.classfile.instruction=ALL-UNNAMED \
        --add-exports java.base/jdk.internal.classfile.java.lang.constant=ALL-UNNAMED \
        --add-exports java.base/jdk.internal.classfile.components=ALL-UNNAMED \
        --add-exports java.base/jdk.internal.classfile.impl=ALL-UNNAMED \
        --add-exports java.base/jdk.internal.org.objectweb.asm=ALL-UNNAMED \
        --add-exports java.base/jdk.internal.org.objectweb.asm.tree=ALL-UNNAMED \
        --add-exports java.base/jdk.internal.vm=ALL-UNNAMED \
        -XDenablePrimitiveClasses \
        --enable-preview, \
    JAVA_FLAGS := --add-modules jdk.unsupported --limit-modules java.management \
        --add-exports java.base/jdk.internal.vm=ALL-UNNAMED \
        --enable-preview, \
))

$(BUILD_JDK_MICROBENCHMARK): $(JMH_COMPILE_JARS)

# Run Indify
$(MICROBENCHMARK_INDIFY_DONE): $(BUILD_INDIFY) $(BUILD_JDK_MICROBENCHMARK)
	$(call LogWarn, Running Indify on microbenchmark classes)
	$(JAVA_SMALL) -cp $(MICROBENCHMARK_TOOLS_CLASSES) \
	    indify.Indify --overwrite $(MICROBENCHMARK_CLASSES) \
	    $(LOG_DEBUG) 2>&1
	$(TOUCH) $@

# Unpacking dependencies for inclusion in the benchmark JARs
$(JMH_UNPACKED_JARS_DONE): $(JMH_RUNTIME_JARS)
	$(RM) -r $(JMH_UNPACKED_DIR)
	$(MKDIR) -p $(JMH_UNPACKED_DIR)
	$(foreach jar, $(JMH_RUNTIME_JARS), \
            $$($(UNZIP) -oq $(jar) -d $(JMH_UNPACKED_DIR)))
	$(RM) -r $(JMH_UNPACKED_DIR)/META-INF
	$(RM) $(JMH_UNPACKED_DIR)/*.xml
	$(TOUCH) $@

# Create benchmarks JAR file with benchmarks for both the old and new JDK
$(eval $(call SetupJarArchive, BUILD_JDK_JAR, \
    DEPENDENCIES := $(BUILD_JDK_MICROBENCHMARK) $(JMH_UNPACKED_JARS_DONE) \
        $(MICROBENCHMARK_INDIFY_DONE), \
    SRCS := $(MICROBENCHMARK_CLASSES) $(JMH_UNPACKED_DIR), \
    BIN := $(MICROBENCHMARK_JAR_BIN), \
    SUFFIXES := .*, \
    EXCLUDE_FILES:= _the.BUILD_JDK_MICROBENCHMARK_batch \
        _the.BUILD_JDK_MICROBENCHMARK.vardeps _unpacked.marker, \
    EXTRA_MANIFEST_ATTR := $(MICROBENCHMARK_MANIFEST), \
    JARMAIN := org.openjdk.jmh.Main, \
    JAR := $(MICROBENCHMARK_JAR), \
))

# Setup compilation of native library dependencies
$(eval $(call SetupTestFilesCompilation, BUILD_MICROBENCHMARK_LIBRARIES, \
    TYPE := LIBRARY, \
    SOURCE_DIRS := $(MICROBENCHMARK_NATIVE_SRC_DIRS), \
    OUTPUT_DIR := $(MICROBENCHMARK_NATIVE_OUTPUT), \
    EXCLUDE := $(MICROBENCHMARK_NATIVE_EXCLUDE), \
))

# Setup copy of native dependencies to image output dir
$(eval $(call SetupCopyFiles, COPY_MICROBENCHMARK_NATIVE, \
    SRC := $(MICROBENCHMARK_NATIVE_OUTPUT), \
    DEST := $(MICROBENCHMARK_IMAGE_DIR)/native, \
    FILES := $(BUILD_MICROBENCHMARK_LIBRARIES), \
    FLATTEN := true, \
))

all: $(MICROBENCHMARK_JAR) $(BUILD_MICROBENCHMARK_LIBRARIES) $(COPY_MICROBENCHMARK_NATIVE)

.PHONY: all<|MERGE_RESOLUTION|>--- conflicted
+++ resolved
@@ -91,11 +91,7 @@
     TARGET_RELEASE := $(TARGET_RELEASE_NEWJDK_UPGRADED), \
     SMALL_JAVA := false, \
     CLASSPATH := $(MICROBENCHMARK_CLASSPATH), \
-<<<<<<< HEAD
-    DISABLED_WARNINGS := processing rawtypes unchecked cast serial preview deprecation, \
-=======
-    DISABLED_WARNINGS := this-escape processing rawtypes cast serial preview, \
->>>>>>> 75168eac
+    DISABLED_WARNINGS := this-escape processing rawtypes unchecked cast serial preview deprecation, \
     SRC := $(MICROBENCHMARK_SRC), \
     BIN := $(MICROBENCHMARK_CLASSES), \
     JAVAC_FLAGS := --add-exports java.base/sun.security.util=ALL-UNNAMED \
