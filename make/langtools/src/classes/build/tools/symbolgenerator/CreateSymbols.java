/*
 * Copyright (c) 2006, 2025, Oracle and/or its affiliates. All rights reserved.
 * DO NOT ALTER OR REMOVE COPYRIGHT NOTICES OR THIS FILE HEADER.
 *
 * This code is free software; you can redistribute it and/or modify it
 * under the terms of the GNU General Public License version 2 only, as
 * published by the Free Software Foundation.  Oracle designates this
 * particular file as subject to the "Classpath" exception as provided
 * by Oracle in the LICENSE file that accompanied this code.
 *
 * This code is distributed in the hope that it will be useful, but WITHOUT
 * ANY WARRANTY; without even the implied warranty of MERCHANTABILITY or
 * FITNESS FOR A PARTICULAR PURPOSE.  See the GNU General Public License
 * version 2 for more details (a copy is included in the LICENSE file that
 * accompanied this code).
 *
 * You should have received a copy of the GNU General Public License version
 * 2 along with this work; if not, write to the Free Software Foundation,
 * Inc., 51 Franklin St, Fifth Floor, Boston, MA 02110-1301 USA.
 *
 * Please contact Oracle, 500 Oracle Parkway, Redwood Shores, CA 94065 USA
 * or visit www.oracle.com if you need additional information or have any
 * questions.
 */

package build.tools.symbolgenerator;

import build.tools.symbolgenerator.CreateSymbols.ModuleHeaderDescription.ExportsDescription;
import build.tools.symbolgenerator.CreateSymbols
                                  .ModuleHeaderDescription
                                  .ProvidesDescription;
import build.tools.symbolgenerator.CreateSymbols
                                  .ModuleHeaderDescription
                                  .RequiresDescription;

import java.io.BufferedInputStream;
import java.io.BufferedReader;
import java.io.BufferedOutputStream;
import java.io.ByteArrayInputStream;
import java.io.ByteArrayOutputStream;
import java.io.File;
import java.io.FileOutputStream;
import java.io.IOException;
import java.io.InputStream;
import java.io.OutputStream;
import java.io.StringWriter;
import java.io.Writer;
import java.lang.classfile.*;
import java.lang.classfile.attribute.*;
import java.lang.classfile.constantpool.ClassEntry;
import java.lang.classfile.constantpool.ConstantPoolBuilder;
import java.lang.classfile.constantpool.ConstantValueEntry;
import java.lang.classfile.constantpool.IntegerEntry;
import java.lang.classfile.constantpool.Utf8Entry;
import java.lang.constant.ClassDesc;
import java.lang.constant.MethodTypeDesc;
import java.lang.constant.ModuleDesc;
import java.lang.constant.PackageDesc;
import java.lang.reflect.AccessFlag;
import java.nio.charset.StandardCharsets;
import java.nio.file.Files;
import java.nio.file.FileVisitResult;
import java.nio.file.FileVisitor;
import java.nio.file.Path;
import java.nio.file.Paths;
import java.nio.file.attribute.BasicFileAttributes;
import java.util.stream.Stream;
import java.util.ArrayList;
import java.util.Arrays;
import java.util.Calendar;
import java.util.Collection;
import java.util.Collections;
import java.util.Comparator;
import java.util.EnumSet;
import java.util.HashMap;
import java.util.HashSet;
import java.util.Iterator;
import java.util.LinkedHashMap;
import java.util.List;
import java.util.Locale;
import java.util.Map;
import java.util.Map.Entry;
import java.util.Objects;
import java.util.Set;
import java.util.TimeZone;
import java.util.TreeMap;
import java.util.TreeSet;
import java.util.function.Function;
import java.util.function.Predicate;
import java.util.regex.Matcher;
import java.util.regex.Pattern;
import java.util.stream.Collectors;
import java.util.zip.ZipEntry;
import java.util.zip.ZipOutputStream;

import javax.tools.JavaFileManager;
import javax.tools.JavaFileManager.Location;
import javax.tools.JavaFileObject;
import javax.tools.JavaFileObject.Kind;
import javax.tools.StandardLocation;

import com.sun.source.util.JavacTask;
import com.sun.tools.javac.api.JavacTool;
import com.sun.tools.javac.jvm.Target;
import com.sun.tools.javac.util.Assert;
import com.sun.tools.javac.util.Context;
import com.sun.tools.javac.util.Pair;
import java.nio.file.DirectoryStream;
import java.util.Optional;
import java.util.function.Consumer;

import static java.lang.classfile.ClassFile.ACC_PROTECTED;
import static java.lang.classfile.ClassFile.ACC_PUBLIC;

/**
 * A tool for processing the .sym.txt files.
 *
 * To add historical data for JDK N, N >= 11, do the following:
 *  * cd <open-jdk-checkout>/src/jdk.compiler/share/data/symbols
 *  * <jdk-N>/bin/java --add-exports jdk.compiler/com.sun.tools.javac.api=ALL-UNNAMED \
 *                     --add-exports jdk.compiler/com.sun.tools.javac.jvm=ALL-UNNAMED \
 *                     --add-exports jdk.compiler/com.sun.tools.javac.util=ALL-UNNAMED \
 *                     --add-modules jdk.jdeps \
 *                     ../../../make/langtools/src/classes/build/tools/symbolgenerator/CreateSymbols.java \
 *                     build-description-incremental symbols include.list
 *  * sanity-check the new and updates files in src/jdk.compiler/share/data/symbols and commit them
 *
 * The tools allows to:
 *  * convert the .sym.txt into class/sig files for ct.sym
 *  * in cooperation with the adjacent history Probe, construct .sym.txt files for previous platforms
 *  * enhance existing .sym.txt files with a new set .sym.txt for the current platform
 *
 * To convert the .sym.txt files to class/sig files from ct.sym, run:
 *     java build.tool.symbolgenerator.CreateSymbols build-ctsym <platform-description-file> <target-directory>
 *
 * The <platform-description-file> is a file of this format:
 *     generate platforms <platform-ids-to-generate separate with ':'>
 *     platform version <platform-id1> files <.sym.txt files containing history data for given platform, separate with ':'>
 *     platform version <platform-id2> base <base-platform-id> files <.sym.txt files containing history data for given platform, separate with ':'>
 *
 * The content of platform "<base-platform-id>" is also automatically added to the content of
 * platform "<platform-id2>", unless explicitly excluded in "<platform-id2>"'s .sym.txt files.
 *
 * To create the .sym.txt files, first run the history Probe for all the previous platforms:
 *     <jdk-N>/bin/java build.tools.symbolgenerator.Probe <classes-for-N>
 *
 * Where <classes-for-N> is a name of a file into which the classes from the bootclasspath of <jdk-N>
 * will be written.
 *
 * Then create the <platform-description-file> file and the .sym.txt files like this:
 *     java build.tools.symbolgenerator.CreateSymbols build-description <target-directory> <path-to-a-JDK-root> <include-list-file>
 *                                                    <platform-id1> <target-file-for-platform1> "<none>"
 *                                                    <platform-id2> <target-file-for-platform2> <diff-against-platform2>
 *                                                    <platform-id3> <target-file-for-platform3> <diff-against-platform3>
 *                                                    ...
 *
 * The <include-list-file> is a file that specifies classes that should be included/excluded.
 * Lines that start with '+' represent class or package that should be included, '-' class or package
 * that should be excluded. '/' should be used as package name delimiter, packages should end with '/'.
 * Several include list files may be specified, separated by File.pathSeparator.
 *
 * When <diff-against-platformN> is specified, the .sym.txt files for platform N will only contain
 * differences between platform N and the specified platform. The first platform (denoted F further)
 * that is specified should use literal value "<none>", to have all the APIs of the platform written to
 * the .sym.txt files. If there is an existing platform with full .sym.txt files in the repository,
 * that platform should be used as the first platform to avoid unnecessary changes to the .sym.txt
 * files. The <diff-against-platformN> for platform N should be determined as follows: if N < F, then
 * <diff-against-platformN> should be N + 1. If F < N, then <diff-against-platformN> should be N - 1.
 * If N is a custom/specialized sub-version of another platform N', then <diff-against-platformN> should be N'.
 *
 * To generate the .sym.txt files for OpenJDK 7 and 8:
 *     <jdk-7>/bin/java build.tools.symbolgenerator.Probe OpenJDK7.classes
 *     <jdk-8>/bin/java build.tools.symbolgenerator.Probe OpenJDK8.classes
 *     java build.tools.symbolgenerator.CreateSymbols build-description src/jdk.compiler/share/data/symbols
 *          $TOPDIR src/jdk.compiler/share/data/symbols/include.list
 *                                                    8 OpenJDK8.classes '<none>'
 *                                                    7 OpenJDK7.classes 8
 *
 * Note: the versions are expected to be a single character.
 *
 */
public class CreateSymbols {

    //<editor-fold defaultstate="collapsed" desc="ct.sym construction">
    /**Create sig files for ct.sym reading the classes description from the directory that contains
     * {@code ctDescriptionFile}, using the file as a recipe to create the sigfiles.
     */
    public void createSymbols(String ctDescriptionFileExtra, String ctDescriptionFile, String ctSymLocation,
                              long timestamp, String currentVersion, String preReleaseTag, String moduleClasses,
                              String includedModulesFile) throws IOException {
        LoadDescriptions data = load(ctDescriptionFileExtra != null ? Paths.get(ctDescriptionFileExtra)
                                                                    : null,
                                     Paths.get(ctDescriptionFile));

        int currentVersionParsed = Integer.parseInt(currentVersion);

        currentVersion = Integer.toString(currentVersionParsed, Character.MAX_RADIX);
        currentVersion = currentVersion.toUpperCase(Locale.ROOT);

        String previousVersion = Integer.toString(currentVersionParsed - 1, Character.MAX_RADIX);

        previousVersion = previousVersion.toUpperCase(Locale.ROOT);

        //load current version classes:
        Path moduleClassPath = Paths.get(moduleClasses);
        Set<String> includedModules = Files.lines(Paths.get(includedModulesFile))
                                           .flatMap(l -> Arrays.stream(l.split(" ")))
                                           .collect(Collectors.toSet());

        loadVersionClassesFromDirectory(data.classes, data.modules, moduleClassPath,
                                        includedModules, currentVersion, previousVersion);

        stripNonExistentAnnotations(data);
        splitHeaders(data.classes);

        Map<String, Map<Character, String>> package2Version2Module = new HashMap<>();
        Map<String, Set<FileData>> directory2FileData = new TreeMap<>();

        for (ModuleDescription md : data.modules.values()) {
            for (ModuleHeaderDescription mhd : md.header) {
                writeModulesForVersions(directory2FileData,
                                        md,
                                        mhd,
                                        mhd.versions,
                                        version -> {
                                            String versionString = Character.toString(version);
                                            int versionNumber = Integer.parseInt(versionString, Character.MAX_RADIX);
                                            versionString = Integer.toString(versionNumber);
                                            if (versionNumber == currentVersionParsed && !preReleaseTag.isEmpty()) {
                                                versionString = versionString + "-" + preReleaseTag;
                                            }
                                            return versionString;
                                        });
                List<String> packages = new ArrayList<>();
                mhd.exports.stream()
                           .map(ExportsDescription::packageName)
                           .forEach(packages::add);
                if (mhd.extraModulePackages != null) {
                    packages.addAll(mhd.extraModulePackages);
                }
                packages.stream().forEach(pkg -> {
                    for (char v : mhd.versions.toCharArray()) {
                        package2Version2Module.computeIfAbsent(pkg, dummy -> new HashMap<>()).put(v, md.name);
                    }
                });
            }
        }

        for (ClassDescription classDescription : data.classes) {
            Map<Character, String> version2Module = package2Version2Module.getOrDefault(classDescription.packge().replace('.', '/'), Collections.emptyMap());
            for (ClassHeaderDescription header : classDescription.header) {
                Set<String> jointVersions = new HashSet<>();
                jointVersions.add(header.versions);
                limitJointVersion(jointVersions, classDescription.fields);
                limitJointVersion(jointVersions, classDescription.methods);
                Map<String, StringBuilder> module2Versions = new HashMap<>();
                for (char v : header.versions.toCharArray()) {
                    String module = version2Module.get(v);
                    if (module == null) {
                        if (v >= '9') {
                            throw new AssertionError("No module for " + classDescription.name +
                                                     " and version " + v);
                        }
                        module = version2Module.get('9');
                        if (module == null) {
                            module = "java.base";
                        }
                    }
                    module2Versions.computeIfAbsent(module, dummy -> new StringBuilder()).append(v);
                }
                for (Entry<String, StringBuilder> e : module2Versions.entrySet()) {
                    Set<String> currentVersions = new HashSet<>(jointVersions);
                    limitJointVersion(currentVersions, e.getValue().toString());
                    currentVersions = currentVersions.stream().filter(vers -> !disjoint(vers, e.getValue().toString())).collect(Collectors.toSet());
                    writeClassesForVersions(directory2FileData, classDescription, header, e.getKey(), currentVersions);
                }
            }
        }

        try (OutputStream fos = new FileOutputStream(ctSymLocation);
             OutputStream bos = new BufferedOutputStream(fos);
             ZipOutputStream jos = new ZipOutputStream(bos)) {
            for (Entry<String, Set<FileData>> e : directory2FileData.entrySet()) {
                jos.putNextEntry(createZipEntry(e.getKey(), timestamp));
                for (FileData fd : e.getValue()) {
                    jos.putNextEntry(createZipEntry(fd.fileName, timestamp));
                    jos.write(fd.fileData);
                }
            }
        }
    }

    private static final String PREVIEW_FEATURE_ANNOTATION_OLD =
            "Ljdk/internal/PreviewFeature;";
    private static final String PREVIEW_FEATURE_ANNOTATION_NEW =
            "Ljdk/internal/javac/PreviewFeature;";
    private static final String PREVIEW_FEATURE_ANNOTATION_INTERNAL =
            "Ljdk/internal/PreviewFeature+Annotation;";
    private static final String RESTRICTED_ANNOTATION =
            "Ljdk/internal/javac/Restricted;";
    private static final String RESTRICTED_ANNOTATION_INTERNAL =
            "Ljdk/internal/javac/Restricted+Annotation;";
    private static final String VALUE_BASED_ANNOTATION =
            "Ljdk/internal/ValueBased;";
    private static final String VALUE_BASED_ANNOTATION_INTERNAL =
            "Ljdk/internal/ValueBased+Annotation;";
    private static final String MIGRATED_VALUE_CLASS_ANNOTATION =
            "Ljdk/internal/MigratedValueClass;";
    private static final String MIGRATED_VALUE_CLASS_ANNOTATION_INTERNAL =
            "Ljdk/internal/MigratedValueClass+Annotation;";
    public static final Set<String> HARDCODED_ANNOTATIONS = new HashSet<>(
            List.of("Ljdk/Profile+Annotation;",
                    "Lsun/Proprietary+Annotation;",
                    PREVIEW_FEATURE_ANNOTATION_OLD,
                    PREVIEW_FEATURE_ANNOTATION_NEW,
                    VALUE_BASED_ANNOTATION,
                    MIGRATED_VALUE_CLASS_ANNOTATION,
                    RESTRICTED_ANNOTATION));

    private void stripNonExistentAnnotations(LoadDescriptions data) {
        Set<String> allClasses = data.classes.name2Class.keySet();
        data.modules.values().forEach(mod -> {
            stripNonExistentAnnotations(allClasses, mod.header);
        });
        data.classes.classes.forEach(clazz -> {
            stripNonExistentAnnotations(allClasses, clazz.header);
            stripNonExistentAnnotations(allClasses, clazz.fields);
            stripNonExistentAnnotations(allClasses, clazz.methods);
        });
    }

    private void stripNonExistentAnnotations(Set<String> allClasses, Iterable<? extends FeatureDescription> descs) {
        descs.forEach(d -> stripNonExistentAnnotations(allClasses, d));
    }

    private void stripNonExistentAnnotations(Set<String> allClasses, FeatureDescription d) {
        stripNonExistentAnnotations(allClasses, d.classAnnotations);
        stripNonExistentAnnotations(allClasses, d.runtimeAnnotations);
    }

    private void stripNonExistentAnnotations(Set<String> allClasses, List<AnnotationDescription> annotations) {
        if (annotations != null)
            annotations.removeIf(ann -> !HARDCODED_ANNOTATIONS.contains(ann.annotationType) &&
                                        !allClasses.contains(ann.annotationType.substring(1, ann.annotationType.length() - 1)));
    }

    private ZipEntry createZipEntry(String name, long timestamp) {
        ZipEntry ze = new ZipEntry(name);

        ze.setTime(timestamp);
        return ze;
    }

    public static String EXTENSION = ".sig";

    LoadDescriptions load(Path ctDescriptionWithExtraContent, Path ctDescriptionOpen) throws IOException {
        Map<String, PlatformInput> platforms = new LinkedHashMap<>();

        if (ctDescriptionWithExtraContent != null && Files.isRegularFile(ctDescriptionWithExtraContent)) {
            try (LineBasedReader reader = new LineBasedReader(ctDescriptionWithExtraContent)) {
                while (reader.hasNext()) {
                    switch (reader.lineKey) {
                        case "generate":
                            //ignore
                            reader.moveNext();
                            break;
                        case "platform":
                            PlatformInput platform = PlatformInput.load(ctDescriptionWithExtraContent,
                                                                        reader);
                            platforms.put(platform.version, platform);
                            reader.moveNext();
                            break;
                        default:
                            throw new IllegalArgumentException("Unknown key: " + reader.lineKey);
                    }
                }
            }
        }

        Set<String> generatePlatforms = null;

        try (LineBasedReader reader = new LineBasedReader(ctDescriptionOpen)) {
            while (reader.hasNext()) {
                switch (reader.lineKey) {
                    case "generate":
                        String[] platformsAttr = reader.attributes.get("platforms").split(":");
                        generatePlatforms = new HashSet<>(List.of(platformsAttr));
                        reader.moveNext();
                        break;
                    case "platform":
                        PlatformInput platform = PlatformInput.load(ctDescriptionOpen, reader);
                        if (!platforms.containsKey(platform.version))
                            platforms.put(platform.version, platform);
                        reader.moveNext();
                        break;
                    default:
                        throw new IllegalArgumentException("Unknown key: " + reader.lineKey);
                }
            }
        }

        Map<String, ClassDescription> classes = new LinkedHashMap<>();
        Map<String, ModuleDescription> modules = new LinkedHashMap<>();

        for (PlatformInput platform : platforms.values()) {
            for (ClassDescription cd : classes.values()) {
                addNewVersion(cd.header, platform.basePlatform, platform.version);
                addNewVersion(cd.fields, platform.basePlatform, platform.version);
                addNewVersion(cd.methods, platform.basePlatform, platform.version);
            }
            for (ModuleDescription md : modules.values()) {
                addNewVersion(md.header, platform.basePlatform, platform.version);
            }
            for (String input : platform.files) {
                Path inputFile = platform.ctDescription.getParent().resolve(input);
                try (LineBasedReader reader = new LineBasedReader(inputFile)) {
                    while (reader.hasNext()) {
                        String nameAttr = reader.attributes.get("name");
                        switch (reader.lineKey) {
                            case "class": case "-class":
                                ClassDescription cd =
                                        classes.computeIfAbsent(nameAttr,
                                                n -> new ClassDescription());
                                if ("-class".equals(reader.lineKey)) {
                                    removeVersion(cd.header, h -> true,
                                                  platform.version);
                                    reader.moveNext();
                                    continue;
                                }
                                cd.read(reader, platform.basePlatform,
                                        platform.version);
                                break;
                            case "module": {
                                ModuleDescription md =
                                        modules.computeIfAbsent(nameAttr,
                                                n -> new ModuleDescription());
                                md.read(reader, platform.basePlatform,
                                        platform.version);
                                break;
                            }
                            case "-module": {
                                ModuleDescription md =
                                        modules.computeIfAbsent(nameAttr,
                                                n -> new ModuleDescription());
                                removeVersion(md.header, h -> true,
                                              platform.version);
                                reader.moveNext();
                                break;
                            }
                        }
                    }
                }
            }
        }

        ClassList result = new ClassList();

        classes.values().forEach(result::add);
        return new LoadDescriptions(result,
                                    modules,
                                    new ArrayList<>(platforms.values()));
    }

    private static void removeVersion(LoadDescriptions load, String deletePlatform) {
        for (Iterator<ClassDescription> it = load.classes.iterator(); it.hasNext();) {
            ClassDescription desc = it.next();
            Iterator<ClassHeaderDescription> chdIt = desc.header.iterator();

            while (chdIt.hasNext()) {
                ClassHeaderDescription chd = chdIt.next();

                chd.versions = removeVersion(chd.versions, deletePlatform);
                if (chd.versions.isEmpty()) {
                    chdIt.remove();
                }
            }

            if (desc.header.isEmpty()) {
                it.remove();
                continue;
            }

            Iterator<MethodDescription> methodIt = desc.methods.iterator();

            while (methodIt.hasNext()) {
                MethodDescription method = methodIt.next();

                method.versions = removeVersion(method.versions, deletePlatform);
                if (method.versions.isEmpty())
                    methodIt.remove();
            }

            Iterator<FieldDescription> fieldIt = desc.fields.iterator();

            while (fieldIt.hasNext()) {
                FieldDescription field = fieldIt.next();

                field.versions = removeVersion(field.versions, deletePlatform);
                if (field.versions.isEmpty())
                    fieldIt.remove();
            }
        }

        for (Iterator<ModuleDescription> it = load.modules.values().iterator(); it.hasNext();) {
            ModuleDescription desc = it.next();
            Iterator<ModuleHeaderDescription> mhdIt = desc.header.iterator();

            while (mhdIt.hasNext()) {
                ModuleHeaderDescription mhd = mhdIt.next();

                mhd.versions = removeVersion(mhd.versions, deletePlatform);
                if (mhd.versions.isEmpty())
                    mhdIt.remove();
            }

            if (desc.header.isEmpty()) {
                it.remove();
                continue;
            }
        }
    }

    static final class LoadDescriptions {
        public final ClassList classes;
        public final Map<String, ModuleDescription> modules;
        public final List<PlatformInput> versions;

        public LoadDescriptions(ClassList classes,
                                Map<String, ModuleDescription>  modules,
                                List<PlatformInput> versions) {
            this.classes = classes;
            this.modules = modules;
            this.versions = versions;
        }

    }

    static final class LineBasedReader implements AutoCloseable {
        private final BufferedReader input;
        public String lineKey;
        public Map<String, String> attributes = new HashMap<>();

        public LineBasedReader(Path input) throws IOException {
            this.input = Files.newBufferedReader(input);
            moveNext();
        }

        public void moveNext() throws IOException {
            String line = input.readLine();

            if (line == null) {
                lineKey = null;
                return ;
            }

            if (line.trim().isEmpty() || line.startsWith("#")) {
                moveNext();
                return ;
            }

            String[] parts = line.split(" ");

            lineKey = parts[0];
            attributes.clear();

            for (int i = 1; i < parts.length; i += 2) {
                attributes.put(parts[i], unquote(parts[i + 1]));
            }
        }

        public boolean hasNext() {
            return lineKey != null;
        }

        @Override
        public void close() throws IOException {
            input.close();
        }
    }

    private static String reduce(String original, String other) {
        Set<String> otherSet = new HashSet<>();

        for (char v : other.toCharArray()) {
            otherSet.add("" + v);
        }

        return reduce(original, otherSet);
    }

    private static String reduce(String original, Set<String> generate) {
        StringBuilder sb = new StringBuilder();

        for (char v : original.toCharArray()) {
            if (generate.contains("" + v)) {
                sb.append(v);
            }
        }
        return sb.toString();
    }

    private static String removeVersion(String original, String remove) {
        StringBuilder sb = new StringBuilder();

        for (char v : original.toCharArray()) {
            if (v != remove.charAt(0)) {
                sb.append(v);
            }
        }
        return sb.toString();
    }

    private static class PlatformInput {
        public final String version;
        public final String basePlatform;
        public final List<String> files;
        public final Path ctDescription;
        public PlatformInput(Path ctDescription, String version, String basePlatform, List<String> files) {
            this.ctDescription = ctDescription;
            this.version = version;
            this.basePlatform = basePlatform;
            this.files = files;
        }

        public static PlatformInput load(Path ctDescription, LineBasedReader in) throws IOException {
            return new PlatformInput(ctDescription,
                                     in.attributes.get("version"),
                                     in.attributes.get("base"),
                                     List.of(in.attributes.get("files").split(":")));
        }
    }

    static void addNewVersion(Collection<? extends FeatureDescription> features,
                       String baselineVersion,
                       String version) {
        features.stream()
                .filter(f -> f.versions.contains(baselineVersion))
                .forEach(f -> f.versions += version);
    }

    static <T extends FeatureDescription> void removeVersion(Collection<T> features,
                                                             Predicate<T> shouldRemove,
                                                             String version) {
        for (T existing : features) {
            if (shouldRemove.test(existing) && existing.versions.endsWith(version)) {
                existing.versions = existing.versions.replace(version, "");
                return;
            }
        }
    }

    /**Changes to class header of an outer class (like adding a new type parameter) may affect
     * its innerclasses. So if the outer class's header is different for versions A and B, need to
     * split its innerclasses headers to also be different for versions A and B.
     */
    static void splitHeaders(ClassList classes) {
        Set<String> ctVersions = new HashSet<>();

        for (ClassDescription cd : classes) {
            for (ClassHeaderDescription header : cd.header) {
                for (char c : header.versions.toCharArray()) {
                    ctVersions.add("" + c);
                }
            }
        }

        classes.sort();

        for (ClassDescription cd : classes) {
            Map<String, String> outerSignatures2Version = new HashMap<>();

            for (String version : ctVersions) { //XXX
                ClassDescription outer = cd;
                String outerSignatures = "";

                while ((outer = classes.enclosingClass(outer)) != null) {
                    for (ClassHeaderDescription outerHeader : outer.header) {
                        if (outerHeader.versions.contains(version)) {
                            outerSignatures += outerHeader.signature;
                        }
                    }
                }

                outerSignatures2Version.compute(outerSignatures,
                                                 (key, value) -> value != null ? value + version : version);
            }

            List<ClassHeaderDescription> newHeaders = new ArrayList<>();

            HEADER_LOOP: for (ClassHeaderDescription header : cd.header) {
                for (String versions : outerSignatures2Version.values()) {
                    if (containsAll(versions, header.versions)) {
                        newHeaders.add(header);
                        continue HEADER_LOOP;
                    }
                    if (disjoint(versions, header.versions)) {
                        continue;
                    }
                    ClassHeaderDescription newHeader = new ClassHeaderDescription();
                    newHeader.classAnnotations = header.classAnnotations;
                    newHeader.deprecated = header.deprecated;
                    newHeader.extendsAttr = header.extendsAttr;
                    newHeader.flags = header.flags;
                    newHeader.implementsAttr = header.implementsAttr;
                    newHeader.innerClasses = header.innerClasses;
                    newHeader.runtimeAnnotations = header.runtimeAnnotations;
                    newHeader.signature = header.signature;
                    newHeader.versions = reduce(header.versions, versions);

                    newHeaders.add(newHeader);
                }
            }

            cd.header = newHeaders;
        }
    }

    void limitJointVersion(Set<String> jointVersions, List<? extends FeatureDescription> features) {
        for (FeatureDescription feature : features) {
            limitJointVersion(jointVersions, feature.versions);
        }
    }

    void limitJointVersion(Set<String> jointVersions, String versions) {
        for (String version : jointVersions) {
            if (!containsAll(versions, version) &&
                !disjoint(versions, version)) {
                StringBuilder featurePart = new StringBuilder();
                StringBuilder otherPart = new StringBuilder();
                for (char v : version.toCharArray()) {
                    if (versions.indexOf(v) != (-1)) {
                        featurePart.append(v);
                    } else {
                        otherPart.append(v);
                    }
                }
                jointVersions.remove(version);
                if (featurePart.length() == 0 || otherPart.length() == 0) {
                    throw new AssertionError();
                }
                jointVersions.add(featurePart.toString());
                jointVersions.add(otherPart.toString());
                break;
            }
        }
    }

    private static boolean containsAll(String versions, String subVersions) {
        for (char c : subVersions.toCharArray()) {
            if (versions.indexOf(c) == (-1))
                return false;
        }
        return true;
    }

    private static boolean disjoint(String version1, String version2) {
        for (char c : version2.toCharArray()) {
            if (version1.indexOf(c) != (-1))
                return false;
        }
        return true;
    }

    void writeClassesForVersions(Map<String, Set<FileData>> directory2FileData,
                                 ClassDescription classDescription,
                                 ClassHeaderDescription header,
                                 String module,
                                 Iterable<String> versions)
            throws IOException {
        for (String ver : versions) {
            writeClass(directory2FileData, classDescription, header, module, ver);
        }
    }

    void writeModulesForVersions(Map<String, Set<FileData>> directory2FileData,
                                 ModuleDescription moduleDescription,
                                 ModuleHeaderDescription header,
                                 String versions,
                                 Function<Character, String> version2ModuleVersion)
            throws IOException {
        //ensure every module-info.class is written separatelly,
        //so that the correct version is used for it:
        for (char ver : versions.toCharArray()) {
            writeModule(directory2FileData, moduleDescription, header, ver,
                        version2ModuleVersion);
        }
    }

    //<editor-fold defaultstate="collapsed" desc="Class Writing">
    void writeModule(Map<String, Set<FileData>> directory2FileData,
                    ModuleDescription moduleDescription,
                    ModuleHeaderDescription header,
                    char version,
                    Function<Character, String> version2ModuleVersion) throws IOException {
        var classFile = ClassFile.of().build(ClassDesc.of("module-info"), clb -> {
            clb.withFlags(header.flags);
            addAttributes(moduleDescription, header, clb, version2ModuleVersion.apply(version));
        });

        String versionString = Character.toString(version);
        doWrite(directory2FileData, versionString, moduleDescription.name, "module-info" + EXTENSION, classFile);
    }

    void writeClass(Map<String, Set<FileData>> directory2FileData,
                    ClassDescription classDescription,
                    ClassHeaderDescription header,
                    String module,
                    String version) throws IOException {
        var classFile = ClassFile.of().build(ClassDesc.ofInternalName(classDescription.name), clb -> {
            if (header.extendsAttr != null)
                clb.withSuperclass(ClassDesc.ofInternalName(header.extendsAttr));
            clb.withInterfaceSymbols(header.implementsAttr.stream().map(ClassDesc::ofInternalName).collect(Collectors.toList()))
                    .withFlags(header.flags);
            for (FieldDescription fieldDesc : classDescription.fields) {
                if (disjoint(fieldDesc.versions, version))
                    continue;
                clb.withField(fieldDesc.name, ClassDesc.ofDescriptor(fieldDesc.descriptor), fb -> {
                    addAttributes(fieldDesc, fb);
                    fb.withFlags(fieldDesc.flags);
                });
            }
            for (MethodDescription methDesc : classDescription.methods) {
                if (disjoint(methDesc.versions, version))
                    continue;
                clb.withMethod(methDesc.name, MethodTypeDesc.ofDescriptor(methDesc.descriptor), methDesc.flags, mb -> addAttributes(methDesc, mb));
            }
            addAttributes(header, clb);
        });
        doWrite(directory2FileData, version, module, classDescription.name + EXTENSION, classFile);
    }

    private void doWrite(Map<String, Set<FileData>> directory2FileData,
                         String version,
                         String moduleName,
                         String fileName,
                         byte[] classFile) throws IOException {
        int lastSlash = fileName.lastIndexOf('/');
        String pack = lastSlash != (-1) ? fileName.substring(0, lastSlash + 1) : "/";
        String directory = version + "/" + moduleName + "/" + pack;
        String fullFileName = version + "/" + moduleName + "/" + fileName;
        openDirectory(directory2FileData, directory)
                .add(new FileData(fullFileName, classFile));
    }

    private Set<FileData> openDirectory(Map<String, Set<FileData>> directory2FileData,
                               String directory) {
        Comparator<FileData> fileCompare = (fd1, fd2) -> fd1.fileName.compareTo(fd2.fileName);
        return directory2FileData.computeIfAbsent(directory, d -> new TreeSet<>(fileCompare));
    }

    private static class FileData {
        public final String fileName;
        public final byte[] fileData;

        public FileData(String fileName, byte[] fileData) {
            this.fileName = fileName;
            this.fileData = fileData;
        }

    }

    private void addAttributes(ModuleDescription md,
                               ModuleHeaderDescription header,
                               ClassBuilder builder,
                               String moduleVersion) {
        addGenericAttributes(header, builder);
        if (header.moduleResolution != null) {
            builder.with(ModuleResolutionAttribute.of(header.moduleResolution));
        }
        if (header.moduleTarget != null) {
            builder.with(ModuleTargetAttribute.of(header.moduleTarget));
        }
        if (header.moduleMainClass != null) {
            builder.with(ModuleMainClassAttribute.of(ClassDesc.ofInternalName(header.moduleMainClass)));
        }
        builder.with(ModuleAttribute.of(ModuleDesc.of(md.name), mb -> {
            mb.moduleVersion(moduleVersion);
            for (var req : header.requires) {
                mb.requires(ModuleDesc.of(req.moduleName), req.flags, req.version); // nullable version
            }
            for (var exp : header.exports) {
                if (exp.isQualified()) {
                    mb.exports(PackageDesc.ofInternalName(exp.packageName()), 0, exp.to.stream().map(ModuleDesc::of).toArray(ModuleDesc[]::new));
                } else {
                    mb.exports(PackageDesc.ofInternalName(exp.packageName()), 0);
                }
            }
            for (var open : header.opens) {
                mb.opens(PackageDesc.ofInternalName(open), 0);
            }
            for (var use : header.uses) {
                mb.uses(ClassDesc.ofInternalName(use));
            }
            for (var provide : header.provides) {
                mb.provides(ClassDesc.ofInternalName(provide.interfaceName),
                        provide.implNames.stream().map(ClassDesc::ofInternalName).toArray(ClassDesc[]::new));
            }
        }));
        addInnerClassesAttribute(header, builder);
    }

    private void addAttributes(ClassHeaderDescription header, ClassBuilder builder) {
        addGenericAttributes(header, builder);
        if (header.nestHost != null) {
            builder.with(NestHostAttribute.of(ClassDesc.ofInternalName(header.nestHost)));
        }
        if (header.nestMembers != null && !header.nestMembers.isEmpty()) {
            builder.with(NestMembersAttribute.ofSymbols(header.nestMembers.stream().map(ClassDesc::ofInternalName).collect(Collectors.toList())));
        }
        if (header.isRecord) {
            builder.with(RecordAttribute.of(header.recordComponents.stream().map(desc -> {
                List<Attribute<?>> attributes = new ArrayList<>();
                addGenericAttributes(desc, attributes::add, builder.constantPool());
                return RecordComponentInfo.of(desc.name, ClassDesc.ofDescriptor(desc.descriptor), attributes);
            }).collect(Collectors.toList())));
        }
        if (header.isSealed) {
            builder.with(PermittedSubclassesAttribute.ofSymbols(header.permittedSubclasses.stream().map(ClassDesc::ofInternalName).collect(Collectors.toList())));
        }
        addInnerClassesAttribute(header, builder);
    }

    private void addInnerClassesAttribute(HeaderDescription header, ClassBuilder builder) {
        if (header.innerClasses != null && !header.innerClasses.isEmpty()) {
            builder.with(InnerClassesAttribute.of(header.innerClasses.stream()
                    .map(info -> java.lang.classfile.attribute.InnerClassInfo.of(
                            ClassDesc.ofInternalName(info.innerClass),
                            Optional.ofNullable(info.outerClass).map(ClassDesc::ofInternalName),
                            Optional.ofNullable(info.innerClassName),
                            info.innerClassFlags
                    )).collect(Collectors.toList())));
        }
    }

    private void addAttributes(MethodDescription desc, MethodBuilder builder) {
        addGenericAttributes(desc, builder);
        if (desc.thrownTypes != null) {
            builder.with(ExceptionsAttribute.ofSymbols(desc.thrownTypes.stream()
                    .map(ClassDesc::ofInternalName).collect(Collectors.toList())));
        }
        if (desc.annotationDefaultValue != null) {
            builder.with(AnnotationDefaultAttribute.of(createAttributeValue(desc.annotationDefaultValue)));
        }
        if (desc.classParameterAnnotations != null && !desc.classParameterAnnotations.isEmpty()) {
            builder.with(RuntimeInvisibleParameterAnnotationsAttribute.of(createParameterAnnotations(desc.classParameterAnnotations)));
        }
        if (desc.runtimeParameterAnnotations != null && !desc.runtimeParameterAnnotations.isEmpty()) {
            builder.with(RuntimeVisibleParameterAnnotationsAttribute.of(createParameterAnnotations(desc.runtimeParameterAnnotations)));
        }
        if (desc.methodParameters != null && !desc.methodParameters.isEmpty()) {
            builder.with(MethodParametersAttribute.of(desc.methodParameters.stream()
                    .map(mp -> MethodParameterInfo.ofParameter(Optional.ofNullable(mp.name), mp.flags)).collect(Collectors.toList())));
        }
    }

    private void addAttributes(FieldDescription desc, FieldBuilder builder) {
        addGenericAttributes(desc, builder);
        if (desc.constantValue != null) {
            var cp = builder.constantPool();
            ConstantValueEntry entry = switch (desc.constantValue) {
                case Boolean v -> cp.intEntry(v ? 1 : 0);
                case Character v -> cp.intEntry(v);
                case Integer v -> cp.intEntry(v);
                case Long v -> cp.longEntry(v);
                case Float v -> cp.floatEntry(v);
                case Double v -> cp.doubleEntry(v);
                case String v -> cp.stringEntry(v);
                default -> throw new IllegalArgumentException(desc.constantValue.getClass().toString());
            };
            builder.with(ConstantValueAttribute.of(entry));
        }
    }

    @SuppressWarnings("unchecked")
    private void addGenericAttributes(FeatureDescription desc, ClassFileBuilder<?, ?> builder) {
        addGenericAttributes(desc, (Consumer<? super Attribute<?>>) builder, builder.constantPool());
    }

    private void addGenericAttributes(FeatureDescription desc, Consumer<? super Attribute<?>> sink, ConstantPoolBuilder cpb) {
        @SuppressWarnings("unchecked")
        var builder = (Consumer<Attribute<?>>) sink;
        if (desc.deprecated) {
            builder.accept(DeprecatedAttribute.of());
        }
        if (desc.signature != null) {
            builder.accept(SignatureAttribute.of(cpb.utf8Entry(desc.signature)));
        }
        if (desc.classAnnotations != null && !desc.classAnnotations.isEmpty()) {
            builder.accept(RuntimeInvisibleAnnotationsAttribute.of(createAnnotations(desc.classAnnotations)));
        }
        if (desc.runtimeAnnotations != null && !desc.runtimeAnnotations.isEmpty()) {
            builder.accept(RuntimeVisibleAnnotationsAttribute.of(createAnnotations(desc.runtimeAnnotations)));
        }
    }

    private List<Annotation> createAnnotations(List<AnnotationDescription> desc) {
        return desc.stream().map(this::createAnnotation).collect(Collectors.toList());
    }

    private List<List<Annotation>> createParameterAnnotations(List<List<AnnotationDescription>> desc) {
        return desc.stream().map(this::createAnnotations).collect(Collectors.toList());
    }

    private Annotation createAnnotation(AnnotationDescription desc) {
        String annotationType = desc.annotationType;
        Map<String, Object> values = desc.values;

        if (PREVIEW_FEATURE_ANNOTATION_NEW.equals(annotationType)) {
            //the non-public PreviewFeature annotation will not be available in ct.sym,
            //replace with purely synthetic javac-internal annotation:
            annotationType = PREVIEW_FEATURE_ANNOTATION_INTERNAL;
        }

        if (PREVIEW_FEATURE_ANNOTATION_OLD.equals(annotationType)) {
            //the non-public PreviewFeature annotation will not be available in ct.sym,
            //replace with purely synthetic javac-internal annotation:
            annotationType = PREVIEW_FEATURE_ANNOTATION_INTERNAL;
            values = new HashMap<>(values);
            Boolean essentialAPI = (Boolean) values.remove("essentialAPI");
            values.put("reflective", essentialAPI != null && !essentialAPI);
        }

        if (VALUE_BASED_ANNOTATION.equals(annotationType)) {
            //the non-public ValueBased annotation will not be available in ct.sym,
            //replace with purely synthetic javac-internal annotation:
            annotationType = VALUE_BASED_ANNOTATION_INTERNAL;
        }

        if (MIGRATED_VALUE_CLASS_ANNOTATION.equals(annotationType)) {
            //the non-public MigratedValueClass annotation will not be available in ct.sym,
            //replace with purely synthetic javac-internal annotation:
            annotationType = MIGRATED_VALUE_CLASS_ANNOTATION_INTERNAL;
        }

        if (RESTRICTED_ANNOTATION.equals(annotationType)) {
            //the non-public Restricted annotation will not be available in ct.sym,
            //replace with purely synthetic javac-internal annotation:
            annotationType = RESTRICTED_ANNOTATION_INTERNAL;
        }

        return Annotation.of(ClassDesc.ofDescriptor(annotationType),
                createElementPairs(values));
    }

    private List<AnnotationElement> createElementPairs(Map<String, Object> annotationAttributes) {
        return annotationAttributes.entrySet().stream()
                .map(e -> AnnotationElement.of(e.getKey(), createAttributeValue(e.getValue())))
                .collect(Collectors.toList());
    }

    private AnnotationValue createAttributeValue(Object value) {
        return switch (value) {
            case Boolean v -> AnnotationValue.ofBoolean(v);
            case Byte v -> AnnotationValue.ofByte(v);
            case Character v -> AnnotationValue.ofChar(v);
            case Short v -> AnnotationValue.ofShort(v);
            case Integer v -> AnnotationValue.ofInt(v);
            case Long v -> AnnotationValue.ofLong(v);
            case Float v -> AnnotationValue.ofFloat(v);
            case Double v -> AnnotationValue.ofDouble(v);
            case String v -> AnnotationValue.ofString(v);
            case EnumConstant v -> AnnotationValue.ofEnum(ClassDesc.ofDescriptor(v.type), v.constant);
            case ClassConstant v -> AnnotationValue.ofClass(ClassDesc.ofDescriptor(v.type));
            case AnnotationDescription v -> AnnotationValue.ofAnnotation(createAnnotation(v));
            case Collection<?> v -> AnnotationValue.ofArray(v.stream().map(this::createAttributeValue).collect(Collectors.toList()));
            default -> throw new IllegalArgumentException(value.getClass().getName());
        };
    }
    //</editor-fold>
    //</editor-fold>

    //<editor-fold defaultstate="collapsed" desc="Create Symbol Description">
    public void createBaseLine(List<VersionDescription> versions,
                               ExcludeIncludeList excludesIncludes,
                               Path descDest,
                               String[] args) throws IOException {
        ClassList classes = new ClassList();
        Map<String, ModuleDescription> modules = new HashMap<>();

        for (VersionDescription desc : versions) {
            Iterable<byte[]> classFileData = loadClassData(desc.classes);

            loadVersionClasses(classes, modules, classFileData, excludesIncludes, desc.version, null);
        }

        List<PlatformInput> platforms =
                versions.stream()
                        .map(desc -> new PlatformInput(null,
                                                       desc.version,
                                                       desc.primaryBaseline,
                                                       null))
                        .collect(Collectors.toList());

        dumpDescriptions(classes, modules, platforms, Set.of(), descDest.resolve("symbols"), args);
    }
    //where:
        public static String DO_NOT_MODIFY =
            "#\n" +
            "# Copyright (c) {YEAR}, Oracle and/or its affiliates. All rights reserved.\n" +
            "# DO NOT ALTER OR REMOVE COPYRIGHT NOTICES OR THIS FILE HEADER.\n" +
            "#\n" +
            "# This code is free software; you can redistribute it and/or modify it\n" +
            "# under the terms of the GNU General Public License version 2 only, as\n" +
            "# published by the Free Software Foundation.  Oracle designates this\n" +
            "# particular file as subject to the \"Classpath\" exception as provided\n" +
            "# by Oracle in the LICENSE file that accompanied this code.\n" +
            "#\n" +
            "# This code is distributed in the hope that it will be useful, but WITHOUT\n" +
            "# ANY WARRANTY; without even the implied warranty of MERCHANTABILITY or\n" +
            "# FITNESS FOR A PARTICULAR PURPOSE.  See the GNU General Public License\n" +
            "# version 2 for more details (a copy is included in the LICENSE file that\n" +
            "# accompanied this code).\n" +
            "#\n" +
            "# You should have received a copy of the GNU General Public License version\n" +
            "# 2 along with this work; if not, write to the Free Software Foundation,\n" +
            "# Inc., 51 Franklin St, Fifth Floor, Boston, MA 02110-1301 USA.\n" +
            "#\n" +
            "# Please contact Oracle, 500 Oracle Parkway, Redwood Shores, CA 94065 USA\n" +
            "# or visit www.oracle.com if you need additional information or have any\n" +
            "# questions.\n" +
            "#\n" +
            "# ##########################################################\n" +
            "# ### THIS FILE IS AUTOMATICALLY GENERATED. DO NOT EDIT. ###\n" +
            "# ##########################################################\n" +
            "#\n";

        private Iterable<byte[]> loadClassData(String path) {
            List<byte[]> classFileData = new ArrayList<>();

            try (BufferedReader descIn =
                    Files.newBufferedReader(Paths.get(path))) {
                String line;
                while ((line = descIn.readLine()) != null) {
                    ByteArrayOutputStream data = new ByteArrayOutputStream();
                    for (int i = 0; i < line.length(); i += 2) {
                        String hex = line.substring(i, i + 2);
                        data.write(Integer.parseInt(hex, 16));
                    }
                    classFileData.add(data.toByteArray());
                }
            } catch (IOException ex) {
                throw new IllegalArgumentException(ex);
            }

            return classFileData;
        }

    private void loadVersionClasses(ClassList classes,
                                    Map<String, ModuleDescription> modules,
                                    Iterable<byte[]> classData,
                                    ExcludeIncludeList excludesIncludes,
                                    String version,
                                    String baseline) {
        Map<String, ModuleDescription> currentVersionModules =
                new HashMap<>();

        for (byte[] classFileData : classData) {
            inspectModuleInfoClassFile(classFileData,
                    currentVersionModules, version);
        }

        ExcludeIncludeList currentEIList;

        if (!currentVersionModules.isEmpty()) {
            Set<String> privateIncludes =
                    enhancedIncludesListBasedOnClassHeaders(classes, classData);
            Set<String> includes = new HashSet<>();

            for (ModuleDescription md : currentVersionModules.values()) {
                md.header.get(0).exports.stream()
                                        .filter(e -> !e.isQualified())
                                        .map(e -> e.packageName + '/')
                                        .forEach(includes::add);
            }

            currentEIList = new ExcludeIncludeList(includes,
                                                   privateIncludes,
                                                   Collections.emptySet());
        } else {
            currentEIList = excludesIncludes;
        }

        ClassList currentVersionClasses = new ClassList();
        Map<String, Set<String>> extraModulesPackagesToDerive = new HashMap<>();

        for (byte[] classFileData : classData) {
            try (InputStream in = new ByteArrayInputStream(classFileData)) {
                inspectClassFile(in, currentVersionClasses,
                                 currentEIList, version,
                                 cm -> {
                                     var permitted = cm.findAttribute(Attributes.permittedSubclasses()).orElse(null);
                                     if (permitted != null) {
                                         var name = cm.thisClass().asInternalName();
                                         String currentPack = name.substring(0, name.lastIndexOf('/'));

                                         for (var sub : permitted.permittedSubclasses()) {
                                             String permittedClassName = sub.asInternalName();
                                             if (!currentEIList.accepts(permittedClassName, false)) {
                                                 String permittedPack = permittedClassName.substring(0, permittedClassName.lastIndexOf('/'));

                                                 extraModulesPackagesToDerive.computeIfAbsent(permittedPack, x -> new HashSet<>())
                                                                             .add(currentPack);
                                             }
                                         }
                                     }
                                 });
            } catch (IOException ex) {
                throw new IllegalArgumentException(ex);
            }
        }

        //derive extra module packages for permitted types based on on their supertypes:
        boolean modified;

        do {
            modified = false;

            for (Iterator<Entry<String, Set<String>>> it = extraModulesPackagesToDerive.entrySet().iterator(); it.hasNext();) {
                Entry<String, Set<String>> e = it.next();
                for (String basePackage : e.getValue()) {
                    Optional<ModuleHeaderDescription> module = currentVersionModules.values().stream().map(md -> md.header.get(0)).filter(d -> containsPackage(d, basePackage)).findAny();
                    if (module.isPresent()) {
                        if (!module.get().extraModulePackages.contains(e.getKey())) {
                            module.get().extraModulePackages.add(e.getKey());
                        }
                        it.remove();
                        modified = true;
                        break;
                    }
                }
            }
        } while (modified);

        if (!extraModulesPackagesToDerive.isEmpty()) {
            throw new AssertionError("Cannot derive some owning modules: " + extraModulesPackagesToDerive);
        }

        finishClassLoading(classes, modules, currentVersionModules, currentVersionClasses, currentEIList, version, baseline);
    }

    private boolean containsPackage(ModuleHeaderDescription module, String pack) {
        return module.exports.stream().filter(ed -> ed.packageName().equals(pack)).findAny().isPresent() ||
               module.extraModulePackages.contains(pack);
    }

    private void loadVersionClassesFromDirectory(ClassList classes,
                                    Map<String, ModuleDescription> modules,
                                    Path modulesDirectory,
                                    Set<String> includedModules,
                                    String version,
                                    String baseline) {
        Map<String, ModuleDescription> currentVersionModules =
                new HashMap<>();
        ClassList currentVersionClasses = new ClassList();
        Set<String> privateIncludes = new HashSet<>();
        Set<String> includes = new HashSet<>();
        ExcludeIncludeList currentEIList = new ExcludeIncludeList(includes,
                privateIncludes,
                Collections.emptySet());

        try {
            Map<Path, ModuleHeaderDescription> modulePath2Header = new HashMap<>();
            List<Path> pendingExportedDirectories = new ArrayList<>();

            try (DirectoryStream<Path> ds = Files.newDirectoryStream(modulesDirectory)) {
                for (Path p : ds) {
                    if (!includedModules.contains(p.getFileName().toString())) {
                        continue;
                    }

                    Path moduleInfo = p.resolve("module-info.class");

                    if (Files.isReadable(moduleInfo)) {
                        ModuleDescription md = inspectModuleInfoClassFile(Files.readAllBytes(moduleInfo),
                                    currentVersionModules, version);
                        if (md == null) {
                            continue;
                        }

                        modulePath2Header.put(p, md.header.get(0));

                        Set<String> currentModuleExports =
                                md.header.get(0).exports.stream()
                                                        .filter(e -> !e.isQualified())
                                                        .map(e -> e.packageName + '/')
                                                        .collect(Collectors.toSet());

                        for (String dir : currentModuleExports) {
                            includes.add(dir);
                            pendingExportedDirectories.add(p.resolve(dir));
                        }
                    } else {
                        throw new IllegalArgumentException("Included module: " +
                                                           p.getFileName() +
                                                           " does not have a module-info.class");
                    }
                }
            }

            List<String> pendingExtraClasses = new ArrayList<>();

            for (Path exported : pendingExportedDirectories) {
                try (DirectoryStream<Path> ds = Files.newDirectoryStream(exported)) {
                    for (Path p2 : ds) {
                        if (!Files.isRegularFile(p2) || !p2.getFileName().toString().endsWith(".class")) {
                            continue;
                        }

                        loadFromDirectoryHandleClassFile(p2, currentVersionClasses,
                                                         currentEIList, version,
                                                         pendingExtraClasses);
                    }
                }
            }

            while (!pendingExtraClasses.isEmpty()) {
                String current = pendingExtraClasses.remove(pendingExtraClasses.size() - 1);

                if (currentVersionClasses.find(current, true) != null) {
                    continue;
                }

                for (Entry<Path, ModuleHeaderDescription> e : modulePath2Header.entrySet()) {
                    Path currentPath = e.getKey().resolve(current + ".class");

                    if (Files.isReadable(currentPath)) {
                        String pack = current.substring(0, current.lastIndexOf('/'));

                        e.getValue().extraModulePackages.add(pack);

                        loadFromDirectoryHandleClassFile(currentPath, currentVersionClasses,
                                                         currentEIList, version,
                                                         pendingExtraClasses);
                    }
                }
            }
        } catch (IOException ex) {
            throw new IllegalArgumentException(ex);
        }

        finishClassLoading(classes, modules, currentVersionModules, currentVersionClasses, currentEIList, version, baseline);
    }

    private void loadFromDirectoryHandleClassFile(Path path, ClassList currentVersionClasses,
                                                  ExcludeIncludeList currentEIList, String version,
                                                  List<String> todo) throws IOException {
        try (InputStream in = Files.newInputStream(path)) {
            inspectClassFile(in, currentVersionClasses,
                             currentEIList, version,
                             cf -> {
                                 Set<String> superTypes = otherRelevantTypesWithOwners(cf);

                                 currentEIList.privateIncludeList.addAll(superTypes);
                                 todo.addAll(superTypes);
                             });
        }
    }

    private void finishClassLoading(ClassList classes, Map<String, ModuleDescription> modules, Map<String, ModuleDescription> currentVersionModules, ClassList currentVersionClasses, ExcludeIncludeList currentEIList, String version,
                                    String baseline) {
        ModuleDescription unsupported =
                currentVersionModules.get("jdk.unsupported");

        if (unsupported != null) {
            for (ClassDescription cd : currentVersionClasses.classes) {
                if (unsupported.header
                               .get(0)
                               .exports
                               .stream()
                               .map(ed -> ed.packageName)
                               .anyMatch(pack -> pack.equals(cd.packge().replace('.', '/')))) {
                    ClassHeaderDescription ch = cd.header.get(0);
                    if (ch.classAnnotations == null) {
                        ch.classAnnotations = new ArrayList<>();
                    }
                    AnnotationDescription ad;
                    ad = new AnnotationDescription(PROPERITARY_ANNOTATION,
                                                   Collections.emptyMap());
                    ch.classAnnotations.add(ad);
                }
            }
        }

        Set<String> includedClasses = new HashSet<>();
        Map<String, Set<String>> package2ModulesUsingIt = new HashMap<>();
        Map<String, String> package2Module = new HashMap<>();
        currentVersionModules.values()
               .forEach(md -> {
                   md.header.get(0).allPackages().forEach(pack -> {
                       package2Module.put(pack, md.name);
                   });
               });
        boolean modified;

        do {
            modified = false;

            for (ClassDescription clazz : currentVersionClasses) {
                Set<String> thisClassIncludedClasses = new HashSet<>();
                ClassHeaderDescription header = clazz.header.get(0);

                if (includeEffectiveAccess(currentVersionClasses, clazz) && currentEIList.accepts(clazz.name, false)) {
                    include(thisClassIncludedClasses, currentVersionClasses, clazz.name);
                }

                if (includedClasses.contains(clazz.name)) {
                    include(thisClassIncludedClasses, currentVersionClasses, header.extendsAttr);
                    for (String i : header.implementsAttr) {
                        include(thisClassIncludedClasses, currentVersionClasses, i);
                    }
                    if (header.permittedSubclasses != null) {
                        for (String i : header.permittedSubclasses) {
                            include(thisClassIncludedClasses, currentVersionClasses, i);
                        }
                    }

                    includeOutputType(Collections.singleton(header),
                                      h -> "",
                                      thisClassIncludedClasses,
                                      currentVersionClasses);
                    includeOutputType(clazz.fields,
                                      f -> f.descriptor,
                                      thisClassIncludedClasses,
                                      currentVersionClasses);
                    includeOutputType(clazz.methods,
                                      m -> m.descriptor,
                                      thisClassIncludedClasses,
                                      currentVersionClasses);
                }

                if (includedClasses.addAll(thisClassIncludedClasses)) {
                    modified |= true;
                }

                for (String includedClass : thisClassIncludedClasses) {
                    int lastSlash = includedClass.lastIndexOf('/');
                    String pack;
                    if (lastSlash != (-1)) {
                        pack = includedClass.substring(0, lastSlash)
                                            .replace('.', '/');
                    } else {
                        pack = "";
                    }
                    package2ModulesUsingIt.computeIfAbsent(pack, p -> new HashSet<>())
                                          .add(package2Module.get(clazz.packge()));
                }
            }
        } while (modified);

        Set<String> allIncludedPackages = new HashSet<>();

        for (ClassDescription clazz : currentVersionClasses) {
            if (!includedClasses.contains(clazz.name)) {
                continue;
            }

            ClassHeaderDescription header = clazz.header.get(0);

            if (header.nestMembers != null) {
                Iterator<String> nestMemberIt = header.nestMembers.iterator();

                while(nestMemberIt.hasNext()) {
                    String member = nestMemberIt.next();
                    if (!includedClasses.contains(member))
                        nestMemberIt.remove();
                }
            }

            if (header.innerClasses != null) {
                Iterator<InnerClassInfo> innerClassIt = header.innerClasses.iterator();

                while(innerClassIt.hasNext()) {
                    InnerClassInfo ici = innerClassIt.next();
                    if (!includedClasses.contains(ici.innerClass))
                        innerClassIt.remove();
                }
            }

            ClassDescription existing = classes.find(clazz.name, true);

            if (existing != null) {
                addClassHeader(existing, header, version, baseline);
                for (MethodDescription currentMethod : clazz.methods) {
                    addMethod(existing, currentMethod, version, baseline);
                }
                for (FieldDescription currentField : clazz.fields) {
                    addField(existing, currentField, version, baseline);
                }
            } else {
                classes.add(clazz);
            }

            allIncludedPackages.add(clazz.packge().replace('.', '/'));
        }

        for (ModuleDescription module : currentVersionModules.values()) {
            ModuleHeaderDescription header = module.header.get(0);

            if (header.innerClasses != null) {
                Iterator<InnerClassInfo> innerClassIt =
                        header.innerClasses.iterator();

                while(innerClassIt.hasNext()) {
                    InnerClassInfo ici = innerClassIt.next();
                    if (!includedClasses.contains(ici.innerClass))
                        innerClassIt.remove();
                }
            }

            for (Iterator<ExportsDescription> it = header.exports.iterator(); it.hasNext();) {
                ExportsDescription ed = it.next();

                if (!ed.isQualified()) {
                    continue;
                }

                if (ed.packageName.equals("jdk/internal/javac")) {
                    //keep jdk/internal/javac untouched. It is used to determine participates in preview:
                    continue;
                }

                Set<String> usingModules = package2ModulesUsingIt.getOrDefault(ed.packageName(), Set.of());

                ed.to.retainAll(usingModules);

                if (ed.to.isEmpty()) {
                    it.remove();
                    if (allIncludedPackages.contains(ed.packageName())) {
                        header.extraModulePackages.add(ed.packageName());
                    }
                }
            }

            if (header.extraModulePackages != null) {
                header.extraModulePackages.retainAll(allIncludedPackages);
            }

            ModuleDescription existing = modules.get(module.name);

            if (existing != null) {
                addModuleHeader(existing, header, version);
            } else {
                modules.put(module.name, module);
            }
        }
    }
    //where:
        private static final String PROPERITARY_ANNOTATION =
                "Lsun/Proprietary+Annotation;";

    private void dumpDescriptions(ClassList classes,
                                  Map<String, ModuleDescription> modules,
                                  List<PlatformInput> versions,
                                  Set<String> forceWriteVersions,
                                  Path ctDescriptionFile,
                                  String[] args) throws IOException {
        classes.sort();

        Map<String, String> package2Modules = new HashMap<>();

        versions.stream()
                .filter(v -> "9".compareTo(v.version) <= 0)
                .sorted((v1, v2) -> v1.version.compareTo(v2.version))
                .forEach(v -> {
            for (ModuleDescription md : modules.values()) {
                md.header
                  .stream()
                  .filter(h -> h.versions.contains(v.version))
                  .flatMap(ModuleHeaderDescription::allPackages)
                  .forEach(p -> package2Modules.putIfAbsent(p, md.name));
            }
        });

        package2Modules.put("java.awt.dnd.peer", "java.desktop");
        package2Modules.put("java.awt.peer", "java.desktop");
        package2Modules.put("jdk", "java.base");

        Map<String, List<ClassDescription>> module2Classes = new HashMap<>();

        for (ClassDescription clazz : classes) {
            String pack = clazz.packge();
            String module = package2Modules.get(pack);

            if (module == null) {
                module = "java.base";

                OUTER: while (!pack.isEmpty()) {
                    for (Entry<String, String> p2M : package2Modules.entrySet()) {
                        if (p2M.getKey().startsWith(pack)) {
                            module = p2M.getValue();
                            break OUTER;
                        }
                    }
                    int dot = pack.lastIndexOf('.');
                    if (dot == (-1))
                        break;
                    pack = pack.substring(0, dot);
                }
            }
            module2Classes.computeIfAbsent(module, m -> new ArrayList<>())
                    .add(clazz);
        }

        modules.keySet()
               .stream()
               .filter(m -> !module2Classes.containsKey(m))
               .forEach(m -> module2Classes.put(m, Collections.emptyList()));

        Files.createDirectories(ctDescriptionFile.getParent());

        int year = Calendar.getInstance(TimeZone.getTimeZone("UTF"), Locale.ROOT)
                           .get(Calendar.YEAR);

        try (Writer symbolsOut = Files.newBufferedWriter(ctDescriptionFile)) {
            Map<PlatformInput, List<String>> outputFiles = new LinkedHashMap<>();

            for (PlatformInput desc : versions) {
                List<String> files = desc.files;

                if (files == null || forceWriteVersions.contains(desc.version)) {
                    files = new ArrayList<>();
                    for (Entry<String, List<ClassDescription>> e : module2Classes.entrySet()) {
                        StringWriter data = new StringWriter();
                        ModuleDescription module = modules.get(e.getKey());

                        if (module != null) { //module == null should only be in tests.
                            module.write(data, desc.basePlatform, desc.version);
                        }

                        for (ClassDescription clazz : e.getValue()) {
                            clazz.write(data, desc.basePlatform, desc.version);
                        }

                        String fileName = e.getKey() + "-" + desc.version + ".sym.txt";
                        Path f = ctDescriptionFile.getParent().resolve(fileName);

                        String dataString = data.toString();

                        if (!dataString.isEmpty()) {
                            String existingYear = null;
                            boolean hasChange = true;
                            if (Files.isReadable(f)) {
                                String oldContent = Files.readString(f, StandardCharsets.UTF_8);
                                int yearPos = DO_NOT_MODIFY.indexOf("{YEAR}");
                                String headerPattern =
                                        Pattern.quote(DO_NOT_MODIFY.substring(0, yearPos)) +
                                        "([0-9]+)(, [0-9]+)?" +
                                        Pattern.quote(DO_NOT_MODIFY.substring(yearPos + "{YEAR}".length()));
                                String pattern = headerPattern +
                                                 Pattern.quote(dataString);
                                Matcher m = Pattern.compile(pattern, Pattern.MULTILINE).matcher(oldContent);
                                if (m.matches()) {
                                    hasChange = false;
                                } else {
                                    m = Pattern.compile(headerPattern).matcher(oldContent);
                                    if (m.find()) {
                                        existingYear = m.group(1);
                                    }
                                }
                            }
                            if (hasChange) {
                                try (Writer out = Files.newBufferedWriter(f, StandardCharsets.UTF_8)) {
                                    String currentYear = String.valueOf(year);
                                    String yearSpec = (existingYear != null && !currentYear.equals(existingYear) ? existingYear + ", " : "") + currentYear;
                                    out.append(DO_NOT_MODIFY.replace("{YEAR}", yearSpec));
                                    out.write(dataString);
                                }
                            }
                            files.add(f.getFileName().toString());
                        }
                    }
                }

                outputFiles.put(desc, files);
            }
            symbolsOut.append(DO_NOT_MODIFY.replace("{YEAR}", "2015, " + year));
            symbolsOut.append("#command used to generate this file:\n");
            symbolsOut.append("#")
                      .append(CreateSymbols.class.getName())
                      .append(" ")
                      .append(Arrays.stream(args)
                                    .collect(Collectors.joining(" ")))
                      .append("\n");
            symbolsOut.append("#\n");
            symbolsOut.append("generate platforms ")
                      .append(versions.stream()
                                      .map(v -> v.version)
                                      .sorted()
                                      .collect(Collectors.joining(":")))
                      .append("\n");
            for (Entry<PlatformInput, List<String>> versionFileEntry : outputFiles.entrySet()) {
                symbolsOut.append("platform version ")
                          .append(versionFileEntry.getKey().version);
                if (versionFileEntry.getKey().basePlatform != null) {
                    symbolsOut.append(" base ")
                              .append(versionFileEntry.getKey().basePlatform);
                }
                symbolsOut.append(" files ")
                          .append(versionFileEntry.getValue()
                                                  .stream()
                                                  .map(p -> p)
                                                  .sorted()
                                                  .collect(Collectors.joining(":")))
                          .append("\n");
            }
        }
    }

    private void incrementalUpdate(String ctDescriptionFile,
                                   String excludeFile,
                                   String platformVersion,
                                   Iterable<byte[]> classBytes,
                                   Function<LoadDescriptions, String> baseline,
                                   String[] args) throws IOException {
        String currentVersion =
                Integer.toString(Integer.parseInt(platformVersion), Character.MAX_RADIX);
        String version = currentVersion.toUpperCase(Locale.ROOT);
        Path ctDescriptionPath = Paths.get(ctDescriptionFile).toAbsolutePath();
        LoadDescriptions data = load(null, ctDescriptionPath);

        ClassList classes = data.classes;
        Map<String, ModuleDescription> modules = data.modules;
        List<PlatformInput> versions = data.versions;

        ExcludeIncludeList excludeList =
                ExcludeIncludeList.create(excludeFile);

        String computedBaseline = baseline.apply(data);

        loadVersionClasses(classes, modules, classBytes, excludeList, "$", computedBaseline);

        removeVersion(data, version);

        for (ModuleDescription md : data.modules.values()) {
            for (ModuleHeaderDescription header : md.header) {
                header.versions = header.versions.replace("$", version);
            }
        }

        for (ClassDescription clazzDesc : data.classes) {
            for (ClassHeaderDescription header : clazzDesc.header) {
                header.versions = header.versions.replace("$", version);
            }
            for (MethodDescription method : clazzDesc.methods) {
                method.versions = method.versions.replace("$", version);
            }
            for (FieldDescription field : clazzDesc.fields) {
                field.versions = field.versions.replace("$", version);
            }
        }

        if (versions.stream().noneMatch(inp -> version.equals(inp.version))) {
            versions.add(new PlatformInput(null, version, computedBaseline, null));
        }

        Set<String> writeVersions = new HashSet<>();

        writeVersions.add(version);

        //re-write all platforms that have version as their baseline:
        versions.stream()
                .filter(inp -> version.equals(inp.basePlatform))
                .map(inp -> inp.version)
                .forEach(writeVersions::add);
        dumpDescriptions(classes, modules, versions, writeVersions, ctDescriptionPath, args);
    }

    public void createIncrementalBaseLineFromDataFile(String ctDescriptionFile,
                                                      String excludeFile,
                                                      String version,
                                                      String dataFile,
                                                      String baseline,
                                                      String[] args) throws IOException {
        incrementalUpdate(ctDescriptionFile, excludeFile, version, loadClassData(dataFile), x -> baseline, args);
    }

    public void createIncrementalBaseLine(String ctDescriptionFile,
                                          String excludeFile,
                                          String[] args) throws IOException {
        String platformVersion = System.getProperty("java.specification.version");
        String currentVersion =
                Integer.toString(Integer.parseInt(platformVersion), Character.MAX_RADIX);
        String version = currentVersion.toUpperCase(Locale.ROOT);
        Iterable<byte[]> classBytes = dumpCurrentClasses();
        Function<LoadDescriptions, String> baseline = data -> {
            if (data.versions.isEmpty()) {
                return null;
            } else {
                return data.versions.stream()
                                    .filter(v -> v.version.compareTo(version) < 0)
                                    .sorted((v1, v2) -> v2.version.compareTo(v1.version))
                                    .findFirst()
                                    .get()
                                    .version;
            }
        };
        incrementalUpdate(ctDescriptionFile, excludeFile, platformVersion, classBytes, baseline, args);
    }

    private List<byte[]> dumpCurrentClasses() throws IOException {
        Set<String> includedModuleNames = new HashSet<>();
        String version = System.getProperty("java.specification.version");
        JavaFileManager moduleFM = setupJavac("--release", version);

        for (Location modLoc : LOCATIONS) {
            for (Set<JavaFileManager.Location> module :
                    moduleFM.listLocationsForModules(modLoc)) {
                for (JavaFileManager.Location loc : module) {
                    includedModuleNames.add(moduleFM.inferModuleName(loc));
                }
            }
        }

        JavaFileManager dumpFM = setupJavac("--source", version);
        List<byte[]> data = new ArrayList<>();

        for (Location modLoc : LOCATIONS) {
            for (String moduleName : includedModuleNames) {
                Location loc = dumpFM.getLocationForModule(modLoc, moduleName);

                if (loc == null) {
                    continue;
                }

                Iterable<JavaFileObject> files =
                        dumpFM.list(loc,
                                "",
                                EnumSet.of(Kind.CLASS),
                                true);

                for (JavaFileObject jfo : files) {
                    try (InputStream is = jfo.openInputStream();
                         InputStream in =
                                 new BufferedInputStream(is)) {
                        ByteArrayOutputStream baos =
                                new ByteArrayOutputStream();

                        in.transferTo(baos);
                        data.add(baos.toByteArray());
                    }
                }
            }
        }

        return data;
    }
    //where:
        private static final List<StandardLocation> LOCATIONS =
                List.of(StandardLocation.SYSTEM_MODULES,
                        StandardLocation.UPGRADE_MODULE_PATH);

        private JavaFileManager setupJavac(String... options) {
            JavacTool tool = JavacTool.create();
            Context ctx = new Context();
            JavacTask task = tool.getTask(null, null, null,
                                          List.of(options),
                                          null, null, ctx);
            task.getElements().getTypeElement("java.lang.Object");
            return ctx.get(JavaFileManager.class);
        }
    //<editor-fold defaultstate="collapsed" desc="Class Reading">
    //non-final for tests:
    public static String PROFILE_ANNOTATION = "Ljdk/Profile+Annotation;";
    public static boolean ALLOW_NON_EXISTING_CLASSES = false;

    private void inspectClassFile(InputStream in, ClassList classes, ExcludeIncludeList excludesIncludes, String version) throws IOException {
        inspectClassFile(in, classes, excludesIncludes, version, cf -> {});
    }

    private void inspectClassFile(InputStream in, ClassList classes, ExcludeIncludeList excludesIncludes, String version,
                                  Consumer<ClassModel> extraTask) throws IOException {
        ClassModel cm = ClassFile.of().parse(in.readAllBytes());

        if (cm.isModuleInfo()) {
            return ;
        }

        if (!excludesIncludes.accepts(cm.thisClass().asInternalName(), true)) {
            return ;
        }

        extraTask.accept(cm);

        ClassHeaderDescription headerDesc = new ClassHeaderDescription();

        headerDesc.flags = cm.flags().flagsMask();

        if (cm.superclass().isPresent()) {
            headerDesc.extendsAttr = cm.superclass().get().asInternalName();
        }
        headerDesc.implementsAttr = cm.interfaces().stream().map(ClassEntry::asInternalName).collect(Collectors.toList());
        for (var attr : cm.attributes()) {
            if (!readAttribute(headerDesc, attr))
                return ;
        }

        ClassDescription clazzDesc = null;

        for (ClassDescription cd : classes) {
            if (cd.name.equals(cm.thisClass().asInternalName())) {
                clazzDesc = cd;
                break;
            }
        }

        if (clazzDesc == null) {
            clazzDesc = new ClassDescription();
            clazzDesc.name = cm.thisClass().asInternalName();
            classes.add(clazzDesc);
        }

        addClassHeader(clazzDesc, headerDesc, version, null);

        for (var m : cm.methods()) {
            if (!include(m.flags().flagsMask()))
                continue;
            MethodDescription methDesc = new MethodDescription();
            methDesc.flags = m.flags().flagsMask();
            methDesc.name = m.methodName().stringValue();
            methDesc.descriptor = m.methodType().stringValue();
            for (var attr : m.attributes()) {
                readAttribute(methDesc, attr);
            }
            addMethod(clazzDesc, methDesc, version, null);
        }
        for (var f : cm.fields()) {
            if (!include(f.flags().flagsMask()))
                continue;
            FieldDescription fieldDesc = new FieldDescription();
            fieldDesc.flags = f.flags().flagsMask();
            fieldDesc.name = f.fieldName().stringValue();
            fieldDesc.descriptor = f.fieldType().stringValue();
            for (var attr : f.attributes()) {
                readAttribute(fieldDesc, attr);
            }
            addField(clazzDesc, fieldDesc, version, null);
        }
    }

    private ModuleDescription inspectModuleInfoClassFile(byte[] data,
            Map<String, ModuleDescription> modules,
            String version) {
        ClassModel cm = ClassFile.of().parse(data);

        if (!cm.flags().has(AccessFlag.MODULE)) {
            return null;
        }

        ModuleHeaderDescription headerDesc = new ModuleHeaderDescription();

        headerDesc.versions = version;
        headerDesc.flags = cm.flags().flagsMask();

        for (var attr : cm.attributes()) {
            if (!readAttribute(headerDesc, attr))
                return null;
        }

        String name = headerDesc.name;

        ModuleDescription moduleDesc = modules.get(name);

        if (moduleDesc == null) {
            moduleDesc = new ModuleDescription();
            moduleDesc.name = name;
            modules.put(moduleDesc.name, moduleDesc);
        }

        addModuleHeader(moduleDesc, headerDesc, version);

        return moduleDesc;
    }

    private Set<String> enhancedIncludesListBasedOnClassHeaders(ClassList classes,
                                                                Iterable<byte[]> classData) {
        Set<String> additionalIncludes = new HashSet<>();

        for (byte[] classFileData : classData) {
            additionalIncludes.addAll(otherRelevantTypesWithOwners(ClassFile.of().parse(classFileData)));
        }

        return additionalIncludes;
    }

    private Set<String> otherRelevantTypesWithOwners(ClassModel cm) {
        Set<String> supertypes = new HashSet<>();

        if (cm.flags().has(AccessFlag.MODULE)) {
            return supertypes;
        }

        Set<String> additionalClasses = new HashSet<>();

        if (cm.superclass().isPresent()) {
            additionalClasses.add(cm.superclass().get().asInternalName());
        }
        for (var iface : cm.interfaces()) {
            additionalClasses.add(iface.asInternalName());
        }
        var permitted = cm.findAttribute(Attributes.permittedSubclasses()).orElse(null);
        if (permitted != null) {
            for (var sub : permitted.permittedSubclasses()) {
                additionalClasses.add(sub.asInternalName());
            }
        }

        for (String additional : additionalClasses) {
            int dollar;

            supertypes.add(additional);

            while ((dollar = additional.lastIndexOf('$')) != (-1)) {
                additional = additional.substring(0, dollar);
                supertypes.add(additional);
            }
        }

        return supertypes;
    }

    private void addModuleHeader(ModuleDescription moduleDesc,
                                 ModuleHeaderDescription headerDesc,
                                 String version) {
        //normalize:
        boolean existed = false;
        for (ModuleHeaderDescription existing : moduleDesc.header) {
            if (existing.equals(headerDesc)) {
                headerDesc = existing;
                existed = true;
            }
        }

        if (!headerDesc.versions.contains(version)) {
            headerDesc.versions += version;
        }

        if (!existed) {
            moduleDesc.header.add(headerDesc);
        }
    }

    private boolean include(int accessFlags) {
        return (accessFlags & (ACC_PUBLIC | ACC_PROTECTED)) != 0;
    }

    private void addClassHeader(ClassDescription clazzDesc, ClassHeaderDescription headerDesc, String version, String baseline) {
        //normalize:
        Iterable<? extends ClassHeaderDescription> headers = sortedHeaders(clazzDesc.header, baseline);
        boolean existed = false;
        for (ClassHeaderDescription existing : headers) {
            if (existing.equals(headerDesc)) {
                headerDesc = existing;
                existed = true;
                break;
            }
        }

        if (!existed) {
            //check if the only difference between the 7 and 8 version is the Profile annotation
            //if so, copy it to the pre-8 version, so save space
            for (ClassHeaderDescription existing : headers) {
                List<AnnotationDescription> annots = existing.classAnnotations;

                if (annots != null) {
                    for (AnnotationDescription ad : annots) {
                        if (PROFILE_ANNOTATION.equals(ad.annotationType)) {
                            existing.classAnnotations = new ArrayList<>(annots);
                            existing.classAnnotations.remove(ad);
                            if (existing.equals(headerDesc)) {
                                headerDesc = existing;
                                existed = true;
                            }
                            existing.classAnnotations = annots;
                            break;
                        }
                    }
                }
            }
        }

        if (!headerDesc.versions.contains(version)) {
            headerDesc.versions += version;
        }

        if (!existed) {
            clazzDesc.header.add(headerDesc);
        }
    }

    private <T extends FeatureDescription> Iterable<? extends T> sortedHeaders(List<? extends T> headers, String baseline) {
        if (baseline == null) {
            return headers;
        }

        //move the description whose version contains baseline to the front:
        List<T> result = new ArrayList<>(headers);

        for (Iterator<T> it = result.iterator(); it.hasNext();) {
            T fd = it.next();
            if (fd.versions.contains(baseline)) {
                it.remove();
                result.add(0, fd);
                break;
            }
        }

        return result;
    }

    private void addMethod(ClassDescription clazzDesc, MethodDescription methDesc, String version, String baseline) {
        //normalize:
        boolean methodExisted = false;
        for (MethodDescription existing : clazzDesc.methods) {
            if (existing.equals(methDesc) && (!methodExisted || (baseline != null && existing.versions.contains(baseline)))) {
                methodExisted = true;
                methDesc = existing;
            }
        }
        methDesc.versions += version;
        if (!methodExisted) {
            clazzDesc.methods.add(methDesc);
        }
    }

    private void addField(ClassDescription clazzDesc, FieldDescription fieldDesc, String version, String baseline) {
        boolean fieldExisted = false;
        for (FieldDescription existing : clazzDesc.fields) {
            if (existing.equals(fieldDesc) && (!fieldExisted || (baseline != null && existing.versions.contains(baseline)))) {
                fieldExisted = true;
                fieldDesc = existing;
            }
        }
        fieldDesc.versions += version;
        if (!fieldExisted) {
            clazzDesc.fields.add(fieldDesc);
        }
    }

    private boolean readAttribute(FeatureDescription feature, Attribute<?> attr) {
        switch (attr) {
            case AnnotationDefaultAttribute a ->
                    ((MethodDescription) feature).annotationDefaultValue = convertElementValue(a.defaultValue());
            case DeprecatedAttribute _ -> feature.deprecated = true;
            case ExceptionsAttribute a -> ((MethodDescription) feature).thrownTypes = a.exceptions().stream().map(ClassEntry::asInternalName).collect(Collectors.toList());
            case InnerClassesAttribute a -> {
                if (feature instanceof ModuleHeaderDescription)
                    break; //XXX
<<<<<<< HEAD
                assert feature instanceof ClassHeaderDescription;
                List<InnerClassInfo> innerClasses = new ArrayList<>();
                InnerClasses_attribute innerClassesAttr = (InnerClasses_attribute) attr;
                for (int i = 0; i < innerClassesAttr.number_of_classes; i++) {
                    CONSTANT_Class_info outerClassInfo =
                            innerClassesAttr.classes[i].getOuterClassInfo(cf.constant_pool);
                    InnerClassInfo info = new InnerClassInfo();
                    CONSTANT_Class_info innerClassInfo =
                            innerClassesAttr.classes[i].getInnerClassInfo(cf.constant_pool);
                    info.innerClass = innerClassInfo != null ? innerClassInfo.getName() : null;
                    info.outerClass = outerClassInfo != null ? outerClassInfo.getName() : null;
                    info.innerClassName = innerClassesAttr.classes[i].getInnerName(cf.constant_pool);
                    info.innerClassFlags = innerClassesAttr.classes[i].inner_class_access_flags.flags;
                    innerClasses.add(info);
                }
                ((ClassHeaderDescription) feature).innerClasses = innerClasses;
                break;
            case "RuntimeInvisibleAnnotations":
                feature.classAnnotations = annotations2Description(cf.constant_pool, attr);
                break;
            case "RuntimeVisibleAnnotations":
                feature.runtimeAnnotations = annotations2Description(cf.constant_pool, attr);
                break;
            case "Signature":
                feature.signature = ((Signature_attribute) attr).getSignature(cf.constant_pool);
                break;
            case "ConstantValue":
                assert feature instanceof FieldDescription;
                Object value = convertConstantValue(cf.constant_pool.get(((ConstantValue_attribute) attr).constantvalue_index), ((FieldDescription) feature).descriptor);
                if (((FieldDescription) feature).descriptor.equals("C")) {
                    value = (char) (int) value;
                }
                ((FieldDescription) feature).constantValue = value;
                break;
            case "Preload":
            case "SourceFile":
                //ignore, not needed
                break;
            case "BootstrapMethods":
                //ignore, not needed
                break;
            case "Code":
                //ignore, not needed
                break;
            case "EnclosingMethod":
=======
                ((ClassHeaderDescription) feature).innerClasses = a.classes().stream().map(cfi -> {
                    var info = new InnerClassInfo();
                    info.innerClass = cfi.innerClass().asInternalName();
                    info.outerClass = cfi.outerClass().map(ClassEntry::asInternalName).orElse(null);
                    info.innerClassName = cfi.innerName().map(Utf8Entry::stringValue).orElse(null);
                    info.innerClassFlags = cfi.flagsMask();
                    return info;
                }).collect(Collectors.toList());
            }
            case RuntimeInvisibleAnnotationsAttribute a -> feature.classAnnotations = annotations2Description(a.annotations());
            case RuntimeVisibleAnnotationsAttribute a -> feature.runtimeAnnotations = annotations2Description(a.annotations());
            case SignatureAttribute a -> feature.signature = a.signature().stringValue();
            case ConstantValueAttribute a -> {
                var f = (FieldDescription) feature;
                f.constantValue = convertConstantValue(a.constant(), f.descriptor);
            }
            case SourceFileAttribute _, BootstrapMethodsAttribute _, CodeAttribute _, SyntheticAttribute _ -> {}
            case EnclosingMethodAttribute _ -> {
>>>>>>> bcac42aa
                return false;
            }
            case RuntimeVisibleParameterAnnotationsAttribute a -> ((MethodDescription) feature).runtimeParameterAnnotations = parameterAnnotations2Description(a.parameterAnnotations());
            case RuntimeInvisibleParameterAnnotationsAttribute a -> ((MethodDescription) feature).classParameterAnnotations = parameterAnnotations2Description(a.parameterAnnotations());
            case ModuleAttribute a -> {
                ModuleHeaderDescription header = (ModuleHeaderDescription) feature;
                header.name = a.moduleName().name().stringValue();
                header.exports = a.exports().stream().map(ExportsDescription::create).collect(Collectors.toList());
                if (header.extraModulePackages != null) {
                    header.exports.forEach(ed -> header.extraModulePackages.remove(ed.packageName()));
                }
                header.requires = a.requires().stream().map(RequiresDescription::create).collect(Collectors.toList());
                header.uses = a.uses().stream().map(ClassEntry::asInternalName).collect(Collectors.toList());
                header.provides = a.provides().stream().map(ProvidesDescription::create).collect(Collectors.toList());
            }
            case ModuleTargetAttribute a -> ((ModuleHeaderDescription) feature).moduleTarget = a.targetPlatform().stringValue();
            case ModuleResolutionAttribute a -> ((ModuleHeaderDescription) feature).moduleResolution = a.resolutionFlags();
            case ModulePackagesAttribute a -> {
                var header = (ModuleHeaderDescription) feature;
                header.extraModulePackages = a.packages().stream().<String>mapMulti((packageItem, sink) -> {
                    var packageName = packageItem.name().stringValue();
                    if (header.exports == null ||
                            header.exports.stream().noneMatch(ed -> ed.packageName().equals(packageName))) {
                        sink.accept(packageName);
                    }
                }).collect(Collectors.toList());
            }
            case ModuleHashesAttribute _ -> {}
            case NestHostAttribute a -> ((ClassHeaderDescription) feature).nestHost = a.nestHost().asInternalName();
            case NestMembersAttribute a -> ((ClassHeaderDescription) feature).nestMembers = a.nestMembers().stream().map(ClassEntry::asInternalName).collect(Collectors.toList());
            case RecordAttribute a -> {
                var chd = (ClassHeaderDescription) feature;
                chd.isRecord = true;
                chd.recordComponents = a.components().stream().map(rci -> {
                    var rcd = new RecordComponentDescription();
                    rcd.name = rci.name().stringValue();
                    rcd.descriptor = rci.descriptor().stringValue();
                    rci.attributes().forEach(child -> readAttribute(rcd, child));
                    return rcd;
                }).collect(Collectors.toList());
            }
            case MethodParametersAttribute a -> ((MethodDescription) feature).methodParameters = a.parameters().stream()
                    .map(mpi -> new MethodDescription.MethodParam(mpi.flagsMask(), mpi.name().map(Utf8Entry::stringValue).orElse(null)))
                    .collect(Collectors.toList());
            case PermittedSubclassesAttribute a -> {
                var chd = (ClassHeaderDescription) feature;
                chd.isSealed = true;
                chd.permittedSubclasses = a.permittedSubclasses().stream().map(ClassEntry::asInternalName).collect(Collectors.toList());
            }
            case ModuleMainClassAttribute a -> ((ModuleHeaderDescription) feature).moduleMainClass = a.mainClass().asInternalName();
            default -> throw new IllegalArgumentException("Unhandled attribute: " + attr.attributeName()); // Do nothing
        }

        return true;
    }

    public static String INJECTED_VERSION = null;

    private static String getVersion(Optional<Utf8Entry> version) {
        if (INJECTED_VERSION != null) {
            return INJECTED_VERSION;
        }
        return version.map(Utf8Entry::stringValue).orElse(null);
    }

    Object convertConstantValue(ConstantValueEntry info, String descriptor) {
        if (descriptor.length() == 1 && info instanceof IntegerEntry ie) {
            var i = ie.intValue();
            return switch (descriptor.charAt(0)) {
                case 'I', 'B', 'S' -> i;
                case 'C' -> (char) i;
                case 'Z' -> i == 1;
                default -> throw new IllegalArgumentException(descriptor);
            };
        }
        return info.constantValue();
    }

    Object convertElementValue(AnnotationValue val) {
        return switch (val) {
            case AnnotationValue.OfConstant oc -> oc.resolvedValue();
            case AnnotationValue.OfEnum oe -> new EnumConstant(oe.className().stringValue(), oe.constantName().stringValue());
            case AnnotationValue.OfClass oc -> new ClassConstant(oc.className().stringValue());
            case AnnotationValue.OfArray oa -> oa.values().stream().map(this::convertElementValue).collect(Collectors.toList());
            case AnnotationValue.OfAnnotation oa -> annotation2Description(oa.annotation());
        };
    }

    private List<AnnotationDescription> annotations2Description(List<java.lang.classfile.Annotation> annos) {
        return annos.stream().map(this::annotation2Description).collect(Collectors.toList());
    }

    private List<List<AnnotationDescription>> parameterAnnotations2Description(List<List<java.lang.classfile.Annotation>> annos) {
        return annos.stream().map(this::annotations2Description).collect(Collectors.toList());
    }

    private AnnotationDescription annotation2Description(java.lang.classfile.Annotation a) {
        String annotationType = a.className().stringValue();
        Map<String, Object> values = new HashMap<>();

        for (var e : a.elements()) {
            values.put(e.name().stringValue(), convertElementValue(e.value()));
        }

        return new AnnotationDescription(annotationType, values);
    }
    //</editor-fold>

    protected boolean includeEffectiveAccess(ClassList classes, ClassDescription clazz) {
        if (!include(clazz.header.get(0).flags))
            return false;
        for (ClassDescription outer : classes.enclosingClasses(clazz)) {
            if (!include(outer.header.get(0).flags))
                return false;
        }
        return true;
    }

    void include(Set<String> includedClasses, ClassList classes, String clazzName) {
        if (clazzName == null)
            return ;

        ClassDescription desc = classes.find(clazzName, true);

        if (desc == null) {
            return ;
        }

        includedClasses.add(clazzName);

        for (ClassDescription outer : classes.enclosingClasses(desc)) {
            includedClasses.add(outer.name);
        }
    }

    <T extends FeatureDescription> void includeOutputType(Iterable<T> features,
                                                             Function<T, String> feature2Descriptor,
                                                             Set<String> includedClasses,
                                                             ClassList classes) {
        for (T feature : features) {
            CharSequence sig =
                    feature.signature != null ? feature.signature : feature2Descriptor.apply(feature);
            Matcher m = OUTPUT_TYPE_PATTERN.matcher(sig);
            while (m.find()) {
                include(includedClasses, classes, m.group(1));
            }
        }
    }

    static final Pattern OUTPUT_TYPE_PATTERN = Pattern.compile("L([^;<]+)(;|<)");

    public static class VersionDescription {
        public final String classes;
        public final String version;
        public final String primaryBaseline;

        public VersionDescription(String classes, String version, String primaryBaseline) {
            this.classes = classes;
            this.version = version;
            this.primaryBaseline = "<none>".equals(primaryBaseline) ? null : primaryBaseline;
        }

    }

    public static class ExcludeIncludeList {
        public final Set<String> includeList;
        public final Set<String> privateIncludeList;
        public final Set<String> excludeList;

        protected ExcludeIncludeList(Set<String> includeList, Set<String> excludeList) {
            this(includeList, Set.of(), excludeList);
        }

        protected ExcludeIncludeList(Set<String> includeList, Set<String> privateIncludeList,
                                     Set<String> excludeList) {
            this.includeList = includeList;
            this.privateIncludeList = privateIncludeList;
            this.excludeList = excludeList;
        }

        public static ExcludeIncludeList create(String files) throws IOException {
            Set<String> includeList = new HashSet<>();
            Set<String> excludeList = new HashSet<>();
            for (String file : files.split(File.pathSeparator)) {
                try (Stream<String> lines = Files.lines(Paths.get(file))) {
                    lines.map(l -> l.substring(0, l.indexOf('#') != (-1) ? l.indexOf('#') : l.length()))
                         .filter(l -> !l.trim().isEmpty())
                         .forEach(l -> {
                             Set<String> target = l.startsWith("+") ? includeList : excludeList;
                             target.add(l.substring(1));
                         });
                }
            }
            return new ExcludeIncludeList(includeList, excludeList);
        }

        public boolean accepts(String className, boolean includePrivateClasses) {
            return (matches(includeList, className) ||
                    (includePrivateClasses && matches(privateIncludeList, className))) &&
                   !matches(excludeList, className);
        }

        private static boolean matches(Set<String> list, String className) {
            if (list.contains(className))
                return true;
            String pack = className.substring(0, className.lastIndexOf('/') + 1);
            return list.contains(pack);
        }
    }
    //</editor-fold>

    //<editor-fold defaultstate="collapsed" desc="Class Data Structures">
    static boolean checkChange(String versions, String version,
                               String baselineVersion) {
        return versions.contains(version) ^
               (baselineVersion != null &&
                versions.contains(baselineVersion));
    }

    static abstract class FeatureDescription {
        int flagsNormalization = ~0;
        int flags;
        boolean deprecated;
        String signature;
        String versions = "";
        List<AnnotationDescription> classAnnotations;
        List<AnnotationDescription> runtimeAnnotations;

        protected void writeAttributes(Appendable output) throws IOException {
            if (flags != 0)
                output.append(" flags " + Integer.toHexString(flags));
            if (deprecated) {
                output.append(" deprecated true");
            }
            if (signature != null) {
                output.append(" signature " + quote(signature, false));
            }
            if (classAnnotations != null && !classAnnotations.isEmpty()) {
                output.append(" classAnnotations ");
                for (AnnotationDescription a : classAnnotations) {
                    output.append(quote(a.toString(), false));
                }
            }
            if (runtimeAnnotations != null && !runtimeAnnotations.isEmpty()) {
                output.append(" runtimeAnnotations ");
                for (AnnotationDescription a : runtimeAnnotations) {
                    output.append(quote(a.toString(), false));
                }
            }
        }

        protected boolean shouldIgnore(String baselineVersion, String version) {
            return (!versions.contains(version) &&
                    (baselineVersion == null || !versions.contains(baselineVersion))) ||
                   (baselineVersion != null &&
                    versions.contains(baselineVersion) && versions.contains(version));
        }

        public abstract void write(Appendable output, String baselineVersion, String version) throws IOException;

        protected void readAttributes(LineBasedReader reader) {
            String inFlags = reader.attributes.get("flags");
            if (inFlags != null && !inFlags.isEmpty()) {
                flags = Integer.parseInt(inFlags, 16);
            }
            String inDeprecated = reader.attributes.get("deprecated");
            if ("true".equals(inDeprecated)) {
                deprecated = true;
            }
            signature = reader.attributes.get("signature");
            String inClassAnnotations = reader.attributes.get("classAnnotations");
            if (inClassAnnotations != null) {
                classAnnotations = parseAnnotations(inClassAnnotations, new int[1]);
            }
            String inRuntimeAnnotations = reader.attributes.get("runtimeAnnotations");
            if (inRuntimeAnnotations != null) {
                runtimeAnnotations = parseAnnotations(inRuntimeAnnotations, new int[1]);
            }
        }

        public abstract boolean read(LineBasedReader reader) throws IOException;

        @Override
        public int hashCode() {
            int hash = 3;
            hash = 89 * hash + (this.flags & flagsNormalization);
            hash = 89 * hash + (this.deprecated ? 1 : 0);
            hash = 89 * hash + Objects.hashCode(this.signature);
            hash = 89 * hash + listHashCode(this.classAnnotations);
            hash = 89 * hash + listHashCode(this.runtimeAnnotations);
            return hash;
        }

        @Override
        public boolean equals(Object obj) {
            if (obj == null) {
                return false;
            }
            if (getClass() != obj.getClass()) {
                return false;
            }
            final FeatureDescription other = (FeatureDescription) obj;
            if ((this.flags & flagsNormalization) != (other.flags & flagsNormalization)) {
                return false;
            }
            if (this.deprecated != other.deprecated) {
                return false;
            }
            if (!Objects.equals(this.signature, other.signature)) {
                return false;
            }
            if (!listEquals(this.classAnnotations, other.classAnnotations)) {
                return false;
            }
            if (!listEquals(this.runtimeAnnotations, other.runtimeAnnotations)) {
                return false;
            }
            return true;
        }

    }

    public static class ModuleDescription {
        String name;
        List<ModuleHeaderDescription> header = new ArrayList<>();

        public void write(Appendable output, String baselineVersion,
                          String version) throws IOException {
            boolean inBaseline = false;
            boolean inVersion = false;
            for (ModuleHeaderDescription mhd : header) {
                if (baselineVersion != null &&
                    mhd.versions.contains(baselineVersion)) {
                    inBaseline = true;
                }
                if (mhd.versions.contains(version)) {
                    inVersion = true;
                }
            }
            if (!inVersion && !inBaseline)
                return ;
            if (!inVersion) {
                output.append("-module name " + name + "\n\n");
                return;
            }
            boolean hasChange = hasChange(header, version, baselineVersion);
            if (!hasChange)
                return;

            output.append("module name " + name + "\n");
            for (ModuleHeaderDescription header : header) {
                header.write(output, baselineVersion, version);
            }
            output.append("\n");
        }

        boolean hasChange(List<? extends FeatureDescription> hasChange,
                          String version, String baseline) {
            return hasChange.stream()
                            .map(fd -> fd.versions)
                            .anyMatch(versions -> checkChange(versions,
                                                              version,
                                                              baseline));
        }

        public void read(LineBasedReader reader, String baselineVersion,
                         String version) throws IOException {
            if (!"module".equals(reader.lineKey))
                return ;

            name = reader.attributes.get("name");

            reader.moveNext();

            OUTER: while (reader.hasNext()) {
                switch (reader.lineKey) {
                    case "header":
                        removeVersion(header, h -> true, version);
                        ModuleHeaderDescription mhd =
                                new ModuleHeaderDescription();
                        mhd.read(reader);
                        mhd.name = name;
                        mhd.versions = version;
                        header.add(mhd);
                        break;
                    case "class":
                    case "-class":
                    case "module":
                    case "-module":
                        break OUTER;
                    default:
                        throw new IllegalArgumentException(reader.lineKey);
                }
            }
        }
    }

    static class ModuleHeaderDescription extends HeaderDescription {
        String name;
        List<ExportsDescription> exports = new ArrayList<>();
        List<String> opens = new ArrayList<>();
        List<String> extraModulePackages = new ArrayList<>();
        List<RequiresDescription> requires = new ArrayList<>();
        List<String> uses = new ArrayList<>();
        List<ProvidesDescription> provides = new ArrayList<>();
        Integer moduleResolution;
        String moduleTarget;
        String moduleMainClass;

        @Override
        public int hashCode() {
            int hash = super.hashCode();
            hash = 83 * hash + Objects.hashCode(this.name);
            hash = 83 * hash + Objects.hashCode(this.exports);
            hash = 83 * hash + Objects.hashCode(this.opens);
            hash = 83 * hash + Objects.hashCode(this.extraModulePackages);
            hash = 83 * hash + Objects.hashCode(this.requires);
            hash = 83 * hash + Objects.hashCode(this.uses);
            hash = 83 * hash + Objects.hashCode(this.provides);
            hash = 83 * hash + Objects.hashCode(this.moduleResolution);
            hash = 83 * hash + Objects.hashCode(this.moduleTarget);
            hash = 83 * hash + Objects.hashCode(this.moduleMainClass);
            return hash;
        }

        @Override
        public boolean equals(Object obj) {
            if (this == obj) {
                return true;
            }
            if (!super.equals(obj)) {
                return false;
            }
            final ModuleHeaderDescription other =
                    (ModuleHeaderDescription) obj;
            if (!Objects.equals(this.name, other.name)) {
                return false;
            }
            if (!listEquals(this.exports, other.exports)) {
                return false;
            }
            if (!listEquals(this.opens, other.opens)) {
                return false;
            }
            if (!listEquals(this.extraModulePackages, other.extraModulePackages)) {
                return false;
            }
            if (!listEquals(this.requires, other.requires)) {
                return false;
            }
            if (!listEquals(this.uses, other.uses)) {
                return false;
            }
            if (!listEquals(this.provides, other.provides)) {
                return false;
            }
            if (!Objects.equals(this.moduleTarget, other.moduleTarget)) {
                return false;
            }
            if (!Objects.equals(this.moduleResolution,
                                other.moduleResolution)) {
                return false;
            }
            if (!Objects.equals(this.moduleMainClass,
                                other.moduleMainClass)) {
                return false;
            }
            return true;
        }

        @Override
        public void write(Appendable output, String baselineVersion,
                          String version) throws IOException {
            if (!versions.contains(version) ||
                (baselineVersion != null && versions.contains(baselineVersion)
                 && versions.contains(version)))
                return ;
            output.append("header");
            if (exports != null && !exports.isEmpty()) {
                List<String> exportsList =
                        exports.stream()
                               .map(exp -> exp.serialize())
                               .collect(Collectors.toList());
                output.append(" exports " + serializeList(exportsList));
            }
            if (opens != null && !opens.isEmpty())
                output.append(" opens " + serializeList(opens));
            if (extraModulePackages != null && !extraModulePackages.isEmpty())
                output.append(" extraModulePackages " + serializeList(extraModulePackages));
            if (requires != null && !requires.isEmpty()) {
                List<String> requiresList =
                        requires.stream()
                                .map(req -> req.serialize())
                                .collect(Collectors.toList());
                output.append(" requires " + serializeList(requiresList));
            }
            if (uses != null && !uses.isEmpty())
                output.append(" uses " + serializeList(uses));
            if (provides != null && !provides.isEmpty()) {
                List<String> providesList =
                        provides.stream()
                                .map(p -> p.serialize())
                                .collect(Collectors.toList());
                output.append(" provides " + serializeList(providesList));
            }
            if (moduleTarget != null)
                output.append(" target " + quote(moduleTarget, true));
            if (moduleResolution != null)
                output.append(" resolution " +
                              quote(Integer.toHexString(moduleResolution),
                                    true));
            if (moduleMainClass != null)
                output.append(" moduleMainClass " + quote(moduleMainClass, true));
            writeAttributes(output);
            output.append("\n");
            writeInnerClasses(output, baselineVersion, version);
        }

        private static Map<String, String> splitAttributes(String data) {
            String[] parts = data.split(" ");

            Map<String, String> attributes = new HashMap<>();

            for (int i = 0; i < parts.length; i += 2) {
                attributes.put(parts[i], unquote(parts[i + 1]));
            }

            return attributes;
        }

        @Override
        public boolean read(LineBasedReader reader) throws IOException {
            if (!"header".equals(reader.lineKey))
                return false;

            List<String> exportsList = deserializeList(reader.attributes.get("exports"), false);
            exports = exportsList.stream()
                                 .map(ExportsDescription::deserialize)
                                 .collect(Collectors.toList());
            opens = deserializeList(reader.attributes.get("opens"));
            extraModulePackages = deserializeList(reader.attributes.get("extraModulePackages"));
            List<String> requiresList =
                    deserializeList(reader.attributes.get("requires"));
            requires = requiresList.stream()
                                   .map(RequiresDescription::deserialize)
                                   .collect(Collectors.toList());
            uses = deserializeList(reader.attributes.get("uses"));
            List<String> providesList =
                    deserializeList(reader.attributes.get("provides"), false);
            provides = providesList.stream()
                                   .map(ProvidesDescription::deserialize)
                                   .collect(Collectors.toList());

            moduleTarget = reader.attributes.get("target");

            if (reader.attributes.containsKey("resolution")) {
                final String resolutionFlags =
                        reader.attributes.get("resolution");
                moduleResolution = Integer.parseInt(resolutionFlags, 16);
            }

            moduleMainClass = reader.attributes.get("moduleMainClass");

            readAttributes(reader);
            reader.moveNext();
            readInnerClasses(reader);

            return true;
        }

        public Stream<String> allPackages() {
            List<String> packages = new ArrayList<>();

            exports.stream()
                   .map(ExportsDescription::packageName)
                   .forEach(packages::add);
            if (extraModulePackages != null) {
                packages.addAll(extraModulePackages);
            }

            return packages.stream()
                           .map(p -> p.replace('/', '.'));
        }

        record ExportsDescription(String packageName, List<String> to) {
            public String serialize() {
                return packageName +
                       (isQualified() ? "[" + quote(serializeList(to), true, true) + "]"
                                      : "");
            }

            public static ExportsDescription deserialize(String data) {
                int bracket = data.indexOf("[");
                String packageName;
                List<String> to;
                if (bracket != (-1)) {
                    packageName = data.substring(0, bracket);
                    to = deserializeList(unquote(data.substring(bracket + 1, data.length() - 1)));
                } else {
                    packageName = data;
                    to = null;
                }

                return new ExportsDescription(packageName, to);
            }

            public static ExportsDescription create(ModuleExportInfo ee) {
                String packageName = ee.exportedPackage().name().stringValue();
                List<String> to = null;
                if (!ee.exportsTo().isEmpty()) {
                    to = ee.exportsTo().stream().map(m -> m.name().stringValue()).collect(Collectors.toList());
                }
                return new ExportsDescription(packageName, to);
            }

            public boolean isQualified() {
                return to != null && !to.isEmpty();
            }
        }

        static class RequiresDescription {
            final String moduleName;
            final int flags;
            final String version;

            public RequiresDescription(String moduleName, int flags,
                                       String version) {
                this.moduleName = moduleName;
                this.flags = flags;
                this.version = version;
            }

            public String serialize() {
                String versionKeyValue = version != null
                        ? " version " + quote(version, true)
                        : "";
                return "name " + quote(moduleName, true) +
                       " flags " + quote(Integer.toHexString(flags), true) +
                       versionKeyValue;
            }

            public static RequiresDescription deserialize(String data) {
                Map<String, String> attributes = splitAttributes(data);

                String ver = attributes.containsKey("version")
                        ? attributes.get("version")
                        : null;
                int flags = Integer.parseInt(attributes.get("flags"), 16);
                return new RequiresDescription(attributes.get("name"),
                                               flags,
                                               ver);
            }

            public static RequiresDescription create(ModuleRequireInfo req) {
                String mod = req.requires().name().stringValue();
                String ver = getVersion(req.requiresVersion());
                return new RequiresDescription(mod,
                                               req.requiresFlagsMask(),
                                               ver);
            }

            @Override
            public int hashCode() {
                int hash = 7;
                hash = 53 * hash + Objects.hashCode(this.moduleName);
                hash = 53 * hash + this.flags;
                hash = 53 * hash + Objects.hashCode(this.version);
                return hash;
            }

            @Override
            public boolean equals(Object obj) {
                if (this == obj) {
                    return true;
                }
                if (obj == null) {
                    return false;
                }
                if (getClass() != obj.getClass()) {
                    return false;
                }
                final RequiresDescription other = (RequiresDescription) obj;
                if (this.flags != other.flags) {
                    return false;
                }
                if (!Objects.equals(this.moduleName, other.moduleName)) {
                    return false;
                }
                if (!Objects.equals(this.version, other.version)) {
                    return false;
                }
                return true;
            }

        }

        static class ProvidesDescription {
            final String interfaceName;
            final List<String> implNames;

            public ProvidesDescription(String interfaceName,
                                       List<String> implNames) {
                this.interfaceName = interfaceName;
                this.implNames = implNames;
            }

            public String serialize() {
                return "interface " + quote(interfaceName, true) +
                       " impls " + quote(serializeList(implNames), true, true);
            }

            public static ProvidesDescription deserialize(String data) {
                Map<String, String> attributes = splitAttributes(data);
                List<String> implsList =
                        deserializeList(attributes.get("impls"),
                                        false);
                return new ProvidesDescription(attributes.get("interface"),
                                               implsList);
            }

            public static ProvidesDescription create(ModuleProvideInfo prov) {
                String api = prov.provides().asInternalName();
                List<String> impls = prov.providesWith().stream().map(ClassEntry::asInternalName).collect(Collectors.toList());
                return new ProvidesDescription(api, impls);
            }

            @Override
            public int hashCode() {
                int hash = 5;
                hash = 53 * hash + Objects.hashCode(this.interfaceName);
                hash = 53 * hash + Objects.hashCode(this.implNames);
                return hash;
            }

            @Override
            public boolean equals(Object obj) {
                if (this == obj) {
                    return true;
                }
                if (obj == null) {
                    return false;
                }
                if (getClass() != obj.getClass()) {
                    return false;
                }
                final ProvidesDescription other = (ProvidesDescription) obj;
                if (!Objects.equals(this.interfaceName, other.interfaceName)) {
                    return false;
                }
                if (!Objects.equals(this.implNames, other.implNames)) {
                    return false;
                }
                return true;
            }
        }
    }

    public static class ClassDescription {
        String name;
        List<ClassHeaderDescription> header = new ArrayList<>();
        List<MethodDescription> methods = new ArrayList<>();
        List<FieldDescription> fields = new ArrayList<>();

        public void write(Appendable output, String baselineVersion,
                          String version) throws IOException {
            boolean inBaseline = false;
            boolean inVersion = false;
            for (ClassHeaderDescription chd : header) {
                if (baselineVersion != null &&
                    chd.versions.contains(baselineVersion)) {
                    inBaseline = true;
                }
                if (chd.versions.contains(version)) {
                    inVersion = true;
                }
            }
            if (!inVersion && !inBaseline)
                return ;
            if (!inVersion) {
                output.append("-class name " + name + "\n\n");
                return;
            }
            boolean hasChange = hasChange(header, version, baselineVersion) ||
                                hasChange(fields, version, baselineVersion) ||
                                hasChange(methods, version, baselineVersion);
            if (!hasChange)
                return;

            output.append("class name " + name + "\n");
            for (ClassHeaderDescription header : header) {
                header.write(output, baselineVersion, version);
            }
            for (FieldDescription field : fields) {
                if (!field.versions.contains(version)) {
                    field.write(output, baselineVersion, version);
                }
            }
            for (MethodDescription method : methods) {
                if (!method.versions.contains(version)) {
                    method.write(output, baselineVersion, version);
                }
            }
            for (FieldDescription field : fields) {
                if (field.versions.contains(version)) {
                    field.write(output, baselineVersion, version);
                }
            }
            for (MethodDescription method : methods) {
                if (method.versions.contains(version)) {
                    method.write(output, baselineVersion, version);
                }
            }
            output.append("\n");
        }

        boolean hasChange(List<? extends FeatureDescription> hasChange,
                          String version,
                          String baseline) {
            return hasChange.stream()
                            .map(fd -> fd.versions)
                            .anyMatch(versions -> checkChange(versions,
                                                              version,
                                                              baseline));
        }

        public void read(LineBasedReader reader, String baselineVersion,
                         String version) throws IOException {
            if (!"class".equals(reader.lineKey))
                return ;

            name = reader.attributes.get("name");

            reader.moveNext();

            OUTER: while (reader.hasNext()) {
                switch (reader.lineKey) {
                    case "header":
                        removeVersion(header, h -> true, version);
                        ClassHeaderDescription chd = new ClassHeaderDescription();
                        chd.read(reader);
                        chd.versions = version;
                        header.add(chd);
                        break;
                    case "field":
                        FieldDescription field = new FieldDescription();
                        field.read(reader);
                        field.versions += version;
                        fields.add(field);
                        break;
                    case "-field": {
                        removeVersion(fields,
                                      f -> Objects.equals(f.name, reader.attributes.get("name")) &&
                                           Objects.equals(f.descriptor, reader.attributes.get("descriptor")),
                                      version);
                        reader.moveNext();
                        break;
                    }
                    case "method":
                        MethodDescription method = new MethodDescription();
                        method.read(reader);
                        method.versions += version;
                        methods.add(method);
                        break;
                    case "-method": {
                        removeVersion(methods,
                                      m -> Objects.equals(m.name, reader.attributes.get("name")) &&
                                           Objects.equals(m.descriptor, reader.attributes.get("descriptor")),
                                      version);
                        reader.moveNext();
                        break;
                    }
                    case "class":
                    case "-class":
                    case "module":
                    case "-module":
                        break OUTER;
                    default:
                        throw new IllegalArgumentException(reader.lineKey);
                }
            }
        }

        public String packge() {
            String pack;
            int lastSlash = name.lastIndexOf('/');
            if (lastSlash != (-1)) {
                pack = name.substring(0, lastSlash).replace('/', '.');
            } else {
                pack = "";
            }

            return pack;
        }

        @Override
        public String toString() {
            return name;
        }

    }

    static class ClassHeaderDescription extends HeaderDescription {
        String extendsAttr;
        List<String> implementsAttr;
        String nestHost;
        List<String> nestMembers;
        boolean isRecord;
        List<RecordComponentDescription> recordComponents;
        boolean isSealed;
        List<String> permittedSubclasses;

        @Override
        public int hashCode() {
            int hash = super.hashCode();
            hash = 17 * hash + Objects.hashCode(this.extendsAttr);
            hash = 17 * hash + Objects.hashCode(this.implementsAttr);
            hash = 17 * hash + Objects.hashCode(this.nestHost);
            hash = 17 * hash + Objects.hashCode(this.nestMembers);
            hash = 17 * hash + Objects.hashCode(this.isRecord);
            hash = 17 * hash + Objects.hashCode(this.recordComponents);
            hash = 17 * hash + Objects.hashCode(this.isSealed);
            hash = 17 * hash + Objects.hashCode(this.permittedSubclasses);
            return hash;
        }

        @Override
        public boolean equals(Object obj) {
            if (obj == null) {
                return false;
            }
            if (!super.equals(obj)) {
                return false;
            }
            final ClassHeaderDescription other = (ClassHeaderDescription) obj;
            if (!Objects.equals(this.extendsAttr, other.extendsAttr)) {
                return false;
            }
            if (!Objects.equals(this.implementsAttr, other.implementsAttr)) {
                return false;
            }
            if (!Objects.equals(this.nestHost, other.nestHost)) {
                return false;
            }
            if (!listEquals(this.nestMembers, other.nestMembers)) {
                return false;
            }
            if (this.isRecord != other.isRecord) {
                return false;
            }
            if (!listEquals(this.recordComponents, other.recordComponents)) {
                return false;
            }
            if (this.isSealed != other.isSealed) {
                return false;
            }
            if (!listEquals(this.permittedSubclasses, other.permittedSubclasses)) {
                return false;
            }
            return true;
        }

        @Override
        public void write(Appendable output, String baselineVersion, String version) throws IOException {
            if (!versions.contains(version) ||
                (baselineVersion != null && versions.contains(baselineVersion) && versions.contains(version)))
                return ;
            output.append("header");
            if (extendsAttr != null)
                output.append(" extends " + extendsAttr);
            if (implementsAttr != null && !implementsAttr.isEmpty())
                output.append(" implements " + serializeList(implementsAttr));
            if (nestHost != null)
                output.append(" nestHost " + nestHost);
            if (nestMembers != null && !nestMembers.isEmpty())
                output.append(" nestMembers " + serializeList(nestMembers));
            if (isRecord) {
                output.append(" record true");
            }
            if (isSealed) {
                output.append(" sealed true");
                output.append(" permittedSubclasses " + serializeList(permittedSubclasses));
            }
            writeAttributes(output);
            output.append("\n");
            writeRecordComponents(output, baselineVersion, version);
            writeInnerClasses(output, baselineVersion, version);
        }

        @Override
        public boolean read(LineBasedReader reader) throws IOException {
            if (!"header".equals(reader.lineKey))
                return false;

            extendsAttr = reader.attributes.get("extends");
            String elementsList = reader.attributes.get("implements");
            implementsAttr = deserializeList(elementsList);

            nestHost = reader.attributes.get("nestHost");
            String nestMembersList = reader.attributes.get("nestMembers");
            nestMembers = deserializeList(nestMembersList);
            isRecord = reader.attributes.containsKey("record");
            isSealed = reader.attributes.containsKey("permittedSubclasses");
            if (isSealed) {
                String subclassesList = reader.attributes.get("permittedSubclasses");
                permittedSubclasses = deserializeList(subclassesList);
            }

            readAttributes(reader);
            reader.moveNext();
            if (isRecord) {
                readRecordComponents(reader);
            }
            readInnerClasses(reader);

            return true;
        }

        protected void writeRecordComponents(Appendable output,
                                              String baselineVersion,
                                              String version) throws IOException {
            if (recordComponents != null) {
                for (RecordComponentDescription rcd : recordComponents) {
                    rcd.write(output, "", "");
                }
            }
        }

        protected void readRecordComponents(LineBasedReader reader) throws IOException {
            recordComponents = new ArrayList<>();

            while ("recordcomponent".equals(reader.lineKey)) {
                RecordComponentDescription rcd = new RecordComponentDescription();
                rcd.read(reader);
                recordComponents.add(rcd);
            }
        }
    }

    static abstract class HeaderDescription extends FeatureDescription {
        List<InnerClassInfo> innerClasses;

        @Override
        public int hashCode() {
            int hash = super.hashCode();
            hash = 19 * hash + Objects.hashCode(this.innerClasses);
            return hash;
        }

        @Override
        public boolean equals(Object obj) {
            if (obj == null) {
                return false;
            }
            if (!super.equals(obj)) {
                return false;
            }
            final HeaderDescription other = (HeaderDescription) obj;
            if (!listEquals(this.innerClasses, other.innerClasses)) {
                return false;
            }
            return true;
        }

        protected void writeInnerClasses(Appendable output,
                                         String baselineVersion,
                                         String version) throws IOException {
            if (innerClasses != null && !innerClasses.isEmpty()) {
                for (InnerClassInfo ici : innerClasses) {
                    output.append("innerclass");
                    output.append(" innerClass " + ici.innerClass);
                    output.append(" outerClass " + ici.outerClass);
                    output.append(" innerClassName " + ici.innerClassName);
                    output.append(" flags " + Integer.toHexString(ici.innerClassFlags));
                    output.append("\n");
                }
            }
        }

        protected void readInnerClasses(LineBasedReader reader) throws IOException {
            innerClasses = new ArrayList<>();

            while ("innerclass".equals(reader.lineKey)) {
                InnerClassInfo info = new InnerClassInfo();

                info.innerClass = reader.attributes.get("innerClass");
                info.outerClass = reader.attributes.get("outerClass");
                info.innerClassName = reader.attributes.get("innerClassName");

                String inFlags = reader.attributes.get("flags");
                if (inFlags != null && !inFlags.isEmpty())
                    info.innerClassFlags = Integer.parseInt(inFlags, 16);

                innerClasses.add(info);

                reader.moveNext();
            }
        }

    }

    static class MethodDescription extends FeatureDescription {
        static int METHODS_FLAGS_NORMALIZATION = ~0;
        String name;
        String descriptor;
        List<String> thrownTypes;
        Object annotationDefaultValue;
        List<List<AnnotationDescription>> classParameterAnnotations;
        List<List<AnnotationDescription>> runtimeParameterAnnotations;
        List<MethodParam> methodParameters;

        public MethodDescription() {
            flagsNormalization = METHODS_FLAGS_NORMALIZATION;
        }

        @Override
        public int hashCode() {
            int hash = super.hashCode();
            hash = 59 * hash + Objects.hashCode(this.name);
            hash = 59 * hash + Objects.hashCode(this.descriptor);
            hash = 59 * hash + Objects.hashCode(this.thrownTypes);
            hash = 59 * hash + Objects.hashCode(this.annotationDefaultValue);
            return hash;
        }

        @Override
        public boolean equals(Object obj) {
            if (obj == null) {
                return false;
            }
            if (!super.equals(obj)) {
                return false;
            }
            final MethodDescription other = (MethodDescription) obj;
            if (!Objects.equals(this.name, other.name)) {
                return false;
            }
            if (!Objects.equals(this.descriptor, other.descriptor)) {
                return false;
            }
            if (!Objects.equals(this.thrownTypes, other.thrownTypes)) {
                return false;
            }
            if (!Objects.equals(this.annotationDefaultValue, other.annotationDefaultValue)) {
                return false;
            }
            return true;
        }

        @Override
        public void write(Appendable output, String baselineVersion, String version) throws IOException {
            if (shouldIgnore(baselineVersion, version))
                return ;
            if (!versions.contains(version)) {
                output.append("-method");
                output.append(" name " + quote(name, false));
                output.append(" descriptor " + quote(descriptor, false));
                output.append("\n");
                return ;
            }
            output.append("method");
            output.append(" name " + quote(name, false));
            output.append(" descriptor " + quote(descriptor, false));
            if (thrownTypes != null)
                output.append(" thrownTypes " + serializeList(thrownTypes));
            if (annotationDefaultValue != null)
                output.append(" annotationDefaultValue " + quote(AnnotationDescription.dumpAnnotationValue(annotationDefaultValue), false));
            writeAttributes(output);
            if (classParameterAnnotations != null && !classParameterAnnotations.isEmpty()) {
                output.append(" classParameterAnnotations ");
                for (List<AnnotationDescription> pa : classParameterAnnotations) {
                    for (AnnotationDescription a : pa) {
                        output.append(quote(a.toString(), false));
                    }
                    output.append(";");
                }
            }
            if (runtimeParameterAnnotations != null && !runtimeParameterAnnotations.isEmpty()) {
                output.append(" runtimeParameterAnnotations ");
                for (List<AnnotationDescription> pa : runtimeParameterAnnotations) {
                    for (AnnotationDescription a : pa) {
                        output.append(quote(a.toString(), false));
                    }
                    output.append(";");
                }
            }
            if (methodParameters != null && !methodParameters.isEmpty()) {
                Function<MethodParam, String> param2String =
                        p -> Integer.toHexString(p.flags) + ":" + p.name;
                List<String> paramsAsStrings =
                        methodParameters.stream()
                                         .map(param2String)
                                         .collect(Collectors.toList());
                output.append(" methodParameters " + serializeList(paramsAsStrings));
            }
            output.append("\n");
        }

        @Override
        public boolean read(LineBasedReader reader) throws IOException {
            if (!"method".equals(reader.lineKey))
                return false;

            name = reader.attributes.get("name");
            descriptor = reader.attributes.get("descriptor");

            String thrownTypesValue = reader.attributes.get("thrownTypes");

            if (thrownTypesValue != null) {
                thrownTypes = deserializeList(thrownTypesValue);
            }

            String inAnnotationDefaultValue = reader.attributes.get("annotationDefaultValue");

            if (inAnnotationDefaultValue != null) {
                annotationDefaultValue = parseAnnotationValue(inAnnotationDefaultValue, new int[1]);
            }

            readAttributes(reader);

            String inClassParamAnnotations = reader.attributes.get("classParameterAnnotations");
            if (inClassParamAnnotations != null) {
                List<List<AnnotationDescription>> annos = new ArrayList<>();
                int[] pointer = new int[1];
                do {
                    annos.add(parseAnnotations(inClassParamAnnotations, pointer));
                    assert pointer[0] == inClassParamAnnotations.length() || inClassParamAnnotations.charAt(pointer[0]) == ';';
                } while (++pointer[0] < inClassParamAnnotations.length());
                classParameterAnnotations = annos;
            }

            String inRuntimeParamAnnotations = reader.attributes.get("runtimeParameterAnnotations");
            if (inRuntimeParamAnnotations != null) {
                List<List<AnnotationDescription>> annos = new ArrayList<>();
                int[] pointer = new int[1];
                do {
                    annos.add(parseAnnotations(inRuntimeParamAnnotations, pointer));
                    assert pointer[0] == inRuntimeParamAnnotations.length() || inRuntimeParamAnnotations.charAt(pointer[0]) == ';';
                } while (++pointer[0] < inRuntimeParamAnnotations.length());
                runtimeParameterAnnotations = annos;
            }

            String inMethodParameters = reader.attributes.get("methodParameters");
            if (inMethodParameters != null) {
                Function<String, MethodParam> string2Param =
                        p -> {
                            int sep = p.indexOf(':');
                            return new MethodParam(Integer.parseInt(p.substring(0, sep), 16),
                                                   p.substring(sep + 1));
                        };
                methodParameters =
                        deserializeList(inMethodParameters).stream()
                                                          .map(string2Param)
                                                          .collect(Collectors.toList());
            }

            reader.moveNext();

            return true;
        }

        public static class MethodParam {
            public final int flags;
            public final String name;

            public MethodParam(int flags, String name) {
                this.flags = flags;
                this.name = name;
            }
        }
    }

    static class FieldDescription extends FeatureDescription {
        String name;
        String descriptor;
        Object constantValue; // Uses (unsigned) Integer for byte/short
        String keyName = "field";

        @Override
        public int hashCode() {
            int hash = super.hashCode();
            hash = 59 * hash + Objects.hashCode(this.name);
            hash = 59 * hash + Objects.hashCode(this.descriptor);
            hash = 59 * hash + Objects.hashCode(this.constantValue);
            return hash;
        }

        @Override
        public boolean equals(Object obj) {
            if (obj == null) {
                return false;
            }
            if (!super.equals(obj)) {
                return false;
            }
            final FieldDescription other = (FieldDescription) obj;
            if (!Objects.equals(this.name, other.name)) {
                return false;
            }
            if (!Objects.equals(this.descriptor, other.descriptor)) {
                return false;
            }
            if (!Objects.equals(this.constantValue, other.constantValue)) {
                return false;
            }
            return true;
        }

        @Override
        public void write(Appendable output, String baselineVersion, String version) throws IOException {
            if (shouldIgnore(baselineVersion, version))
                return ;
            if (!versions.contains(version)) {
                output.append("-" + keyName);
                output.append(" name " + quote(name, false));
                output.append(" descriptor " + quote(descriptor, false));
                output.append("\n");
                return ;
            }
            output.append(keyName);
            output.append(" name " + name);
            output.append(" descriptor " + descriptor);
            if (constantValue != null) {
                output.append(" constantValue " + quote(constantValue.toString(), false));
            }
            writeAttributes(output);
            output.append("\n");
        }

        @Override
        public boolean read(LineBasedReader reader) throws IOException {
            if (!keyName.equals(reader.lineKey))
                return false;

            name = reader.attributes.get("name");
            descriptor = reader.attributes.get("descriptor");

            String inConstantValue = reader.attributes.get("constantValue");

            if (inConstantValue != null) {
                switch (descriptor) {
                    case "Z": constantValue = "true".equals(inConstantValue); break;
                    case "B": constantValue = Integer.parseInt(inConstantValue); break;
                    case "C": constantValue = inConstantValue.charAt(0); break;
                    case "S": constantValue = Integer.parseInt(inConstantValue); break;
                    case "I": constantValue = Integer.parseInt(inConstantValue); break;
                    case "J": constantValue = Long.parseLong(inConstantValue); break;
                    case "F": constantValue = Float.parseFloat(inConstantValue); break;
                    case "D": constantValue = Double.parseDouble(inConstantValue); break;
                    case "Ljava/lang/String;": constantValue = inConstantValue; break;
                    default:
                        throw new IllegalArgumentException("Unrecognized field type: " + descriptor);
                }
            }

            readAttributes(reader);

            reader.moveNext();

            return true;
        }

    }

    static final class RecordComponentDescription extends FieldDescription {

        public RecordComponentDescription() {
            this.keyName = "recordcomponent";
        }

        @Override
        protected boolean shouldIgnore(String baselineVersion, String version) {
            return false;
        }

    }

    static final class AnnotationDescription {
        String annotationType;
        Map<String, Object> values;

        public AnnotationDescription(String annotationType, Map<String, Object> values) {
            this.annotationType = annotationType;
            this.values = values;
        }

        @Override
        public int hashCode() {
            int hash = 7;
            hash = 47 * hash + Objects.hashCode(this.annotationType);
            hash = 47 * hash + Objects.hashCode(this.values);
            return hash;
        }

        @Override
        public boolean equals(Object obj) {
            if (obj == null) {
                return false;
            }
            if (getClass() != obj.getClass()) {
                return false;
            }
            final AnnotationDescription other = (AnnotationDescription) obj;
            if (!Objects.equals(this.annotationType, other.annotationType)) {
                return false;
            }
            if (!Objects.equals(this.values, other.values)) {
                return false;
            }
            return true;
        }

        @Override
        public String toString() {
            StringBuilder result = new StringBuilder();
            result.append("@" + annotationType);
            if (!values.isEmpty()) {
                result.append("(");
                boolean first = true;
                for (Entry<String, Object> e : values.entrySet()) {
                    if (!first) {
                        result.append(",");
                    }
                    first = false;
                    result.append(e.getKey());
                    result.append("=");
                    result.append(dumpAnnotationValue(e.getValue()));
                    result.append("");
                }
                result.append(")");
            }
            return result.toString();
        }

        private static String dumpAnnotationValue(Object value) {
            if (value instanceof List) {
                StringBuilder result = new StringBuilder();

                result.append("{");

                for (Object element : ((List) value)) {
                    result.append(dumpAnnotationValue(element));
                }

                result.append("}");

                return result.toString();
            }

            if (value instanceof String) {
                return "\"" + quote((String) value, true) + "\"";
            } else if (value instanceof Boolean) {
                return "Z" + value;
            } else if (value instanceof Byte) {
                return "B" + value;
            } if (value instanceof Character) {
                return "C" + value;
            } if (value instanceof Short) {
                return "S" + value;
            } if (value instanceof Integer) {
                return "I" + value;
            } if (value instanceof Long) {
                return "J" + value;
            } if (value instanceof Float) {
                return "F" + value;
            } if (value instanceof Double) {
                return "D" + value;
            } else {
                return value.toString();
            }
        }
    }

    static final class EnumConstant {
        String type;
        String constant;

        public EnumConstant(String type, String constant) {
            this.type = type;
            this.constant = constant;
        }

        @Override
        public String toString() {
            return "e" + type + constant + ";";
        }

        @Override
        public int hashCode() {
            int hash = 7;
            hash = 19 * hash + Objects.hashCode(this.type);
            hash = 19 * hash + Objects.hashCode(this.constant);
            return hash;
        }

        @Override
        public boolean equals(Object obj) {
            if (obj == null) {
                return false;
            }
            if (getClass() != obj.getClass()) {
                return false;
            }
            final EnumConstant other = (EnumConstant) obj;
            if (!Objects.equals(this.type, other.type)) {
                return false;
            }
            if (!Objects.equals(this.constant, other.constant)) {
                return false;
            }
            return true;
        }

    }

    static final class ClassConstant {
        String type;

        public ClassConstant(String type) {
            this.type = type;
        }

        @Override
        public String toString() {
            return "c" + type;
        }

        @Override
        public int hashCode() {
            int hash = 3;
            hash = 53 * hash + Objects.hashCode(this.type);
            return hash;
        }

        @Override
        public boolean equals(Object obj) {
            if (obj == null) {
                return false;
            }
            if (getClass() != obj.getClass()) {
                return false;
            }
            final ClassConstant other = (ClassConstant) obj;
            if (!Objects.equals(this.type, other.type)) {
                return false;
            }
            return true;
        }

    }

    static final class InnerClassInfo {
        String innerClass;
        String outerClass;
        String innerClassName;
        int    innerClassFlags;

        @Override
        public int hashCode() {
            int hash = 3;
            hash = 11 * hash + Objects.hashCode(this.innerClass);
            hash = 11 * hash + Objects.hashCode(this.outerClass);
            hash = 11 * hash + Objects.hashCode(this.innerClassName);
            hash = 11 * hash + Objects.hashCode(this.innerClassFlags);
            return hash;
        }

        @Override
        public boolean equals(Object obj) {
            if (obj == null) {
                return false;
            }
            if (getClass() != obj.getClass()) {
                return false;
            }
            final InnerClassInfo other = (InnerClassInfo) obj;
            if (!Objects.equals(this.innerClass, other.innerClass)) {
                return false;
            }
            if (!Objects.equals(this.outerClass, other.outerClass)) {
                return false;
            }
            if (!Objects.equals(this.innerClassName, other.innerClassName)) {
                return false;
            }
            if (!Objects.equals(this.innerClassFlags, other.innerClassFlags)) {
                return false;
            }
            return true;
        }

    }

    public static final class ClassList implements Iterable<ClassDescription> {
        private final List<ClassDescription> classes = new ArrayList<>();
        private final Map<String, ClassDescription> name2Class = new HashMap<>();
        private final Map<ClassDescription, ClassDescription> inner2Outter = new HashMap<>();

        @Override
        public Iterator<ClassDescription> iterator() {
            return classes.iterator();
        }

        public void add(ClassDescription desc) {
            classes.add(desc);
            name2Class.put(desc.name, desc);
        }

        public ClassDescription find(String name) {
            return find(name, ALLOW_NON_EXISTING_CLASSES);
        }

        public ClassDescription find(String name, boolean allowNull) {
            ClassDescription desc = name2Class.get(name);

            if (desc != null || allowNull)
                return desc;

            throw new IllegalArgumentException("Cannot find: " + name);
        }

        private static final ClassDescription NONE = new ClassDescription();

        public ClassDescription enclosingClass(ClassDescription clazz) {
            if (clazz == null)
                return null;
            ClassDescription desc = inner2Outter.computeIfAbsent(clazz, c -> {
                ClassHeaderDescription header = clazz.header.get(0);

                if (header.innerClasses != null) {
                    for (InnerClassInfo ici : header.innerClasses) {
                        if (ici.innerClass.equals(clazz.name)) {
                            return find(ici.outerClass);
                        }
                    }
                }

                return NONE;
            });

            return desc != NONE ? desc : null;
        }

        public Iterable<ClassDescription> enclosingClasses(ClassDescription clazz) {
            List<ClassDescription> result = new ArrayList<>();
            ClassDescription outer = enclosingClass(clazz);

            while (outer != null) {
                result.add(outer);
                outer = enclosingClass(outer);
            }

            return result;
        }

        public void sort() {
            Collections.sort(classes, (cd1, cd2) -> cd1.name.compareTo(cd2.name));
        }
    }

    private static int listHashCode(Collection<?> c) {
        return c == null || c.isEmpty() ? 0 : c.hashCode();
    }

    private static boolean listEquals(Collection<?> c1, Collection<?> c2) {
        if (c1 == c2) return true;
        if (c1 == null && c2.isEmpty()) return true;
        if (c2 == null && c1.isEmpty()) return true;
        return Objects.equals(c1, c2);
    }

    private static String serializeList(List<String> list) {
        StringBuilder result = new StringBuilder();
        String sep = "";

        for (Object o : list) {
            result.append(sep);
            result.append(o);
            sep = ",";
        }

        return quote(result.toString(), false);
    }

    private static List<String> deserializeList(String serialized) {
        return deserializeList(serialized, true);
    }

    private static List<String> deserializeList(String serialized,
                                                boolean unquote) {
        serialized = unquote ? unquote(serialized) : serialized;
        if (serialized == null)
            return new ArrayList<>();
        return new ArrayList<>(List.of(serialized.split(",")));
    }

    private static String quote(String value, boolean quoteQuotes) {
        return quote(value, quoteQuotes, false);
    }

    private static String quote(String value, boolean quoteQuotes,
                                boolean quoteCommas) {
        StringBuilder result = new StringBuilder();

        for (char c : value.toCharArray()) {
            if (c <= 32 || c >= 127 || c == '\\' ||
                (quoteQuotes && c == '"') || (quoteCommas && c == ',')) {
                result.append("\\u" + String.format("%04X", (int) c) + ";");
            } else {
                result.append(c);
            }
        }

        return result.toString();
    }

    private static final Pattern unicodePattern =
            Pattern.compile("\\\\u([0-9a-fA-F][0-9a-fA-F][0-9a-fA-F][0-9a-fA-F])");

    private static String unquote(String value) {
        if (value == null)
            return null;

        StringBuilder result = new StringBuilder();
        Matcher m = unicodePattern.matcher(value);
        int lastStart = 0;

        while (m.find(lastStart)) {
            result.append(value.substring(lastStart, m.start()));
            result.append((char) Integer.parseInt(m.group(1), 16));
            lastStart = m.end() + 1;
        }

        result.append(value.substring(lastStart, value.length()));

        return result.toString();
    }

    private static String readDigits(String value, int[] valuePointer) {
        int start = valuePointer[0];

        if (value.charAt(valuePointer[0]) == '-')
            valuePointer[0]++;

        while (valuePointer[0] < value.length() && Character.isDigit(value.charAt(valuePointer[0])))
            valuePointer[0]++;

        return value.substring(start, valuePointer[0]);
    }

    private static String className(String value, int[] valuePointer) {
        int start = valuePointer[0];
        while (value.charAt(valuePointer[0]++) != ';')
            ;
        return value.substring(start, valuePointer[0]);
    }

    private static Object parseAnnotationValue(String value, int[] valuePointer) {
        switch (value.charAt(valuePointer[0]++)) {
            case 'Z':
                if ("true".equals(value.substring(valuePointer[0], valuePointer[0] + 4))) {
                    valuePointer[0] += 4;
                    return true;
                } else if ("false".equals(value.substring(valuePointer[0], valuePointer[0] + 5))) {
                    valuePointer[0] += 5;
                    return false;
                } else {
                    throw new IllegalArgumentException("Unrecognized boolean structure: " + value);
                }
            case 'B': return Byte.parseByte(readDigits(value, valuePointer));
            case 'C': return value.charAt(valuePointer[0]++);
            case 'S': return Short.parseShort(readDigits(value, valuePointer));
            case 'I': return Integer.parseInt(readDigits(value, valuePointer));
            case 'J': return Long.parseLong(readDigits(value, valuePointer));
            case 'F': return Float.parseFloat(readDigits(value, valuePointer));
            case 'D': return Double.parseDouble(readDigits(value, valuePointer));
            case 'c':
                return new ClassConstant(className(value, valuePointer));
            case 'e':
                return new EnumConstant(className(value, valuePointer), className(value, valuePointer).replaceFirst(";$", ""));
            case '{':
                List<Object> elements = new ArrayList<>(); //TODO: a good test for this would be highly desirable
                while (value.charAt(valuePointer[0]) != '}') {
                    elements.add(parseAnnotationValue(value, valuePointer));
                }
                valuePointer[0]++;
                return elements;
            case '"':
                int start = valuePointer[0];
                while (value.charAt(valuePointer[0]) != '"')
                    valuePointer[0]++;
                return unquote(value.substring(start, valuePointer[0]++));
            case '@':
                return parseAnnotation(value, valuePointer);
            default:
                throw new IllegalArgumentException("Unrecognized signature type: " + value.charAt(valuePointer[0] - 1) + "; value=" + value);
        }
    }

    public static List<AnnotationDescription> parseAnnotations(String encoded, int[] pointer) {
        ArrayList<AnnotationDescription> result = new ArrayList<>();

        while (pointer[0] < encoded.length() && encoded.charAt(pointer[0]) == '@') {
            pointer[0]++;
            result.add(parseAnnotation(encoded, pointer));
        }

        return result;
    }

    private static AnnotationDescription parseAnnotation(String value, int[] valuePointer) {
        String className = className(value, valuePointer);
        Map<String, Object> attribute2Value = new HashMap<>();

        if (valuePointer[0] < value.length() && value.charAt(valuePointer[0]) == '(') {
            while (value.charAt(valuePointer[0]) != ')') {
                int nameStart = ++valuePointer[0];

                while (value.charAt(valuePointer[0]++) != '=');

                String name = value.substring(nameStart, valuePointer[0] - 1);

                attribute2Value.put(name, parseAnnotationValue(value, valuePointer));
            }

            valuePointer[0]++;
        }

        return new AnnotationDescription(className, attribute2Value);
    }
    //</editor-fold>

    /**Create sig files for ct.sym reading the classes description from the directory that contains
     * {@code ctDescriptionFile}, using the file as a recipe to create the sigfiles.
     */
    public void createJavadocData(String ctDescriptionFileExtra, String ctDescriptionFile,
                                  String targetDir, int startVersion) throws IOException {
        LoadDescriptions data = load(ctDescriptionFileExtra != null ? Paths.get(ctDescriptionFileExtra)
                                                                    : null,
                                     Paths.get(ctDescriptionFile));

        Path target = Paths.get(targetDir);

        for (PlatformInput version : data.versions) {
            int versionNumber = Integer.parseInt(version.version, Character.MAX_RADIX);
            if (versionNumber < startVersion) {
                continue;
            }
            Path outputFile = target.resolve("element-list-" + versionNumber + ".txt");
            Files.createDirectories(outputFile.getParent());
            try (Writer w = Files.newBufferedWriter(outputFile, StandardCharsets.UTF_8)) {
                Set<ModuleDescription> modules = new TreeSet<>((m1, m2) -> m1.name.compareTo(m2.name));
                modules.addAll(data.modules.values());
                for (ModuleDescription module : modules) {
                    if ("jdk.unsupported".equals(module.name)) {
                        continue;
                    }
                    Optional<ModuleHeaderDescription> header = module.header.stream().filter(h -> h.versions.contains(version.version)).findAny();
                    if (header.isEmpty()) {
                        continue;
                    }
                    w.write("module:" + module.name);
                    w.write("\n");
                    for (ExportsDescription export : header.get().exports) {
                        if (export.isQualified()) {
                            continue;
                        }
                        w.write(export.packageName.replace('/', '.'));
                        w.write("\n");
                    }
                }
            }
        }
    }

    private static void help() {
        System.err.println("Help...");
    }

    public static void main(String... args) throws IOException {
        if (args.length < 1) {
            help();
            return ;
        }

        switch (args[0]) {
            case "build-description": {
                if (args.length < 3) {
                    help();
                    return ;
                }

                Path descDest = Paths.get(args[1]);
                List<VersionDescription> versions = new ArrayList<>();

                for (int i = 3; i + 2 < args.length; i += 3) {
                    versions.add(new VersionDescription(args[i + 1], args[i], args[i + 2]));
                }

                Files.walkFileTree(descDest, new FileVisitor<Path>() {
                    @Override
                    public FileVisitResult preVisitDirectory(Path dir, BasicFileAttributes attrs) throws IOException {
                        return FileVisitResult.CONTINUE;
                    }
                    @Override
                    public FileVisitResult visitFile(Path file, BasicFileAttributes attrs) throws IOException {
                        Files.delete(file);
                        return FileVisitResult.CONTINUE;
                    }
                    @Override
                    public FileVisitResult visitFileFailed(Path file, IOException exc) throws IOException {
                        return FileVisitResult.CONTINUE;
                    }
                    @Override public FileVisitResult postVisitDirectory(Path dir, IOException exc) throws IOException {
                        Files.delete(dir);
                        return FileVisitResult.CONTINUE;
                    }
                });

                ExcludeIncludeList excludeList =
                        ExcludeIncludeList.create(args[2]);

                new CreateSymbols().createBaseLine(versions,
                                                   excludeList,
                                                   descDest,
                                                   args);
                break;
            }
            case "build-description-incremental-file": {
                if (args.length != 6 && args.length != 7) {
                    help();
                    return ;
                }

                if (args.length == 7) {
                    if ("--normalize-method-flags".equals(args[6])) {
                        MethodDescription.METHODS_FLAGS_NORMALIZATION = ~(0x100 | 0x20);
                    } else {
                        help();
                        return ;
                    }
                }

                new CreateSymbols().createIncrementalBaseLineFromDataFile(args[1], args[2], args[3], args[4], "<none>".equals(args[5]) ? null : args[5], args);
                break;
            }
            case "build-description-incremental": {
                if (args.length != 3) {
                    help();
                    return ;
                }

                new CreateSymbols().createIncrementalBaseLine(args[1], args[2], args);
                break;
            }
            case "build-ctsym": {
                String ctDescriptionFileExtra;
                String ctDescriptionFile;
                String ctSymLocation;
                String timestampSpec;
                String currentVersion;
                String preReleaseTag;
                String moduleClasses;
                String includedModules;

                if (args.length == 8) {
                    ctDescriptionFileExtra = null;
                    ctDescriptionFile = args[1];
                    ctSymLocation = args[2];
                    timestampSpec = args[3];
                    currentVersion = args[4];
                    preReleaseTag = args[5];
                    moduleClasses = args[6];
                    includedModules = args[7];
                } else if (args.length == 9) {
                    ctDescriptionFileExtra = args[1];
                    ctDescriptionFile = args[2];
                    ctSymLocation = args[3];
                    timestampSpec = args[4];
                    currentVersion = args[5];
                    preReleaseTag = args[6];
                    moduleClasses = args[7];
                    includedModules = args[8];
                } else {
                    help();
                    return ;
                }

                long timestamp = Long.parseLong(timestampSpec);

                //SOURCE_DATE_EPOCH is in seconds, convert to milliseconds:
                timestamp *= 1000;

                new CreateSymbols().createSymbols(ctDescriptionFileExtra,
                                                  ctDescriptionFile,
                                                  ctSymLocation,
                                                  timestamp,
                                                  currentVersion,
                                                  preReleaseTag,
                                                  moduleClasses,
                                                  includedModules);
                break;
            }
            case "build-javadoc-data": {
                String ctDescriptionFileExtra;
                String ctDescriptionFile;
                String targetDir;
                int startVersion;

                if (args.length == 4) {
                    ctDescriptionFileExtra = null;
                    ctDescriptionFile = args[1];
                    targetDir = args[2];
                    startVersion = Integer.parseInt(args[3]);
                } else if (args.length == 5) {
                    ctDescriptionFileExtra = args[1];
                    ctDescriptionFile = args[2];
                    targetDir = args[3];
                    startVersion = Integer.parseInt(args[4]);
                } else {
                    help();
                    return ;
                }

                if (startVersion < 9) {
                    System.err.println("The start version must be at least 9!");
                    return ;
                }

                new CreateSymbols().createJavadocData(ctDescriptionFileExtra,
                                                      ctDescriptionFile,
                                                      targetDir,
                                                      startVersion);
                break;
            }
        }
    }

}<|MERGE_RESOLUTION|>--- conflicted
+++ resolved
@@ -2145,53 +2145,6 @@
             case InnerClassesAttribute a -> {
                 if (feature instanceof ModuleHeaderDescription)
                     break; //XXX
-<<<<<<< HEAD
-                assert feature instanceof ClassHeaderDescription;
-                List<InnerClassInfo> innerClasses = new ArrayList<>();
-                InnerClasses_attribute innerClassesAttr = (InnerClasses_attribute) attr;
-                for (int i = 0; i < innerClassesAttr.number_of_classes; i++) {
-                    CONSTANT_Class_info outerClassInfo =
-                            innerClassesAttr.classes[i].getOuterClassInfo(cf.constant_pool);
-                    InnerClassInfo info = new InnerClassInfo();
-                    CONSTANT_Class_info innerClassInfo =
-                            innerClassesAttr.classes[i].getInnerClassInfo(cf.constant_pool);
-                    info.innerClass = innerClassInfo != null ? innerClassInfo.getName() : null;
-                    info.outerClass = outerClassInfo != null ? outerClassInfo.getName() : null;
-                    info.innerClassName = innerClassesAttr.classes[i].getInnerName(cf.constant_pool);
-                    info.innerClassFlags = innerClassesAttr.classes[i].inner_class_access_flags.flags;
-                    innerClasses.add(info);
-                }
-                ((ClassHeaderDescription) feature).innerClasses = innerClasses;
-                break;
-            case "RuntimeInvisibleAnnotations":
-                feature.classAnnotations = annotations2Description(cf.constant_pool, attr);
-                break;
-            case "RuntimeVisibleAnnotations":
-                feature.runtimeAnnotations = annotations2Description(cf.constant_pool, attr);
-                break;
-            case "Signature":
-                feature.signature = ((Signature_attribute) attr).getSignature(cf.constant_pool);
-                break;
-            case "ConstantValue":
-                assert feature instanceof FieldDescription;
-                Object value = convertConstantValue(cf.constant_pool.get(((ConstantValue_attribute) attr).constantvalue_index), ((FieldDescription) feature).descriptor);
-                if (((FieldDescription) feature).descriptor.equals("C")) {
-                    value = (char) (int) value;
-                }
-                ((FieldDescription) feature).constantValue = value;
-                break;
-            case "Preload":
-            case "SourceFile":
-                //ignore, not needed
-                break;
-            case "BootstrapMethods":
-                //ignore, not needed
-                break;
-            case "Code":
-                //ignore, not needed
-                break;
-            case "EnclosingMethod":
-=======
                 ((ClassHeaderDescription) feature).innerClasses = a.classes().stream().map(cfi -> {
                     var info = new InnerClassInfo();
                     info.innerClass = cfi.innerClass().asInternalName();
@@ -2210,7 +2163,6 @@
             }
             case SourceFileAttribute _, BootstrapMethodsAttribute _, CodeAttribute _, SyntheticAttribute _ -> {}
             case EnclosingMethodAttribute _ -> {
->>>>>>> bcac42aa
                 return false;
             }
             case RuntimeVisibleParameterAnnotationsAttribute a -> ((MethodDescription) feature).runtimeParameterAnnotations = parameterAnnotations2Description(a.parameterAnnotations());
