#
# Copyright (c) 2014, 2017, Oracle and/or its affiliates. All rights reserved.
# DO NOT ALTER OR REMOVE COPYRIGHT NOTICES OR THIS FILE HEADER.
#
# This code is free software; you can redistribute it and/or modify it
# under the terms of the GNU General Public License version 2 only, as
# published by the Free Software Foundation.  Oracle designates this
# particular file as subject to the "Classpath" exception as provided
# by Oracle in the LICENSE file that accompanied this code.
#
# This code is distributed in the hope that it will be useful, but WITHOUT
# ANY WARRANTY; without even the implied warranty of MERCHANTABILITY or
# FITNESS FOR A PARTICULAR PURPOSE.  See the GNU General Public License
# version 2 for more details (a copy is included in the LICENSE file that
# accompanied this code).
#
# You should have received a copy of the GNU General Public License version
# 2 along with this work; if not, write to the Free Software Foundation,
# Inc., 51 Franklin St, Fifth Floor, Boston, MA 02110-1301 USA.
#
# Please contact Oracle, 500 Oracle Parkway, Redwood Shores, CA 94065 USA
# or visit www.oracle.com if you need additional information or have any
# questions.
#

ifndef _MODULES_GMK
_MODULES_GMK := 1

################################################################################
#
# BOOT_MODULES are modules defined by the boot loader
# PLATFORM_MODULES are modules defined by the platform loader
# JRE_TOOL_MODULES are tools included in JRE and defined by the application loader
#
# All other modules not declared below are defined by the application loader
# and are not included in JRE.

BOOT_MODULES :=
PLATFORM_MODULES :=
JRE_TOOL_MODULES :=
UPGRADEABLE_MODULES :=
AGGREGATOR_MODULES :=
DOCS_MODULES :=

# Hook to include the corresponding custom file, if present.
$(eval $(call IncludeCustomExtension, common/Modules.gmk))

BOOT_MODULES += \
    java.base \
    java.datatransfer \
    java.desktop \
    java.instrument \
    java.logging \
    java.management \
    java.management.rmi \
    java.naming \
    java.prefs \
    java.rmi \
    java.security.sasl \
    java.xml \
    jdk.internal.vm.ci \
    jdk.management \
    jdk.management.agent \
    jdk.net \
    jdk.sctp \
    jdk.unsupported \
    #

# to be deprivileged
BOOT_MODULES += \
    jdk.naming.rmi \
    #

# Modules that directly or indirectly requiring upgradeable modules
# should carefully be considered if it should be upgradeable or not.
UPGRADEABLE_MODULES += \
    java.activation \
    java.compiler \
    java.corba \
    java.transaction \
    java.xml.bind \
    java.xml.ws \
    java.xml.ws.annotation \
    jdk.internal.vm.compiler \
    #

UPGRADEABLE_TOOL_MODULES += \
    jdk.xml.bind \
    jdk.xml.ws \
    #

AGGREGATOR_MODULES += \
    java.se \
    java.se.ee \
    #

PLATFORM_MODULES += \
    $(UPGRADEABLE_MODULES) \
    $(AGGREGATOR_MODULES)
    #

PLATFORM_MODULES += \
    java.scripting \
    java.security.jgss \
    java.smartcardio \
    java.sql \
    java.sql.rowset \
    java.xml.crypto \
    jdk.accessibility \
    jdk.charsets \
    jdk.crypto.cryptoki \
    jdk.crypto.ec \
    jdk.dynalink \
    jdk.httpserver \
    jdk.incubator.httpclient \
<<<<<<< HEAD
    jdk.incubator.mvt \
=======
    jdk.internal.vm.compiler.management \
>>>>>>> 5f97b693
    jdk.jsobject \
    jdk.localedata \
    jdk.naming.dns \
    jdk.scripting.nashorn \
    jdk.security.auth \
    jdk.security.jgss \
    jdk.xml.dom \
    jdk.zipfs \
    #

ifeq ($(OPENJDK_TARGET_OS), windows)
  PLATFORM_MODULES += jdk.crypto.mscapi
endif

ifeq ($(OPENJDK_TARGET_OS), solaris)
  PLATFORM_MODULES += jdk.crypto.ucrypto
endif

JRE_TOOL_MODULES += \
    jdk.jdwp.agent \
    jdk.pack \
    jdk.scripting.nashorn.shell \
    #

################################################################################

# DOCS_MODULES defines the root modules for javadoc generation.
# All of their `require transitive` modules directly and indirectly will be included.
DOCS_MODULES += \
    java.se.ee \
    java.smartcardio \
    jdk.accessibility \
    jdk.attach \
    jdk.charsets \
    jdk.compiler \
    jdk.crypto.cryptoki \
    jdk.crypto.ec \
    jdk.dynalink \
    jdk.editpad \
    jdk.hotspot.agent \
    jdk.httpserver \
    jdk.incubator.httpclient \
    jdk.incubator.mvt \
    jdk.jartool \
    jdk.javadoc \
    jdk.jcmd \
    jdk.jconsole \
    jdk.jdeps \
    jdk.jdi \
    jdk.jdwp.agent \
    jdk.jlink \
    jdk.jsobject \
    jdk.jshell \
    jdk.jstatd \
    jdk.localedata \
    jdk.management \
    jdk.management.agent \
    jdk.naming.dns \
    jdk.naming.rmi \
    jdk.net \
    jdk.pack \
    jdk.rmic \
    jdk.scripting.nashorn \
    jdk.sctp \
    jdk.security.auth \
    jdk.security.jgss \
    jdk.xml.dom \
    jdk.zipfs \
    #

# These modules are included in the interim image which is used to run profiling
# before building the real images.
INTERIM_IMAGE_MODULES := java.base java.logging

LANGTOOLS_MODULES := \
    java.compiler \
    jdk.compiler \
    jdk.javadoc \
    jdk.jdeps \
    jdk.jshell \
    #

CORBA_MODULES := java.corba

HOTSPOT_MODULES := \
    jdk.aot \
    jdk.hotspot.agent \
    jdk.internal.vm.ci \
    jdk.internal.vm.compiler \
    #

################################################################################
# Some platforms don't have the serviceability agent

ifeq ($(INCLUDE_SA), false)
  MODULES_FILTER += jdk.hotspot.agent
endif

################################################################################
# Filter out Graal specific modules if Graal build is disabled

ifeq ($(INCLUDE_GRAAL), false)
  MODULES_FILTER += jdk.internal.vm.compiler
  MODULES_FILTER += jdk.internal.vm.compiler.management
endif

################################################################################
# Filter out aot specific modules if aot is disabled

ifeq ($(ENABLE_AOT), false)
  MODULES_FILTER += jdk.aot
endif

################################################################################
# Module list macros

# Use append so that the custom extension may add to these variables

GENERATED_SRC_DIRS += \
    $(SUPPORT_OUTPUTDIR)/gensrc \
    #

TOP_SRC_DIRS += \
    $(TOPDIR)/src \
    #

SRC_SUBDIRS += $(OPENJDK_TARGET_OS)/classes
ifneq ($(OPENJDK_TARGET_OS), $(OPENJDK_TARGET_OS_TYPE))
  SRC_SUBDIRS += $(OPENJDK_TARGET_OS_TYPE)/classes
endif
SRC_SUBDIRS += share/classes

SPEC_SUBDIRS += share/specs

# Find all module-info.java files for the current build target platform and
# configuration.
# Param 1 - Module to find for, set to * for finding all
FindAllModuleInfos = \
    $(sort $(wildcard \
        $(foreach sub, $(SRC_SUBDIRS), \
          $(patsubst %,%/$(strip $1)/$(sub)/module-info.java, $(TOP_SRC_DIRS))) \
        $(patsubst %,%/$(strip $1)/module-info.java, $(IMPORT_MODULES_SRC))))

# Find module-info.java files in the specific source dir
# Param 1 - Src dir to find module-info.java files in
FindModuleInfosForSrcDir = \
    $(wildcard \
        $(foreach sub, $(SRC_SUBDIRS), \
          $(patsubst %,%/*/$(sub)/module-info.java, $(strip $1)) \
        ) \
        $(patsubst %,%/*/module-info.java, $(strip $1)) \
    )

# Extract the module names from the paths of module-info.java files. The
# position of the module directory differs depending on if this is an imported
# src dir or not.
GetModuleNameFromModuleInfo = \
    $(strip $(foreach mi, $1, \
      $(if $(filter $(addsuffix %, $(IMPORT_MODULES_SRC)), $(mi)), \
        $(notdir $(patsubst %/,%, $(dir $(mi)))), \
        $(notdir $(patsubst %/,%, $(dir $(patsubst %/,%, $(dir $(patsubst %/,%, $(dir $(mi)))))))))))

# Find all modules by looking for module-info.java files and looking at parent
# directories.
FindAllModules = \
    $(sort $(filter-out $(MODULES_FILTER), \
    $(call GetModuleNameFromModuleInfo, $(MODULE_INFOS))))

# Find all modules in a specific src dir
# Param 1 - Src dir to find modules in
FindModulesForSrcDir = \
    $(sort $(filter-out $(MODULES_FILTER), \
        $(call GetModuleNameFromModuleInfo, $(call FindModuleInfosForSrcDir, $1)) \
    ))

FindImportedModules = \
    $(filter-out $(MODULES_FILTER), \
    $(if $(IMPORT_MODULES_CLASSES), $(notdir $(wildcard $(IMPORT_MODULES_CLASSES)/*))))

# Find all source dirs for a particular module
# $1 - Module to find source dirs for
FindModuleSrcDirs = \
    $(strip $(wildcard \
        $(addsuffix /$(strip $1), $(GENERATED_SRC_DIRS) $(IMPORT_MODULES_SRC)) \
        $(foreach sub, $(SRC_SUBDIRS), $(addsuffix /$(strip $1)/$(sub), $(TOP_SRC_DIRS)))))

# Find all specs dirs for a particular module
# $1 - Module to find specs dirs for
FindModuleSpecsDirs = \
    $(strip $(wildcard \
        $(foreach sub, $(SPEC_SUBDIRS), $(addsuffix /$(strip $1)/$(sub), $(TOP_SRC_DIRS)))))

# Construct the complete module source path
GetModuleSrcPath = \
    $(call PathList, \
        $(addsuffix /*, $(GENERATED_SRC_DIRS) $(IMPORT_MODULES_SRC)) \
        $(foreach sub, $(SRC_SUBDIRS), $(addsuffix /*/$(sub), $(TOP_SRC_DIRS))))

################################################################################
# Extract module dependencies from module-info.java files, both normal
# dependencies ("requires"), and indirect exports ("requires transitive").

MODULE_DEPS_MAKEFILE := $(MAKESUPPORT_OUTPUTDIR)/module-deps.gmk

MODULE_INFOS := $(call FindAllModuleInfos, *)

$(MODULE_DEPS_MAKEFILE): $(MODULE_INFOS) \
    $(call DependOnVariable, MODULE_INFOS, $(MAKESUPPORT_OUTPUTDIR)/MODULE_INFOS.vardeps)
	$(MKDIR) -p $(@D)
	$(RM) $@
	$(foreach m, $(MODULE_INFOS), \
	    ( $(PRINTF) "DEPS_$(call GetModuleNameFromModuleInfo, $m) :=" && \
	      $(NAWK) -v MODULE=$(call GetModuleNameFromModuleInfo, $m) '\
	          BEGIN      { if (MODULE != "java.base") printf(" java.base"); } \
	          /^ *requires/ { sub(/;/, ""); \
	                          sub(/requires/, ""); \
	                          sub(/transitive/, ""); \
	                          sub(/\/\/.*/, ""); \
	                          sub(/\/\*.*\*\//, ""); \
	                          gsub(/^ +\*.*/, ""); \
	                          gsub(/ /, ""); \
	                          printf(" %s", $$0) } \
	          END           { printf("\n") }' $m && \
	      $(PRINTF) "TRANSITIVE_MODULES_$(call GetModuleNameFromModuleInfo, $m) :=" && \
	      $(NAWK) -v MODULE=$(call GetModuleNameFromModuleInfo, $m) '\
	          BEGIN      { if (MODULE != "java.base") printf(" java.base"); } \
	          /^ *requires  *transitive/ { \
	                          sub(/;/, ""); \
	                          sub(/requires/, ""); \
	                          sub(/transitive/, ""); \
	                          sub(/\/\/.*/, ""); \
	                          sub(/\/\*.*\*\//, ""); \
	                          gsub(/^ +\*.*/, ""); \
	                          gsub(/ /, ""); \
	                          printf(" %s", $$0) } \
	          END           { printf("\n") }' $m \
	    ) >> $@ $(NEWLINE))

-include $(MODULE_DEPS_MAKEFILE)

# Find dependencies ("requires") for a given module.
# Param 1: Module to find dependencies for.
FindDepsForModule = \
  $(DEPS_$(strip $1))

# Find dependencies ("requires") transitively in 3 levels for a given module.
# Param 1: Module to find dependencies for.
FindTransitiveDepsForModule = \
    $(sort $(call FindDepsForModule, $1) \
        $(foreach m, $(call FindDepsForModule, $1), \
            $(call FindDepsForModule, $m) \
            $(foreach n, $(call FindDepsForModule, $m), \
                 $(call FindDepsForModule, $n))))

# Find dependencies ("requires") transitively in 3 levels for a set of modules.
# Param 1: List of modules to find dependencies for.
FindTransitiveDepsForModules = \
    $(sort $(foreach m, $1, $(call FindTransitiveDepsForModule, $m)))

# Find indirect exported modules ("requires transitive") for a given module .
# Param 1: Module to find indirect exported modules for.
FindIndirectExportsForModule = \
  $(TRANSITIVE_MODULES_$(strip $1))

# Finds indirect exported modules transitively in 3 levels for a given module.
# Param 1: Module to find indirect exported modules for.
FindTransitiveIndirectDepsForModule = \
    $(sort $(call FindIndirectExportsForModule, $1) \
        $(foreach m, $(call FindIndirectExportsForModule, $1), \
            $(call FindIndirectExportsForModule, $m) \
            $(foreach n, $(call FindIndirectExportsForModule, $m), \
                 $(call FindIndirectExportsForModule, $n))))

# Finds indirect exported modules transitively in 3 levels for a set of modules.
# Param 1: List of modules to find indirect exported modules for.
FindTransitiveIndirectDepsForModules = \
    $(sort $(foreach m, $1, $(call FindTransitiveIndirectDepsForModule, $m)))

# Upgradeable modules are those that are either defined as upgradeable or that
# require an upradeable module.
FindAllUpgradeableModules = \
    $(sort $(filter-out $(MODULES_FILTER), $(UPGRADEABLE_MODULES) $(UPGRADEABLE_TOOL_MODULES)))


################################################################################

LEGAL_SUBDIRS += $(OPENJDK_TARGET_OS)/legal
ifneq ($(OPENJDK_TARGET_OS), $(OPENJDK_TARGET_OS_TYPE))
  LEGAL_SUBDIRS += $(OPENJDK_TARGET_OS_TYPE)/legal
endif
LEGAL_SUBDIRS += share/legal

# Find all legal dirs for a particular module
# $1 - Module to find legal dirs for
FindModuleLegalDirs = \
    $(strip $(wildcard \
        $(addsuffix /$(strip $1), $(IMPORT_MODULES_LEGAL)) \
        $(foreach sub, $(LEGAL_SUBDIRS), $(addsuffix /$(strip $1)/$(sub), $(TOP_SRC_DIRS)))))

################################################################################

# Param 1 - Name of module
define ReadSingleImportMetaData
    ifneq ($$(wildcard $(IMPORT_MODULES_MAKE)/$$(strip $1)/build.properties), )
      classloader :=
      include_in_jre :=
      include_in_jdk :=
      include $(IMPORT_MODULES_MAKE)/$$(strip $1)/build.properties
      ifeq ($$(include_in_jre), true)
        JRE_MODULES += $1
      endif
      ifeq ($$(include_in_jdk), true)
        JDK_MODULES += $1
      endif
      ifeq ($$(classloader), boot)
        BOOT_MODULES += $1
      else ifeq ($$(classloader), ext)
        PLATFORM_MODULES += $1
      endif
      ifneq ($$(include_in_docs), false)
        # defaults to true if unspecified
        DOCS_MODULES += $1
      endif
    else
      # Default to include in all
      JRE_MODULES += $1
      JDK_MODULES += $1
    endif
endef

# Reading the imported modules metadata has a cost, so to make it available,
# a makefile needs to eval-call this macro first. After calling this, the
# following variables are populated with data from the imported modules:
# * JRE_MODULES
# * JDK_MODULES
# * BOOT_MODULES
# * PLATFORM_MODULES
# * JRE_TOOL_MODULES
define ReadImportMetaData
    IMPORTED_MODULES := $$(call FindImportedModules)
    $$(foreach m, $$(IMPORTED_MODULES), \
      $$(eval $$(call ReadSingleImportMetaData, $$m)))
endef

################################################################################

endif # _MODULES_GMK<|MERGE_RESOLUTION|>--- conflicted
+++ resolved
@@ -113,11 +113,8 @@
     jdk.dynalink \
     jdk.httpserver \
     jdk.incubator.httpclient \
-<<<<<<< HEAD
     jdk.incubator.mvt \
-=======
     jdk.internal.vm.compiler.management \
->>>>>>> 5f97b693
     jdk.jsobject \
     jdk.localedata \
     jdk.naming.dns \
