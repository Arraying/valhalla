--- conflicted
+++ resolved
@@ -26,11 +26,7 @@
  * @bug 8186046
  * @summary Test for an interface using condy with default overpass methods
  * @library /java/lang/invoke/common
-<<<<<<< HEAD
- * @enablePreview
-=======
  * @build test.java.lang.invoke.lib.InstructionHelper
->>>>>>> ceb4366e
  * @run testng CondyInterfaceWithOverpassMethods
  * @run testng/othervm -XX:+UnlockDiagnosticVMOptions -XX:UseBootstrapCallInfo=3 CondyInterfaceWithOverpassMethods
  */
