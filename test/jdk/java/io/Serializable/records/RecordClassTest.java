/*
 * Copyright (c) 2019, 2024, Oracle and/or its affiliates. All rights reserved.
 * DO NOT ALTER OR REMOVE COPYRIGHT NOTICES OR THIS FILE HEADER.
 *
 * This code is free software; you can redistribute it and/or modify it
 * under the terms of the GNU General Public License version 2 only, as
 * published by the Free Software Foundation.
 *
 * This code is distributed in the hope that it will be useful, but WITHOUT
 * ANY WARRANTY; without even the implied warranty of MERCHANTABILITY or
 * FITNESS FOR A PARTICULAR PURPOSE.  See the GNU General Public License
 * version 2 for more details (a copy is included in the LICENSE file that
 * accompanied this code).
 *
 * You should have received a copy of the GNU General Public License version
 * 2 along with this work; if not, write to the Free Software Foundation,
 * Inc., 51 Franklin St, Fifth Floor, Boston, MA 02110-1301 USA.
 *
 * Please contact Oracle, 500 Oracle Parkway, Redwood Shores, CA 94065 USA
 * or visit www.oracle.com if you need additional information or have any
 * questions.
 */

/*
 * @test
 * @bug 8246774 8326879
 * @summary Basic tests for serializing and deserializing record classes
 * @run testng RecordClassTest
<<<<<<< HEAD
 * @run testng/othervm --enable-preview RecordClassTest
 * @run testng/othervm/java.security.policy=empty_security.policy RecordClassTest
=======
>>>>>>> 95a00f8a
 */

import java.io.ByteArrayInputStream;
import java.io.ByteArrayOutputStream;
import java.io.Externalizable;
import java.io.IOException;
import java.io.ObjectInput;
import java.io.ObjectInputStream;
import java.io.ObjectOutput;
import java.io.ObjectOutputStream;
import java.io.ObjectStreamClass;
import java.io.Serializable;
import org.testng.annotations.DataProvider;
import org.testng.annotations.Test;
import static java.lang.System.out;
import static org.testng.Assert.assertEquals;
import static org.testng.Assert.fail;

/**
 * Serializes and deserializes record classes. Ensures that the SUID is 0.
 */
public class RecordClassTest {

    record Foo () implements Serializable { }

    record Bar (int x) implements Serializable {
        private static final long serialVersionUID = 987654321L;
    }

    record Baz (Foo foo, Bar bar, int i) implements Serializable {  }

    interface ThrowingExternalizable extends Externalizable {
        default void writeExternal(ObjectOutput out) {
            fail("should not reach here");
        }
        default void readExternal(ObjectInput in) {
            fail("should not reach here");
        }
    }

    record Wibble () implements ThrowingExternalizable {
        private static final long serialVersionUID = 12345678L;
    }

    record Wobble (long l) implements ThrowingExternalizable { }

    record Wubble (Wobble wobble, Wibble wibble, String s) implements ThrowingExternalizable { }

    @DataProvider(name = "recordClasses")
    public Object[][] recordClasses() {
        return new Object[][] {
            new Object[] { Foo.class    , 0L         },
            new Object[] { Bar.class    , 987654321L },
            new Object[] { Baz.class    , 0L         },
            new Object[] { Wibble.class , 12345678L  },
            new Object[] { Wobble.class , 0L         },
            new Object[] { Wubble.class , 0L         },
        };
    }

    /** Tests that the serialized and deserialized instances are equal. */
    @Test(dataProvider = "recordClasses")
    public void testClassSerialization(Class<?> recordClass, long unused)
        throws Exception
    {
        out.println("\n---");
        out.println("serializing : " + recordClass);
        var deserializedClass = serializeDeserialize(recordClass);
        out.println("deserialized: " + deserializedClass);
        assertEquals(recordClass, deserializedClass);
        assertEquals(deserializedClass, recordClass);
    }

    /** Tests that the SUID is always 0 unless explicitly declared. */
    @Test(dataProvider = "recordClasses")
    public void testSerialVersionUID(Class<?> recordClass, long expectedUID) {
        out.println("\n---");
        ObjectStreamClass osc = ObjectStreamClass.lookup(recordClass);
        out.println("ObjectStreamClass::lookup  : " + osc);
        assertEquals(osc.getSerialVersionUID(), expectedUID);

        osc = ObjectStreamClass.lookupAny(recordClass);
        out.println("ObjectStreamClass::lookupAny: " + osc);
        assertEquals(osc.getSerialVersionUID(), expectedUID);
    }

    // --- not Serializable

    record NotSerializable1() { }

    record NotSerializable2(int x) { }

    record NotSerializable3<T>(T t) { }

    @DataProvider(name = "notSerRecordClasses")
    public Object[][] notSerRecordClasses() {
        return new Object[][] {
            new Object[] { NotSerializable1.class },
            new Object[] { NotSerializable2.class },
            new Object[] { NotSerializable3.class },
        };
    }

    /** Tests that the generated SUID is always 0 for all non-Serializable record classes. */
    @Test(dataProvider = "notSerRecordClasses")
    public void testSerialVersionUIDNonSer(Class<?> recordClass) {
        out.println("\n---");
        ObjectStreamClass osc = ObjectStreamClass.lookup(recordClass);
        out.println("ObjectStreamClass::lookup  : " + osc);
        assertEquals(osc, null);

        osc = ObjectStreamClass.lookupAny(recordClass);
        out.println("ObjectStreamClass::lookupAny: " + osc);
        assertEquals(osc.getSerialVersionUID(), 0L);
    }

    // --- infra

    static <T> byte[] serialize(T obj) throws IOException {
        ByteArrayOutputStream baos = new ByteArrayOutputStream();
        ObjectOutputStream oos = new ObjectOutputStream(baos);
        oos.writeObject(obj);
        oos.close();
        return baos.toByteArray();
    }

    @SuppressWarnings("unchecked")
    static <T> T deserialize(byte[] streamBytes)
        throws IOException, ClassNotFoundException
    {
        ByteArrayInputStream bais = new ByteArrayInputStream(streamBytes);
        ObjectInputStream ois  = new ObjectInputStream(bais);
        return (T) ois.readObject();
    }

    static <T> T serializeDeserialize(T obj)
        throws IOException, ClassNotFoundException
    {
        return deserialize(serialize(obj));
    }
}<|MERGE_RESOLUTION|>--- conflicted
+++ resolved
@@ -26,11 +26,7 @@
  * @bug 8246774 8326879
  * @summary Basic tests for serializing and deserializing record classes
  * @run testng RecordClassTest
-<<<<<<< HEAD
  * @run testng/othervm --enable-preview RecordClassTest
- * @run testng/othervm/java.security.policy=empty_security.policy RecordClassTest
-=======
->>>>>>> 95a00f8a
  */
 
 import java.io.ByteArrayInputStream;
