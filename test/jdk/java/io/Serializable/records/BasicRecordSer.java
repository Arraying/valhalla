--- conflicted
+++ resolved
@@ -26,11 +26,7 @@
  * @bug 8246774 8326879
  * @summary Basic test that serializes and deserializes a number of records
  * @run testng BasicRecordSer
-<<<<<<< HEAD
  * @run testng/othervm --enable-preview BasicRecordSer
- * @run testng/othervm/java.security.policy=empty_security.policy BasicRecordSer
-=======
->>>>>>> 95a00f8a
  */
 
 import java.io.ByteArrayInputStream;
