#  Copyright (c) 2013, 2022, Oracle and/or its affiliates. All rights reserved.
#  DO NOT ALTER OR REMOVE COPYRIGHT NOTICES OR THIS FILE HEADER.
#
#  This code is free software; you can redistribute it and/or modify it
#  under the terms of the GNU General Public License version 2 only, as
#  published by the Free Software Foundation.
#
#  This code is distributed in the hope that it will be useful, but WITHOUT
#  ANY WARRANTY; without even the implied warranty of MERCHANTABILITY or
#  FITNESS FOR A PARTICULAR PURPOSE.  See the GNU General Public License
#  version 2 for more details (a copy is included in the LICENSE file that
#  accompanied this code).
#
#  You should have received a copy of the GNU General Public License version
#  2 along with this work; if not, write to the Free Software Foundation,
#  Inc., 51 Franklin St, Fifth Floor, Boston, MA 02110-1301 USA.
#
#  Please contact Oracle, 500 Oracle Parkway, Redwood Shores, CA 94065 USA
#  or visit www.oracle.com if you need additional information or have any
#  questions.
#

###############################################################################
#
# Tiered testing definitions
#

# When adding tests to tier1, make sure they end up in one of the tier1_partX groups
tier1 = \
    :tier1_part1 \
    :tier1_part2 \
    :tier1_part3

tier1_part1 = \
    :jdk_lang

tier1_part2 = \
    :jdk_util

tier1_part3 = \
    :jdk_math \
    :jdk_svc_sanity \
    :jdk_foreign \
    java/nio/Buffer \
    com/sun/crypto/provider/Cipher \
    sun/nio/cs/ISO8859x.java

# When adding tests to tier2, make sure they end up in one of the tier2_partX groups
tier2 = \
    :tier2_part1 \
    :tier2_part2 \
    :tier2_part3

# com/sun/crypto/provider/Cipher is in tier1 because of JDK-8132855
tier2_part1 = \
    :jdk_security \
    -com/sun/crypto/provider/Cipher

# sun/nio/cs/ISO8859x.java and java/nio/Buffer are in tier1 because of JDK-8132854
tier2_part2 = \
    :core_tools \
    :jdk_io \
    :jdk_nio \
    -java/nio/Buffer \
    -sun/nio/cs/ISO8859x.java \
    :jdk_other \
    :jdk_text \
    :jdk_time

tier2_part3 = \
    :jdk_net

tier3 = \
    :build \
    :jdk_vector \
    :jdk_rmi \
    :jdk_svc \
   -:jdk_svc_sanity \
   -:svc_tools

# Everything not in other tiers
tier4 = \
    / \
   -:tier1 \
   -:tier2 \
   -:tier3

###############################################################################
#
# Other test definitions; generally smaller granularity than tiers
#

# Build source checking
build = \
    build

# java.lang package and VM runtime support
jdk_lang = \
    java/lang \
    -java/lang/management \
    -java/lang/instrument \
    sun/invoke \
    sun/misc \
    sun/reflect \
    jdk/internal/reflect \
    jdk/lambda \
    jdk/internal/loader \
    jdk/internal/misc \
    jdk/internal/ref \
    jdk/internal/jimage \
    jdk/internal/math \
<<<<<<< HEAD
    jdk/modules \
    valhalla

# valhalla lworld tests
jdk_valhalla = \
    java/lang/invoke \
    valhalla \
    java/lang/instrument/valhalla

=======
    jdk/internal/vm \
    jdk/modules \
    jni/nullCaller
>>>>>>> c1040897

# All of the java.util package
jdk_util = \
    :jdk_util_other \
    :jdk_collections \
    :jdk_concurrent \
    :jdk_stream

# All util components not part of some other util category
jdk_util_other = \
    java/util \
    sun/util \
    -:jdk_collections \
    -:jdk_concurrent \
    -:jdk_stream

# All collections, core and concurrent
jdk_collections = \
    :jdk_collections_core \
    :jdk_concurrent

# java.util.concurrent
# Includes concurrent collections plus other stuff
# Maintained by JSR-166 EG (Doug Lea et al)
jdk_concurrent = \
    java/util/concurrent

# Java Collections Framework core classes
jdk_collections_core = \
    java/util/AbstractCollection \
    java/util/AbstractList \
    java/util/AbstractMap \
    java/util/AbstractSequentialList \
    java/util/ArrayDeque \
    java/util/ArrayList \
    java/util/Arrays \
    java/util/BitSet \
    java/util/Collection \
    java/util/Collections \
    java/util/Comparator \
    java/util/Deque \
    java/util/EnumMap \
    java/util/EnumSet \
    java/util/HashMap \
    java/util/HashSet \
    java/util/Hashtable \
    java/util/IdentityHashMap \
    java/util/Iterator \
    java/util/LinkedHashMap \
    java/util/LinkedHashSet \
    java/util/LinkedList \
    java/util/List \
    java/util/Map \
    java/util/NavigableMap \
    java/util/PriorityQueue \
    java/util/TimSort \
    java/util/TreeMap \
    java/util/Vector \
    java/util/WeakHashMap

# java.util.stream (JSR-335)
jdk_stream = \
    java/util/Optional \
    java/util/function \
    java/util/stream

jdk_math = \
    java/math

jdk_io = \
    java/io

jdk_nio = \
    java/nio \
    sun/nio \
    jdk/nio

jdk_net = \
    java/net \
    com/sun/net/httpserver \
    sun/net \
    jdk/net

jdk_time = \
    java/time

jdk_rmi = \
    java/rmi \
    sun/rmi

jdk_security1 = \
    java/security

jdk_security2 = \
    javax/crypto \
    javax/xml/crypto \
    com/sun/crypto

jdk_security3 = \
    javax/security  \
    -javax/security/auth/kerberos \
    com/sun/jarsigner \
    com/sun/security \
    -com/sun/security/jgss \
    com/sun/org/apache/xml/internal/security \
    jdk/security \
    sun/security \
    -sun/security/krb5 \
    -sun/security/jgss \
    javax/net

jdk_security4 = \
    com/sun/security/jgss \
    javax/security/auth/kerberos \
    sun/security/krb5 \
    sun/security/jgss

jdk_security = \
    :jdk_security1 \
    :jdk_security2 \
    :jdk_security3 \
    :jdk_security4

jdk_security_infra = \
    security/infra/java/security/cert/CertPathValidator/certification

jdk_text = \
    java/text \
    sun/text

jdk_management = \
    java/lang/management \
    com/sun/management \
    sun/management \
    jdk/internal/agent

jdk_instrument = \
    java/lang/instrument

jdk_jmx = \
    javax/management \
    com/sun/jmx

jdk_jdi = \
    com/sun/jdi

jdk_native_sanity = \
    native_sanity

# java launcher specific tests.
jdk_launcher = \
    tools/launcher \
    sun/tools

jdk_loom = \
    com/sun/management/HotSpotDiagnosticMXBean/ \
    java/lang/Thread \
    java/lang/ThreadGroup \
    java/lang/management/ThreadMXBean \
    java/util/concurrent \
    java/net/vthread \
    java/nio/channels/vthread \
    jdk/incubator/concurrent \
    jdk/internal/misc/ThreadFlock \
    jdk/internal/vm/Continuation \
    jdk/jfr/threading

#
# Tool (and tool API) tests are split into core and svc groups
#
core_tools = \
    tools \
    jdk/internal/jrtfs \
    sun/tools/jrunscript

svc_tools = \
    com/sun/tools/attach \
    sun/tools \
    -sun/tools/jrunscript \
    sun/jvmstat

jdk_tools = \
    :core_tools \
    :svc_tools

jdk_jfr = \
    jdk/jfr

#
# Catch-all for other areas with a small number of tests
#
jdk_other = \
    java/sql \
    javax/sql \
    javax/transaction \
    javax/rmi \
    javax/naming \
    javax/script \
    javax/smartcardio \
    javax/xml \
    -javax/xml/crypto \
    jdk/dynalink \
    jdk/incubator/concurrent \
    jdk/internal/jline \
    com/sun/jndi \
    lib/testlibrary

#
# SCTP is its own group as it is highly sensitive to kernel/network config
#
jdk_sctp = \
    com/sun/nio/sctp


#
# core group to run all core area tests
#
jdk_core = \
    :jdk_lang \
    :jdk_util \
    :jdk_math \
    :jdk_io \
    :jdk_nio \
    :jdk_net \
    :jdk_rmi \
    :jdk_time \
    :jdk_security \
    :jdk_text \
    :core_tools \
    :jdk_other

#
# svc group to run all serviceability area tests
#
jdk_svc = \
    :jdk_management \
    :jdk_instrument \
    :jdk_jmx \
    :jdk_jdi \
    :jdk_jfr \
    :svc_tools

jdk_foreign = \
    java/foreign \
    -java/foreign/TestMatrix.java

jdk_vector = \
    jdk/incubator/vector

#############################

#
# Client area groups
#

jdk_awt = \
    java/awt \
    com/apple/eawt \
    com/apple/laf \
    sun/awt

jdk_2d = \
    javax/print \
    sun/java2d

jdk_beans = \
    java/beans

jdk_swing = \
    javax/swing \
    com/sun/java/swing

jdk_sound = \
    javax/sound

jdk_imageio = \
    javax/imageio

jdk_accessibility = \
    javax/accessibility \
    com/sun/java/accessibility

jfc_demo = \
     demo/jfc

jdk_editpad = \
     jdk/editpad

jdk_desktop = \
    :jdk_desktop_part1 \
    :jdk_desktop_part2 \
    :jdk_desktop_part3

jdk_desktop_part1 = \
    :jdk_client_sanity \
    :jdk_swing \
    :jdk_2d \
    :jdk_sound \
    :jdk_imageio \
    :jdk_editpad \
    :jfc_demo \
    :jdk_accessibility \
    :jdk_beans

jdk_desktop_part2 = \
    :jdk_awt \
    -java/awt/Component \
    -java/awt/Modal \
    -java/awt/datatransfer \
    -java/awt/Window

jdk_desktop_part3 = \
    java/awt/Component \
    java/awt/Modal \
    java/awt/datatransfer \
    java/awt/Window

# SwingSet3 tests.
jdk_client_sanity = \
    sanity/client/SwingSet

# This test group represents a subset of tests which are expected to
# exercise most of the most commonly used code in Swing applications.
# New failures in this area may be a problem.
jdk_swing_core = \
     :jdk_client_sanity \
     javax/swing

# The most commonly used printing APIs are included here along with swing core.
jdk_desktop_core = \
    :jdk_swing_core \
    java/awt/print

###############################################################################
#
# Serviceability sanity groups
#
# These groups specify a subset of Serviceability tests that are supposed to
# guard against breakage of Serviceability features by other component teams.

jdk_svc_sanity = \
    :jdk_management_sanity \
    :jdk_instrument_sanity \
    :jdk_jmx_sanity \
    :jdk_jdi_sanity \
    :jdk_jfr_sanity \
    :svc_tools_sanity

jdk_management_sanity =

jdk_instrument_sanity =

jdk_jmx_sanity =

jdk_jdi_sanity = \
    com/sun/jdi/AcceptTimeout.java \
    com/sun/jdi/AccessSpecifierTest.java \
    com/sun/jdi/AfterThreadDeathTest.java \
    com/sun/jdi/ArrayRangeTest.java \
    com/sun/jdi/ConstantPoolInfo.java \
    com/sun/jdi/CountFilterTest.java \
    com/sun/jdi/EarlyReturnNegativeTest.java \
    com/sun/jdi/EarlyReturnTest.java \
    com/sun/jdi/FieldWatchpoints.java \
    com/sun/jdi/FramesTest.java \
    com/sun/jdi/InstanceFilter.java \
    com/sun/jdi/InterfaceMethodsTest.java \
    com/sun/jdi/InvokeTest.java \
    com/sun/jdi/LocalVariableEqual.java \
    com/sun/jdi/LocationTest.java \
    com/sun/jdi/ModificationWatchpoints.java \
    com/sun/jdi/MonitorEventTest.java \
    com/sun/jdi/MonitorFrameInfo.java \
    com/sun/jdi/NullThreadGroupNameTest.java \
    com/sun/jdi/PopAndStepTest.java \
    com/sun/jdi/PopAsynchronousTest.java \
    com/sun/jdi/ProcessAttachTest.java \
    com/sun/jdi/ReferrersTest.java \
    com/sun/jdi/RequestReflectionTest.java \
    com/sun/jdi/ResumeOneThreadTest.java \
    com/sun/jdi/RunToExit.java \
    com/sun/jdi/SourceNameFilterTest.java \
    com/sun/jdi/SuspendAfterDeath.java \
    com/sun/jdi/VarargsTest.java \
    com/sun/jdi/Vars.java \
    com/sun/jdi/redefineMethod/RedefineTest.java \
    com/sun/jdi/sde/MangleTest.java \
    com/sun/jdi/sde/TemperatureTableTest.java

jdk_jfr_sanity = \
    jdk/jfr/api/recording/event/TestLoadEventAfterStart.java \
    jdk/jfr/api/recording/state/TestState.java \
    jdk/jfr/event/os/TestCPULoad.java \
    jdk/jfr/event/allocation/TestObjectAllocationSampleEvent.java \
    jdk/jfr/jcmd/TestJcmdStartStopDefault.java \
    jdk/jfr/event/io/TestFileStreamEvents.java \
    jdk/jfr/event/compiler/TestCompilerCompile.java \
    jdk/jfr/event/gc/collection/TestGCGarbageCollectionEvent.java \
    jdk/jfr/event/runtime/TestClassLoadEvent.java \
    jdk/jfr/event/runtime/TestJavaBlockedEvent.java \
    jdk/jfr/event/gc/collection/TestGCWithFasttime.java \
    jdk/jfr/event/gc/configuration/TestGCConfigurationEvent.java \
    jdk/jfr/event/metadata/TestDefaultConfigurations.java \
    jdk/jfr/startupargs/TestDumpOnExit.java \
    jdk/jfr/api/consumer/recordingstream/TestBasics.java

svc_tools_sanity =

#############################
#
# Stable test groups
#

jdk_stable = \
    :jdk_core \
    :jdk_svc \
    :jdk_beans \
    :jdk_imageio \
    :jdk_sound \
    :jdk_sctp \
    javax/accessibility \
    com/sun/java/swing

needs_g1gc = \
  jdk/jfr/event/gc/refstat/TestRefStatEventWithG1ConcurrentMark.java \
  jdk/jfr/event/gc/refstat/TestRefStatEventWithG1FullCollection.java \
  jdk/jfr/event/gc/refstat/TestRefStatEventWithG1New.java \
  jdk/jfr/event/gc/detailed/TestEvacuationFailedEvent.java \
  jdk/jfr/event/gc/detailed/TestEvacuationInfoEvent.java \
  jdk/jfr/event/gc/detailed/TestG1ConcurrentModeFailureEvent.java \
  jdk/jfr/event/gc/collection/TestGCCauseWithG1ConcurrentMark.java \
  jdk/jfr/event/gc/collection/TestGCCauseWithG1FullCollection.java \
  jdk/jfr/event/gc/collection/TestYoungGarbageCollectionEventWithG1New.java \
  jdk/jfr/event/gc/collection/TestGCEventMixedWithG1FullCollection.java \
  jdk/jfr/event/gc/collection/TestGCEventMixedWithG1ConcurrentMark.java \
  jdk/jfr/event/gc/collection/TestG1ParallelPhases.java \
  jdk/jfr/event/gc/objectcount/TestObjectCountAfterGCEventWithG1FullCollection.java \
  jdk/jfr/event/gc/objectcount/TestObjectCountAfterGCEventWithG1ConcurrentMark.java \
  jdk/jfr/event/gc/heapsummary/TestHeapSummaryEventG1.java

#  This set of tests will be executed in an ipv6 only environment

jdk_ipv6_only = \
    :jdk_net \
    :jdk_nio_networkchannel

jdk_nio_networkchannel = \
    java/nio/channels/AsyncCloseAndInterrupt.java \
    java/nio/channels/AsynchronousServerSocketChannel \
    java/nio/channels/AsynchronousSocketChannel \
    java/nio/channels/DatagramChannel \
    java/nio/channels/ServerSocketChannel \
    java/nio/channels/SocketChannel \
    java/nio/channels/Selector \
    java/nio/channels/etc

jdk_core_manual = \
    :jdk_core_manual_no_input \
    :jdk_core_manual_no_input_security \
    :jdk_core_manual_requires_human_input

jdk_core_manual_no_input = \
    java/net/HugeDataTransferTest.java \
    java/net/httpclient/BodyProcessorInputStreamTest.java \
    java/net/httpclient/HttpInputStreamTest.java \
    java/nio/MappedByteBuffer/PmemTest.java \
    java/rmi/registry/nonLocalRegistry/NonLocalRegistryTest.java \
    java/util/zip/ZipFile/TestZipFile.java \
    javax/net/ssl/compatibility/AlpnTest.java \
    javax/net/ssl/compatibility/BasicConnectTest.java \
    javax/net/ssl/compatibility/HrrTest.java \
    javax/net/ssl/compatibility/SniTest.java \
    jdk/nio/zipfs/TestLocOffsetFromZip64EF.java \
    java/util/ArrayList/Bug8146568.java \
    java/util/Vector/Bug8148174.java

jdk_core_manual_no_input_security = \
    com/sun/crypto/provider/Cipher/DES/PerformanceTest.java \
    com/sun/security/auth/callback/TextCallbackHandler/Default.java \
    com/sun/security/auth/callback/TextCallbackHandler/Password.java \
    com/sun/security/sasl/gsskerb/AuthOnly.java \
    com/sun/security/sasl/gsskerb/ConfSecurityLayer.java \
    com/sun/security/sasl/gsskerb/NoSecurityLayer.java \
    sun/security/provider/PolicyFile/GrantAllPermToExtWhenNoPolicy.java \
    sun/security/provider/PolicyParser/ExtDirs.java \
    sun/security/provider/PolicyParser/ExtDirsChange.java \
    sun/security/provider/PolicyParser/ExtDirsDefaultPolicy.java \
    sun/security/provider/PolicyParser/PrincipalExpansionError.java \
    sun/security/smartcardio/TestChannel.java \
    sun/security/smartcardio/TestConnect.java \
    sun/security/smartcardio/TestConnectAgain.java \
    sun/security/smartcardio/TestControl.java \
    sun/security/smartcardio/TestDefault.java \
    sun/security/smartcardio/TestDirect.java \
    sun/security/smartcardio/TestExclusive.java \
    sun/security/smartcardio/TestMultiplePresent.java \
    sun/security/smartcardio/TestPresent.java \
    sun/security/smartcardio/TestTransmit.java \
    sun/security/tools/jarsigner/compatibility/Compatibility.java \
    sun/security/tools/keytool/i18n.java

jdk_core_manual_requires_human_input = \
    com/sun/jndi/dns/Test6991580.java \
    java/util/TimeZone/DefaultTimeZoneTest.java


# Test sets for running inside container environment
jdk_containers_extended = \
    :jdk_io \
    :jdk_nio \
    :jdk_svc<|MERGE_RESOLUTION|>--- conflicted
+++ resolved
@@ -109,8 +109,10 @@
     jdk/internal/ref \
     jdk/internal/jimage \
     jdk/internal/math \
-<<<<<<< HEAD
     jdk/modules \
+    jdk/internal/vm \
+    jdk/modules \
+    jni/nullCaller \
     valhalla
 
 # valhalla lworld tests
@@ -119,11 +121,6 @@
     valhalla \
     java/lang/instrument/valhalla
 
-=======
-    jdk/internal/vm \
-    jdk/modules \
-    jni/nullCaller
->>>>>>> c1040897
 
 # All of the java.util package
 jdk_util = \
