/*
 * Copyright (c) 2024, 2025, Oracle and/or its affiliates. All rights reserved.
 * DO NOT ALTER OR REMOVE COPYRIGHT NOTICES OR THIS FILE HEADER.
 *
 * This code is free software; you can redistribute it and/or modify it
 * under the terms of the GNU General Public License version 2 only, as
 * published by the Free Software Foundation.
 *
 * This code is distributed in the hope that it will be useful, but WITHOUT
 * ANY WARRANTY; without even the implied warranty of MERCHANTABILITY or
 * FITNESS FOR A PARTICULAR PURPOSE.  See the GNU General Public License
 * version 2 for more details (a copy is included in the LICENSE file that
 * accompanied this code).
 *
 * You should have received a copy of the GNU General Public License version
 * 2 along with this work; if not, write to the Free Software Foundation,
 * Inc., 51 Franklin St, Fifth Floor, Boston, MA 02110-1301 USA.
 *
 * Please contact Oracle, 500 Oracle Parkway, Redwood Shores, CA 94065 USA
 * or visit www.oracle.com if you need additional information or have any
 * questions.
 */

import java.io.File;
import java.io.IOException;
import java.io.UncheckedIOException;
import java.lang.Runtime.Version;
import java.net.URI;
import java.nio.file.*;
import java.util.*;
import java.util.regex.Matcher;
import java.util.regex.Pattern;
import java.util.stream.Collectors;
import javax.lang.model.element.*;
import javax.lang.model.util.ElementFilter;
import javax.lang.model.util.Elements;
import javax.lang.model.util.Types;
import javax.tools.*;
import javax.tools.JavaFileManager.Location;
import com.sun.source.tree.*;
import com.sun.source.util.JavacTask;
import com.sun.source.util.TreePathScanner;
import com.sun.source.util.Trees;
import com.sun.tools.javac.api.JavacTaskImpl;
import com.sun.tools.javac.code.Flags;
import com.sun.tools.javac.code.Symbol;
import com.sun.tools.javac.util.Pair;
import jtreg.SkippedException;

/*
This checker checks the values of the `@since` tag found in the documentation comment for an element against
the release in which the element first appeared.
The source code containing the documentation comments is read from `src.zip` in the release of JDK used to run the test.
The releases used to determine the expected value of `@since` tags are taken from the historical data built into `javac`.

The `@since` checker works as a two-step process:
In the first step, we process JDKs 9-current, only classfiles,
  producing a map `<unique-Element-ID`> => `<version(s)-where-it-was-introduced>`.
    - "version(s)", because we handle versioning of Preview API, so there may be two versions
     (we use a class with two fields for preview and stable),
    one when it was introduced as a preview, and one when it went out of preview. More on that below.
    - For each Element, we compute the unique ID, look into the map, and if there's nothing,
     record the current version as the originating version.
    - At the end of this step we have a map of the Real since values

In the second step, we look at "effective" `@since` tags in the mainline sources, from `src.zip`
 (if the test run doesn't have it, we throw a `jtreg.SkippedException`)
    - We only check the specific MODULE whose name was passed as an argument in the test.
      In that module, we look for unqualified exports and test those packages.
    - The `@since` checker verifies that for every API element, the real since value and
      the effective since value are the same, and reports an error if they are not.

Important note : We only check code written since JDK 9 as the releases used to determine the expected value
                 of @since tags are taken from the historical data built into javac which only goes back that far

note on rules for Real and effective `@since:

Real since value of an API element is computed as the oldest release in which the given API element was introduced.
That is:
- for modules, packages, classes and interfaces, the release in which the element with the given qualified name was introduced
- for constructors, the release in which the constructor with the given VM descriptor was introduced
- for methods and fields, the release in which the given method or field with the given VM descriptor became a member
  of its enclosing class or interface, whether direct or inherited

Effective since value of an API element is computed as follows:
- if the given element has a @since tag in its javadoc, it is used
- in all other cases, return the effective since value of the enclosing element


Special Handling for preview method, as per JEP 12:
- When an element is still marked as preview, the `@since` should be the first JDK release where the element was added.
- If the element is no longer marked as preview, the `@since` should be the first JDK release where it was no longer preview.

note on legacy preview: Until JDK 14, the preview APIs were not marked in any machine-understandable way.
                        It was deprecated, and had a comment in the javadoc.
                        and the use of `@PreviewFeature` only became standard in JDK 17.
                        So the checker has an explicit knowledge of these preview elements.

note: The `<unique-Element-ID>` for methods looks like
      `method: <erased-return-descriptor> <binary-name-of-enclosing-class>.<method-name>(<ParameterDescriptor>)`.
it is somewhat inspired from the VM Method Descriptors. But we use the erased return so that methods
that were later generified remain the same.

To help projects still in development, unsure of actual `@since` tag value, one may want to use token name instead of continuely
updating the current version since tags. For example, `@since LongRunningProjectName`. The option `--ignoreSince` maybe used to
ignore these tags (`--ignoreSince LongRunningProjectName`). Maybe be specified multiple times.

usage: the checker is run from a module specific test
<<<<<<< HEAD
        `@run main SinceChecker <moduleName> [--ignoreSince <string>] [--exclude package1,package2 | --exclude package1 package2]`
=======
        `@run main SinceChecker <moduleName> [--ignoreSince <string1>,<string2>] [--exclude package1,package2 | --exclude package1 package2]`

To help long running projects still in development, that do not have a fixed version number that conforms
to the OpenJDK release cycle, one may want to use token name instead of continuely updating the current version since tags.
For example, `@since LongRunningProjectName`. The option `--ignoreSince` maybe used to
ignore these tags (`-ignoreSince LongRunningProjectName`). Maybe be specified multiple times.
>>>>>>> a637ccf2
*/

public class SinceChecker {
    private static final int JDK_CURRENT = Runtime.version().feature();
    // Ignored since tags
    private static final Set<String> IGNORE_LIST = new HashSet<>();
    // Simply replace ignored since tags with the latest version
    private static final Version IGNORE_VERSION = Version.parse(Integer.toString(JDK_CURRENT));
    private final Map<String, Set<String>> LEGACY_PREVIEW_METHODS = new HashMap<>();
    private final Map<String, IntroducedIn> classDictionary = new HashMap<>();
    private final JavaCompiler tool;
    private int errorCount = 0;

    // Ignored since tags
    private static final Set<String> IGNORE_SINCE = new HashSet<>();
    // Simply replace ignored since tags with the latest version
    private static final Version     IGNORE_VERSION = Version.parse(Integer.toString(Runtime.version().major()));

    // packages to skip during the test
    private static final Set<String> EXCLUDE_LIST = new HashSet<>();

    public static class IntroducedIn {
        public String introducedPreview;
        public String introducedStable;
    }

    public static void main(String[] args) throws Exception {
        if (args.length == 0) {
            throw new IllegalArgumentException("Test module not specified");
        }
        String moduleName = args[0];
        boolean excludeFlag = false;
        boolean ignoreFlag = false;

        for (int i = 1; i < args.length; i++) {
            if ("--ignoreSince".equals(args[i])) {
<<<<<<< HEAD
                i++;
                IGNORE_SINCE.add("@since " + args[i]);
            }
            else if ("--exclude".equals(args[i])) {
=======
                ignoreFlag = true;
                excludeFlag = false;
                continue;
            } else if ("--exclude".equals(args[i])) {
>>>>>>> a637ccf2
                excludeFlag = true;
                ignoreFlag = false;
                continue;
            }

            if (excludeFlag) {
                if (args[i].contains(",")) {
                    EXCLUDE_LIST.addAll(Arrays.asList(args[i].split(",")));
                } else {
                    EXCLUDE_LIST.add(args[i]);
                }
            }

            if (ignoreFlag) {
                if (args[i].contains(",")) {
                    IGNORE_LIST.addAll(Arrays.asList(args[i].split(",")));
                } else {
                    IGNORE_LIST.add(args[i]);
                }
            }
        }

        SinceChecker sinceCheckerTestHelper = new SinceChecker(moduleName);
        sinceCheckerTestHelper.checkModule(moduleName);
    }

    private void error(String message) {
        System.err.println(message);
        errorCount++;
    }

    private SinceChecker(String moduleName) throws IOException {
        tool = ToolProvider.getSystemJavaCompiler();
        for (int i = 9; i <= JDK_CURRENT; i++) {
            DiagnosticListener<? super JavaFileObject> noErrors = d -> {
                if (!d.getCode().equals("compiler.err.module.not.found")) {
                    error(d.getMessage(null));
                }
            };
            JavacTask ct = (JavacTask) tool.getTask(null,
                    null,
                    noErrors,
                    List.of("--add-modules", moduleName, "--release", String.valueOf(i)),
                    null,
                    Collections.singletonList(SimpleJavaFileObject.forSource(URI.create("myfo:/Test.java"), "")));
            ct.analyze();

            String version = String.valueOf(i);
            Elements elements = ct.getElements();
            elements.getModuleElement("java.base"); // forces module graph to be instantiated
            elements.getAllModuleElements().forEach(me ->
                    processModuleElement(me, version, ct));
        }
    }

    private void processModuleElement(ModuleElement moduleElement, String releaseVersion, JavacTask ct) {
        processElement(moduleElement, moduleElement, ct.getTypes(), releaseVersion);
        for (ModuleElement.ExportsDirective ed : ElementFilter.exportsIn(moduleElement.getDirectives())) {
            if (ed.getTargetModules() == null) {
                processPackageElement(ed.getPackage(), releaseVersion, ct);
            }
        }
    }

    private void processPackageElement(PackageElement pe, String releaseVersion, JavacTask ct) {
        processElement(pe, pe, ct.getTypes(), releaseVersion);
        List<TypeElement> typeElements = ElementFilter.typesIn(pe.getEnclosedElements());
        for (TypeElement te : typeElements) {
            processClassElement(te, releaseVersion, ct.getTypes(), ct.getElements());
        }
    }

    /// JDK documentation only contains public and protected declarations
    private boolean isDocumented(Element te) {
        Set<Modifier> mod = te.getModifiers();
        return mod.contains(Modifier.PUBLIC) || mod.contains(Modifier.PROTECTED);
    }

    private boolean isMember(Element e) {
        var kind = e.getKind();
        return kind.isField() || switch (kind) {
            case METHOD, CONSTRUCTOR -> true;
            default -> false;
        };
    }

    private void processClassElement(TypeElement te, String version, Types types, Elements elements) {
        if (!isDocumented(te)) {
            return;
        }
        processElement(te.getEnclosingElement(), te, types, version);
        elements.getAllMembers(te).stream()
                .filter(this::isDocumented)
                .filter(this::isMember)
                .forEach(element -> processElement(te, element, types, version));
        te.getEnclosedElements().stream()
                .filter(element -> element.getKind().isDeclaredType())
                .map(TypeElement.class::cast)
                .forEach(nestedClass -> processClassElement(nestedClass, version, types, elements));
    }

    private void processElement(Element explicitOwner, Element element, Types types, String version) {
        String uniqueId = getElementName(explicitOwner, element, types);
        IntroducedIn introduced = classDictionary.computeIfAbsent(uniqueId, _ -> new IntroducedIn());
        if (isPreview(element, uniqueId, version)) {
            if (introduced.introducedPreview == null) {
                introduced.introducedPreview = version;
            }
        } else {
            if (introduced.introducedStable == null) {
                introduced.introducedStable = version;
            }
        }
    }

    private boolean isPreview(Element el, String uniqueId, String currentVersion) {
        while (el != null) {
            Symbol s = (Symbol) el;
            if ((s.flags() & Flags.PREVIEW_API) != 0) {
                return true;
            }
            el = el.getEnclosingElement();
        }

        return LEGACY_PREVIEW_METHODS.getOrDefault(currentVersion, Set.of())
                .contains(uniqueId);
    }

    private void checkModule(String moduleName) throws Exception {
        Path home = Paths.get(System.getProperty("java.home"));
        Path srcZip = home.resolve("lib").resolve("src.zip");
        if (Files.notExists(srcZip)) {
            //possibly running over an exploded JDK build, attempt to find a
            //co-located full JDK image with src.zip:
            Path testJdk = Paths.get(System.getProperty("test.jdk"));
            srcZip = testJdk.getParent().resolve("images").resolve("jdk").resolve("lib").resolve("src.zip");
        }
        if (!Files.isReadable(srcZip)) {
            throw new SkippedException("Skipping Test because src.zip wasn't found or couldn't be read");
        }
        URI uri = URI.create("jar:" + srcZip.toUri());
        try (FileSystem zipFO = FileSystems.newFileSystem(uri, Collections.emptyMap())) {
            Path root = zipFO.getRootDirectories().iterator().next();
            Path moduleDirectory = root.resolve(moduleName);
            try (StandardJavaFileManager fm =
                         tool.getStandardFileManager(null, null, null)) {
                JavacTask ct = (JavacTask) tool.getTask(null,
                        fm,
                        null,
                        List.of("--add-modules", moduleName, "-d", "."),
                        null,
                        Collections.singletonList(SimpleJavaFileObject.forSource(URI.create("myfo:/Test.java"), "")));
                ct.analyze();
                Elements elements = ct.getElements();
                elements.getModuleElement("java.base");
                try (EffectiveSourceSinceHelper javadocHelper = EffectiveSourceSinceHelper.create(ct, List.of(root), this)) {
                    processModuleCheck(elements.getModuleElement(moduleName), ct, moduleDirectory, javadocHelper);
                } catch (Exception e) {
                    e.printStackTrace();
                    error("Initiating javadocHelper Failed " + e);
                }
                if (errorCount > 0) {
                    throw new Exception("The `@since` checker found " + errorCount + " problems");
                }
            }
        }
    }

    private boolean isExcluded(ModuleElement.ExportsDirective ed ){
        return EXCLUDE_LIST.stream().anyMatch(excludePackage ->
            ed.getPackage().toString().equals(excludePackage) ||
            ed.getPackage().toString().startsWith(excludePackage + "."));
    }

    private void processModuleCheck(ModuleElement moduleElement, JavacTask ct, Path moduleDirectory, EffectiveSourceSinceHelper javadocHelper) {
        if (moduleElement == null) {
            error("Module element: was null because `elements.getModuleElement(moduleName)` returns null." +
                    "fixes are needed for this Module");
        }
        String moduleVersion = getModuleVersionFromFile(moduleDirectory);
        checkModuleOrPackage(javadocHelper, moduleVersion, moduleElement, ct, "Module: ");
        for (ModuleElement.ExportsDirective ed : ElementFilter.exportsIn(moduleElement.getDirectives())) {
            if (ed.getTargetModules() == null) {
                String packageVersion = getPackageVersionFromFile(moduleDirectory, ed);
                if (packageVersion != null && !isExcluded(ed)) {
                    checkModuleOrPackage(javadocHelper, packageVersion, ed.getPackage(), ct, "Package: ");
                    analyzePackageCheck(ed.getPackage(), ct, javadocHelper);
                } // Skip the package if packageVersion is null
            }
        }
    }

    private void checkModuleOrPackage(EffectiveSourceSinceHelper javadocHelper, String moduleVersion, Element moduleElement, JavacTask ct, String elementCategory) {
        String id = getElementName(moduleElement, moduleElement, ct.getTypes());
        var elementInfo = classDictionary.get(id);
        if (elementInfo == null) {
            error("Element :" + id + " was not mapped");
            return;
        }
        String version = elementInfo.introducedStable;
        if (moduleVersion == null) {
            error("Unable to retrieve `@since` for " + elementCategory + id);
        } else {
            String position = javadocHelper.getElementPosition(id);
            checkEquals(position, moduleVersion, version, id);
        }
    }

    private String getModuleVersionFromFile(Path moduleDirectory) {
        Path moduleInfoFile = moduleDirectory.resolve("module-info.java");
        String version = null;
        if (Files.exists(moduleInfoFile)) {
            try {
                String moduleInfoContent = Files.readString(moduleInfoFile);
                var extractedVersion = extractSinceVersionFromText(moduleInfoContent);
                if (extractedVersion != null) {
                    version = extractedVersion.toString();
                }
            } catch (IOException e) {
                error("module-info.java not found or couldn't be opened AND this module has no unqualified exports");
            }
        }
        return version;
    }

    private String getPackageVersionFromFile(Path moduleDirectory, ModuleElement.ExportsDirective ed) {
        Path pkgInfo = moduleDirectory.resolve(ed.getPackage()
                        .getQualifiedName()
                        .toString()
                        .replace(".", File.separator)
                )
                .resolve("package-info.java");

        if (!Files.exists(pkgInfo)) {
            return null; // Skip if the file does not exist
        }

        String packageTopVersion = null;
        try {
            String packageContent = Files.readString(pkgInfo);
            var extractedVersion = extractSinceVersionFromText(packageContent);
            if (extractedVersion != null) {
                packageTopVersion = extractedVersion.toString();
            } else {
                error(ed.getPackage().getQualifiedName() + ": package-info.java exists but doesn't contain @since");
            }
        } catch (IOException e) {
            error(ed.getPackage().getQualifiedName() + ": package-info.java couldn't be opened");
        }
        return packageTopVersion;
    }

    private void analyzePackageCheck(PackageElement pe, JavacTask ct, EffectiveSourceSinceHelper javadocHelper) {
        List<TypeElement> typeElements = ElementFilter.typesIn(pe.getEnclosedElements());
        for (TypeElement te : typeElements) {
            analyzeClassCheck(te, null, javadocHelper, ct.getTypes(), ct.getElements());
        }
    }

    private boolean isNotCommonRecordMethod(TypeElement te, Element element, Types types) {
        var isRecord = te.getKind() == ElementKind.RECORD;
        if (!isRecord) {
            return true;
        }
        String uniqueId = getElementName(te, element, types);
        boolean isCommonMethod = uniqueId.endsWith(".toString()") ||
                uniqueId.endsWith(".hashCode()") ||
                uniqueId.endsWith(".equals(java.lang.Object)");
        if (isCommonMethod) {
            return false;
        }
        for (var parameter : te.getEnclosedElements()) {
            if (parameter.getKind() == ElementKind.RECORD_COMPONENT) {
                if (uniqueId.endsWith(String.format("%s.%s()", te.getSimpleName(), parameter.getSimpleName().toString()))) {
                    return false;
                }
            }
        }
        return true;
    }

    private void analyzeClassCheck(TypeElement te, String version, EffectiveSourceSinceHelper javadocHelper,
                                   Types types, Elements elementUtils) {
        String currentjdkVersion = String.valueOf(JDK_CURRENT);
        if (!isDocumented(te)) {
            return;
        }
        checkElement(te.getEnclosingElement(), te, types, javadocHelper, version, elementUtils);
        te.getEnclosedElements().stream().filter(this::isDocumented)
                .filter(this::isMember)
                .filter(element -> isNotCommonRecordMethod(te, element, types))
                .forEach(element -> checkElement(te, element, types, javadocHelper, version, elementUtils));
        te.getEnclosedElements().stream()
                .filter(element -> element.getKind().isDeclaredType())
                .map(TypeElement.class::cast)
                .forEach(nestedClass -> analyzeClassCheck(nestedClass, currentjdkVersion, javadocHelper, types, elementUtils));
    }

    private void checkElement(Element explicitOwner, Element element, Types types,
                              EffectiveSourceSinceHelper javadocHelper, String currentVersion, Elements elementUtils) {
        String uniqueId = getElementName(explicitOwner, element, types);

        if (element.getKind() == ElementKind.METHOD &&
                element.getEnclosingElement().getKind() == ElementKind.ENUM &&
                (uniqueId.contains(".values()") || uniqueId.contains(".valueOf(java.lang.String)"))) {
            //mandated enum type methods
            return;
        }
        String sinceVersion = null;
        var effectiveSince = javadocHelper.effectiveSinceVersion(explicitOwner, element, types, elementUtils);
        if (effectiveSince == null) {
            // Skip the element if the java file doesn't exist in src.zip
            return;
        }
        sinceVersion = effectiveSince.toString();
        IntroducedIn mappedVersion = classDictionary.get(uniqueId);
        if (mappedVersion == null) {
            error("Element: " + uniqueId + " was not mapped");
            return;
        }
        String realMappedVersion = null;
        try {
            realMappedVersion = isPreview(element, uniqueId, currentVersion) ?
                    mappedVersion.introducedPreview :
                    mappedVersion.introducedStable;
        } catch (Exception e) {
            error("For element " + element + "mappedVersion" + mappedVersion + " is null " + e);
        }
        String position = javadocHelper.getElementPosition(uniqueId);
        checkEquals(position, sinceVersion, realMappedVersion, uniqueId);
    }

    private Version extractSinceVersionFromText(String documentation) {
<<<<<<< HEAD
        for (String ignoreSince : IGNORE_SINCE) {
            if (documentation.contains(ignoreSince)) {
                return IGNORE_VERSION;
            }
        }
        Pattern pattern = Pattern.compile("@since\\s+(\\d+(?:\\.\\d+)?)");
        Matcher matcher = pattern.matcher(documentation);
        if (matcher.find()) {
            String versionString = matcher.group(1);
            try {
                if (versionString.equals("1.0")) {
                    versionString = "1"; //ended up being necessary
                } else if (versionString.startsWith("1.")) {
                    versionString = versionString.substring(2);
                }
                return Version.parse(versionString);
            } catch (NumberFormatException ex) {
                error("`@since` value that cannot be parsed: " + versionString);
                return null;
            }
        } else {
=======
        Matcher matcher = Pattern.compile("@since\\s+(\\S+)").matcher(documentation);
        if (!matcher.find()) {
            return null;
        }

        String versionString = matcher.group(1);
        if (IGNORE_LIST.contains(versionString)) {
            return IGNORE_VERSION;
        }

        versionString = switch (versionString) {
            case "1.0" -> "1";
            case String v when v.matches("1\\.\\d+\\.\\d+") -> "1";  // `1.x.x` -> `1`
            case String v when v.startsWith("1.") -> v.substring(2);  // `1.x` -> `x`
            case String v when v.contains("u") -> v.substring(0, v.indexOf('u')); // 6u25 -> 6
            default -> versionString;
        };

        if (!versionString.matches("\\d+(?:\\.\\d+)?")) {
            error("Non-numeric `@since` value encountered: '" + versionString +
                    "'; If this is intentional, consider using the --ignoreSince option.");
>>>>>>> a637ccf2
            return null;
        }

        return Version.parse(versionString);
    }

    private void checkEquals(String prefix, String sinceVersion, String mappedVersion, String name) {
        if (sinceVersion == null || mappedVersion == null) {
            error(name + ": NULL value for either real or effective `@since` . real/mapped version is="
                    + mappedVersion + " while the `@since` in the source code is= " + sinceVersion);
            return;
        }
        if (Integer.parseInt(sinceVersion) < 9) {
            sinceVersion = "9";
        }
        if (!sinceVersion.equals(mappedVersion)) {
            String message = getWrongSinceMessage(prefix, sinceVersion, mappedVersion, name);
            error(message);
        }
    }
    private static String getWrongSinceMessage(String prefix, String sinceVersion, String mappedVersion, String elementSimpleName) {
        String message;
        if (mappedVersion.equals("9")) {
            message = elementSimpleName + ": `@since` version is " + sinceVersion + " but the element exists before JDK 10";
        } else {
            message = elementSimpleName + ": `@since` version: " + sinceVersion + "; should be: " + mappedVersion;
        }
        return prefix + message;
    }

    private static String getElementName(Element owner, Element element, Types types) {
        String prefix = "";
        String suffix = "";
        ElementKind kind = element.getKind();
        if (kind.isField()) {
            TypeElement te = (TypeElement) owner;
            prefix = "field";
            suffix = ": " + te.getQualifiedName() + ":" + element.getSimpleName();
        } else if (kind == ElementKind.METHOD || kind == ElementKind.CONSTRUCTOR) {
            prefix = "method";
            TypeElement te = (TypeElement) owner;
            ExecutableElement executableElement = (ExecutableElement) element;
            String returnType = types.erasure(executableElement.getReturnType()).toString();
            String methodName = executableElement.getSimpleName().toString();
            String descriptor = executableElement.getParameters().stream()
                    .map(p -> types.erasure(p.asType()).toString())
                    .collect(Collectors.joining(",", "(", ")"));
            suffix = ": " + returnType + " " + te.getQualifiedName() + "." + methodName + descriptor;
        } else if (kind.isDeclaredType()) {
            prefix = "class";
            suffix = ": " + ((TypeElement) element).getQualifiedName();
        } else if (kind == ElementKind.PACKAGE) {
            prefix = "package";
            suffix = ": " + ((PackageElement) element).getQualifiedName();
        } else if (kind == ElementKind.MODULE) {
            prefix = "module";
            suffix = ": " + ((ModuleElement) element).getQualifiedName();
        }
        return prefix + suffix;
    }

    //these were preview in before the introduction of the @PreviewFeature
    {
        LEGACY_PREVIEW_METHODS.put("9", Set.of(
                "module: jdk.nio.mapmode",
                "module: java.transaction.xa",
                "module: jdk.unsupported.desktop",
                "module: jdk.jpackage",
                "module: java.net.http"
        ));
        LEGACY_PREVIEW_METHODS.put("10", Set.of(
                "module: jdk.nio.mapmode",
                "module: java.transaction.xa",
                "module: java.net.http",
                "module: jdk.unsupported.desktop",
                "module: jdk.jpackage"
        ));
        LEGACY_PREVIEW_METHODS.put("11", Set.of(
                "module: jdk.nio.mapmode",
                "module: jdk.jpackage"
        ));
        LEGACY_PREVIEW_METHODS.put("12", Set.of(
                "module: jdk.nio.mapmode",
                "module: jdk.jpackage",
                "method: com.sun.source.tree.ExpressionTree com.sun.source.tree.BreakTree.getValue()",
                "method: java.util.List com.sun.source.tree.CaseTree.getExpressions()",
                "method: com.sun.source.tree.Tree com.sun.source.tree.CaseTree.getBody()",
                "method: com.sun.source.tree.CaseTree.CaseKind com.sun.source.tree.CaseTree.getCaseKind()",
                "class: com.sun.source.tree.CaseTree.CaseKind",
                "field: com.sun.source.tree.CaseTree.CaseKind:STATEMENT",
                "field: com.sun.source.tree.CaseTree.CaseKind:RULE",
                "field: com.sun.source.tree.Tree.Kind:SWITCH_EXPRESSION",
                "class: com.sun.source.tree.SwitchExpressionTree",
                "method: com.sun.source.tree.ExpressionTree com.sun.source.tree.SwitchExpressionTree.getExpression()",
                "method: java.util.List com.sun.source.tree.SwitchExpressionTree.getCases()",
                "method: java.lang.Object com.sun.source.tree.TreeVisitor.visitSwitchExpression(com.sun.source.tree.SwitchExpressionTree,java.lang.Object)",
                "method: java.lang.Object com.sun.source.util.TreeScanner.visitSwitchExpression(com.sun.source.tree.SwitchExpressionTree,java.lang.Object)",
                "method: java.lang.Object com.sun.source.util.SimpleTreeVisitor.visitSwitchExpression(com.sun.source.tree.SwitchExpressionTree,java.lang.Object)"
        ));

        LEGACY_PREVIEW_METHODS.put("13", Set.of(
                "module: jdk.nio.mapmode",
                "module: jdk.jpackage",
                "method: java.util.List com.sun.source.tree.CaseTree.getExpressions()",
                "method: com.sun.source.tree.Tree com.sun.source.tree.CaseTree.getBody()",
                "method: com.sun.source.tree.CaseTree.CaseKind com.sun.source.tree.CaseTree.getCaseKind()",
                "class: com.sun.source.tree.CaseTree.CaseKind",
                "field: com.sun.source.tree.CaseTree.CaseKind:STATEMENT",
                "field: com.sun.source.tree.CaseTree.CaseKind:RULE",
                "field: com.sun.source.tree.Tree.Kind:SWITCH_EXPRESSION",
                "class: com.sun.source.tree.SwitchExpressionTree",
                "method: com.sun.source.tree.ExpressionTree com.sun.source.tree.SwitchExpressionTree.getExpression()",
                "method: java.util.List com.sun.source.tree.SwitchExpressionTree.getCases()",
                "method: java.lang.Object com.sun.source.tree.TreeVisitor.visitSwitchExpression(com.sun.source.tree.SwitchExpressionTree,java.lang.Object)",
                "method: java.lang.Object com.sun.source.util.TreeScanner.visitSwitchExpression(com.sun.source.tree.SwitchExpressionTree,java.lang.Object)",
                "method: java.lang.Object com.sun.source.util.SimpleTreeVisitor.visitSwitchExpression(com.sun.source.tree.SwitchExpressionTree,java.lang.Object)",
                "method: java.lang.String java.lang.String.stripIndent()",
                "method: java.lang.String java.lang.String.translateEscapes()",
                "method: java.lang.String java.lang.String.formatted(java.lang.Object[])",
                "class: javax.swing.plaf.basic.motif.MotifLookAndFeel",
                "field: com.sun.source.tree.Tree.Kind:YIELD",
                "class: com.sun.source.tree.YieldTree",
                "method: com.sun.source.tree.ExpressionTree com.sun.source.tree.YieldTree.getValue()",
                "method: java.lang.Object com.sun.source.tree.TreeVisitor.visitYield(com.sun.source.tree.YieldTree,java.lang.Object)",
                "method: java.lang.Object com.sun.source.util.SimpleTreeVisitor.visitYield(com.sun.source.tree.YieldTree,java.lang.Object)",
                "method: java.lang.Object com.sun.source.util.TreeScanner.visitYield(com.sun.source.tree.YieldTree,java.lang.Object)"
        ));

        LEGACY_PREVIEW_METHODS.put("14", Set.of(
                "module: jdk.jpackage",
                "class: javax.swing.plaf.basic.motif.MotifLookAndFeel",
                "field: jdk.jshell.Snippet.SubKind:RECORD_SUBKIND",
                "class: javax.lang.model.element.RecordComponentElement",
                "method: javax.lang.model.type.TypeMirror javax.lang.model.element.RecordComponentElement.asType()",
                "method: java.lang.Object javax.lang.model.element.ElementVisitor.visitRecordComponent(javax.lang.model.element.RecordComponentElement,java.lang.Object)",
                "class: javax.lang.model.util.ElementScanner14",
                "class: javax.lang.model.util.AbstractElementVisitor14",
                "class: javax.lang.model.util.SimpleElementVisitor14",
                "method: java.lang.Object javax.lang.model.util.ElementKindVisitor6.visitTypeAsRecord(javax.lang.model.element.TypeElement,java.lang.Object)",
                "class: javax.lang.model.util.ElementKindVisitor14",
                "method: javax.lang.model.element.RecordComponentElement javax.lang.model.util.Elements.recordComponentFor(javax.lang.model.element.ExecutableElement)",
                "method: java.util.List javax.lang.model.util.ElementFilter.recordComponentsIn(java.lang.Iterable)",
                "method: java.util.Set javax.lang.model.util.ElementFilter.recordComponentsIn(java.util.Set)",
                "method: java.util.List javax.lang.model.element.TypeElement.getRecordComponents()",
                "field: javax.lang.model.element.ElementKind:RECORD",
                "field: javax.lang.model.element.ElementKind:RECORD_COMPONENT",
                "field: javax.lang.model.element.ElementKind:BINDING_VARIABLE",
                "field: com.sun.source.tree.Tree.Kind:RECORD",
                "field: sun.reflect.annotation.TypeAnnotation.TypeAnnotationTarget:RECORD_COMPONENT",
                "class: java.lang.reflect.RecordComponent",
                "class: java.lang.runtime.ObjectMethods",
                "field: java.lang.annotation.ElementType:RECORD_COMPONENT",
                "method: boolean java.lang.Class.isRecord()",
                "method: java.lang.reflect.RecordComponent[] java.lang.Class.getRecordComponents()",
                "class: java.lang.Record",
                "class: com.sun.source.tree.PatternTree",
                "field: com.sun.source.tree.Tree.Kind:BINDING_PATTERN",
                "method: com.sun.source.tree.PatternTree com.sun.source.tree.InstanceOfTree.getPattern()",
                "class: com.sun.source.tree.BindingPatternTree",
                "method: java.lang.Object com.sun.source.tree.TreeVisitor.visitBindingPattern(com.sun.source.tree.BindingPatternTree,java.lang.Object)"
        ));

        LEGACY_PREVIEW_METHODS.put("15", Set.of(
                "module: jdk.jpackage",
                "field: jdk.jshell.Snippet.SubKind:RECORD_SUBKIND",
                "class: javax.lang.model.element.RecordComponentElement",
                "method: javax.lang.model.type.TypeMirror javax.lang.model.element.RecordComponentElement.asType()",
                "method: java.lang.Object javax.lang.model.element.ElementVisitor.visitRecordComponent(javax.lang.model.element.RecordComponentElement,java.lang.Object)",
                "class: javax.lang.model.util.ElementScanner14",
                "class: javax.lang.model.util.AbstractElementVisitor14",
                "class: javax.lang.model.util.SimpleElementVisitor14",
                "method: java.lang.Object javax.lang.model.util.ElementKindVisitor6.visitTypeAsRecord(javax.lang.model.element.TypeElement,java.lang.Object)",
                "class: javax.lang.model.util.ElementKindVisitor14",
                "method: javax.lang.model.element.RecordComponentElement javax.lang.model.util.Elements.recordComponentFor(javax.lang.model.element.ExecutableElement)",
                "method: java.util.List javax.lang.model.util.ElementFilter.recordComponentsIn(java.lang.Iterable)",
                "method: java.util.Set javax.lang.model.util.ElementFilter.recordComponentsIn(java.util.Set)",
                "method: java.util.List javax.lang.model.element.TypeElement.getRecordComponents()",
                "field: javax.lang.model.element.ElementKind:RECORD",
                "field: javax.lang.model.element.ElementKind:RECORD_COMPONENT",
                "field: javax.lang.model.element.ElementKind:BINDING_VARIABLE",
                "field: com.sun.source.tree.Tree.Kind:RECORD",
                "field: sun.reflect.annotation.TypeAnnotation.TypeAnnotationTarget:RECORD_COMPONENT",
                "class: java.lang.reflect.RecordComponent",
                "class: java.lang.runtime.ObjectMethods",
                "field: java.lang.annotation.ElementType:RECORD_COMPONENT",
                "class: java.lang.Record",
                "method: boolean java.lang.Class.isRecord()",
                "method: java.lang.reflect.RecordComponent[] java.lang.Class.getRecordComponents()",
                "field: javax.lang.model.element.Modifier:SEALED",
                "field: javax.lang.model.element.Modifier:NON_SEALED",
                "method: javax.lang.model.element.TypeElement:getPermittedSubclasses:()",
                "method: java.util.List com.sun.source.tree.ClassTree.getPermitsClause()",
                "method: boolean java.lang.Class.isSealed()",
                "method: java.lang.constant.ClassDesc[] java.lang.Class.permittedSubclasses()",
                "class: com.sun.source.tree.PatternTree",
                "field: com.sun.source.tree.Tree.Kind:BINDING_PATTERN",
                "method: com.sun.source.tree.PatternTree com.sun.source.tree.InstanceOfTree.getPattern()",
                "class: com.sun.source.tree.BindingPatternTree",
                "method: java.lang.Object com.sun.source.tree.TreeVisitor.visitBindingPattern(com.sun.source.tree.BindingPatternTree,java.lang.Object)"
        ));

        LEGACY_PREVIEW_METHODS.put("16", Set.of(
                "field: jdk.jshell.Snippet.SubKind:RECORD_SUBKIND",
                "field: javax.lang.model.element.Modifier:SEALED",
                "field: javax.lang.model.element.Modifier:NON_SEALED",
                "method: javax.lang.model.element.TypeElement:getPermittedSubclasses:()",
                "method: java.util.List com.sun.source.tree.ClassTree.getPermitsClause()",
                "method: boolean java.lang.Class.isSealed()",
                "method: java.lang.constant.ClassDesc[] java.lang.Class.permittedSubclasses()"
        ));

        // java.lang.foreign existed since JDK 19 and wasn't annotated - went out of preview in JDK 22
        LEGACY_PREVIEW_METHODS.put("19", Set.of(
                "package: java.lang.foreign"
        ));
        LEGACY_PREVIEW_METHODS.put("20", Set.of(
                "package: java.lang.foreign"
        ));
        LEGACY_PREVIEW_METHODS.put("21", Set.of(
                "package: java.lang.foreign"
        ));
    }

    /**
     * Helper to find javadoc and resolve @inheritDoc and the effective since version.
     */

    private final class EffectiveSourceSinceHelper implements AutoCloseable {
        private static final JavaCompiler compiler = ToolProvider.getSystemJavaCompiler();
        private final JavaFileManager baseFileManager;
        private final StandardJavaFileManager fm;
        private final Set<String> seenLookupElements = new HashSet<>();
        private final Map<String, Version> signature2Source = new HashMap<>();
        private final Map<String, String> signature2Location = new HashMap<>();

        /**
         * Create the helper.
         *
         * @param mainTask JavacTask from which the further Elements originate
         * @param sourceLocations paths where source files should be searched
         * @param validator enclosing class of the helper, typically the object invoking this method
         * @return a EffectiveSourceSinceHelper
         */

        public static EffectiveSourceSinceHelper create(JavacTask mainTask, Collection<? extends Path> sourceLocations, SinceChecker validator) {
            StandardJavaFileManager fm = compiler.getStandardFileManager(null, null, null);
            try {
                fm.setLocationFromPaths(StandardLocation.MODULE_SOURCE_PATH, sourceLocations);
                return validator.new EffectiveSourceSinceHelper(mainTask, fm);
            } catch (IOException ex) {
                try {
                    fm.close();
                } catch (IOException closeEx) {
                    ex.addSuppressed(closeEx);
                }
                throw new UncheckedIOException(ex);
            }
        }

        private EffectiveSourceSinceHelper(JavacTask mainTask, StandardJavaFileManager fm) {
            this.baseFileManager = ((JavacTaskImpl) mainTask).getContext().get(JavaFileManager.class);
            this.fm = fm;
        }

        public Version effectiveSinceVersion(Element owner, Element element, Types typeUtils, Elements elementUtils) {
            String handle = getElementName(owner, element, typeUtils);
            Version since = signature2Source.get(handle);

            if (since == null) {
                try {
                    Element lookupElement = switch (element.getKind()) {
                        case MODULE, PACKAGE -> element;
                        default -> elementUtils.getOutermostTypeElement(element);
                    };

                    if (lookupElement == null)
                        return null;

                    String lookupHandle = getElementName(owner, element, typeUtils);

                    if (!seenLookupElements.add(lookupHandle)) {
                        //we've already processed this top-level, don't try to compute
                        //the values again:
                        return null;
                    }

                    Pair<JavacTask, CompilationUnitTree> source = findSource(lookupElement, elementUtils);

                    if (source == null)
                        return null;

                    fillElementCache(source.fst, source.snd, source.fst.getTypes(), source.fst.getElements());
                    since = signature2Source.get(handle);

                } catch (IOException ex) {
                    error("JavadocHelper failed for " + element);
                }
            }

            return since;
        }

        private String getElementPosition(String signature) {
            return signature2Location.getOrDefault(signature, "");
        }

        //where:
        private void fillElementCache(JavacTask task, CompilationUnitTree cut, Types typeUtils, Elements elementUtils) {
            Trees trees = Trees.instance(task);
            String fileName = cut.getSourceFile().getName();

            new TreePathScanner<Void, Void>() {
                @Override
                public Void visitMethod(MethodTree node, Void p) {
                    handleDeclaration(node, fileName);
                    return null;
                }

                @Override
                public Void visitClass(ClassTree node, Void p) {
                    handleDeclaration(node, fileName);
                    return super.visitClass(node, p);
                }

                @Override
                public Void visitVariable(VariableTree node, Void p) {
                    handleDeclaration(node, fileName);
                    return null;
                }

                @Override
                public Void visitModule(ModuleTree node, Void p) {
                    handleDeclaration(node, fileName);
                    return null;
                }

                @Override
                public Void visitBlock(BlockTree node, Void p) {
                    return null;
                }

                @Override
                public Void visitPackage(PackageTree node, Void p) {
                    if (cut.getSourceFile().isNameCompatible("package-info", JavaFileObject.Kind.SOURCE)) {
                        handleDeclaration(node, fileName);
                    }
                    return super.visitPackage(node, p);
                }

                private void handleDeclaration(Tree node, String fileName) {
                    Element currentElement = trees.getElement(getCurrentPath());

                    if (currentElement != null) {
                        long startPosition = trees.getSourcePositions().getStartPosition(cut, node);
                        long lineNumber = cut.getLineMap().getLineNumber(startPosition);
                        String filePathWithLineNumber = String.format("src%s:%s ", fileName, lineNumber);

                        signature2Source.put(getElementName(currentElement.getEnclosingElement(), currentElement, typeUtils), computeSinceVersion(currentElement, typeUtils, elementUtils));
                        signature2Location.put(getElementName(currentElement.getEnclosingElement(), currentElement, typeUtils), filePathWithLineNumber);
                    }
                }
            }.scan(cut, null);
        }

        private Version computeSinceVersion(Element element, Types types,
                                            Elements elementUtils) {
            String docComment = elementUtils.getDocComment(element);
            Version version = null;
            if (docComment != null) {
                version = extractSinceVersionFromText(docComment);
            }

            if (version != null) {
                return version; //explicit @since has an absolute priority
            }

            if (element.getKind() != ElementKind.MODULE) {
                version = effectiveSinceVersion(element.getEnclosingElement().getEnclosingElement(), element.getEnclosingElement(), types, elementUtils);
            }

            return version;
        }

        private Pair<JavacTask, CompilationUnitTree> findSource(Element forElement, Elements elementUtils) throws IOException {
            String moduleName = elementUtils.getModuleOf(forElement).getQualifiedName().toString();
            String binaryName = switch (forElement.getKind()) {
                case MODULE -> "module-info";
                case PACKAGE -> ((QualifiedNameable) forElement).getQualifiedName() + ".package-info";
                default -> elementUtils.getBinaryName((TypeElement) forElement).toString();
            };
            Location packageLocationForModule = fm.getLocationForModule(StandardLocation.MODULE_SOURCE_PATH, moduleName);
            JavaFileObject jfo = fm.getJavaFileForInput(packageLocationForModule,
                    binaryName,
                    JavaFileObject.Kind.SOURCE);

            if (jfo == null)
                return null;

            List<JavaFileObject> jfos = Arrays.asList(jfo);
            JavaFileManager patchFM = moduleName != null
                    ? new PatchModuleFileManager(baseFileManager, jfo, moduleName)
                    : baseFileManager;
            JavacTaskImpl task = (JavacTaskImpl) compiler.getTask(null, patchFM, d -> {
            }, null, null, jfos);
            Iterable<? extends CompilationUnitTree> cuts = task.parse();

            task.enter();

            return Pair.of(task, cuts.iterator().next());
        }

        @Override
        public void close() throws IOException {
            fm.close();
        }

        /**
         * Manages files within a patch module.
         * Provides custom behavior for handling file locations within a patch module.
         * Includes methods to specify module locations, infer module names and determine
         * if a location belongs to the patch module path.
         */
        private static final class PatchModuleFileManager
                extends ForwardingJavaFileManager<JavaFileManager> {

            private final JavaFileObject file;
            private final String moduleName;

            public PatchModuleFileManager(JavaFileManager fileManager,
                                          JavaFileObject file,
                                          String moduleName) {
                super(fileManager);
                this.file = file;
                this.moduleName = moduleName;
            }

            @Override
            public Location getLocationForModule(Location location,
                                                 JavaFileObject fo) throws IOException {
                return fo == file
                        ? PATCH_LOCATION
                        : super.getLocationForModule(location, fo);
            }

            @Override
            public String inferModuleName(Location location) throws IOException {
                return location == PATCH_LOCATION
                        ? moduleName
                        : super.inferModuleName(location);
            }

            @Override
            public boolean hasLocation(Location location) {
                return location == StandardLocation.PATCH_MODULE_PATH ||
                        super.hasLocation(location);
            }

            private static final Location PATCH_LOCATION = new Location() {
                @Override
                public String getName() {
                    return "PATCH_LOCATION";
                }

                @Override
                public boolean isOutputLocation() {
                    return false;
                }

                @Override
                public boolean isModuleOrientedLocation() {
                    return false;
                }
            };
        }
    }
}<|MERGE_RESOLUTION|>--- conflicted
+++ resolved
@@ -101,21 +101,13 @@
 it is somewhat inspired from the VM Method Descriptors. But we use the erased return so that methods
 that were later generified remain the same.
 
-To help projects still in development, unsure of actual `@since` tag value, one may want to use token name instead of continuely
-updating the current version since tags. For example, `@since LongRunningProjectName`. The option `--ignoreSince` maybe used to
-ignore these tags (`--ignoreSince LongRunningProjectName`). Maybe be specified multiple times.
-
 usage: the checker is run from a module specific test
-<<<<<<< HEAD
-        `@run main SinceChecker <moduleName> [--ignoreSince <string>] [--exclude package1,package2 | --exclude package1 package2]`
-=======
         `@run main SinceChecker <moduleName> [--ignoreSince <string1>,<string2>] [--exclude package1,package2 | --exclude package1 package2]`
 
 To help long running projects still in development, that do not have a fixed version number that conforms
 to the OpenJDK release cycle, one may want to use token name instead of continuely updating the current version since tags.
 For example, `@since LongRunningProjectName`. The option `--ignoreSince` maybe used to
 ignore these tags (`-ignoreSince LongRunningProjectName`). Maybe be specified multiple times.
->>>>>>> a637ccf2
 */
 
 public class SinceChecker {
@@ -129,11 +121,6 @@
     private final JavaCompiler tool;
     private int errorCount = 0;
 
-    // Ignored since tags
-    private static final Set<String> IGNORE_SINCE = new HashSet<>();
-    // Simply replace ignored since tags with the latest version
-    private static final Version     IGNORE_VERSION = Version.parse(Integer.toString(Runtime.version().major()));
-
     // packages to skip during the test
     private static final Set<String> EXCLUDE_LIST = new HashSet<>();
 
@@ -152,17 +139,10 @@
 
         for (int i = 1; i < args.length; i++) {
             if ("--ignoreSince".equals(args[i])) {
-<<<<<<< HEAD
-                i++;
-                IGNORE_SINCE.add("@since " + args[i]);
-            }
-            else if ("--exclude".equals(args[i])) {
-=======
                 ignoreFlag = true;
                 excludeFlag = false;
                 continue;
             } else if ("--exclude".equals(args[i])) {
->>>>>>> a637ccf2
                 excludeFlag = true;
                 ignoreFlag = false;
                 continue;
@@ -496,29 +476,6 @@
     }
 
     private Version extractSinceVersionFromText(String documentation) {
-<<<<<<< HEAD
-        for (String ignoreSince : IGNORE_SINCE) {
-            if (documentation.contains(ignoreSince)) {
-                return IGNORE_VERSION;
-            }
-        }
-        Pattern pattern = Pattern.compile("@since\\s+(\\d+(?:\\.\\d+)?)");
-        Matcher matcher = pattern.matcher(documentation);
-        if (matcher.find()) {
-            String versionString = matcher.group(1);
-            try {
-                if (versionString.equals("1.0")) {
-                    versionString = "1"; //ended up being necessary
-                } else if (versionString.startsWith("1.")) {
-                    versionString = versionString.substring(2);
-                }
-                return Version.parse(versionString);
-            } catch (NumberFormatException ex) {
-                error("`@since` value that cannot be parsed: " + versionString);
-                return null;
-            }
-        } else {
-=======
         Matcher matcher = Pattern.compile("@since\\s+(\\S+)").matcher(documentation);
         if (!matcher.find()) {
             return null;
@@ -540,7 +497,6 @@
         if (!versionString.matches("\\d+(?:\\.\\d+)?")) {
             error("Non-numeric `@since` value encountered: '" + versionString +
                     "'; If this is intentional, consider using the --ignoreSince option.");
->>>>>>> a637ccf2
             return null;
         }
 
