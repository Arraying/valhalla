--- conflicted
+++ resolved
@@ -224,7 +224,10 @@
 # Value Objects
 compiler.misc.feature.value.classes
 
-<<<<<<< HEAD
+# Pending removal
+compiler.note.implicit.annotation.processing
+compiler.warn.proc.use.proc.or.implicit
+
 #nullable types
 compiler.misc.feature.null.restricted.types
 compiler.warn.accessing.member.of.nullable
@@ -233,9 +236,4 @@
 compiler.warn.parametric.should.be.initialized
 compiler.misc.attribute.must.be.unique                                   # bad class file
 compiler.misc.attribute.not.applicable.to.field.type                     # bad class file
-compiler.misc.attribute.only.applicable.to.fields                        # bad class file
-=======
-# Pending removal
-compiler.note.implicit.annotation.processing
-compiler.warn.proc.use.proc.or.implicit
->>>>>>> 115d3dea
+compiler.misc.attribute.only.applicable.to.fields                        # bad class file