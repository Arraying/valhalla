--- conflicted
+++ resolved
@@ -31,14 +31,9 @@
  *          jdk.jdeps/com.sun.tools.classfile
  * @library /tools/lib /tools/javac/lib ../lib
  * @build toolbox.ToolBox InMemoryFileManager TestResult TestBase
-<<<<<<< HEAD
- * @build BridgeMethodsForLambdaTest SyntheticTestDriver ExpectedClass ExpectedClasses
- * @run main SyntheticTestDriver BridgeMethodsForLambdaTest
-=======
  * @build SyntheticTestDriver ExpectedClass ExpectedClasses
  * @compile -XDdeduplicateLambdas=false BridgeMethodsForLambdaTest.java
- * @run main SyntheticTestDriver BridgeMethodsForLambdaTest 1
->>>>>>> d05ed512
+ * @run main SyntheticTestDriver BridgeMethodsForLambdaTest
  */
 
 import java.util.Comparator;
