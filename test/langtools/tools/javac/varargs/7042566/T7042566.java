/*
 * Copyright (c) 2011, 2015, Oracle and/or its affiliates. All rights reserved.
 * DO NOT ALTER OR REMOVE COPYRIGHT NOTICES OR THIS FILE HEADER.
 *
 * This code is free software; you can redistribute it and/or modify it
 * under the terms of the GNU General Public License version 2 only, as
 * published by the Free Software Foundation.
 *
 * This code is distributed in the hope that it will be useful, but WITHOUT
 * ANY WARRANTY; without even the implied warranty of MERCHANTABILITY or
 * FITNESS FOR A PARTICULAR PURPOSE.  See the GNU General Public License
 * version 2 for more details (a copy is included in the LICENSE file that
 * accompanied this code).
 *
 * You should have received a copy of the GNU General Public License version
 * 2 along with this work; if not, write to the Free Software Foundation,
 * Inc., 51 Franklin St, Fifth Floor, Boston, MA 02110-1301 USA.
 *
 * Please contact Oracle, 500 Oracle Parkway, Redwood Shores, CA 94065 USA
 * or visit www.oracle.com if you need additional information or have any
 * questions.
 */

/*
 * @test
 * @bug 7042566 8006694 8129962
 * @summary Unambiguous varargs method calls flagged as ambiguous
 *  temporarily workaround combo tests are causing time out in several platforms
<<<<<<< HEAD
 * @enablePreview
 * @library /tools/javac/lib
 * @modules java.base/jdk.internal.classfile.impl
 *          jdk.compiler/com.sun.tools.javac.api
=======
 * @library /tools/javac/lib
 * @modules jdk.compiler/com.sun.tools.javac.api
>>>>>>> ceb4366e
 *          jdk.compiler/com.sun.tools.javac.file
 *          jdk.compiler/com.sun.tools.javac.util
 * @build combo.ComboTestHelper
 * @run main T7042566
 */

import java.io.IOException;
import java.io.InputStream;
import javax.tools.JavaFileObject;

import java.lang.classfile.*;
import java.lang.classfile.attribute.CodeAttribute;
import java.lang.classfile.constantpool.MemberRefEntry;
import java.lang.classfile.constantpool.MethodRefEntry;
import java.lang.classfile.instruction.InvokeInstruction;
import com.sun.tools.javac.util.List;

import combo.ComboInstance;
import combo.ComboParameter;
import combo.ComboTask.Result;
import combo.ComboTestHelper;

public class T7042566 extends ComboInstance<T7042566> {

    enum TypeKind {
        OBJECT("Object", "(Object)null", "Ljava/lang/Object;"),
        STRING("String", "(String)null", "Ljava/lang/String;");

        String typeString;
        String valueString;
        String bytecodeString;

        TypeKind(String typeString, String valueString, String bytecodeString) {
            this.typeString = typeString;
            this.valueString = valueString;
            this.bytecodeString = bytecodeString;
        }

        boolean isSubtypeOf(TypeKind that) {
            return that == OBJECT ||
                    (that == STRING && this == STRING);
        }
    }

    enum TypeConfiguration implements ComboParameter {
        A(TypeKind.OBJECT),
        B(TypeKind.STRING),
        AA(TypeKind.OBJECT, TypeKind.OBJECT),
        AB(TypeKind.OBJECT, TypeKind.STRING),
        BA(TypeKind.STRING, TypeKind.OBJECT),
        BB(TypeKind.STRING, TypeKind.STRING),
        AAA(TypeKind.OBJECT, TypeKind.OBJECT, TypeKind.OBJECT),
        AAB(TypeKind.OBJECT, TypeKind.OBJECT, TypeKind.STRING),
        ABA(TypeKind.OBJECT, TypeKind.STRING, TypeKind.OBJECT),
        ABB(TypeKind.OBJECT, TypeKind.STRING, TypeKind.STRING),
        BAA(TypeKind.STRING, TypeKind.OBJECT, TypeKind.OBJECT),
        BAB(TypeKind.STRING, TypeKind.OBJECT, TypeKind.STRING),
        BBA(TypeKind.STRING, TypeKind.STRING, TypeKind.OBJECT),
        BBB(TypeKind.STRING, TypeKind.STRING, TypeKind.STRING);

        List<TypeKind> typeKindList;
        String expressionListStr;
        String parameterListStr;
        String bytecodeSigStr;

        TypeConfiguration(TypeKind... typeKindList) {
            this.typeKindList = List.from(typeKindList);
            expressionListStr = asExpressionList();
            parameterListStr = asParameterList();
            bytecodeSigStr = asBytecodeString();
        }

        private String asExpressionList() {
            StringBuilder buf = new StringBuilder();
            String sep = "";
            for (TypeKind tk : typeKindList) {
                buf.append(sep);
                buf.append(tk.valueString);
                sep = ",";
            }
            return buf.toString();
        }

        private String asParameterList() {
            StringBuilder buf = new StringBuilder();
            String sep = "";
            int count = 0;
            for (TypeKind arg : typeKindList) {
                buf.append(sep);
                buf.append(arg.typeString);
                if (count == (typeKindList.size() - 1)) {
                    buf.append("...");
                }
                buf.append(" ");
                buf.append("arg" + count++);
                sep = ",";
            }
            return buf.toString();
        }

        private String asBytecodeString() {
            StringBuilder buf = new StringBuilder();
            int count = 0;
            for (TypeKind arg : typeKindList) {
                if (count == (typeKindList.size() - 1)) {
                    buf.append("[");
                }
                buf.append(arg.bytecodeString);
                count++;
            }
            return buf.toString();
        }

        @Override
        public String expand(String optParameter) {
            return expressionListStr;
        }
    }

    static class VarargsMethod {
        TypeConfiguration parameterTypes;

        public VarargsMethod(TypeConfiguration parameterTypes) {
            this.parameterTypes = parameterTypes;
        }

        @Override
        public String toString() {
            return "void m( " + parameterTypes.parameterListStr + ") {}";
        }

        boolean isApplicable(TypeConfiguration that) {
            List<TypeKind> actuals = that.typeKindList;
            List<TypeKind> formals = parameterTypes.typeKindList;
            if ((actuals.size() - formals.size()) < -1)
                return false; //not enough args
            for (TypeKind actual : actuals) {
                if (!actual.isSubtypeOf(formals.head))
                    return false; //type mismatch
                formals = formals.tail.isEmpty() ?
                    formals :
                    formals.tail;
            }
            return true;
        }

        boolean isMoreSpecificThan(VarargsMethod that) {
            List<TypeKind> actuals = parameterTypes.typeKindList;
            List<TypeKind> formals = that.parameterTypes.typeKindList;
            int checks = 0;
            int expectedCheck = Math.max(actuals.size(), formals.size());
            while (checks < expectedCheck) {
                if (!actuals.head.isSubtypeOf(formals.head))
                    return false; //type mismatch
                formals = formals.tail.isEmpty() ?
                    formals :
                    formals.tail;
                actuals = actuals.tail.isEmpty() ?
                    actuals :
                    actuals.tail;
                checks++;
            }
            return true;
        }
    }

    public static void main(String[] args) {
        new ComboTestHelper<T7042566>()
                .withArrayDimension("SIG", (x, sig, idx) -> x.methodSignatures[idx] = sig, 2, TypeConfiguration.values())
                .withDimension("ACTUALS", (x, actuals) -> x.actuals = actuals, TypeConfiguration.values())
                .run(T7042566::new, T7042566::setup);
    }

    VarargsMethod m1;
    VarargsMethod m2;
    TypeConfiguration[] methodSignatures = new TypeConfiguration[2];
    TypeConfiguration actuals;

    void setup() {
        this.m1 = new VarargsMethod(methodSignatures[0]);
        this.m2 = new VarargsMethod(methodSignatures[1]);
    }

    final String source_template = "class Test {\n" +
                "   #{METH.1}\n" +
                "   #{METH.2}\n" +
                "   void test() { m(#{ACTUALS}); }\n" +
                "}";

    @Override
    public void doWork() throws IOException {
        newCompilationTask()
                .withSourceFromTemplate(source_template, this::getMethodDecl)
                .generate(this::check);
    }

    ComboParameter getMethodDecl(String parameterName) {
        switch (parameterName) {
            case "METH": return optParameter -> {
                return optParameter.equals("1") ?
                        m1.toString() : m2.toString();
            };
            default:
                return null;
        }
    }

    void check(Result<Iterable<? extends JavaFileObject>> res) {
        boolean resolutionError = false;
        VarargsMethod selectedMethod = null;

        boolean m1_applicable = m1.isApplicable(actuals);
        boolean m2_applicable = m2.isApplicable(actuals);

        if (!m1_applicable && !m2_applicable) {
            resolutionError = true;
        } else if (m1_applicable && m2_applicable) {
            //most specific
            boolean m1_moreSpecific = m1.isMoreSpecificThan(m2);
            boolean m2_moreSpecific = m2.isMoreSpecificThan(m1);

            resolutionError = m1_moreSpecific == m2_moreSpecific;
            selectedMethod = m1_moreSpecific ? m1 : m2;
        } else {
            selectedMethod = m1_applicable ?
                m1 : m2;
        }

        if (res.hasErrors() != resolutionError) {
            fail("invalid diagnostics for source:\n" +
                    res.compilationInfo() +
                    "\nExpected resolution error: " + resolutionError +
                    "\nFound error: " + res.hasErrors());
        } else if (!resolutionError) {
            verifyBytecode(res, selectedMethod);
        }
    }

    void verifyBytecode(Result<Iterable<? extends JavaFileObject>> res, VarargsMethod selected) {
        try (InputStream is = res.get().iterator().next().openInputStream()) {
            ClassModel cf = ClassFile.of().parse(is.readAllBytes());
            MethodModel testMethod = null;
            for (MethodModel m : cf.methods()) {
                if (m.methodName().equalsString("test")) {
                    testMethod = m;
                    break;
                }
            }
            if (testMethod == null) {
                fail("Test method not found");
                return;
            }
            CodeAttribute ea = testMethod.findAttribute(Attributes.code()).orElse(null);
            if (ea == null) {
                fail("Code attribute for test() method not found");
                return;
            }
            for (CodeElement i : ea.elementList()) {
                if (i instanceof InvokeInstruction ins && ins.opcode() == Opcode.INVOKEVIRTUAL) {
                    MemberRefEntry methRef = ins.method();
                    String type = methRef.type().stringValue();
                    String sig = selected.parameterTypes.bytecodeSigStr;
                    if (!type.contains(sig)) {
                        fail("Unexpected type method call: " +
                                        type + "" +
                                        "\nfound: " + sig +
                                        "\n" + res.compilationInfo());
                        return;
                    }
                    break;
                }
            }
        } catch (Exception e) {
            e.printStackTrace();
            fail("error reading classfile; " + res.compilationInfo() +": " + e);
        }
    }
}<|MERGE_RESOLUTION|>--- conflicted
+++ resolved
@@ -26,15 +26,8 @@
  * @bug 7042566 8006694 8129962
  * @summary Unambiguous varargs method calls flagged as ambiguous
  *  temporarily workaround combo tests are causing time out in several platforms
-<<<<<<< HEAD
- * @enablePreview
- * @library /tools/javac/lib
- * @modules java.base/jdk.internal.classfile.impl
- *          jdk.compiler/com.sun.tools.javac.api
-=======
  * @library /tools/javac/lib
  * @modules jdk.compiler/com.sun.tools.javac.api
->>>>>>> ceb4366e
  *          jdk.compiler/com.sun.tools.javac.file
  *          jdk.compiler/com.sun.tools.javac.util
  * @build combo.ComboTestHelper
