/*
 * Copyright (c) 2021, 2023, Oracle and/or its affiliates. All rights reserved.
 * DO NOT ALTER OR REMOVE COPYRIGHT NOTICES OR THIS FILE HEADER.
 *
 * This code is free software; you can redistribute it and/or modify it
 * under the terms of the GNU General Public License version 2 only, as
 * published by the Free Software Foundation.
 *
 * This code is distributed in the hope that it will be useful, but WITHOUT
 * ANY WARRANTY; without even the implied warranty of MERCHANTABILITY or
 * FITNESS FOR A PARTICULAR PURPOSE.  See the GNU General Public License
 * version 2 for more details (a copy is included in the LICENSE file that
 * accompanied this code).
 *
 * You should have received a copy of the GNU General Public License version
 * 2 along with this work; if not, write to the Free Software Foundation,
 * Inc., 51 Franklin St, Fifth Floor, Boston, MA 02110-1301 USA.
 *
 * Please contact Oracle, 500 Oracle Parkway, Redwood Shores, CA 94065 USA
 * or visit www.oracle.com if you need additional information or have any
 * questions.
 */

package compiler.vectorapi.reshape;

import compiler.vectorapi.reshape.tests.TestVectorCast;
import compiler.vectorapi.reshape.utils.TestCastMethods;
import compiler.vectorapi.reshape.utils.VectorReshapeHelper;

/*
 * @test
 * @bug 8259610
 * @key randomness
 * @modules jdk.incubator.vector
 * @modules java.base/jdk.internal.misc
 * @summary Test that vector cast intrinsics work as intended on avx512dq.
 * @requires vm.cpu.features ~= ".*avx512dq.*"
 * @library /test/lib /
<<<<<<< HEAD
 * @enablePreview
 * @run main compiler.vectorapi.reshape.TestVectorCastAVX512DQ
=======
 * @run main/timeout=300 compiler.vectorapi.reshape.TestVectorCastAVX512DQ
>>>>>>> 14fea703
 */
public class TestVectorCastAVX512DQ {
    public static void main(String[] args) {
        VectorReshapeHelper.runMainHelper(
                TestVectorCast.class,
                TestCastMethods.AVX512DQ_CAST_TESTS.stream(),
                "-XX:UseAVX=3");
    }
}
<|MERGE_RESOLUTION|>--- conflicted
+++ resolved
@@ -36,12 +36,8 @@
  * @summary Test that vector cast intrinsics work as intended on avx512dq.
  * @requires vm.cpu.features ~= ".*avx512dq.*"
  * @library /test/lib /
-<<<<<<< HEAD
  * @enablePreview
- * @run main compiler.vectorapi.reshape.TestVectorCastAVX512DQ
-=======
  * @run main/timeout=300 compiler.vectorapi.reshape.TestVectorCastAVX512DQ
->>>>>>> 14fea703
  */
 public class TestVectorCastAVX512DQ {
     public static void main(String[] args) {
