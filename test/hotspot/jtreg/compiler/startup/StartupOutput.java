--- conflicted
+++ resolved
@@ -63,13 +63,9 @@
 
         // On s390x, generated code is ~6x larger in fastdebug and ~1.4x in release builds vs. other archs,
         // hence we require slightly more minimum space.
-        int minInitialSize = 800 + (Platform.isS390x() ? 800 : 0);
+        int minInitialSize = 2000 + (Platform.isS390x() ? 800 : 0);
         for (int i = 0; i < 200; i++) {
-<<<<<<< HEAD
-            int initialCodeCacheSizeInKb = 2000 + rand.nextInt(400);
-=======
             int initialCodeCacheSizeInKb = minInitialSize + rand.nextInt(400);
->>>>>>> 02fe095d
             int reservedCodeCacheSizeInKb = initialCodeCacheSizeInKb + rand.nextInt(200);
             pb = ProcessTools.createLimitedTestJavaProcessBuilder("-XX:InitialCodeCacheSize=" + initialCodeCacheSizeInKb + "K", "-XX:ReservedCodeCacheSize=" + reservedCodeCacheSizeInKb + "k", "-version");
             out = new OutputAnalyzer(pb.start());
