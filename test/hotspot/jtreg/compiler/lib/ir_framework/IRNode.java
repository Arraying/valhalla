--- conflicted
+++ resolved
@@ -276,41 +276,25 @@
 
     public static final String ALLOC = PREFIX + "ALLOC" + POSTFIX;
     static {
-<<<<<<< HEAD
-        String optoRegex = "(.*precise .*\\R((.*(?i:mov|mv|xorl|nop|spill|pushq|popq).*|\\s*)\\R)*.*(?i:call,static).*wrapper for: _new_instance_Java" + END;
-=======
-        String optoRegex = "(.*precise .*\\R((.*(?i:mov|mv|xorl|nop|spill).*|\\s*)\\R)*.*(?i:call,static).*wrapper for: C2 Runtime new_instance" + END;
->>>>>>> c58fbef0
+        String optoRegex = "(.*precise .*\\R((.*(?i:mov|mv|xorl|nop|spill|pushq|popq).*|\\s*)\\R)*.*(?i:call,static).*wrapper for: C2 Runtime new_instance" + END;
         allocNodes(ALLOC, "Allocate", optoRegex);
     }
 
     public static final String ALLOC_OF = COMPOSITE_PREFIX + "ALLOC_OF" + POSTFIX;
     static {
-<<<<<<< HEAD
-        String regex = "(.*precise .*" + IS_REPLACED + ":.*\\R((.*(?i:mov|mv|xorl|nop|spill|pushq|popq).*|\\s*)\\R)*.*(?i:call,static).*wrapper for: _new_instance_Java" + END;
-=======
-        String regex = "(.*precise .*" + IS_REPLACED + ":.*\\R((.*(?i:mov|mv|xorl|nop|spill).*|\\s*)\\R)*.*(?i:call,static).*wrapper for: C2 Runtime new_instance" + END;
->>>>>>> c58fbef0
+        String regex = "(.*precise .*" + IS_REPLACED + ":.*\\R((.*(?i:mov|mv|xorl|nop|spill|pushq|popq).*|\\s*)\\R)*.*(?i:call,static).*wrapper for: C2 Runtime new_instance" + END;
         optoOnly(ALLOC_OF, regex);
     }
 
     public static final String ALLOC_ARRAY = PREFIX + "ALLOC_ARRAY" + POSTFIX;
     static {
-<<<<<<< HEAD
-        String optoRegex = "(.*precise \\[.*\\R((.*(?i:mov|mv|xor|nop|spill|pushq|popq).*|\\s*|.*(LGHI|LI).*)\\R)*.*(?i:call,static).*wrapper for: _new_array_Java" + END;
-=======
-        String optoRegex = "(.*precise \\[.*\\R((.*(?i:mov|mv|xor|nop|spill).*|\\s*|.*(LGHI|LI).*)\\R)*.*(?i:call,static).*wrapper for: C2 Runtime new_array" + END;
->>>>>>> c58fbef0
+        String optoRegex = "(.*precise \\[.*\\R((.*(?i:mov|mv|xor|nop|spill|pushq|popq).*|\\s*|.*(LGHI|LI).*)\\R)*.*(?i:call,static).*wrapper for: C2 Runtime new_array" + END;
         allocNodes(ALLOC_ARRAY, "AllocateArray", optoRegex);
     }
 
     public static final String ALLOC_ARRAY_OF = COMPOSITE_PREFIX + "ALLOC_ARRAY_OF" + POSTFIX;
     static {
-<<<<<<< HEAD
-        String regex = "(.*precise \\[.*" + IS_REPLACED + ":.*\\R((.*(?i:mov|mv|xorl|nop|spill|pushq|popq).*|\\s*|.*(LGHI|LI).*)\\R)*.*(?i:call,static).*wrapper for: _new_array_Java" + END;
-=======
-        String regex = "(.*precise \\[.*" + IS_REPLACED + ":.*\\R((.*(?i:mov|mv|xorl|nop|spill).*|\\s*|.*(LGHI|LI).*)\\R)*.*(?i:call,static).*wrapper for: C2 Runtime new_array" + END;
->>>>>>> c58fbef0
+        String regex = "(.*precise \\[.*" + IS_REPLACED + ":.*\\R((.*(?i:mov|mv|xorl|nop|spill|pushq|popq).*|\\s*|.*(LGHI|LI).*)\\R)*.*(?i:call,static).*wrapper for: C2 Runtime new_array" + END;
         optoOnly(ALLOC_ARRAY_OF, regex);
     }
 
