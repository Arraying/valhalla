--- conflicted
+++ resolved
@@ -64,16 +64,6 @@
         // Case 1
         // At runtime , the ArrayKlasesApp and its array class should be loaded
         // from the dynamic archive.
-<<<<<<< HEAD
-        run2(null, topArchiveName,
-             "-Xlog:class+load,class+load+array=debug,cds+dynamic=debug,cds=debug",
-             "-cp", appJar, mainClass)
-             .assertNormalExit(output -> {
-                     output.shouldContain("ArrayKlassesApp source: shared objects file (top)")
-                           .shouldContain("[LArrayKlassesApp; source: shared objects file (top)")
-                           .shouldContain("[[LArrayKlassesApp; source: shared objects file (top)")
-                           .shouldContain("[[[LArrayKlassesApp; source: shared objects file (top)")
-=======
         run2(null, topArchiveName, runtimeLogOptions,
              "-cp", appJar, mainClass)
              .assertNormalExit(output -> {
@@ -85,7 +75,6 @@
                            .shouldContain("restore: [[LArrayKlassesApp; with class loader: jdk.internal.loader.ClassLoaders$AppClassLoader")
                            .shouldContain("[[[LArrayKlassesApp; source: shared objects file (top)")
                            .shouldContain("restore: [[[LArrayKlassesApp; with class loader: jdk.internal.loader.ClassLoaders$AppClassLoader")
->>>>>>> 16fa7709
                            .shouldHaveExitValue(0);
                  });
 
@@ -106,16 +95,6 @@
         // Case 2
         // At runtime, the java/util/Date class should be loaded from the default
         // CDS archive; its array class should be loaded from the dynamic archive.
-<<<<<<< HEAD
-        run2(null, topArchiveName,
-             "-Xlog:class+load,class+load+array=debug,cds+dynamic=debug,cds=debug",
-             "-cp", appJar, mainClass, "system")
-             .assertNormalExit(output -> {
-                     output.shouldContain("java.util.Date source: shared objects file")
-                           .shouldContain("[Ljava.util.Date; source: shared objects file (top)")
-                           .shouldContain("[[Ljava.util.Date; source: shared objects file (top)")
-                           .shouldContain("[[[Ljava.util.Date; source: shared objects file (top)")
-=======
         run2(null, topArchiveName, runtimeLogOptions,
              "-cp", appJar, mainClass, "system")
              .assertNormalExit(output -> {
@@ -127,7 +106,6 @@
                            .shouldContain("restore: [[Ljava.util.Date; with class loader: boot")
                            .shouldContain("[[[Ljava.util.Date; source: shared objects file (top)")
                            .shouldContain("restore: [[[Ljava.util.Date; with class loader: boot")
->>>>>>> 16fa7709
                            .shouldHaveExitValue(0);
                  });
 
@@ -146,15 +124,6 @@
         // Case 3
         // At runtime, the [J should be loaded from the default CDS archive;
         // the higher-dimension array should be loaded from the dynamic archive.
-<<<<<<< HEAD
-        run2(null, topArchiveName,
-             "-Xlog:class+load,class+load+array=debug,cds+dynamic=debug,cds=debug",
-             "-cp", appJar, mainClass, "primitive")
-             .assertNormalExit(output -> {
-                     output.shouldContain("[J source: shared objects file")
-                           .shouldContain("[[J source: shared objects file (top)")
-                           .shouldContain("[[[J source: shared objects file (top)")
-=======
         run2(null, topArchiveName, runtimeLogOptions,
              "-cp", appJar, mainClass, "primitive")
              .assertNormalExit(output -> {
@@ -164,7 +133,6 @@
                            .shouldContain("restore: [[J with class loader: boot")
                            .shouldContain("[[[J source: shared objects file (top)")
                            .shouldContain("restore: [[[J with class loader: boot")
->>>>>>> 16fa7709
                            .shouldHaveExitValue(0);
                  });
 
@@ -184,15 +152,6 @@
         // Case 4
         // At runtime, the 4-dimension array of java/lang/Integer should be
         // loaded from the dynamic archive.
-<<<<<<< HEAD
-        run2(null, topArchiveName,
-             "-Xlog:class+load,class+load+array=debug,cds+dynamic=debug,cds=debug",
-             "-cp", appJar, mainClass, "integer-array")
-             .assertNormalExit(output -> {
-                     output.shouldContain("[[Ljava.lang.Integer; source: shared objects file (top)")
-                           .shouldContain("[[[Ljava.lang.Integer; source: shared objects file (top)")
-                           .shouldContain("[[[[Ljava.lang.Integer; source: shared objects file (top)")
-=======
         run2(null, topArchiveName, runtimeLogOptions,
              "-cp", appJar, mainClass, "integer-array")
              .assertNormalExit(output -> {
@@ -205,7 +164,6 @@
                            .shouldContain("restore: [[[Ljava.lang.Integer; with class loader: boot")
                            .shouldContain("[[[[Ljava.lang.Integer; source: shared objects file (top)")
                            .shouldContain("restore: [[[[Ljava.lang.Integer; with class loader: boot")
->>>>>>> 16fa7709
                            .shouldHaveExitValue(0);
                  });
     }
