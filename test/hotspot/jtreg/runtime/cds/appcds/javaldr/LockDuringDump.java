--- conflicted
+++ resolved
@@ -59,11 +59,7 @@
 
         for (int i = 0; i < 2; i++) {
             // i = 0 -- dump without agent
-<<<<<<< HEAD
-            // i = 1 -- dump with agent = disable BiasedLocking
-=======
             // i = 1 -- dump with agent
->>>>>>> 024c4027
 
             String agentArg   = (i == 0) ? "-showversion" : "-javaagent:" + agentJar;
             String agentArg2  = (i == 0) ? "-showversion" : "-XX:+AllowArchivingWithJavaAgent";
