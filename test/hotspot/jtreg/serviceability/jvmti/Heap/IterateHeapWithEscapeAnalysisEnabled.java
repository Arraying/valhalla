/*
 * Copyright (c) 2020 SAP SE. All rights reserved.
 * DO NOT ALTER OR REMOVE COPYRIGHT NOTICES OR THIS FILE HEADER.
 *
 * This code is free software; you can redistribute it and/or modify it
 * under the terms of the GNU General Public License version 2 only, as
 * published by the Free Software Foundation.
 *
 * This code is distributed in the hope that it will be useful, but WITHOUT
 * ANY WARRANTY; without even the implied warranty of MERCHANTABILITY or
 * FITNESS FOR A PARTICULAR PURPOSE.  See the GNU General Public License
 * version 2 for more details (a copy is included in the LICENSE file that
 * accompanied this code).
 *
 * You should have received a copy of the GNU General Public License version
 * 2 along with this work; if not, write to the Free Software Foundation,
 * Inc., 51 Franklin St, Fifth Floor, Boston, MA 02110-1301 USA.
 *
 * Please contact Oracle, 500 Oracle Parkway, Redwood Shores, CA 94065 USA
 * or visit www.oracle.com if you need additional information or have any
 * questions.
 */

/**
 * @test
 * @bug 8230956
 * @summary JVMTI agents can obtain references to not escaping objects using JVMTI Heap functions.
 *          Therefore optimizations based on escape analysis have to be reverted,
 *          i.e. scalar replaced objects need to be reallocated on the heap and objects with eliminated locking
 *          need to be relocked.
 * @requires ((vm.compMode == "Xmixed") & vm.compiler2.enabled & vm.jvmti)
 * @library /test/lib /test/hotspot/jtreg
 * @build sun.hotspot.WhiteBox
 * @run driver jdk.test.lib.helpers.ClassFileInstaller sun.hotspot.WhiteBox
 * @compile IterateHeapWithEscapeAnalysisEnabled.java
 *
 * @comment BLOCK BEGIN EXCLUSIVE TESTCASES {
 *
 *          The following test cases are executed in fresh VMs because they require that the
 *          capability can_tag_objects is not taken until dontinline_testMethod is jit compiled and
 *          an activation of the compiled version is on stack of the target thread.
 *
 *          Without JDK-8227745 these test cases require that escape analysis is disabled at
 *          start-up because can_tag_objects can be taken lazily, potentially after loading an
 *          agent dynamically by means of the attach API. Disabling escape analysis and invalidating
 *          compiled methods does not help then because there may be compiled frames with ea-based
 *          optimizations on stack. Just like in this collection of test cases.
 *
 * @run main/othervm/native
 *                  -agentlib:IterateHeapWithEscapeAnalysisEnabled
 *                  -XX:+UnlockDiagnosticVMOptions
 *                  -Xms256m -Xmx256m
 *                  -XX:+PrintCompilation -XX:+PrintInlining
 *                  -XX:+WhiteBoxAPI -Xbootclasspath/a:.
 *                  -Xbatch
 *                  -XX:CompileCommand=dontinline,*::dontinline_*
 *                  -XX:+DoEscapeAnalysis
 *                  IterateHeapWithEscapeAnalysisEnabled IterateOverReachableObjects
 * @run main/othervm/native
 *                  -agentlib:IterateHeapWithEscapeAnalysisEnabled
 *                  -XX:+UnlockDiagnosticVMOptions
 *                  -Xms256m -Xmx256m
 *                  -XX:+PrintCompilation -XX:+PrintInlining
 *                  -XX:+WhiteBoxAPI -Xbootclasspath/a:.
 *                  -Xbatch
 *                  -XX:CompileCommand=dontinline,*::dontinline_*
 *                  -XX:+DoEscapeAnalysis
 *                  IterateHeapWithEscapeAnalysisEnabled IterateOverHeap
 * @run main/othervm/native
 *                  -agentlib:IterateHeapWithEscapeAnalysisEnabled
 *                  -XX:+UnlockDiagnosticVMOptions
 *                  -Xms256m -Xmx256m
 *                  -XX:+PrintCompilation -XX:+PrintInlining
 *                  -XX:+WhiteBoxAPI -Xbootclasspath/a:.
 *                  -Xbatch
 *                  -XX:CompileCommand=dontinline,*::dontinline_*
 *                  -XX:+DoEscapeAnalysis
 *                  IterateHeapWithEscapeAnalysisEnabled IterateOverInstancesOfClass
 * @run main/othervm/native
 *                  -agentlib:IterateHeapWithEscapeAnalysisEnabled
 *                  -XX:+UnlockDiagnosticVMOptions
 *                  -Xms256m -Xmx256m
 *                  -XX:+PrintCompilation -XX:+PrintInlining
 *                  -XX:+WhiteBoxAPI -Xbootclasspath/a:.
 *                  -Xbatch
 *                  -XX:CompileCommand=dontinline,*::dontinline_*
 *                  -XX:+DoEscapeAnalysis
 *                  IterateHeapWithEscapeAnalysisEnabled FollowReferences
 * @run main/othervm/native
 *                  -agentlib:IterateHeapWithEscapeAnalysisEnabled
 *                  -XX:+UnlockDiagnosticVMOptions
 *                  -Xms256m -Xmx256m
 *                  -XX:+PrintCompilation -XX:+PrintInlining
 *                  -XX:+WhiteBoxAPI -Xbootclasspath/a:.
 *                  -Xbatch
 *                  -XX:CompileCommand=dontinline,*::dontinline_*
 *                  -XX:+DoEscapeAnalysis
 *                  IterateHeapWithEscapeAnalysisEnabled IterateThroughHeap
 *
 * @comment } BLOCK END EXCLUSIVE TESTCASES
 *
 * @comment BLOCK BEGIN NON EXCLUSIVE TESTCASES {
 *
<<<<<<< HEAD
=======
 * @run main/othervm/native
 *                  -agentlib:IterateHeapWithEscapeAnalysisEnabled
 *                  -XX:+UnlockDiagnosticVMOptions
 *                  -Xms256m -Xmx256m
 *                  -XX:CompileCommand=dontinline,*::dontinline_*
 *                  -XX:+PrintCompilation
 *                  -XX:+PrintInlining
 *                  -XX:+WhiteBoxAPI -Xbootclasspath/a:.
 *                  -Xbatch
 *                  -XX:+DoEscapeAnalysis -XX:+EliminateAllocations -XX:+EliminateLocks -XX:+EliminateNestedLocks
 *                  IterateHeapWithEscapeAnalysisEnabled
 * @run main/othervm/native
 *                  -agentlib:IterateHeapWithEscapeAnalysisEnabled
 *                  -XX:+UnlockDiagnosticVMOptions
 *                  -Xms256m -Xmx256m
 *                  -XX:CompileCommand=dontinline,*::dontinline_*
 *                  -XX:+PrintCompilation
 *                  -XX:+PrintInlining
 *                  -XX:+WhiteBoxAPI -Xbootclasspath/a:.
 *                  -Xbatch
 *                  -XX:+DoEscapeAnalysis -XX:-EliminateAllocations -XX:+EliminateLocks -XX:+EliminateNestedLocks
 *                  IterateHeapWithEscapeAnalysisEnabled
 * @run main/othervm/native
 *                  -agentlib:IterateHeapWithEscapeAnalysisEnabled
 *                  -XX:+UnlockDiagnosticVMOptions
 *                  -Xms256m -Xmx256m
 *                  -XX:CompileCommand=dontinline,*::dontinline_*
 *                  -XX:+PrintCompilation
 *                  -XX:+PrintInlining
 *                  -XX:+WhiteBoxAPI -Xbootclasspath/a:.
 *                  -Xbatch
 *                  -XX:-DoEscapeAnalysis -XX:-EliminateAllocations -XX:+EliminateLocks -XX:+EliminateNestedLocks
 *                  IterateHeapWithEscapeAnalysisEnabled
>>>>>>> 024c4027
 *
 * @comment } BLOCK END NON EXCLUSIVE TESTCASES
 */

import compiler.whitebox.CompilerWhiteBoxTest;
import jdk.test.lib.Asserts;
import sun.hotspot.WhiteBox;

public class IterateHeapWithEscapeAnalysisEnabled {

    public static final WhiteBox WB = WhiteBox.getWhiteBox();

    public static final int COMPILE_THRESHOLD = CompilerWhiteBoxTest.THRESHOLD;

    public static native int jvmtiTagClass(Class<?> cls, long tag);

    // Methods to tag or count instances of a given class available in JVMTI
    public static enum TaggingAndCountingMethods {
        IterateOverReachableObjects,
        IterateOverHeap,
        IterateOverInstancesOfClass,
        FollowReferences,
        IterateThroughHeap
    }

    public static native int acquireCanTagObjectsCapability();
    public static native int registerMethod(TaggingAndCountingMethods m, String name);
    public static native void agentTearDown();

    /**
     * Count and tag instances of a given class.
     * @param cls Used by the method {@link TaggingAndCountingMethods#IterateOverInstancesOfClass} as class to count and tag instances of.
     *        Ignored by other counting methods.
     * @param clsTag Tag of the class to count and tag instances of. Used by all methods except
     *        {@link TaggingAndCountingMethods#IterateOverInstancesOfClass}
     * @param instanceTag The tag to be set for selected instances.
     * @param method JVMTI counting and tagging method to be used.
     * @return The number of instances or -1 if the call fails.
     */
    public static native int countAndTagInstancesOfClass(Class<?> cls, long clsTag, long instanceTag, TaggingAndCountingMethods method);

    /**
     * Get all objects tagged with the given tag.
     * @param tag The tag used to select objects.
     * @param result Selected objects are copied into this array.
     * @return -1 to indicated failure and 0 for success.
     */
    public static native int getObjectsWithTag(long tag, Object[] result);

    public static void main(String[] args) throws Exception {
        try {
            new IterateHeapWithEscapeAnalysisEnabled().runTestCases(args);
        } finally {
            agentTearDown();
        }
    }

    public void runTestCases(String[] args) throws Exception {
        // register various instance tagging and counting methods with agent
        for (TaggingAndCountingMethods m : TaggingAndCountingMethods.values()) {
            msg("register instance count method " + m.name());
            int rc = registerMethod(m, m.name());
            Asserts.assertGreaterThanOrEqual(rc, 0, "method " + m.name() + " is unknown to agent");
        }

        if (args.length > 0) {
            // EXCLUSIVE TEST CASES
            // cant_tag_objects is acquired after warmup. Use given tagging/counting method.
            new TestCase01(true, 100, TaggingAndCountingMethods.valueOf(args[0])).run();
        } else {
            // NON-EXCLUSIVE TEST CASES
            // cant_tag_objects is acquired before test cases are run but still during live phase.
            msgHL("Acquire capability can_tag_objects before first test case.");
            int err = acquireCanTagObjectsCapability();
            Asserts.assertEQ(0, err, "acquireCanTagObjectsCapability FAILED");

            // run test cases
            for (TaggingAndCountingMethods m : TaggingAndCountingMethods.values()) {
                new TestCase01(false, 200, m).run();
            }
            new TestCase02a(200).run();
            new TestCase02b(300).run();
        }
    }

    static class ABBox {
        public int aVal;
        public int bVal;
        public TestCaseBase testCase;

        public ABBox() { /* empty */ }

        public ABBox(TestCaseBase testCase) {
            this.testCase = testCase;
        }

        /**
         * Increment {@link #aVal} and {@link #bVal} under lock. The method is supposed to
         * be inlined into the test method and locking is supposed to be eliminated. After
         * this object escaped to the JVMTI agent, the code with eliminated locking must
         * not be used anymore.
         */
        public synchronized void synchronizedSlowInc() {
            aVal++;
            testCase.waitingForCheck = true;
            dontinline_waitForCheck(testCase);
            testCase.waitingForCheck = false;
            bVal++;
        }

        public static void dontinline_waitForCheck(TestCaseBase testCase) {
            if (testCase.warmUpDone) {
                while(!testCase.checkingNow) {
                    try {
                        Thread.sleep(50);
                    } catch (InterruptedException e) { /*ign*/ }
                }
            }
        }

        /**
         * This method and incrementing {@link #aVal} and {@link #bVal} are synchronized.
         * So {@link #aVal} and {@link #bVal} should always be equal. Unless the optimized version
         * of {@link #synchronizedSlowInc()} without locking is still used after this object
         * escaped to the JVMTI agent.
         * @return
         */
        public synchronized boolean check() {
            return aVal == bVal;
        }
    }

    public static abstract class TestCaseBase implements Runnable {
        public final long classTag;
        public long instanceTag;

        public final Class<?> taggedClass;

        public long checkSum;
        public long loopCount;
        public volatile boolean doLoop;
        public volatile boolean targetIsInLoop;

        public volatile boolean waitingForCheck;
        public volatile boolean checkingNow;

        public boolean warmUpDone;

        public TestCaseBase(long classTag, Class<?> taggedClass) {
            this.classTag = classTag;
            this.taggedClass = taggedClass;
        }

        public void setUp() {
            // Tag the class of instances to be scalar replaced
            msg("tagging " + taggedClass.getName() + " with tag " +  classTag);
            int err = jvmtiTagClass(taggedClass, classTag);
            Asserts.assertEQ(0, err, "jvmtiTagClass FAILED");
        }

        // to be overridden by test cases
        abstract public void dontinline_testMethod();

        public void warmUp() {
            msg("WarmUp: START");
            int callCount = COMPILE_THRESHOLD + 1000;
            doLoop = true;
            while (callCount-- > 0) {
                dontinline_testMethod();
            }
            warmUpDone = true;
            msg("WarmUp: DONE");
        }

        public Object dontinline_endlessLoop(Object argEscape) {
            long cs = checkSum;
            while (loopCount-- > 0 && doLoop) {
                targetIsInLoop = true;
                checkSum += checkSum % ++cs;
            }
            loopCount = 3;
            targetIsInLoop = false;
            return argEscape;
        }

        public void waitUntilTargetThreadHasEnteredEndlessLoop() {
            while(!targetIsInLoop) {
                msg("Target has not yet entered the loop. Sleep 100ms.");
                try { Thread.sleep(100); } catch (InterruptedException e) { /*ignore */ }
            }
            msg("Target has entered the loop.");
        }

        public void terminateEndlessLoop() throws Exception {
            msg("Terminate endless loop");
            doLoop = false;
        }
    }

    /**
     * Use JVMTI heap functions associated with the elements of {@link TaggingAndCountingMethods} to
     * get a reference to an object allocated in {@link TestCase01#dontinline_testMethod()}. The
     * allocation can be eliminated / scalar replaced.  The test case can be run in two modes: (1)
     * the capability can_tag_objects which is required to use the JVMTI heap functions is taken
     * before the test case (2) the capability is taken after {@link TestCase01#dontinline_testMethod()}
     * is compiled and the target thread has an activation of it on stack.
     */
    public static class TestCase01 extends TestCaseBase {

        public volatile int testMethod_result;
        public boolean acquireCanTagObjectsCapabilityAfterWarmup;
        public TaggingAndCountingMethods taggingMethod;

        public TestCase01(boolean acquireCanTagObjectsCapabilityAfterWarmup, long classTag, TaggingAndCountingMethods taggingMethod) {
            super(classTag, ABBox.class);
            instanceTag = classTag + 1;
            this.acquireCanTagObjectsCapabilityAfterWarmup = acquireCanTagObjectsCapabilityAfterWarmup;
            this.taggingMethod = taggingMethod;
        }

        @Override
        public void setUp() {
            if (!acquireCanTagObjectsCapabilityAfterWarmup) {
                super.setUp();
            }
        }

        public void setUpAfterWarmUp() {
            if (acquireCanTagObjectsCapabilityAfterWarmup) {
                msg("Acquire capability can_tag_objects " + (warmUpDone ? "after" : "before") + " warmup.");
                int err = acquireCanTagObjectsCapability();
                Asserts.assertEQ(0, err, "acquireCanTagObjectsCapability FAILED");
                super.setUp();
            }
        }

        public void run() {
            try {
                msgHL(getClass().getName() + ": test if object that may be scalar replaced is found using " + taggingMethod);
                msg("The capability can_tag_object is acquired " + (acquireCanTagObjectsCapabilityAfterWarmup ? "AFTER" : "BEFORE")
                        + " warmup.");
                setUp();
                warmUp();
                WB.deflateIdleMonitors();
                WB.fullGC(); // get rid of dead instances from previous test cases
                runTest(taggingMethod);
            } catch (Exception e) {
                Asserts.fail("Unexpected Exception", e);
            }
        }

        public void runTest(TaggingAndCountingMethods m) throws Exception {
            loopCount = 1L << 62; // endless loop
            doLoop = true;
            testMethod_result = 0;
            Thread t1 = new Thread(() -> dontinline_testMethod(), "Target Thread (" + getClass().getName() + ")");
            try {
                t1.start();
                try {
                    waitUntilTargetThreadHasEnteredEndlessLoop();
                    setUpAfterWarmUp();
                    msg("count and tag instances of " + taggedClass.getName() + " with tag " + instanceTag + " using JVMTI " + m.name());
                    int count = countAndTagInstancesOfClass(taggedClass, classTag, instanceTag, m);
                    msg("Done. Count is " + count);
                    Asserts.assertGreaterThanOrEqual(count, 0, "countAndTagInstancesOfClass FAILED");
                    Asserts.assertEQ(count, 1, "unexpected number of instances");

                    ABBox[] result = new ABBox[1];
                    msg("get instances tagged with " + instanceTag + ". The instances escape thereby.");
                    int err = getObjectsWithTag(instanceTag, result);
                    msg("Done.");
                    Asserts.assertEQ(0, err, "getObjectsWithTag FAILED");

                    msg("change the now escaped instance' bVal");
                    ABBox abBox = result[0];
                    abBox.bVal = 3;
                    terminateEndlessLoop();

                    msg("wait until target thread has set testMethod_result");
                    while (testMethod_result == 0) {
                        Thread.sleep(50);
                    }
                    msg("check if the modification of bVal is reflected in testMethod_result.");
                    Asserts.assertEQ(7, testMethod_result, " testMethod_result has wrong value");
                    msg("ok.");
                } finally {
                    terminateEndlessLoop();
                }
            } finally {
                t1.join();
            }
        }

        @Override
        public void dontinline_testMethod() {
            ABBox ab = new ABBox();     // can be scalar replaced
            ab.aVal = 4;
            ab.bVal = 2;
            dontinline_endlessLoop(null);   // JVMTI agent acquires reference to ab and changes bVal
            testMethod_result = ab.aVal + ab.bVal;
        }
    }

    /**
     * {@link #dontinline_testMethod()} creates an ArgEscape instance of {@link TestCaseBase#taggedClass} on stack.
     * The jvmti agent tags all instances of this class using one of the {@link TaggingAndCountingMethods}. Then it gets the tagged
     * instances using <code>GetObjectsWithTags()</code>. This is where the ArgEscape globally escapes.
     * It happens at a location without eliminated locking but there is
     * eliminated locking following, so the compiled frame must be deoptimized. This is checked by letting the agent call the
     * synchronized method {@link ABBox#check()} on the escaped instance.
     */
    public static class TestCase02a extends TestCaseBase {

        public long instanceTag;

        public TestCase02a(long classTag) {
            super(classTag, ABBox.class);
            instanceTag = classTag + 1;
        }

        public void run() {
            try {
                msgHL(getClass().getName() + ": test if owning frame is deoptimized if ArgEscape escapes globally");
                setUp();
                warmUp();
                for (TaggingAndCountingMethods m : TaggingAndCountingMethods.values()) {
                    msgHL(getClass().getName() + ": Tag and Get of ArgEscapes using " + m.name());
                    waitingForCheck = false;
                    checkingNow = false;
                    WB.deflateIdleMonitors();
                    WB.fullGC(); // get rid of dead instances from previous test cases
                    runTest(m);
                }
            } catch (Exception e) {
                Asserts.fail("Unexpected Exception", e);
            }
        }

        public void runTest(TaggingAndCountingMethods m) throws Exception {
            loopCount = 1L << 62; // endless loop
            doLoop = true;
            Thread t1 = new Thread(() -> dontinline_testMethod(), "Target Thread (" + getClass().getName() + ")");
            try {
                t1.start();
                try {
                    waitUntilTargetThreadHasEnteredEndlessLoop();
                    msg("count and tag instances of " + taggedClass.getName() + " with tag " + instanceTag + " using JVMTI " + m.name());
                    int count = countAndTagInstancesOfClass(taggedClass, classTag, instanceTag, m);
                    msg("Done. Count is " + count);
                    Asserts.assertGreaterThanOrEqual(count, 0, "countAndTagInstancesOfClass FAILED");
                    Asserts.assertEQ(count, 1, "unexpected number of instances");
                } finally {
                    terminateEndlessLoop();
                }

                ABBox[] result = new ABBox[1];
                msg("get instances tagged with " + instanceTag);
                int err = getObjectsWithTag(instanceTag, result);
                msg("Done.");
                Asserts.assertEQ(0, err, "getObjectsWithTag FAILED");

                ABBox abBoxArgEscape = result[0];
                while (!waitingForCheck) {
                    Thread.yield();
                }
                msg("Check abBoxArgEscape's state is consistent");
                checkingNow = true;
                Asserts.assertTrue(abBoxArgEscape.check(), "Detected inconsistent state. abBoxArgEscape.aVal != abBoxArgEscape.bVal");
                msg("Ok.");
            } finally {
                checkingNow = true;
                t1.join();
            }
        }

        @Override
        public void dontinline_testMethod() {
            ABBox ab = new ABBox(this);
            dontinline_endlessLoop(ab);
            ab.synchronizedSlowInc();
        }
    }

    /**
     * Like {@link TestCase02a}, with the exception that at the location in {@link #dontinline_testMethod()} where the
     * ArgEscape escapes it is not referenced by a local variable.
     */
    public static class TestCase02b extends TestCaseBase {

        public long instanceTag;

        public TestCase02b(long classTag) {
            super(classTag, ABBox.class);
            instanceTag = classTag + 1;
        }

        public void run() {
            try {
                msgHL(getClass().getName() + ": test if owning frame is deoptimized if ArgEscape escapes globally");
                setUp();
                warmUp();
                for (TaggingAndCountingMethods m : TaggingAndCountingMethods.values()) {
                    msgHL(getClass().getName() + ": Tag and Get of ArgEscapes using " + m.name());
                    waitingForCheck = false;
                    checkingNow = false;
                    WB.deflateIdleMonitors();
                    WB.fullGC(); // get rid of dead instances from previous test cases
                    runTest(m);
                }
            } catch (Exception e) {
                Asserts.fail("Unexpected Exception", e);
            }
        }

        public void runTest(TaggingAndCountingMethods m) throws Exception {
            loopCount = 1L << 62; // endless loop
            doLoop = true;
            Thread t1 = new Thread(() -> dontinline_testMethod(), "Target Thread (" + getClass().getName() + ")");
            try {
                t1.start();
                try {
                    waitUntilTargetThreadHasEnteredEndlessLoop();
                    msg("count and tag instances of " + taggedClass.getName() + " with tag " + instanceTag + " using JVMTI " + m.name());
                    int count = countAndTagInstancesOfClass(taggedClass, classTag, instanceTag, m);
                    msg("Done. Count is " + count);
                    Asserts.assertGreaterThanOrEqual(count, 0, "countAndTagInstancesOfClass FAILED");
                    Asserts.assertEQ(count, 1, "unexpected number of instances");
                } finally {
                    terminateEndlessLoop();
                }

                ABBox[] result = new ABBox[1];
                msg("get instances tagged with " + instanceTag);
                int err = getObjectsWithTag(instanceTag, result);
                msg("Done.");
                Asserts.assertEQ(0, err, "getObjectsWithTag FAILED");

                ABBox abBoxArgEscape = result[0];
                while (!waitingForCheck) {
                    Thread.yield();
                }
                msg("Check abBoxArgEscape's state is consistent");
                checkingNow = true;
                Asserts.assertTrue(abBoxArgEscape.check(), "Detected inconsistent state. abBoxArgEscape.aVal != abBoxArgEscape.bVal");
                msg("Ok.");
            } finally {
                checkingNow = true;
                t1.join();
            }
        }

        @Override
        public void dontinline_testMethod() {
            // The new instance is an ArgEscape instance and escapes to the JVMTI agent
            // while the target thread is in the call to dontinline_endlessLoop(). At this
            // location there is no local variable that references the ArgEscape.
            ((ABBox) dontinline_endlessLoop(new ABBox(this))).synchronizedSlowInc();;
        }
    }

    public static void msg(String m) {
        System.out.println();
        System.out.println("### " + m);
        System.out.println();
    }

    public static void msgHL(String m) {
        System.out.println(); System.out.println(); System.out.println();
        System.out.println("#####################################################");
        System.out.println("### " + m);
        System.out.println("###");
        System.out.println();
    }
}<|MERGE_RESOLUTION|>--- conflicted
+++ resolved
@@ -101,8 +101,6 @@
  *
  * @comment BLOCK BEGIN NON EXCLUSIVE TESTCASES {
  *
-<<<<<<< HEAD
-=======
  * @run main/othervm/native
  *                  -agentlib:IterateHeapWithEscapeAnalysisEnabled
  *                  -XX:+UnlockDiagnosticVMOptions
@@ -136,7 +134,6 @@
  *                  -Xbatch
  *                  -XX:-DoEscapeAnalysis -XX:-EliminateAllocations -XX:+EliminateLocks -XX:+EliminateNestedLocks
  *                  IterateHeapWithEscapeAnalysisEnabled
->>>>>>> 024c4027
  *
  * @comment } BLOCK END NON EXCLUSIVE TESTCASES
  */
