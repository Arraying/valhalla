/*
 * Copyright (c) 2019, 2024, Oracle and/or its affiliates. All rights reserved.
 * DO NOT ALTER OR REMOVE COPYRIGHT NOTICES OR THIS FILE HEADER.
 *
 * This code is free software; you can redistribute it and/or modify it
 * under the terms of the GNU General Public License version 2 only, as
 * published by the Free Software Foundation.
 *
 * This code is distributed in the hope that it will be useful, but WITHOUT
 * ANY WARRANTY; without even the implied warranty of MERCHANTABILITY or
 * FITNESS FOR A PARTICULAR PURPOSE.  See the GNU General Public License
 * version 2 for more details (a copy is included in the LICENSE file that
 * accompanied this code).
 *
 * You should have received a copy of the GNU General Public License version
 * 2 along with this work; if not, write to the Free Software Foundation,
 * Inc., 51 Franklin St, Fifth Floor, Boston, MA 02110-1301 USA.
 *
 * Please contact Oracle, 500 Oracle Parkway, Redwood Shores, CA 94065 USA
 * or visit www.oracle.com if you need additional information or have any
 * questions.
 */

#include <string.h>
#include "jvmti.h"

extern "C" {

static const char* EXP_INTERF_SIG = "LP/Q/HCInterf;";
static const char* SIG_START      = "LP/Q/HiddenClassSig";
static const char* IDENTITYOBJECT_IF = "Ljava/lang/IdentityObject;";
static const size_t SIG_START_LEN = strlen(SIG_START);
static const int    ACC_INTERFACE = 0x0200; // Interface class modifiers bit

static jvmtiEnv *jvmti = nullptr;
static jint class_load_count = 0;
static jint class_prep_count = 0;
static bool failed = false;

#define LOG0(str)             { printf(str); fflush(stdout); }
#define LOG1(str, arg)        { printf(str, arg); fflush(stdout); }
#define LOG2(str, arg1, arg2) { printf(str, arg1, arg2); fflush(stdout); }

#define CHECK_JVMTI_ERROR(jni, err, msg) \
  if (err != JVMTI_ERROR_NONE) { \
    LOG1("CHECK_JVMTI_ERROR: JVMTI function returned error: %d\n", err); \
    jni->FatalError(msg); \
    return; \
  }

/* Return the jmethodID of j.l.Class.isHidden() method. */
static jmethodID
is_hidden_mid(JNIEnv* jni) {
  char* csig = nullptr;
  jint count = 0;
  jmethodID *methods = nullptr;
  jclass clazz  = jni->FindClass("java/lang/Class");
  if (clazz == nullptr) {
    jni->FatalError("is_hidden_mid: Error: FindClass returned null for java/lang/Class\n");
    return nullptr;
  }

  // find the jmethodID of j.l.Class.isHidden() method
  jmethodID mid = jni->GetMethodID(clazz, "isHidden", "()Z");
  if (mid == nullptr) {
    jni->FatalError("is_hidden_mid: Error in jni GetMethodID: Cannot find j.l.Class.isHidden method\n");
  }
  return mid;
}

/* Return true if the klass is hidden. */
static bool
is_hidden(JNIEnv* jni, jclass klass) {
  static jmethodID is_hid_mid = nullptr;

  if (is_hid_mid == nullptr) {
    is_hid_mid = is_hidden_mid(jni);
  }
  // invoke j.l.Class.isHidden() method
  bool res = jni->CallBooleanMethod(klass, is_hid_mid);
  if (jni->ExceptionCheck()) {
    jni->ExceptionDescribe();
    jni->FatalError("is_hidden: Exception in jni CallBooleanMethod\n");
  }
  return res;
}

/* Check the class signature matches the expected. */
static void
check_class_signature(jvmtiEnv* jvmti, JNIEnv* jni, jclass klass, bool is_hidden, const char* exp_sig) {
  jint class_modifiers = 0;
  char* sig = nullptr;
  char* gsig = nullptr;
  jvmtiError err;

  // get class signature
  err = jvmti->GetClassSignature(klass, &sig, &gsig);
  CHECK_JVMTI_ERROR(jni, err, "check_hidden_class: Error in JVMTI GetClassSignature");

  LOG1("check_class_signature: class with sig: %s\n", sig);
  LOG1("check_class_signature: class with gsig: %s\n", gsig);

  if (strcmp(sig, exp_sig) != 0) {
    LOG2("check_class_signature: FAIL: Hidden class signature %s does not match expected: %s\n", sig, exp_sig);
    failed = true;
  }
  if (is_hidden && gsig == nullptr) {
    LOG0("check_class_signature: FAIL: unexpected null generic signature for hidden class\n");
    failed = true;
  }
}

/* Test hidden class flags: it should not be interface, array nor modifiable. */
static void
check_hidden_class_flags(jvmtiEnv* jvmti, JNIEnv* jni, jclass klass) {
  jint modifiers = 0;
  jboolean flag = false;
  jvmtiError err;

  err = jvmti->GetClassModifiers(klass, &modifiers);
  CHECK_JVMTI_ERROR(jni, err, "check_hidden_class_flags: Error in JVMTI GetClassModifiers");
  LOG1("check_hidden_class_flags: hidden class modifiers: 0x%x\n", modifiers);
  if ((modifiers & ACC_INTERFACE) != 0) {
    LOG0("check_hidden_class_flags: FAIL: unexpected ACC_INTERFACE bit in hidden class modifiers\n");
    failed = true;
    return;
  }

  err = jvmti->IsInterface(klass, &flag);
  CHECK_JVMTI_ERROR(jni, err, "check_hidden_class_flags: Error in JVMTI IsInterface");
  if (flag) {
    LOG0("check_hidden_class_flags: FAIL: hidden class is not expected to be interface\n");
    failed = true;
    return;
  }

  err = jvmti->IsArrayClass(klass, &flag);
  CHECK_JVMTI_ERROR(jni, err, "check_hidden_class_flags: Error in JVMTI IsArrayClass");
  if (flag) {
    LOG0("check_hidden_class_flags: FAIL: hidden class is not expected to be array\n");
    failed = true;
    return;
  }
  err = jvmti->IsModifiableClass(klass, &flag);
  CHECK_JVMTI_ERROR(jni, err, "check_hidden_class_flags: Error in JVMTI IsModifiableClass");
  if (flag) {
    LOG0("check_hidden_class_flags: FAIL: hidden class is not expected to be modifiable\n");
    failed = true;
  }
}

/* Test GetClassLoaderClasses: it should not return any hidden classes. */
static void
check_hidden_class_loader(jvmtiEnv* jvmti, JNIEnv* jni, jclass klass) {
  jint count = 0;
  jobject loader = nullptr;
  jclass* loader_classes = nullptr;
  jboolean found = false;
  jvmtiError err;

  err = jvmti->GetClassLoader(klass, &loader);
  CHECK_JVMTI_ERROR(jni, err, "check_hidden_class_loader: Error in JVMTI GetClassLoader");

  jni->EnsureLocalCapacity(256); // to avoid warnings: JNI local refs NN exceeds capacity

  err = jvmti->GetClassLoaderClasses(loader, &count, &loader_classes);
  CHECK_JVMTI_ERROR(jni, err, "check_hidden_class_loader: Error in JVMTI GetClassLoaderClasses");

  for (int idx = 0; idx < count; idx++) {
    char* sig = nullptr;
    jclass kls = loader_classes[idx];

    // GetClassLoaderClasses should not return any hidden classes
    if (!is_hidden(jni, kls)) {
      continue;
    }
    // get class signature
    err = jvmti->GetClassSignature(kls, &sig, nullptr);
    CHECK_JVMTI_ERROR(jni, err, "check_hidden_class_loader: Error in JVMTI GetClassSignature");

    LOG1("check_hidden_class_loader: FAIL: JVMTI GetClassLoaderClasses returned hidden class: %s\n", sig);
    failed = true;
    return;
  }
  LOG0("check_hidden_class_loader: not found hidden class in its loader classes as expected\n");
}

/* Test the hidden class implements expected interface. */
static void
check_hidden_class_impl_interf(jvmtiEnv* jvmti, JNIEnv* jni, jclass klass) {
  char* sig = nullptr;
  jint count = 0;
  jclass* interfaces = nullptr;
  jvmtiError err;

  // check that hidden class implements just one interface (or two if IdentityObject has been injected)
  err = jvmti->GetImplementedInterfaces(klass, &count, &interfaces);
  CHECK_JVMTI_ERROR(jni, err, "check_hidden_class_impl_interf: Error in JVMTI GetImplementedInterfaces");
  if (count != 1 && count != 2) {
    LOG1("check_hidden_class_impl_interf: FAIL: implemented interfaces count: %d, expected to be in [1-2] range\n", count);
    failed = true;
    return;
  }
<<<<<<< HEAD
  bool found = false;
  for (int i = 0; i < count; i++) {
    // get interface signature
    err = jvmti->GetClassSignature(interfaces[i], &sig, NULL);
    CHECK_JVMTI_ERROR(jni, err, "check_hidden_class_impl_interf: Error in JVMTI GetClassSignature for implemented interface");
    // check the interface signature is matching the expected
    if (strcmp(sig, EXP_INTERF_SIG) == 0) {
      found = true;
    }
  }
=======
  // get interface signature
  err = jvmti->GetClassSignature(interfaces[0], &sig, nullptr);
  CHECK_JVMTI_ERROR(jni, err, "check_hidden_class_impl_interf: Error in JVMTI GetClassSignature for implemented interface");
>>>>>>> 1fb9e3d6

  if (!found) {
    LOG2("check_hidden_class_impl_interf: FAIL: implemented interface signature: %s, expected to be: %s\n",
           sig, EXP_INTERF_SIG);
    failed = true;
  }
}

/* Test hidden class. */
static void
check_hidden_class(jvmtiEnv* jvmti, JNIEnv* jni, jclass klass, const char* exp_sig) {
  char* source_file_name = nullptr;

  LOG1("\n### Native agent: check_hidden_class started: class: %s\n", exp_sig);

  check_class_signature(jvmti, jni, klass, true /* not hidden */,  exp_sig);
  if (failed) return;

  check_hidden_class_flags(jvmti, jni, klass);
  if (failed) return;

  check_hidden_class_loader(jvmti, jni, klass);
  if (failed) return;

  check_hidden_class_impl_interf(jvmti, jni, klass);
  if (failed) return;

  LOG0("### Native agent: check_hidden_class finished\n");
}

/* Test hidden class array. */
static void
check_hidden_class_array(jvmtiEnv* jvmti, JNIEnv* jni, jclass klass_array, const char* exp_sig) {
  char* source_file_name = nullptr;

  LOG1("\n### Native agent: check_hidden_class_array started: array: %s\n", exp_sig);

  check_class_signature(jvmti, jni, klass_array, false /* is hidden */, exp_sig);
  if (failed) return;

  LOG0("### Native agent: check_hidden_class_array finished\n");
}

/* Process a CLASS_LOAD or aClassPrepare event. */
static void process_class_event(jvmtiEnv* jvmti, JNIEnv* jni, jclass klass,
                                jint* event_count_ptr, const char* event_name) {
  char* sig = nullptr;
  char* gsig = nullptr;
  jvmtiError err;

  // get class signature
  err = jvmti->GetClassSignature(klass, &sig, &gsig);
  CHECK_JVMTI_ERROR(jni, err, "ClassLoad event: Error in JVMTI GetClassSignature");

  // check if this is an expected class event for hidden class
  if (strlen(sig) > strlen(SIG_START) &&
      strncmp(sig, SIG_START, SIG_START_LEN) == 0 &&
      is_hidden(jni, klass)) {
    (*event_count_ptr)++;
    if (gsig == nullptr) {
      LOG1("%s event: FAIL: GetClassSignature returned null generic signature for hidden class\n", event_name);
      failed = true;
    }
    LOG2("%s event: hidden class with sig: %s\n", event_name, sig);
    LOG2("%s event: hidden class with gsig: %s\n", event_name, gsig);
  }
}

/* Check CLASS_LOAD event is generated for the given hidden class. */
static void JNICALL
ClassLoad(jvmtiEnv* jvmti, JNIEnv* jni, jthread thread, jclass klass) {
  process_class_event(jvmti, jni, klass, &class_load_count, "ClassLoad");
}

/* Check CLASS_PREPARE event is generated for the given hidden class. */
static void JNICALL
ClassPrepare(jvmtiEnv* jvmti, JNIEnv* jni, jthread thread, jclass klass) {
  process_class_event(jvmti, jni, klass, &class_prep_count, "ClassPrepare");
}

/* Enable CLASS_LOAD event notification mode. */
static void JNICALL
VMInit(jvmtiEnv* jvmti, JNIEnv* jni, jthread thread) {
  jvmtiError err;

  printf("VMInit event: SIG_START: %s, SIG_START_LEN: %d\n", SIG_START, (int)SIG_START_LEN);
  fflush(stdout);

  // enable ClassLoad event notification mode
  err = jvmti->SetEventNotificationMode(JVMTI_ENABLE, JVMTI_EVENT_CLASS_LOAD, nullptr);
  CHECK_JVMTI_ERROR(jni, err, "VMInit event: Error in enabling ClassLoad events notification");

  // enable ClassPrepare event notification mode
  err = jvmti->SetEventNotificationMode(JVMTI_ENABLE, JVMTI_EVENT_CLASS_PREPARE, nullptr);
  CHECK_JVMTI_ERROR(jni, err, "VMInit event: Error in enabling ClassPrepare events notification");
}

JNIEXPORT jint JNICALL
Agent_OnLoad(JavaVM *jvm, char *options, void *reserved) {
  jvmtiEventCallbacks callbacks;
  jvmtiError err;

  LOG0("Agent_OnLoad: started\n");
  if (jvm->GetEnv((void **) (&jvmti), JVMTI_VERSION) != JNI_OK) {
    LOG0("Agent_OnLoad: Error in GetEnv in obtaining jvmtiEnv*\n");
    failed = true;
    return JNI_ERR;
  }

  // set required event callbacks
  memset(&callbacks, 0, sizeof(callbacks));
  callbacks.ClassLoad = &ClassLoad;
  callbacks.ClassPrepare = &ClassPrepare;
  callbacks.VMInit = &VMInit;

  err = jvmti->SetEventCallbacks(&callbacks, sizeof(jvmtiEventCallbacks));
  if (err != JVMTI_ERROR_NONE) {
    LOG1("Agent_OnLoad: Error in JVMTI SetEventCallbacks: %d\n", err);
    failed = true;
    return JNI_ERR;
  }

  // enable VM_INIT event notification mode
  err = jvmti->SetEventNotificationMode(JVMTI_ENABLE, JVMTI_EVENT_VM_INIT, nullptr);
  if (err != JVMTI_ERROR_NONE) {
    LOG1("Agent_OnLoad: Error in JVMTI SetEventNotificationMode: %d\n", err);
    failed = true;
    return JNI_ERR;
  }

  LOG0("Agent_OnLoad: finished\n");
  return JNI_OK;
}

/* Native method: checkHiddenClass(). */
JNIEXPORT void JNICALL
Java_P_Q_HiddenClassSigTest_checkHiddenClass(JNIEnv *jni, jclass klass, jclass hidden_klass, jstring exp_sig_str) {
  const char* exp_sig = jni->GetStringUTFChars(exp_sig_str, nullptr);

  if (exp_sig == nullptr) {
    jni->FatalError("check_hidden_class: Error: JNI GetStringChars returned null for jstring\n");
    return;
  }
  check_hidden_class(jvmti, jni, hidden_klass, exp_sig);

  jni->ReleaseStringUTFChars(exp_sig_str, exp_sig);
}

/* Native method: checkHiddenClassArray(). */
JNIEXPORT void JNICALL
Java_P_Q_HiddenClassSigTest_checkHiddenClassArray(JNIEnv *jni, jclass klass, jclass hidden_klass_array, jstring exp_sig_str) {
  const char* exp_sig = jni->GetStringUTFChars(exp_sig_str, nullptr);

  if (exp_sig == nullptr) {
    jni->FatalError("check_hidden_class_array: Error: JNI GetStringChars returned null for jstring\n");
    return;
  }
  check_hidden_class_array(jvmti, jni, hidden_klass_array, exp_sig);

  jni->ReleaseStringUTFChars(exp_sig_str, exp_sig);
}

/* Native method: checkFailed(). */
JNIEXPORT jboolean JNICALL
Java_P_Q_HiddenClassSigTest_checkFailed(JNIEnv *jni, jclass klass) {
  if (class_load_count == 0) {
    // expected ClassLoad event was not generated for hidden class
    LOG0("Native Agent: FAIL: missed ClassLoad event for hidden class\n");
    failed = true;
  }
  if (class_prep_count == 0) {
    // expected ClassPrepare event was not generated for hidden class
    LOG0("Native Agent: FAIL: missed ClassPrepare event for hidden class\n");
    failed = true;
  }
  return failed;
}

} // extern "C"<|MERGE_RESOLUTION|>--- conflicted
+++ resolved
@@ -201,22 +201,16 @@
     failed = true;
     return;
   }
-<<<<<<< HEAD
   bool found = false;
   for (int i = 0; i < count; i++) {
     // get interface signature
-    err = jvmti->GetClassSignature(interfaces[i], &sig, NULL);
+    err = jvmti->GetClassSignature(interfaces[i], &sig, nullptr);
     CHECK_JVMTI_ERROR(jni, err, "check_hidden_class_impl_interf: Error in JVMTI GetClassSignature for implemented interface");
     // check the interface signature is matching the expected
     if (strcmp(sig, EXP_INTERF_SIG) == 0) {
       found = true;
     }
   }
-=======
-  // get interface signature
-  err = jvmti->GetClassSignature(interfaces[0], &sig, nullptr);
-  CHECK_JVMTI_ERROR(jni, err, "check_hidden_class_impl_interf: Error in JVMTI GetClassSignature for implemented interface");
->>>>>>> 1fb9e3d6
 
   if (!found) {
     LOG2("check_hidden_class_impl_interf: FAIL: implemented interface signature: %s, expected to be: %s\n",
