/*
 * Copyright (c) 2023, Oracle and/or its affiliates. All rights reserved.
 * DO NOT ALTER OR REMOVE COPYRIGHT NOTICES OR THIS FILE HEADER.
 *
 * This code is free software; you can redistribute it and/or modify it
 * under the terms of the GNU General Public License version 2 only, as
 * published by the Free Software Foundation.
 *
 * This code is distributed in the hope that it will be useful, but WITHOUT
 * ANY WARRANTY; without even the implied warranty of MERCHANTABILITY or
 * FITNESS FOR A PARTICULAR PURPOSE.  See the GNU General Public License
 * version 2 for more details (a copy is included in the LICENSE file that
 * accompanied this code).
 *
 * You should have received a copy of the GNU General Public License version
 * 2 along with this work; if not, write to the Free Software Foundation,
 * Inc., 51 Franklin St, Fifth Floor, Boston, MA 02110-1301 USA.
 *
 * Please contact Oracle, 500 Oracle Parkway, Redwood Shores, CA 94065 USA
 * or visit www.oracle.com if you need additional information or have any
 * questions.
 */
#include "precompiled.hpp"
#include "classfile/vmClasses.hpp"
#include "memory/resourceArea.hpp"
#include "oops/constantPool.hpp"
#include "oops/cpCache.hpp"
#include "oops/method.hpp"
#include "runtime/javaThread.hpp"
#include "runtime/interfaceSupport.inline.hpp"
#include "utilities/ostream.hpp"
#include "unittest.hpp"

// Tests for ConstantPoolCache::print_on() function
TEST_VM(ConstantPoolCache, print_on) {
  JavaThread* THREAD = JavaThread::current();
  ThreadInVMfromNative invm(THREAD);
  ResourceMark rm;
  stringStream ss;

  InstanceKlass* klass = vmClasses::System_klass();
  klass->constants()->cache()->print_on(&ss);

  const char* output = ss.freeze();
  static const char* const expected_strings[] = {
    // Method entry tests:
    "this", "bytecode 1:", "bytecode 2:", "cp index:", "F1:", "F2:",
    "method:", "flag values:", "tos:", "local signature:", "has appendix:",
    "forced virtual:", "final:", "virtual final:", "resolution failed:",
    "num parameters:",

    // field entry test
    "Offset:", "Field Index:", "CP Index:", "TOS:", "Is Final:", "Is Volatile:",
    "Put Bytecode:", "Get Bytecode:",
    nullptr
  };

  for (int i = 0; expected_strings[i] != nullptr; i++) {
    ASSERT_THAT(output, testing::HasSubstr(expected_strings[i]));
  }

<<<<<<< HEAD
  // field entry test
  ASSERT_TRUE(strstr(output, "Offset:") != NULL) << "must have field offset";
  ASSERT_TRUE(strstr(output, "Field Index:") != NULL) << "must have field index";
  ASSERT_TRUE(strstr(output, "CP Index:") != NULL) << "must have constant pool index";
  ASSERT_TRUE(strstr(output, "TOS:") != NULL) << "must have type";
  ASSERT_TRUE(strstr(output, "Is Final:") != NULL) << "must have final flag";
  ASSERT_TRUE(strstr(output, "Is Volatile:") != NULL) << "must have volatile flag";
  ASSERT_TRUE(strstr(output, "Put Bytecode:") != NULL) << "must have \"put code\"";
  ASSERT_TRUE(strstr(output, "Get Bytecode:") != NULL) << "must have \"get code\"";
=======
>>>>>>> 16fa7709
}<|MERGE_RESOLUTION|>--- conflicted
+++ resolved
@@ -59,16 +59,4 @@
     ASSERT_THAT(output, testing::HasSubstr(expected_strings[i]));
   }
 
-<<<<<<< HEAD
-  // field entry test
-  ASSERT_TRUE(strstr(output, "Offset:") != NULL) << "must have field offset";
-  ASSERT_TRUE(strstr(output, "Field Index:") != NULL) << "must have field index";
-  ASSERT_TRUE(strstr(output, "CP Index:") != NULL) << "must have constant pool index";
-  ASSERT_TRUE(strstr(output, "TOS:") != NULL) << "must have type";
-  ASSERT_TRUE(strstr(output, "Is Final:") != NULL) << "must have final flag";
-  ASSERT_TRUE(strstr(output, "Is Volatile:") != NULL) << "must have volatile flag";
-  ASSERT_TRUE(strstr(output, "Put Bytecode:") != NULL) << "must have \"put code\"";
-  ASSERT_TRUE(strstr(output, "Get Bytecode:") != NULL) << "must have \"get code\"";
-=======
->>>>>>> 16fa7709
 }