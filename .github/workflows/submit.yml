name: Pre-submit tests

on:
  push:
    branches-ignore:
      - master
<<<<<<< HEAD
      - lworld
      - type-restrictions
      - jep390
=======
      - pr/*
>>>>>>> 7146104f
  workflow_dispatch:
    inputs:
      platforms:
        description: "Platform(s) to execute on"
        required: true
        default: "Linux x64, Windows x64, macOS x64"
#        default: "Linux additional (hotspot only), Linux x64, Linux x86, Windows aarch64, Windows x64, macOS x64"

jobs:
  prerequisites:
    name: Prerequisites
    runs-on: "ubuntu-20.04"
    outputs:
      should_run: ${{ steps.check_submit.outputs.should_run }}
      bundle_id: ${{ steps.check_bundle_id.outputs.bundle_id }}
      platform_linux_additional: ${{ steps.check_platforms.outputs.platform_linux_additional }}
      platform_linux_x64: ${{ steps.check_platforms.outputs.platform_linux_x64 }}
      platform_linux_x86: ${{ steps.check_platforms.outputs.platform_linux_x86 }}
      platform_windows_aarch64: ${{ steps.check_platforms.outputs.platform_windows_aarch64 }}
      platform_windows_x64: ${{ steps.check_platforms.outputs.platform_windows_x64 }}
      platform_macos_x64: ${{ steps.check_platforms.outputs.platform_macos_x64 }}
      platform_macos_aarch64: ${{ steps.check_platforms.outputs.platform_macos_aarch64 }}
      dependencies: ${{ steps.check_deps.outputs.dependencies }}

    steps:
      - name: Check if submit tests should actually run depending on secrets and manual triggering
        id: check_submit
        run: echo "::set-output name=should_run::${{ github.event.inputs.platforms != '' || (!secrets.JDK_SUBMIT_FILTER || startsWith(github.ref, 'refs/heads/submit/')) }}"

      - name: Check which platforms should be included
        id: check_platforms
        run: |
          echo "::set-output name=platform_linux_additional::${{ contains(github.event.inputs.platforms, 'linux additional (hotspot only)') || (github.event.inputs.platforms == '' && (secrets.JDK_SUBMIT_PLATFORMS == '' || contains(secrets.JDK_SUBMIT_PLATFORMS, 'linux additional (hotspot only)'))) }}"
          echo "::set-output name=platform_linux_x64::${{ contains(github.event.inputs.platforms, 'linux x64') || (github.event.inputs.platforms == '' && (secrets.JDK_SUBMIT_PLATFORMS == '' || contains(secrets.JDK_SUBMIT_PLATFORMS, 'linux x64'))) }}"
          echo "::set-output name=platform_linux_x86::${{ contains(github.event.inputs.platforms, 'linux x86') || (github.event.inputs.platforms == '' && (secrets.JDK_SUBMIT_PLATFORMS == '' || contains(secrets.JDK_SUBMIT_PLATFORMS, 'linux x86'))) }}"
          echo "::set-output name=platform_windows_aarch64::${{ contains(github.event.inputs.platforms, 'windows aarch64') || (github.event.inputs.platforms == '' && (secrets.JDK_SUBMIT_PLATFORMS == '' || contains(secrets.JDK_SUBMIT_PLATFORMS, 'windows aarch64'))) }}"
          echo "::set-output name=platform_windows_x64::${{ contains(github.event.inputs.platforms, 'windows x64') || (github.event.inputs.platforms == '' && (secrets.JDK_SUBMIT_PLATFORMS == '' || contains(secrets.JDK_SUBMIT_PLATFORMS, 'windows x64'))) }}"
          echo "::set-output name=platform_macos_x64::${{ contains(github.event.inputs.platforms, 'macos x64') || (github.event.inputs.platforms == '' && (secrets.JDK_SUBMIT_PLATFORMS == '' || contains(secrets.JDK_SUBMIT_PLATFORMS, 'macos x64'))) }}"
          echo "::set-output name=platform_macos_aarch64::${{ contains(github.event.inputs.platforms, 'macos aarch64') || (github.event.inputs.platforms == '' && (secrets.JDK_SUBMIT_PLATFORMS == '' || contains(secrets.JDK_SUBMIT_PLATFORMS, 'macos aarch64'))) }}"
        if: steps.check_submit.outputs.should_run != 'false'

      - name: Determine unique bundle identifier
        id: check_bundle_id
        run: echo "::set-output name=bundle_id::${GITHUB_ACTOR}_${GITHUB_SHA:0:8}"
        if: steps.check_submit.outputs.should_run != 'false'

      - name: Checkout the source
        uses: actions/checkout@v2
        with:
          path: jdk
        if: steps.check_submit.outputs.should_run != 'false'

      - name: Determine versions and locations to be used for dependencies
        id: check_deps
        run: "echo ::set-output name=dependencies::`cat make/conf/version-numbers.conf make/conf/test-dependencies | sed -e '1i {' -e 's/#.*//g' -e 's/\"//g' -e 's/\\(.*\\)=\\(.*\\)/\"\\1\": \"\\2\",/g' -e '$s/,\\s\\{0,\\}$/\\}/'`"
        working-directory: jdk
        if: steps.check_submit.outputs.should_run != 'false'

      - name: Print extracted dependencies to the log
        run: "echo '${{ steps.check_deps.outputs.dependencies }}'"
        if: steps.check_submit.outputs.should_run != 'false'

      - name: Determine the jtreg ref to checkout
        run: "echo JTREG_REF=jtreg${{ fromJson(steps.check_deps.outputs.dependencies).JTREG_VERSION }}-${{ fromJson(steps.check_deps.outputs.dependencies).JTREG_BUILD }} >> $GITHUB_ENV"
        if: steps.check_submit.outputs.should_run != 'false'

      - name: Check if a jtreg image is present in the cache
        id: jtreg
        uses: actions/cache@v2
        with:
          path: ~/jtreg/
          key: jtreg-${{ env.JTREG_REF }}-v1
        if: steps.check_submit.outputs.should_run != 'false'

      - name: Checkout the jtreg source
        uses: actions/checkout@v2
        with:
          repository: "openjdk/jtreg"
          ref: ${{ env.JTREG_REF }}
          path: jtreg
        if: steps.check_submit.outputs.should_run != 'false' && steps.jtreg.outputs.cache-hit != 'true'

      - name: Build jtreg
        run: sh make/build-all.sh ${JAVA_HOME_8_X64}
        working-directory: jtreg
        if: steps.check_submit.outputs.should_run != 'false' && steps.jtreg.outputs.cache-hit != 'true'

      - name: Move jtreg image to destination folder
        run: mv build/images/jtreg ~/
        working-directory: jtreg
        if: steps.check_submit.outputs.should_run != 'false' && steps.jtreg.outputs.cache-hit != 'true'

      - name: Store jtreg for use by later steps
        uses: actions/upload-artifact@v2
        with:
          name: transient_jtreg_${{ steps.check_bundle_id.outputs.bundle_id }}
          path: ~/jtreg/
        if: steps.check_submit.outputs.should_run != 'false'

  linux_x64_build:
    name: Linux x64
    runs-on: "ubuntu-20.04"
    needs: prerequisites
    if: needs.prerequisites.outputs.should_run != 'false' && (needs.prerequisites.outputs.platform_linux_x64 != 'false' || needs.prerequisites.outputs.platform_linux_additional == 'true')

    strategy:
      fail-fast: false
      matrix:
        flavor:
          - build release
          - build debug
        include:
          - flavor: build debug
            flags: --enable-debug
            artifact: -debug

    env:
      JDK_VERSION: "${{ fromJson(needs.prerequisites.outputs.dependencies).DEFAULT_VERSION_FEATURE }}"
      BOOT_JDK_VERSION: "${{ fromJson(needs.prerequisites.outputs.dependencies).BOOT_JDK_VERSION }}"
      BOOT_JDK_FILENAME: "${{ fromJson(needs.prerequisites.outputs.dependencies).LINUX_X64_BOOT_JDK_FILENAME }}"
      BOOT_JDK_URL: "${{ fromJson(needs.prerequisites.outputs.dependencies).LINUX_X64_BOOT_JDK_URL }}"
      BOOT_JDK_SHA256: "${{ fromJson(needs.prerequisites.outputs.dependencies).LINUX_X64_BOOT_JDK_SHA256 }}"

    steps:
      - name: Checkout the source
        uses: actions/checkout@v2
        with:
          path: jdk

      - name: Restore boot JDK from cache
        id: bootjdk
        uses: actions/cache@v2
        with:
          path: ~/bootjdk/${{ env.BOOT_JDK_VERSION }}
          key: bootjdk-${{ runner.os }}-${{ env.BOOT_JDK_VERSION }}-${{ env.BOOT_JDK_SHA256 }}-v1

      - name: Download boot JDK
        run: |
          mkdir -p "${HOME}/bootjdk/${BOOT_JDK_VERSION}"
          wget -O "${HOME}/bootjdk/${BOOT_JDK_FILENAME}" "${BOOT_JDK_URL}"
          echo "${BOOT_JDK_SHA256} ${HOME}/bootjdk/${BOOT_JDK_FILENAME}" | sha256sum -c >/dev/null -
          tar -xf "${HOME}/bootjdk/${BOOT_JDK_FILENAME}" -C "${HOME}/bootjdk/${BOOT_JDK_VERSION}"
          mv "${HOME}/bootjdk/${BOOT_JDK_VERSION}/"*/* "${HOME}/bootjdk/${BOOT_JDK_VERSION}/"
        if: steps.bootjdk.outputs.cache-hit != 'true'

      - name: Restore jtreg artifact
        id: jtreg_restore
        uses: actions/download-artifact@v2
        with:
          name: transient_jtreg_${{ needs.prerequisites.outputs.bundle_id }}
          path: ~/jtreg/
        continue-on-error: true

      - name: Restore jtreg artifact (retry)
        uses: actions/download-artifact@v2
        with:
          name: transient_jtreg_${{ needs.prerequisites.outputs.bundle_id }}
          path: ~/jtreg/
        if: steps.jtreg_restore.outcome == 'failure'

      - name: Checkout gtest sources
        uses: actions/checkout@v2
        with:
          repository: "google/googletest"
          ref: "release-${{ fromJson(needs.prerequisites.outputs.dependencies).GTEST_VERSION }}"
          path: gtest

      - name: Install dependencies
        run: |
          sudo apt-get update
          sudo apt-get install gcc-10=10.2.0-5ubuntu1~20.04 g++-10=10.2.0-5ubuntu1~20.04 libxrandr-dev libxtst-dev libcups2-dev libasound2-dev
          sudo update-alternatives --install /usr/bin/gcc gcc /usr/bin/gcc-10 100 --slave /usr/bin/g++ g++ /usr/bin/g++-10

      - name: Configure
        run: >
          bash configure
          --with-conf-name=linux-x64
          ${{ matrix.flags }}
          --with-version-opt=${GITHUB_ACTOR}-${GITHUB_SHA}
          --with-version-build=0
          --with-boot-jdk=${HOME}/bootjdk/${BOOT_JDK_VERSION}
          --with-jtreg=${HOME}/jtreg
          --with-gtest=${GITHUB_WORKSPACE}/gtest
          --with-default-make-target="product-bundles test-bundles"
          --with-zlib=system
          --enable-jtreg-failure-handler
        working-directory: jdk

      - name: Build
        run: make CONF_NAME=linux-x64
        working-directory: jdk

      - name: Persist test bundles
        uses: actions/upload-artifact@v2
        with:
          name: transient_jdk-linux-x64${{ matrix.artifact }}_${{ needs.prerequisites.outputs.bundle_id }}
          path: |
            jdk/build/linux-x64/bundles/jdk-${{ env.JDK_VERSION }}-internal+0_linux-x64_bin${{ matrix.artifact }}.tar.gz
            jdk/build/linux-x64/bundles/jdk-${{ env.JDK_VERSION }}-internal+0_linux-x64_bin-tests${{ matrix.artifact }}.tar.gz

  linux_x64_test:
    name: Linux x64
    runs-on: "ubuntu-20.04"
    needs:
      - prerequisites
      - linux_x64_build

    strategy:
      fail-fast: false
      matrix:
        test:
          - jdk/tier1 part 1
          - jdk/tier1 part 2
          - jdk/tier1 part 3
          - langtools/tier1
          - hs/tier1 common
          - hs/tier1 compiler
          - hs/tier1 gc
          - hs/tier1 runtime
          - hs/tier1 serviceability
        include:
          - test: jdk/tier1 part 1
            suites: test/jdk/:tier1_part1
          - test: jdk/tier1 part 2
            suites: test/jdk/:tier1_part2
          - test: jdk/tier1 part 3
            suites: test/jdk/:tier1_part3
          - test: langtools/tier1
            suites: test/langtools/:tier1
          - test: hs/tier1 common
            suites: test/hotspot/jtreg/:tier1_common
            artifact: -debug
          - test: hs/tier1 compiler
            suites: test/hotspot/jtreg/:tier1_compiler
            artifact: -debug
          - test: hs/tier1 gc
            suites: test/hotspot/jtreg/:tier1_gc
            artifact: -debug
          - test: hs/tier1 runtime
            suites: test/hotspot/jtreg/:tier1_runtime
            artifact: -debug
          - test: hs/tier1 serviceability
            suites: test/hotspot/jtreg/:tier1_serviceability
            artifact: -debug

    env:
      JDK_VERSION: "${{ fromJson(needs.prerequisites.outputs.dependencies).DEFAULT_VERSION_FEATURE }}"
      BOOT_JDK_VERSION: "${{ fromJson(needs.prerequisites.outputs.dependencies).BOOT_JDK_VERSION }}"
      BOOT_JDK_FILENAME: "${{ fromJson(needs.prerequisites.outputs.dependencies).LINUX_X64_BOOT_JDK_FILENAME }}"
      BOOT_JDK_URL: "${{ fromJson(needs.prerequisites.outputs.dependencies).LINUX_X64_BOOT_JDK_URL }}"
      BOOT_JDK_SHA256: "${{ fromJson(needs.prerequisites.outputs.dependencies).LINUX_X64_BOOT_JDK_SHA256 }}"

    steps:
      - name: Checkout the source
        uses: actions/checkout@v2

      - name: Restore boot JDK from cache
        id: bootjdk
        uses: actions/cache@v2
        with:
          path: ~/bootjdk/${{ env.BOOT_JDK_VERSION }}
          key: bootjdk-${{ runner.os }}-${{ env.BOOT_JDK_VERSION }}-${{ env.BOOT_JDK_SHA256 }}-v1

      - name: Download boot JDK
        run: |
          mkdir -p "${HOME}/bootjdk/${BOOT_JDK_VERSION}"
          wget -O "${HOME}/bootjdk/${BOOT_JDK_FILENAME}" "${BOOT_JDK_URL}"
          echo "${BOOT_JDK_SHA256} ${HOME}/bootjdk/${BOOT_JDK_FILENAME}" | sha256sum -c >/dev/null -
          tar -xf "${HOME}/bootjdk/${BOOT_JDK_FILENAME}" -C "${HOME}/bootjdk/${BOOT_JDK_VERSION}"
          mv "${HOME}/bootjdk/${BOOT_JDK_VERSION}/"*/* "${HOME}/bootjdk/${BOOT_JDK_VERSION}/"
        if: steps.bootjdk.outputs.cache-hit != 'true'

      - name: Restore jtreg artifact
        id: jtreg_restore
        uses: actions/download-artifact@v2
        with:
          name: transient_jtreg_${{ needs.prerequisites.outputs.bundle_id }}
          path: ~/jtreg/
        continue-on-error: true

      - name: Restore jtreg artifact (retry)
        uses: actions/download-artifact@v2
        with:
          name: transient_jtreg_${{ needs.prerequisites.outputs.bundle_id }}
          path: ~/jtreg/
        if: steps.jtreg_restore.outcome == 'failure'

      - name: Restore build artifacts
        id: build_restore
        uses: actions/download-artifact@v2
        with:
          name: transient_jdk-linux-x64${{ matrix.artifact }}_${{ needs.prerequisites.outputs.bundle_id }}
          path: ~/jdk-linux-x64${{ matrix.artifact }}
        continue-on-error: true

      - name: Restore build artifacts (retry)
        uses: actions/download-artifact@v2
        with:
          name: transient_jdk-linux-x64${{ matrix.artifact }}_${{ needs.prerequisites.outputs.bundle_id }}
          path: ~/jdk-linux-x64${{ matrix.artifact }}
        if: steps.build_restore.outcome == 'failure'

      - name: Unpack jdk
        run: |
          mkdir -p "${HOME}/jdk-linux-x64${{ matrix.artifact }}/jdk-${{ env.JDK_VERSION }}-internal+0_linux-x64_bin${{ matrix.artifact }}"
          tar -xf "${HOME}/jdk-linux-x64${{ matrix.artifact }}/jdk-${{ env.JDK_VERSION }}-internal+0_linux-x64_bin${{ matrix.artifact }}.tar.gz" -C "${HOME}/jdk-linux-x64${{ matrix.artifact }}/jdk-${{ env.JDK_VERSION }}-internal+0_linux-x64_bin${{ matrix.artifact }}"

      - name: Unpack tests
        run: |
          mkdir -p "${HOME}/jdk-linux-x64${{ matrix.artifact }}/jdk-${{ env.JDK_VERSION }}-internal+0_linux-x64_bin-tests${{ matrix.artifact }}"
          tar -xf "${HOME}/jdk-linux-x64${{ matrix.artifact }}/jdk-${{ env.JDK_VERSION }}-internal+0_linux-x64_bin-tests${{ matrix.artifact }}.tar.gz" -C "${HOME}/jdk-linux-x64${{ matrix.artifact }}/jdk-${{ env.JDK_VERSION }}-internal+0_linux-x64_bin-tests${{ matrix.artifact }}"

      - name: Find root of jdk image dir
        run: |
          imageroot=`find ${HOME}/jdk-linux-x64${{ matrix.artifact }}/jdk-${{ env.JDK_VERSION }}-internal+0_linux-x64_bin${{ matrix.artifact }} -name release -type f`
          echo "imageroot=`dirname ${imageroot}`" >> $GITHUB_ENV

      - name: Run tests
        run: >
          JDK_IMAGE_DIR=${{ env.imageroot }}
          TEST_IMAGE_DIR=${HOME}/jdk-linux-x64${{ matrix.artifact }}/jdk-${{ env.JDK_VERSION }}-internal+0_linux-x64_bin-tests${{ matrix.artifact }}
          BOOT_JDK=${HOME}/bootjdk/${BOOT_JDK_VERSION}
          JT_HOME=${HOME}/jtreg
          make test-prebuilt
          CONF_NAME=run-test-prebuilt
          LOG_CMDLINES=true
          JTREG_VERBOSE=fail,error,time
          TEST="${{ matrix.suites }}"
          TEST_OPTS_JAVA_OPTIONS=
          JTREG_KEYWORDS="!headful"
          JTREG="JAVA_OPTIONS=-XX:-CreateCoredumpOnCrash"

      - name: Check that all tests executed successfully
        if: always()
        run: >
          if ! grep --include=test-summary.txt -lqr build/*/test-results -e "TEST SUCCESS" ; then
            cat build/*/test-results/*/text/newfailures.txt ;
            exit 1 ;
          fi

      - name: Create suitable test log artifact name
        if: always()
        run: echo "logsuffix=`echo ${{ matrix.test }} | sed -e 's!/!_!'g -e 's! !_!'g`" >> $GITHUB_ENV

      - name: Package test results
        if: always()
        working-directory: build/run-test-prebuilt/test-results/
        run: >
          zip -r9
          "$HOME/linux-x64${{ matrix.artifact }}_testresults_${{ env.logsuffix }}.zip"
          .
        continue-on-error: true

      - name: Package test support
        if: always()
        working-directory: build/run-test-prebuilt/test-support/
        run: >
          zip -r9
          "$HOME/linux-x64${{ matrix.artifact }}_testsupport_${{ env.logsuffix }}.zip"
          .
          -i *.jtr
          -i */hs_err*.log
          -i */replay*.log
        continue-on-error: true

      - name: Persist test results
        if: always()
        uses: actions/upload-artifact@v2
        with:
          path: ~/linux-x64${{ matrix.artifact }}_testresults_${{ env.logsuffix }}.zip
        continue-on-error: true

      - name: Persist test outputs
        if: always()
        uses: actions/upload-artifact@v2
        with:
          path: ~/linux-x64${{ matrix.artifact }}_testsupport_${{ env.logsuffix }}.zip
        continue-on-error: true

  linux_additional_build:
    name: Linux additional
    runs-on: "ubuntu-20.04"
    needs:
      - prerequisites
      - linux_x64_build
    if: needs.prerequisites.outputs.should_run != 'false' && needs.prerequisites.outputs.platform_linux_additional != 'false'

    strategy:
      fail-fast: false
      matrix:
        flavor:
          - hs x64 build only
          - hs x64 zero build only
          - hs x64 minimal build only
          - hs x64 optimized build only
          - hs aarch64 build only
          - hs arm build only
          - hs s390x build only
          - hs ppc64le build only
        include:
          - flavor: hs x64 build only
            flags: --enable-debug --disable-precompiled-headers
          - flavor: hs x64 zero build only
            flags: --enable-debug --disable-precompiled-headers --with-jvm-variants=zero
          - flavor: hs x64 minimal build only
            flags: --enable-debug --disable-precompiled-headers --with-jvm-variants=minimal
          - flavor: hs x64 optimized build only
            flags: --with-debug-level=optimized --disable-precompiled-headers
          - flavor: hs aarch64 build only
            flags: --enable-debug --disable-precompiled-headers
            debian-arch: arm64
            gnu-arch: aarch64
          - flavor: hs arm build only
            flags: --enable-debug --disable-precompiled-headers
            debian-arch: armhf
            gnu-arch: arm
            gnu-flavor: eabihf
          - flavor: hs s390x build only
            flags: --enable-debug --disable-precompiled-headers
            debian-arch: s390x
            gnu-arch: s390x
          - flavor: hs ppc64le build only
            flags: --enable-debug --disable-precompiled-headers
            debian-arch: ppc64el
            gnu-arch: powerpc64le

    env:
      JDK_VERSION: "${{ fromJson(needs.prerequisites.outputs.dependencies).DEFAULT_VERSION_FEATURE }}"
      BOOT_JDK_VERSION: "${{ fromJson(needs.prerequisites.outputs.dependencies).BOOT_JDK_VERSION }}"
      BOOT_JDK_FILENAME: "${{ fromJson(needs.prerequisites.outputs.dependencies).LINUX_X64_BOOT_JDK_FILENAME }}"
      BOOT_JDK_URL: "${{ fromJson(needs.prerequisites.outputs.dependencies).LINUX_X64_BOOT_JDK_URL }}"
      BOOT_JDK_SHA256: "${{ fromJson(needs.prerequisites.outputs.dependencies).LINUX_X64_BOOT_JDK_SHA256 }}"

    steps:
      - name: Checkout the source
        uses: actions/checkout@v2
        with:
          path: jdk

      - name: Restore boot JDK from cache
        id: bootjdk
        uses: actions/cache@v2
        with:
          path: ~/bootjdk/${{ env.BOOT_JDK_VERSION }}
          key: bootjdk-${{ runner.os }}-${{ env.BOOT_JDK_VERSION }}-${{ env.BOOT_JDK_SHA256 }}-v1

      - name: Download boot JDK
        run: |
          mkdir -p "${HOME}/bootjdk/${BOOT_JDK_VERSION}"
          wget -O "${HOME}/bootjdk/${BOOT_JDK_FILENAME}" "${BOOT_JDK_URL}"
          echo "${BOOT_JDK_SHA256} ${HOME}/bootjdk/${BOOT_JDK_FILENAME}" | sha256sum -c >/dev/null -
          tar -xf "${HOME}/bootjdk/${BOOT_JDK_FILENAME}" -C "${HOME}/bootjdk/${BOOT_JDK_VERSION}"
          mv "${HOME}/bootjdk/${BOOT_JDK_VERSION}/"*/* "${HOME}/bootjdk/${BOOT_JDK_VERSION}/"
        if: steps.bootjdk.outputs.cache-hit != 'true'

      - name: Restore build JDK
        id: build_restore
        uses: actions/download-artifact@v2
        with:
          name: transient_jdk-linux-x64_${{ needs.prerequisites.outputs.bundle_id }}
          path: ~/jdk-linux-x64
        continue-on-error: true

      - name: Restore build JDK (retry)
        uses: actions/download-artifact@v2
        with:
          name: transient_jdk-linux-x64_${{ needs.prerequisites.outputs.bundle_id }}
          path: ~/jdk-linux-x64
        if: steps.build_restore.outcome == 'failure'

      - name: Unpack build JDK
        run: |
          mkdir -p "${HOME}/jdk-linux-x64/jdk-${{ env.JDK_VERSION }}-internal+0_linux-x64_bin"
          tar -xf "${HOME}/jdk-linux-x64/jdk-${{ env.JDK_VERSION }}-internal+0_linux-x64_bin.tar.gz" -C "${HOME}/jdk-linux-x64/jdk-${{ env.JDK_VERSION }}-internal+0_linux-x64_bin"

      - name: Find root of build JDK image dir
        run: |
          build_jdk_root=`find ${HOME}/jdk-linux-x64/jdk-${{ env.JDK_VERSION }}-internal+0_linux-x64_bin -name release -type f`
          echo "build_jdk_root=`dirname ${build_jdk_root}`" >> $GITHUB_ENV

      - name: Update apt
        run: sudo apt-get update

      - name: Install native host dependencies
        run: |
          sudo apt-get install gcc-10=10.2.0-5ubuntu1~20.04 g++-10=10.2.0-5ubuntu1~20.04 libxrandr-dev libxtst-dev libcups2-dev libasound2-dev
          sudo update-alternatives --install /usr/bin/gcc gcc /usr/bin/gcc-10 100 --slave /usr/bin/g++ g++ /usr/bin/g++-10
        if: matrix.debian-arch == ''

      - name: Install cross-compilation host dependencies
        run: sudo apt-get install gcc-10-${{ matrix.gnu-arch }}-linux-gnu${{ matrix.gnu-flavor}}=10.2.0-5ubuntu1~20.04cross1 g++-10-${{ matrix.gnu-arch }}-linux-gnu${{ matrix.gnu-flavor}}=10.2.0-5ubuntu1~20.04cross1
        if: matrix.debian-arch != ''

      - name: Cache sysroot
        id: cache-sysroot
        uses: actions/cache@v2
        with:
          path: ~/sysroot-${{ matrix.debian-arch }}/
          key: sysroot-${{ matrix.debian-arch }}-${{ hashFiles('jdk/.github/workflows/submit.yml') }}
        if: matrix.debian-arch != ''

      - name: Install sysroot host dependencies
        run: sudo apt-get install debootstrap qemu-user-static
        if: matrix.debian-arch != '' && steps.cache-sysroot.outputs.cache-hit != 'true'

      - name: Create sysroot
        run: >
          sudo qemu-debootstrap
          --arch=${{ matrix.debian-arch }}
          --verbose
          --include=fakeroot,symlinks,build-essential,libx11-dev,libxext-dev,libxrender-dev,libxrandr-dev,libxtst-dev,libxt-dev,libcups2-dev,libfontconfig1-dev,libasound2-dev,libfreetype6-dev,libpng-dev
          --resolve-deps
          buster
          ~/sysroot-${{ matrix.debian-arch }}
          http://httpredir.debian.org/debian/
        if: matrix.debian-arch != '' && steps.cache-sysroot.outputs.cache-hit != 'true'

      - name: Prepare sysroot for caching
        run: |
          sudo chroot ~/sysroot-${{ matrix.debian-arch }} symlinks -cr .
          sudo chown ${USER} -R ~/sysroot-${{ matrix.debian-arch }}
          rm -rf ~/sysroot-${{ matrix.debian-arch }}/{dev,proc,run,sys}
        if: matrix.debian-arch != '' && steps.cache-sysroot.outputs.cache-hit != 'true'

      - name: Configure cross compiler
        run: |
          echo "CC=${{ matrix.gnu-arch }}-linux-gnu${{ matrix.gnu-flavor}}-gcc-10" >> $GITHUB_ENV
          echo "CXX=${{ matrix.gnu-arch }}-linux-gnu${{ matrix.gnu-flavor}}-g++-10" >> $GITHUB_ENV
        if: matrix.debian-arch != ''

      - name: Configure cross specific flags
        run: >
          echo "cross_flags=
          --openjdk-target=${{ matrix.gnu-arch }}-linux-gnu${{ matrix.gnu-flavor}}
          --with-sysroot=${HOME}/sysroot-${{ matrix.debian-arch }}/
          " >> $GITHUB_ENV
        if: matrix.debian-arch != ''

      - name: Configure
        run: >
          bash configure
          --with-conf-name=linux-${{ matrix.gnu-arch }}-hotspot
          ${{ matrix.flags }}
          ${{ env.cross_flags }}
          --with-version-opt=${GITHUB_ACTOR}-${GITHUB_SHA}
          --with-version-build=0
          --with-boot-jdk=${HOME}/bootjdk/${BOOT_JDK_VERSION}
          --with-build-jdk=${{ env.build_jdk_root }}
          --with-default-make-target="hotspot"
          --with-zlib=system
        working-directory: jdk

      - name: Build
        run: make CONF_NAME=linux-${{ matrix.gnu-arch }}-hotspot
        working-directory: jdk

  linux_x86_build:
    name: Linux x86
    runs-on: "ubuntu-20.04"
    needs: prerequisites
    if: needs.prerequisites.outputs.should_run != 'false' && needs.prerequisites.outputs.platform_linux_x86 != 'false'

    strategy:
      fail-fast: false
      matrix:
        flavor:
          - build release
          - build debug
        include:
          - flavor: build debug
            flags: --enable-debug
            artifact: -debug

    # Reduced 32-bit build uses the same boot JDK as 64-bit build
    env:
      JDK_VERSION: "${{ fromJson(needs.prerequisites.outputs.dependencies).DEFAULT_VERSION_FEATURE }}"
      BOOT_JDK_VERSION: "${{ fromJson(needs.prerequisites.outputs.dependencies).BOOT_JDK_VERSION }}"
      BOOT_JDK_FILENAME: "${{ fromJson(needs.prerequisites.outputs.dependencies).LINUX_X64_BOOT_JDK_FILENAME }}"
      BOOT_JDK_URL: "${{ fromJson(needs.prerequisites.outputs.dependencies).LINUX_X64_BOOT_JDK_URL }}"
      BOOT_JDK_SHA256: "${{ fromJson(needs.prerequisites.outputs.dependencies).LINUX_X64_BOOT_JDK_SHA256 }}"

    steps:
      - name: Checkout the source
        uses: actions/checkout@v2
        with:
          path: jdk

      - name: Restore boot JDK from cache
        id: bootjdk
        uses: actions/cache@v2
        with:
          path: ~/bootjdk/${{ env.BOOT_JDK_VERSION }}
          key: bootjdk-${{ runner.os }}-${{ env.BOOT_JDK_VERSION }}-${{ env.BOOT_JDK_SHA256 }}-v1

      - name: Download boot JDK
        run: |
          mkdir -p "${HOME}/bootjdk/${BOOT_JDK_VERSION}"
          wget -O "${HOME}/bootjdk/${BOOT_JDK_FILENAME}" "${BOOT_JDK_URL}"
          echo "${BOOT_JDK_SHA256} ${HOME}/bootjdk/${BOOT_JDK_FILENAME}" | sha256sum -c >/dev/null -
          tar -xf "${HOME}/bootjdk/${BOOT_JDK_FILENAME}" -C "${HOME}/bootjdk/${BOOT_JDK_VERSION}"
          mv "${HOME}/bootjdk/${BOOT_JDK_VERSION}/"*/* "${HOME}/bootjdk/${BOOT_JDK_VERSION}/"
        if: steps.bootjdk.outputs.cache-hit != 'true'

      - name: Restore jtreg artifact
        id: jtreg_restore
        uses: actions/download-artifact@v2
        with:
          name: transient_jtreg_${{ needs.prerequisites.outputs.bundle_id }}
          path: ~/jtreg/
        continue-on-error: true

      - name: Restore jtreg artifact (retry)
        uses: actions/download-artifact@v2
        with:
          name: transient_jtreg_${{ needs.prerequisites.outputs.bundle_id }}
          path: ~/jtreg/
        if: steps.jtreg_restore.outcome == 'failure'

      - name: Checkout gtest sources
        uses: actions/checkout@v2
        with:
          repository: "google/googletest"
          ref: "release-${{ fromJson(needs.prerequisites.outputs.dependencies).GTEST_VERSION }}"
          path: gtest

      # Roll in the multilib environment and its dependencies.
      # Some multilib libraries do not have proper inter-dependencies, so we have to
      # install their dependencies manually. Additionally, upgrading apt solves
      # the libc6 installation bugs until base image catches up, see JDK-8260460.
      - name: Install dependencies
        run: |
          sudo dpkg --add-architecture i386
          sudo apt-get update
          sudo apt-get install --only-upgrade apt
          sudo apt-get install gcc-10-multilib g++-10-multilib libfreetype6-dev:i386 libxrandr-dev:i386 libxtst-dev:i386 libtiff-dev:i386 libcupsimage2-dev:i386 libcups2-dev:i386 libasound2-dev:i386
          sudo update-alternatives --install /usr/bin/gcc gcc /usr/bin/gcc-10 100 --slave /usr/bin/g++ g++ /usr/bin/g++-10

      - name: Configure
        run: >
          bash configure
          --with-conf-name=linux-x86
          --with-target-bits=32
          ${{ matrix.flags }}
          --with-version-opt=${GITHUB_ACTOR}-${GITHUB_SHA}
          --with-version-build=0
          --with-boot-jdk=${HOME}/bootjdk/${BOOT_JDK_VERSION}
          --with-jtreg=${HOME}/jtreg
          --with-gtest=${GITHUB_WORKSPACE}/gtest
          --with-default-make-target="product-bundles test-bundles"
          --with-zlib=system
          --enable-jtreg-failure-handler
        working-directory: jdk

      - name: Build
        run: make CONF_NAME=linux-x86
        working-directory: jdk

      - name: Persist test bundles
        uses: actions/upload-artifact@v2
        with:
          name: transient_jdk-linux-x86${{ matrix.artifact }}_${{ needs.prerequisites.outputs.bundle_id }}
          path: |
            jdk/build/linux-x86/bundles/jdk-${{ env.JDK_VERSION }}-internal+0_linux-x86_bin${{ matrix.artifact }}.tar.gz
            jdk/build/linux-x86/bundles/jdk-${{ env.JDK_VERSION }}-internal+0_linux-x86_bin-tests${{ matrix.artifact }}.tar.gz

  linux_x86_test:
    name: Linux x86
    runs-on: "ubuntu-20.04"
    needs:
      - prerequisites
      - linux_x86_build

    strategy:
      fail-fast: false
      matrix:
        test:
          - jdk/tier1 part 1
          - jdk/tier1 part 2
          - jdk/tier1 part 3
          - langtools/tier1
          - hs/tier1 common
          - hs/tier1 compiler
          - hs/tier1 gc
          - hs/tier1 runtime
          - hs/tier1 serviceability
        include:
          - test: jdk/tier1 part 1
            suites: test/jdk/:tier1_part1
          - test: jdk/tier1 part 2
            suites: test/jdk/:tier1_part2
          - test: jdk/tier1 part 3
            suites: test/jdk/:tier1_part3
          - test: langtools/tier1
            suites: test/langtools/:tier1
          - test: hs/tier1 common
            suites: test/hotspot/jtreg/:tier1_common
            artifact: -debug
          - test: hs/tier1 compiler
            suites: test/hotspot/jtreg/:tier1_compiler
            artifact: -debug
          - test: hs/tier1 gc
            suites: test/hotspot/jtreg/:tier1_gc
            artifact: -debug
          - test: hs/tier1 runtime
            suites: test/hotspot/jtreg/:tier1_runtime
            artifact: -debug
          - test: hs/tier1 serviceability
            suites: test/hotspot/jtreg/:tier1_serviceability
            artifact: -debug

    # Reduced 32-bit build uses the same boot JDK as 64-bit build
    env:
      JDK_VERSION: "${{ fromJson(needs.prerequisites.outputs.dependencies).DEFAULT_VERSION_FEATURE }}"
      BOOT_JDK_VERSION: "${{ fromJson(needs.prerequisites.outputs.dependencies).BOOT_JDK_VERSION }}"
      BOOT_JDK_FILENAME: "${{ fromJson(needs.prerequisites.outputs.dependencies).LINUX_X64_BOOT_JDK_FILENAME }}"
      BOOT_JDK_URL: "${{ fromJson(needs.prerequisites.outputs.dependencies).LINUX_X64_BOOT_JDK_URL }}"
      BOOT_JDK_SHA256: "${{ fromJson(needs.prerequisites.outputs.dependencies).LINUX_X64_BOOT_JDK_SHA256 }}"

    steps:
      - name: Checkout the source
        uses: actions/checkout@v2

      - name: Restore boot JDK from cache
        id: bootjdk
        uses: actions/cache@v2
        with:
          path: ~/bootjdk/${{ env.BOOT_JDK_VERSION }}
          key: bootjdk-${{ runner.os }}-${{ env.BOOT_JDK_VERSION }}-${{ env.BOOT_JDK_SHA256 }}-v1

      - name: Download boot JDK
        run: |
          mkdir -p "${HOME}/bootjdk/${BOOT_JDK_VERSION}"
          wget -O "${HOME}/bootjdk/${BOOT_JDK_FILENAME}" "${BOOT_JDK_URL}"
          echo "${BOOT_JDK_SHA256} ${HOME}/bootjdk/${BOOT_JDK_FILENAME}" | sha256sum -c >/dev/null -
          tar -xf "${HOME}/bootjdk/${BOOT_JDK_FILENAME}" -C "${HOME}/bootjdk/${BOOT_JDK_VERSION}"
          mv "${HOME}/bootjdk/${BOOT_JDK_VERSION}/"*/* "${HOME}/bootjdk/${BOOT_JDK_VERSION}/"
        if: steps.bootjdk.outputs.cache-hit != 'true'

      - name: Restore jtreg artifact
        id: jtreg_restore
        uses: actions/download-artifact@v2
        with:
          name: transient_jtreg_${{ needs.prerequisites.outputs.bundle_id }}
          path: ~/jtreg/
        continue-on-error: true

      - name: Restore jtreg artifact (retry)
        uses: actions/download-artifact@v2
        with:
          name: transient_jtreg_${{ needs.prerequisites.outputs.bundle_id }}
          path: ~/jtreg/
        if: steps.jtreg_restore.outcome == 'failure'

      - name: Restore build artifacts
        id: build_restore
        uses: actions/download-artifact@v2
        with:
          name: transient_jdk-linux-x86${{ matrix.artifact }}_${{ needs.prerequisites.outputs.bundle_id }}
          path: ~/jdk-linux-x86${{ matrix.artifact }}
        continue-on-error: true

      - name: Restore build artifacts (retry)
        uses: actions/download-artifact@v2
        with:
          name: transient_jdk-linux-x86${{ matrix.artifact }}_${{ needs.prerequisites.outputs.bundle_id }}
          path: ~/jdk-linux-x86${{ matrix.artifact }}
        if: steps.build_restore.outcome == 'failure'

      - name: Unpack jdk
        run: |
          mkdir -p "${HOME}/jdk-linux-x86${{ matrix.artifact }}/jdk-${{ env.JDK_VERSION }}-internal+0_linux-x86_bin${{ matrix.artifact }}"
          tar -xf "${HOME}/jdk-linux-x86${{ matrix.artifact }}/jdk-${{ env.JDK_VERSION }}-internal+0_linux-x86_bin${{ matrix.artifact }}.tar.gz" -C "${HOME}/jdk-linux-x86${{ matrix.artifact }}/jdk-${{ env.JDK_VERSION }}-internal+0_linux-x86_bin${{ matrix.artifact }}"

      - name: Unpack tests
        run: |
          mkdir -p "${HOME}/jdk-linux-x86${{ matrix.artifact }}/jdk-${{ env.JDK_VERSION }}-internal+0_linux-x86_bin-tests${{ matrix.artifact }}"
          tar -xf "${HOME}/jdk-linux-x86${{ matrix.artifact }}/jdk-${{ env.JDK_VERSION }}-internal+0_linux-x86_bin-tests${{ matrix.artifact }}.tar.gz" -C "${HOME}/jdk-linux-x86${{ matrix.artifact }}/jdk-${{ env.JDK_VERSION }}-internal+0_linux-x86_bin-tests${{ matrix.artifact }}"

      - name: Find root of jdk image dir
        run: |
          imageroot=`find ${HOME}/jdk-linux-x86${{ matrix.artifact }}/jdk-${{ env.JDK_VERSION }}-internal+0_linux-x86_bin${{ matrix.artifact }} -name release -type f`
          echo "imageroot=`dirname ${imageroot}`" >> $GITHUB_ENV

      - name: Run tests
        run: >
          JDK_IMAGE_DIR=${{ env.imageroot }}
          TEST_IMAGE_DIR=${HOME}/jdk-linux-x86${{ matrix.artifact }}/jdk-${{ env.JDK_VERSION }}-internal+0_linux-x86_bin-tests${{ matrix.artifact }}
          BOOT_JDK=${HOME}/bootjdk/${BOOT_JDK_VERSION}
          JT_HOME=${HOME}/jtreg
          make test-prebuilt
          CONF_NAME=run-test-prebuilt
          LOG_CMDLINES=true
          JTREG_VERBOSE=fail,error,time
          TEST="${{ matrix.suites }}"
          TEST_OPTS_JAVA_OPTIONS=
          JTREG_KEYWORDS="!headful"
          JTREG="JAVA_OPTIONS=-XX:-CreateCoredumpOnCrash"

      - name: Check that all tests executed successfully
        if: always()
        run: >
          if ! grep --include=test-summary.txt -lqr build/*/test-results -e "TEST SUCCESS" ; then
            cat build/*/test-results/*/text/newfailures.txt ;
            exit 1 ;
          fi

      - name: Create suitable test log artifact name
        if: always()
        run: echo "logsuffix=`echo ${{ matrix.test }} | sed -e 's!/!_!'g -e 's! !_!'g`" >> $GITHUB_ENV

      - name: Package test results
        if: always()
        working-directory: build/run-test-prebuilt/test-results/
        run: >
          zip -r9
          "$HOME/linux-x86${{ matrix.artifact }}_testresults_${{ env.logsuffix }}.zip"
          .
        continue-on-error: true

      - name: Package test support
        if: always()
        working-directory: build/run-test-prebuilt/test-support/
        run: >
          zip -r9
          "$HOME/linux-x86${{ matrix.artifact }}_testsupport_${{ env.logsuffix }}.zip"
          .
          -i *.jtr
          -i */hs_err*.log
          -i */replay*.log
        continue-on-error: true

      - name: Persist test results
        if: always()
        uses: actions/upload-artifact@v2
        with:
          path: ~/linux-x86${{ matrix.artifact }}_testresults_${{ env.logsuffix }}.zip
        continue-on-error: true

      - name: Persist test outputs
        if: always()
        uses: actions/upload-artifact@v2
        with:
          path: ~/linux-x86${{ matrix.artifact }}_testsupport_${{ env.logsuffix }}.zip
        continue-on-error: true

  windows_aarch64_build:
    name: Windows aarch64
    runs-on: "windows-2019"
    needs: prerequisites
    if: needs.prerequisites.outputs.should_run != 'false' && needs.prerequisites.outputs.platform_windows_aarch64 != 'false'

    strategy:
      fail-fast: false
      matrix:
        flavor:
          - build debug
        include:
          - flavor: build debug
            flags: --enable-debug
            artifact: -debug

    env:
      JDK_VERSION: "${{ fromJson(needs.prerequisites.outputs.dependencies).DEFAULT_VERSION_FEATURE }}"
      BOOT_JDK_VERSION: "${{ fromJson(needs.prerequisites.outputs.dependencies).BOOT_JDK_VERSION }}"
      BOOT_JDK_FILENAME: "${{ fromJson(needs.prerequisites.outputs.dependencies).WINDOWS_X64_BOOT_JDK_FILENAME }}"
      BOOT_JDK_URL: "${{ fromJson(needs.prerequisites.outputs.dependencies).WINDOWS_X64_BOOT_JDK_URL }}"
      BOOT_JDK_SHA256: "${{ fromJson(needs.prerequisites.outputs.dependencies).WINDOWS_X64_BOOT_JDK_SHA256 }}"

    steps:
      - name: Restore cygwin packages from cache
        id: cygwin
        uses: actions/cache@v2
        with:
          path: ~/cygwin/packages
          key: cygwin-packages-${{ runner.os }}-v1

      - name: Install cygwin
        run: |
          New-Item -Force -ItemType directory -Path "$HOME\cygwin"
          & curl -L "https://www.cygwin.com/setup-x86_64.exe" -o "$HOME/cygwin/setup-x86_64.exe"
          Start-Process -FilePath "$HOME\cygwin\setup-x86_64.exe" -ArgumentList "--quiet-mode --packages autoconf,make,zip,unzip --root $HOME\cygwin\cygwin64 --local-package-dir $HOME\cygwin\packages --site http://mirrors.kernel.org/sourceware/cygwin --no-desktop --no-shortcuts --no-startmenu --no-admin" -Wait -NoNewWindow

      - name: Checkout the source
        uses: actions/checkout@v2
        with:
          path: jdk

      - name: Restore boot JDK from cache
        id: bootjdk
        uses: actions/cache@v2
        with:
          path: ~/bootjdk/${{ env.BOOT_JDK_VERSION }}
          key: bootjdk-${{ runner.os }}-${{ env.BOOT_JDK_VERSION }}-${{ env.BOOT_JDK_SHA256 }}-v1

      - name: Download boot JDK
        run: |
          mkdir -p "$HOME\bootjdk\$env:BOOT_JDK_VERSION"
          & curl -L "$env:BOOT_JDK_URL" -o "$HOME/bootjdk/$env:BOOT_JDK_FILENAME"
          $FileHash = Get-FileHash -Algorithm SHA256 "$HOME/bootjdk/$env:BOOT_JDK_FILENAME"
          $FileHash.Hash -eq $env:BOOT_JDK_SHA256
          & tar -xf "$HOME/bootjdk/$env:BOOT_JDK_FILENAME" -C "$HOME/bootjdk/$env:BOOT_JDK_VERSION"
          Get-ChildItem "$HOME\bootjdk\$env:BOOT_JDK_VERSION\*\*" | Move-Item -Destination "$HOME\bootjdk\$env:BOOT_JDK_VERSION"
        if: steps.bootjdk.outputs.cache-hit != 'true'

      - name: Ensure a specific version of MSVC is installed
        run: >
          Start-Process -FilePath 'C:\Program Files (x86)\Microsoft Visual Studio\Installer\vs_installer.exe' -Wait -NoNewWindow -ArgumentList
          'modify --installPath "C:\Program Files (x86)\Microsoft Visual Studio\2019\Enterprise" --quiet
          --add Microsoft.VisualStudio.Component.VC.14.28.arm64'

      - name: Configure
        run: >
          $env:Path = "$HOME\cygwin\cygwin64\bin;$HOME\cygwin\cygwin64\bin;$env:Path" ;
          $env:Path = $env:Path -split ";" -match "C:\\Windows|PowerShell|cygwin" -join ";" ;
          $env:BOOT_JDK = cygpath "$HOME/bootjdk/$env:BOOT_JDK_VERSION" ;
          & bash configure
          --with-conf-name=windows-aarch64
          --with-msvc-toolset-version=14.28
          --openjdk-target=aarch64-unknown-cygwin
          ${{ matrix.flags }}
          --with-version-opt="$env:GITHUB_ACTOR-$env:GITHUB_SHA"
          --with-version-build=0
          --with-boot-jdk="$env:BOOT_JDK"
          --with-default-make-target="hotspot"
        working-directory: jdk

      - name: Build
        run: |
          $env:Path = "$HOME\cygwin\cygwin64\bin;$HOME\cygwin\cygwin64\bin;$env:Path" ;
          $env:Path = $env:Path -split ";" -match "C:\\Windows|PowerShell|cygwin" -join ";" ;
          & make CONF_NAME=windows-aarch64
        working-directory: jdk

  windows_x64_build:
    name: Windows x64
    runs-on: "windows-2019"
    needs: prerequisites
    if: needs.prerequisites.outputs.should_run != 'false' && needs.prerequisites.outputs.platform_windows_x64 != 'false'

    strategy:
      fail-fast: false
      matrix:
        flavor:
          - build release
          - build debug
        include:
          - flavor: build debug
            flags: --enable-debug
            artifact: -debug

    env:
      JDK_VERSION: "${{ fromJson(needs.prerequisites.outputs.dependencies).DEFAULT_VERSION_FEATURE }}"
      BOOT_JDK_VERSION: "${{ fromJson(needs.prerequisites.outputs.dependencies).BOOT_JDK_VERSION }}"
      BOOT_JDK_FILENAME: "${{ fromJson(needs.prerequisites.outputs.dependencies).WINDOWS_X64_BOOT_JDK_FILENAME }}"
      BOOT_JDK_URL: "${{ fromJson(needs.prerequisites.outputs.dependencies).WINDOWS_X64_BOOT_JDK_URL }}"
      BOOT_JDK_SHA256: "${{ fromJson(needs.prerequisites.outputs.dependencies).WINDOWS_X64_BOOT_JDK_SHA256 }}"

    steps:
      - name: Restore cygwin packages from cache
        id: cygwin
        uses: actions/cache@v2
        with:
          path: ~/cygwin/packages
          key: cygwin-packages-${{ runner.os }}-v1

      - name: Install cygwin
        run: |
          New-Item -Force -ItemType directory -Path "$HOME\cygwin"
          & curl -L "https://www.cygwin.com/setup-x86_64.exe" -o "$HOME/cygwin/setup-x86_64.exe"
          Start-Process -FilePath "$HOME\cygwin\setup-x86_64.exe" -ArgumentList "--quiet-mode --packages autoconf,make,zip,unzip --root $HOME\cygwin\cygwin64 --local-package-dir $HOME\cygwin\packages --site http://mirrors.kernel.org/sourceware/cygwin --no-desktop --no-shortcuts --no-startmenu --no-admin" -Wait -NoNewWindow

      - name: Checkout the source
        uses: actions/checkout@v2
        with:
          path: jdk

      - name: Restore boot JDK from cache
        id: bootjdk
        uses: actions/cache@v2
        with:
          path: ~/bootjdk/${{ env.BOOT_JDK_VERSION }}
          key: bootjdk-${{ runner.os }}-${{ env.BOOT_JDK_VERSION }}-${{ env.BOOT_JDK_SHA256 }}-v1

      - name: Download boot JDK
        run: |
          mkdir -p "$HOME\bootjdk\$env:BOOT_JDK_VERSION"
          & curl -L "$env:BOOT_JDK_URL" -o "$HOME/bootjdk/$env:BOOT_JDK_FILENAME"
          $FileHash = Get-FileHash -Algorithm SHA256 "$HOME/bootjdk/$env:BOOT_JDK_FILENAME"
          $FileHash.Hash -eq $env:BOOT_JDK_SHA256
          & tar -xf "$HOME/bootjdk/$env:BOOT_JDK_FILENAME" -C "$HOME/bootjdk/$env:BOOT_JDK_VERSION"
          Get-ChildItem "$HOME\bootjdk\$env:BOOT_JDK_VERSION\*\*" | Move-Item -Destination "$HOME\bootjdk\$env:BOOT_JDK_VERSION"
        if: steps.bootjdk.outputs.cache-hit != 'true'

      - name: Checkout gtest sources
        uses: actions/checkout@v2
        with:
          repository: "google/googletest"
          ref: "release-${{ fromJson(needs.prerequisites.outputs.dependencies).GTEST_VERSION }}"
          path: gtest

      - name: Restore jtreg artifact
        id: jtreg_restore
        uses: actions/download-artifact@v2
        with:
          name: transient_jtreg_${{ needs.prerequisites.outputs.bundle_id }}
          path: ~/jtreg/
        continue-on-error: true

      - name: Restore jtreg artifact (retry)
        uses: actions/download-artifact@v2
        with:
          name: transient_jtreg_${{ needs.prerequisites.outputs.bundle_id }}
          path: ~/jtreg/
        if: steps.jtreg_restore.outcome == 'failure'

      - name: Ensure a specific version of MSVC is installed
        run: >
          Start-Process -FilePath 'C:\Program Files (x86)\Microsoft Visual Studio\Installer\vs_installer.exe' -Wait -NoNewWindow -ArgumentList
          'modify --installPath "C:\Program Files (x86)\Microsoft Visual Studio\2019\Enterprise" --quiet
          --add Microsoft.VisualStudio.Component.VC.14.28.x86.x64'

      - name: Configure
        run: >
          $env:Path = "$HOME\cygwin\cygwin64\bin;$HOME\cygwin\cygwin64\bin;$env:Path" ;
          $env:Path = $env:Path -split ";" -match "C:\\Windows|PowerShell|cygwin" -join ";" ;
          $env:BOOT_JDK = cygpath "$HOME/bootjdk/$env:BOOT_JDK_VERSION" ;
          $env:JT_HOME = cygpath "$HOME/jtreg" ;
          $env:GTEST = cygpath "$env:GITHUB_WORKSPACE/gtest" ;
          & bash configure
          --with-conf-name=windows-x64
          --with-msvc-toolset-version=14.28
          ${{ matrix.flags }}
          --with-version-opt="$env:GITHUB_ACTOR-$env:GITHUB_SHA"
          --with-version-build=0
          --with-boot-jdk="$env:BOOT_JDK"
          --with-jtreg="$env:JT_HOME"
          --with-gtest="$env:GTEST"
          --with-default-make-target="product-bundles test-bundles"
          --enable-jtreg-failure-handler
        working-directory: jdk

      - name: Build
        run: |
          $env:Path = "$HOME\cygwin\cygwin64\bin;$HOME\cygwin\cygwin64\bin;$env:Path" ;
          $env:Path = $env:Path -split ";" -match "C:\\Windows|PowerShell|cygwin" -join ";" ;
          & make CONF_NAME=windows-x64
        working-directory: jdk

      - name: Persist test bundles
        uses: actions/upload-artifact@v2
        with:
          name: transient_jdk-windows-x64${{ matrix.artifact }}_${{ needs.prerequisites.outputs.bundle_id }}
          path: |
            jdk/build/windows-x64/bundles/jdk-${{ env.JDK_VERSION }}-internal+0_windows-x64_bin${{ matrix.artifact }}.zip
            jdk/build/windows-x64/bundles/jdk-${{ env.JDK_VERSION }}-internal+0_windows-x64_bin-tests${{ matrix.artifact }}.tar.gz
            jdk/build/windows-x64/bundles/jdk-${{ env.JDK_VERSION }}-internal+0_windows-x64_bin${{ matrix.artifact }}-symbols.tar.gz

  windows_x64_test:
    name: Windows x64
    runs-on: "windows-2019"
    needs:
      - prerequisites
      - windows_x64_build

    strategy:
      fail-fast: false
      matrix:
        test:
          - jdk/tier1 part 1
          - jdk/tier1 part 2
          - jdk/tier1 part 3
          - langtools/tier1
          - hs/tier1 common
          - hs/tier1 compiler
          - hs/tier1 gc
          - hs/tier1 runtime
          - hs/tier1 serviceability
        include:
          - test: jdk/tier1 part 1
            suites: test/jdk/:tier1_part1
          - test: jdk/tier1 part 2
            suites: test/jdk/:tier1_part2
          - test: jdk/tier1 part 3
            suites: test/jdk/:tier1_part3
          - test: langtools/tier1
            suites: test/langtools/:tier1
          - test: hs/tier1 common
            suites: test/hotspot/jtreg/:tier1_common
            artifact: -debug
          - test: hs/tier1 compiler
            suites: test/hotspot/jtreg/:tier1_compiler
            artifact: -debug
          - test: hs/tier1 gc
            suites: test/hotspot/jtreg/:tier1_gc
            artifact: -debug
          - test: hs/tier1 runtime
            suites: test/hotspot/jtreg/:tier1_runtime
            artifact: -debug
          - test: hs/tier1 serviceability
            suites: test/hotspot/jtreg/:tier1_serviceability
            artifact: -debug

    env:
      JDK_VERSION: "${{ fromJson(needs.prerequisites.outputs.dependencies).DEFAULT_VERSION_FEATURE }}"
      BOOT_JDK_VERSION: "${{ fromJson(needs.prerequisites.outputs.dependencies).BOOT_JDK_VERSION }}"
      BOOT_JDK_FILENAME: "${{ fromJson(needs.prerequisites.outputs.dependencies).WINDOWS_X64_BOOT_JDK_FILENAME }}"
      BOOT_JDK_URL: "${{ fromJson(needs.prerequisites.outputs.dependencies).WINDOWS_X64_BOOT_JDK_URL }}"
      BOOT_JDK_SHA256: "${{ fromJson(needs.prerequisites.outputs.dependencies).WINDOWS_X64_BOOT_JDK_SHA256 }}"

    steps:
      - name: Checkout the source
        uses: actions/checkout@v2

      - name: Restore boot JDK from cache
        id: bootjdk
        uses: actions/cache@v2
        with:
          path: ~/bootjdk/${{ env.BOOT_JDK_VERSION }}
          key: bootjdk-${{ runner.os }}-${{ env.BOOT_JDK_VERSION }}-${{ env.BOOT_JDK_SHA256 }}-v1

      - name: Download boot JDK
        run: |
          mkdir -p "$HOME\bootjdk\$env:BOOT_JDK_VERSION"
          & curl -L "$env:BOOT_JDK_URL" -o "$HOME/bootjdk/$env:BOOT_JDK_FILENAME"
          $FileHash = Get-FileHash -Algorithm SHA256 "$HOME/bootjdk/$env:BOOT_JDK_FILENAME"
          $FileHash.Hash -eq $env:BOOT_JDK_SHA256
          & tar -xf "$HOME/bootjdk/$env:BOOT_JDK_FILENAME" -C "$HOME/bootjdk/$env:BOOT_JDK_VERSION"
          Get-ChildItem "$HOME\bootjdk\$env:BOOT_JDK_VERSION\*\*" | Move-Item -Destination "$HOME\bootjdk\$env:BOOT_JDK_VERSION"
        if: steps.bootjdk.outputs.cache-hit != 'true'

      - name: Restore cygwin packages from cache
        id: cygwin
        uses: actions/cache@v2
        with:
          path: ~/cygwin/packages
          key: cygwin-packages-${{ runner.os }}-v1

      - name: Install cygwin
        run: |
          New-Item -Force -ItemType directory -Path "$HOME\cygwin"
          & curl -L "https://www.cygwin.com/setup-x86_64.exe" -o "$HOME/cygwin/setup-x86_64.exe"
          Start-Process -FilePath "$HOME\cygwin\setup-x86_64.exe" -ArgumentList "--quiet-mode --packages autoconf,make,zip,unzip --root $HOME\cygwin\cygwin64 --local-package-dir $HOME\cygwin\packages --site http://mirrors.kernel.org/sourceware/cygwin --no-desktop --no-shortcuts --no-startmenu --no-admin" -Wait -NoNewWindow

      - name: Restore jtreg artifact
        id: jtreg_restore
        uses: actions/download-artifact@v2
        with:
          name: transient_jtreg_${{ needs.prerequisites.outputs.bundle_id }}
          path: ~/jtreg/
        continue-on-error: true

      - name: Restore jtreg artifact (retry)
        uses: actions/download-artifact@v2
        with:
          name: transient_jtreg_${{ needs.prerequisites.outputs.bundle_id }}
          path: ~/jtreg/
        if: steps.jtreg_restore.outcome == 'failure'

      - name: Restore build artifacts
        id: build_restore
        uses: actions/download-artifact@v2
        with:
          name: transient_jdk-windows-x64${{ matrix.artifact }}_${{ needs.prerequisites.outputs.bundle_id }}
          path: ~/jdk-windows-x64${{ matrix.artifact }}
        continue-on-error: true

      - name: Restore build artifacts (retry)
        uses: actions/download-artifact@v2
        with:
          name: transient_jdk-windows-x64${{ matrix.artifact }}_${{ needs.prerequisites.outputs.bundle_id }}
          path: ~/jdk-windows-x64${{ matrix.artifact }}
        if: steps.build_restore.outcome == 'failure'

      - name: Unpack jdk
        run: |
          mkdir -p "${HOME}/jdk-windows-x64${{ matrix.artifact }}/jdk-${{ env.JDK_VERSION }}-internal+0_windows-x64_bin${{ matrix.artifact }}"
          tar -xf "${HOME}/jdk-windows-x64${{ matrix.artifact }}/jdk-${{ env.JDK_VERSION }}-internal+0_windows-x64_bin${{ matrix.artifact }}.zip" -C "${HOME}/jdk-windows-x64${{ matrix.artifact }}/jdk-${{ env.JDK_VERSION }}-internal+0_windows-x64_bin${{ matrix.artifact }}"

      - name: Unpack symbols
        run: |
          mkdir -p "${HOME}/jdk-windows-x64${{ matrix.artifact }}/jdk-${{ env.JDK_VERSION }}-internal+0_windows-x64_bin${{ matrix.artifact }}-symbols"
          tar -xf "${HOME}/jdk-windows-x64${{ matrix.artifact }}/jdk-${{ env.JDK_VERSION }}-internal+0_windows-x64_bin${{ matrix.artifact }}-symbols.tar.gz" -C "${HOME}/jdk-windows-x64${{ matrix.artifact }}/jdk-${{ env.JDK_VERSION }}-internal+0_windows-x64_bin${{ matrix.artifact }}-symbols"

      - name: Unpack tests
        run: |
          mkdir -p "${HOME}/jdk-windows-x64${{ matrix.artifact }}/jdk-${{ env.JDK_VERSION }}-internal+0_windows-x64_bin-tests${{ matrix.artifact }}"
          tar -xf "${HOME}/jdk-windows-x64${{ matrix.artifact }}/jdk-${{ env.JDK_VERSION }}-internal+0_windows-x64_bin-tests${{ matrix.artifact }}.tar.gz" -C "${HOME}/jdk-windows-x64${{ matrix.artifact }}/jdk-${{ env.JDK_VERSION }}-internal+0_windows-x64_bin-tests${{ matrix.artifact }}"

      - name: Find root of jdk image dir
        run: echo ("imageroot=" + (Get-ChildItem -Path $HOME/jdk-windows-x64${{ matrix.artifact }}/jdk-${{ env.JDK_VERSION }}-internal+0_windows-x64_bin${{ matrix.artifact }} -Filter release -Recurse -ErrorAction SilentlyContinue -Force).DirectoryName) | Out-File -FilePath $env:GITHUB_ENV -Encoding utf8

      - name: Run tests
        run: >
          $env:Path = "$HOME\cygwin\cygwin64\bin;$HOME\cygwin\cygwin64\bin;$env:Path" ;
          $env:Path = $env:Path -split ";" -match "C:\\Windows|PowerShell|cygwin" -join ";" ;
          $env:JDK_IMAGE_DIR = cygpath "${{ env.imageroot }}" ;
          $env:SYMBOLS_IMAGE_DIR = cygpath "${{ env.imageroot }}" ;
          $env:TEST_IMAGE_DIR = cygpath "$HOME/jdk-windows-x64${{ matrix.artifact }}/jdk-${{ env.JDK_VERSION }}-internal+0_windows-x64_bin-tests${{ matrix.artifact }}" ;
          $env:BOOT_JDK = cygpath "$HOME/bootjdk/$env:BOOT_JDK_VERSION" ;
          $env:JT_HOME = cygpath "$HOME/jtreg" ;
          & make test-prebuilt
          CONF_NAME=run-test-prebuilt
          LOG_CMDLINES=true
          JTREG_VERBOSE=fail,error,time
          TEST=${{ matrix.suites }}
          TEST_OPTS_JAVA_OPTIONS=
          JTREG_KEYWORDS="!headful"
          JTREG="JAVA_OPTIONS=-XX:-CreateCoredumpOnCrash"

      - name: Check that all tests executed successfully
        if: always()
        run: >
          if ((Get-ChildItem -Path build\*\test-results\test-summary.txt -Recurse | Select-String -Pattern "TEST SUCCESS" ).Count -eq 0) {
            Get-Content -Path build\*\test-results\*\*\newfailures.txt ;
            exit 1
          }

      - name: Create suitable test log artifact name
        if: always()
        run: echo ("logsuffix=" + ("${{ matrix.test }}" -replace "/", "_" -replace " ", "_")) | Out-File -FilePath $env:GITHUB_ENV -Encoding utf8

      - name: Package test results
        if: always()
        working-directory: build/run-test-prebuilt/test-results/
        run: >
          $env:Path = "$HOME\cygwin\cygwin64\bin;$env:Path" ;
          zip -r9
          "$HOME/windows-x64${{ matrix.artifact }}_testresults_${{ env.logsuffix }}.zip"
          .
        continue-on-error: true

      - name: Package test support
        if: always()
        working-directory: build/run-test-prebuilt/test-support/
        run: >
          $env:Path = "$HOME\cygwin\cygwin64\bin;$env:Path" ;
          zip -r9
          "$HOME/windows-x64${{ matrix.artifact }}_testsupport_${{ env.logsuffix }}.zip"
          .
          -i *.jtr
          -i */hs_err*.log
          -i */replay*.log
        continue-on-error: true

      - name: Persist test results
        if: always()
        uses: actions/upload-artifact@v2
        with:
          path: ~/windows-x64${{ matrix.artifact }}_testresults_${{ env.logsuffix }}.zip
        continue-on-error: true

      - name: Persist test outputs
        if: always()
        uses: actions/upload-artifact@v2
        with:
          path: ~/windows-x64${{ matrix.artifact }}_testsupport_${{ env.logsuffix }}.zip
        continue-on-error: true

  macos_x64_build:
    name: macOS x64
    runs-on: "macos-10.15"
    needs: prerequisites
    if: needs.prerequisites.outputs.should_run != 'false' && needs.prerequisites.outputs.platform_macos_x64 != 'false'

    strategy:
      fail-fast: false
      matrix:
        flavor:
          - build release
          - build debug
        include:
          - flavor: build release
          - flavor: build debug
            flags: --enable-debug
            artifact: -debug

    env:
      JDK_VERSION: "${{ fromJson(needs.prerequisites.outputs.dependencies).DEFAULT_VERSION_FEATURE }}"
      BOOT_JDK_VERSION: "${{ fromJson(needs.prerequisites.outputs.dependencies).BOOT_JDK_VERSION }}"
      BOOT_JDK_FILENAME: "${{ fromJson(needs.prerequisites.outputs.dependencies).MACOS_X64_BOOT_JDK_FILENAME }}"
      BOOT_JDK_URL: "${{ fromJson(needs.prerequisites.outputs.dependencies).MACOS_X64_BOOT_JDK_URL }}"
      BOOT_JDK_SHA256: "${{ fromJson(needs.prerequisites.outputs.dependencies).MACOS_X64_BOOT_JDK_SHA256 }}"

    steps:
      - name: Checkout the source
        uses: actions/checkout@v2
        with:
          path: jdk

      - name: Restore boot JDK from cache
        id: bootjdk
        uses: actions/cache@v2
        with:
          path: ~/bootjdk/${{ env.BOOT_JDK_VERSION }}
          key: bootjdk-${{ runner.os }}-${{ env.BOOT_JDK_VERSION }}-${{ env.BOOT_JDK_SHA256 }}-v1

      - name: Download boot JDK
        run: |
          mkdir -p ${HOME}/bootjdk/${BOOT_JDK_VERSION} || true
          wget -O "${HOME}/bootjdk/${BOOT_JDK_FILENAME}" "${BOOT_JDK_URL}"
          echo "${BOOT_JDK_SHA256}  ${HOME}/bootjdk/${BOOT_JDK_FILENAME}" | shasum -a 256 -c >/dev/null -
          tar -xf "${HOME}/bootjdk/${BOOT_JDK_FILENAME}" -C "${HOME}/bootjdk/${BOOT_JDK_VERSION}"
          mv "${HOME}/bootjdk/${BOOT_JDK_VERSION}/"*/* "${HOME}/bootjdk/${BOOT_JDK_VERSION}/"
        if: steps.bootjdk.outputs.cache-hit != 'true'

      - name: Restore jtreg artifact
        id: jtreg_restore
        uses: actions/download-artifact@v2
        with:
          name: transient_jtreg_${{ needs.prerequisites.outputs.bundle_id }}
          path: ~/jtreg/
        continue-on-error: true

      - name: Restore jtreg artifact (retry)
        uses: actions/download-artifact@v2
        with:
          name: transient_jtreg_${{ needs.prerequisites.outputs.bundle_id }}
          path: ~/jtreg/
        if: steps.jtreg_restore.outcome == 'failure'

      - name: Checkout gtest sources
        uses: actions/checkout@v2
        with:
          repository: "google/googletest"
          ref: "release-${{ fromJson(needs.prerequisites.outputs.dependencies).GTEST_VERSION }}"
          path: gtest

      - name: Install dependencies
        run: brew install make

      - name: Select Xcode version
        run: sudo xcode-select --switch /Applications/Xcode_11.3.1.app/Contents/Developer

      - name: Configure
        run: >
          bash configure
          --with-conf-name=macos-x64
          ${{ matrix.flags }}
          --with-version-opt=${GITHUB_ACTOR}-${GITHUB_SHA}
          --with-version-build=0
          --with-boot-jdk=${HOME}/bootjdk/${BOOT_JDK_VERSION}/Contents/Home
          --with-jtreg=${HOME}/jtreg
          --with-gtest=${GITHUB_WORKSPACE}/gtest
          --with-default-make-target="product-bundles test-bundles"
          --with-zlib=system
          --enable-jtreg-failure-handler
        working-directory: jdk

      - name: Build
        run: make CONF_NAME=macos-x64
        working-directory: jdk

      - name: Persist test bundles
        uses: actions/upload-artifact@v2
        with:
          name: transient_jdk-macos-x64${{ matrix.artifact }}_${{ needs.prerequisites.outputs.bundle_id }}
          path: |
            jdk/build/macos-x64/bundles/jdk-${{ env.JDK_VERSION }}-internal+0_osx-x64_bin${{ matrix.artifact }}.tar.gz
            jdk/build/macos-x64/bundles/jdk-${{ env.JDK_VERSION }}-internal+0_osx-x64_bin-tests${{ matrix.artifact }}.tar.gz

  macos_aarch64_build:
    name: macOS aarch64
    runs-on: "macos-10.15"
    needs: prerequisites
    if: needs.prerequisites.outputs.should_run != 'false' && needs.prerequisites.outputs.platform_macos_aarch64 != 'false'

    strategy:
      fail-fast: false
      matrix:
        flavor:
          - build release
          - build debug
        include:
          - flavor: build release
          - flavor: build debug
            flags: --enable-debug
            artifact: -debug

    env:
      JDK_VERSION: "${{ fromJson(needs.prerequisites.outputs.dependencies).DEFAULT_VERSION_FEATURE }}"
      BOOT_JDK_VERSION: "${{ fromJson(needs.prerequisites.outputs.dependencies).BOOT_JDK_VERSION }}"
      BOOT_JDK_FILENAME: "${{ fromJson(needs.prerequisites.outputs.dependencies).MACOS_X64_BOOT_JDK_FILENAME }}"
      BOOT_JDK_URL: "${{ fromJson(needs.prerequisites.outputs.dependencies).MACOS_X64_BOOT_JDK_URL }}"
      BOOT_JDK_SHA256: "${{ fromJson(needs.prerequisites.outputs.dependencies).MACOS_X64_BOOT_JDK_SHA256 }}"

    steps:
      - name: Checkout the source
        uses: actions/checkout@v2
        with:
          path: jdk

      - name: Restore boot JDK from cache
        id: bootjdk
        uses: actions/cache@v2
        with:
          path: ~/bootjdk/${{ env.BOOT_JDK_VERSION }}
          key: bootjdk-${{ runner.os }}-${{ env.BOOT_JDK_VERSION }}-${{ env.BOOT_JDK_SHA256 }}-v1

      - name: Download boot JDK
        run: |
          mkdir -p ${HOME}/bootjdk/${BOOT_JDK_VERSION} || true
          wget -O "${HOME}/bootjdk/${BOOT_JDK_FILENAME}" "${BOOT_JDK_URL}"
          echo "${BOOT_JDK_SHA256}  ${HOME}/bootjdk/${BOOT_JDK_FILENAME}" | shasum -a 256 -c >/dev/null -
          tar -xf "${HOME}/bootjdk/${BOOT_JDK_FILENAME}" -C "${HOME}/bootjdk/${BOOT_JDK_VERSION}"
          mv "${HOME}/bootjdk/${BOOT_JDK_VERSION}/"*/* "${HOME}/bootjdk/${BOOT_JDK_VERSION}/"
        if: steps.bootjdk.outputs.cache-hit != 'true'

      - name: Restore jtreg artifact
        id: jtreg_restore
        uses: actions/download-artifact@v2
        with:
          name: transient_jtreg_${{ needs.prerequisites.outputs.bundle_id }}
          path: ~/jtreg/
        continue-on-error: true

      - name: Restore jtreg artifact (retry)
        uses: actions/download-artifact@v2
        with:
          name: transient_jtreg_${{ needs.prerequisites.outputs.bundle_id }}
          path: ~/jtreg/
        if: steps.jtreg_restore.outcome == 'failure'

      - name: Checkout gtest sources
        uses: actions/checkout@v2
        with:
          repository: "google/googletest"
          ref: "release-${{ fromJson(needs.prerequisites.outputs.dependencies).GTEST_VERSION }}"
          path: gtest

      - name: Install dependencies
        run: brew install make

      - name: Select Xcode version
        run: sudo xcode-select --switch /Applications/Xcode_12.4.app/Contents/Developer

      - name: Configure
        run: >
          bash configure
          --with-conf-name=macos-aarch64
          --openjdk-target=aarch64-apple-darwin
          ${{ matrix.flags }}
          --with-version-opt=${GITHUB_ACTOR}-${GITHUB_SHA}
          --with-version-build=0
          --with-boot-jdk=${HOME}/bootjdk/${BOOT_JDK_VERSION}/Contents/Home
          --with-jtreg=${HOME}/jtreg
          --with-gtest=${GITHUB_WORKSPACE}/gtest
          --with-default-make-target="product-bundles test-bundles"
          --with-zlib=system
          --enable-jtreg-failure-handler
        working-directory: jdk

      - name: Build
        run: make CONF_NAME=macos-aarch64
        working-directory: jdk

      - name: Persist test bundles
        uses: actions/upload-artifact@v2
        with:
          name: transient_jdk-macos-aarch64${{ matrix.artifact }}_${{ needs.prerequisites.outputs.bundle_id }}
          path: |
            jdk/build/macos-aarch64/bundles/jdk-${{ env.JDK_VERSION }}-internal+0_osx-aarch64_bin${{ matrix.artifact }}.tar.gz
            jdk/build/macos-aarch64/bundles/jdk-${{ env.JDK_VERSION }}-internal+0_osx-aarch64_bin-tests${{ matrix.artifact }}.tar.gz


  macos_x64_test:
    name: macOS x64
    runs-on: "macos-10.15"
    needs:
      - prerequisites
      - macos_x64_build

    strategy:
      fail-fast: false
      matrix:
        test:
          - jdk/tier1 part 1
          - jdk/tier1 part 2
          - jdk/tier1 part 3
          - langtools/tier1
          - hs/tier1 common
          - hs/tier1 compiler
          - hs/tier1 gc
          - hs/tier1 runtime
          - hs/tier1 serviceability
        include:
          - test: jdk/tier1 part 1
            suites: test/jdk/:tier1_part1
          - test: jdk/tier1 part 2
            suites: test/jdk/:tier1_part2
          - test: jdk/tier1 part 3
            suites: test/jdk/:tier1_part3
          - test: langtools/tier1
            suites: test/langtools/:tier1
          - test: hs/tier1 common
            suites: test/hotspot/jtreg/:tier1_common
            artifact: -debug
          - test: hs/tier1 compiler
            suites: test/hotspot/jtreg/:tier1_compiler
            artifact: -debug
          - test: hs/tier1 gc
            suites: test/hotspot/jtreg/:tier1_gc
            artifact: -debug
          - test: hs/tier1 runtime
            suites: test/hotspot/jtreg/:tier1_runtime
            artifact: -debug
          - test: hs/tier1 serviceability
            suites: test/hotspot/jtreg/:tier1_serviceability
            artifact: -debug

    env:
      JDK_VERSION: "${{ fromJson(needs.prerequisites.outputs.dependencies).DEFAULT_VERSION_FEATURE }}"
      BOOT_JDK_VERSION: "${{ fromJson(needs.prerequisites.outputs.dependencies).BOOT_JDK_VERSION }}"
      BOOT_JDK_FILENAME: "${{ fromJson(needs.prerequisites.outputs.dependencies).MACOS_X64_BOOT_JDK_FILENAME }}"
      BOOT_JDK_URL: "${{ fromJson(needs.prerequisites.outputs.dependencies).MACOS_X64_BOOT_JDK_URL }}"
      BOOT_JDK_SHA256: "${{ fromJson(needs.prerequisites.outputs.dependencies).MACOS_X64_BOOT_JDK_SHA256 }}"

    steps:
      - name: Checkout the source
        uses: actions/checkout@v2

      - name: Restore boot JDK from cache
        id: bootjdk
        uses: actions/cache@v2
        with:
          path: ~/bootjdk/${{ env.BOOT_JDK_VERSION }}
          key: bootjdk-${{ runner.os }}-${{ env.BOOT_JDK_VERSION }}-${{ env.BOOT_JDK_SHA256 }}-v1

      - name: Download boot JDK
        run: |
          mkdir -p ${HOME}/bootjdk/${BOOT_JDK_VERSION} || true
          wget -O "${HOME}/bootjdk/${BOOT_JDK_FILENAME}" "${BOOT_JDK_URL}"
          echo "${BOOT_JDK_SHA256}  ${HOME}/bootjdk/${BOOT_JDK_FILENAME}" | shasum -a 256 -c >/dev/null -
          tar -xf "${HOME}/bootjdk/${BOOT_JDK_FILENAME}" -C "${HOME}/bootjdk/${BOOT_JDK_VERSION}"
          mv "${HOME}/bootjdk/${BOOT_JDK_VERSION}/"*/* "${HOME}/bootjdk/${BOOT_JDK_VERSION}/"
        if: steps.bootjdk.outputs.cache-hit != 'true'

      - name: Restore jtreg artifact
        id: jtreg_restore
        uses: actions/download-artifact@v2
        with:
          name: transient_jtreg_${{ needs.prerequisites.outputs.bundle_id }}
          path: ~/jtreg/
        continue-on-error: true

      - name: Restore jtreg artifact (retry)
        uses: actions/download-artifact@v2
        with:
          name: transient_jtreg_${{ needs.prerequisites.outputs.bundle_id }}
          path: ~/jtreg/
        if: steps.jtreg_restore.outcome == 'failure'

      - name: Restore build artifacts
        id: build_restore
        uses: actions/download-artifact@v2
        with:
          name: transient_jdk-macos-x64${{ matrix.artifact }}_${{ needs.prerequisites.outputs.bundle_id }}
          path: ~/jdk-macos-x64${{ matrix.artifact }}
        continue-on-error: true

      - name: Restore build artifacts (retry)
        uses: actions/download-artifact@v2
        with:
          name: transient_jdk-macos-x64${{ matrix.artifact }}_${{ needs.prerequisites.outputs.bundle_id }}
          path: ~/jdk-macos-x64${{ matrix.artifact }}
        if: steps.build_restore.outcome == 'failure'

      - name: Unpack jdk
        run: |
          mkdir -p "${HOME}/jdk-macos-x64${{ matrix.artifact }}/jdk-${{ env.JDK_VERSION }}-internal+0_osx-x64_bin${{ matrix.artifact }}"
          tar -xf "${HOME}/jdk-macos-x64${{ matrix.artifact }}/jdk-${{ env.JDK_VERSION }}-internal+0_osx-x64_bin${{ matrix.artifact }}.tar.gz" -C "${HOME}/jdk-macos-x64${{ matrix.artifact }}/jdk-${{ env.JDK_VERSION }}-internal+0_osx-x64_bin${{ matrix.artifact }}"

      - name: Unpack tests
        run: |
          mkdir -p "${HOME}/jdk-macos-x64${{ matrix.artifact }}/jdk-${{ env.JDK_VERSION }}-internal+0_osx-x64_bin-tests${{ matrix.artifact }}"
          tar -xf "${HOME}/jdk-macos-x64${{ matrix.artifact }}/jdk-${{ env.JDK_VERSION }}-internal+0_osx-x64_bin-tests${{ matrix.artifact }}.tar.gz" -C "${HOME}/jdk-macos-x64${{ matrix.artifact }}/jdk-${{ env.JDK_VERSION }}-internal+0_osx-x64_bin-tests${{ matrix.artifact }}"

      - name: Install dependencies
        run: brew install make

      - name: Select Xcode version
        run: sudo xcode-select --switch /Applications/Xcode_11.3.1.app/Contents/Developer

      - name: Find root of jdk image dir
        run: |
          imageroot=`find ${HOME}/jdk-macos-x64${{ matrix.artifact }}/jdk-${{ env.JDK_VERSION }}-internal+0_osx-x64_bin${{ matrix.artifact }} -name release -type f`
          echo "imageroot=`dirname ${imageroot}`" >> $GITHUB_ENV

      - name: Run tests
        run: >
          JDK_IMAGE_DIR=${{ env.imageroot }}
          TEST_IMAGE_DIR=${HOME}/jdk-macos-x64${{ matrix.artifact }}/jdk-${{ env.JDK_VERSION }}-internal+0_osx-x64_bin-tests${{ matrix.artifact }}
          BOOT_JDK=${HOME}/bootjdk/${BOOT_JDK_VERSION}/Contents/Home
          JT_HOME=${HOME}/jtreg
          gmake test-prebuilt
          CONF_NAME=run-test-prebuilt
          LOG_CMDLINES=true
          JTREG_VERBOSE=fail,error,time
          TEST=${{ matrix.suites }}
          TEST_OPTS_JAVA_OPTIONS=
          JTREG_KEYWORDS="!headful"
          JTREG="JAVA_OPTIONS=-XX:-CreateCoredumpOnCrash"

      - name: Check that all tests executed successfully
        if: always()
        run: >
          if ! grep --include=test-summary.txt -lqr build/*/test-results -e "TEST SUCCESS" ; then
            cat build/*/test-results/*/text/newfailures.txt ;
            exit 1 ;
          fi

      - name: Create suitable test log artifact name
        if: always()
        run: echo "logsuffix=`echo ${{ matrix.test }} | sed -e 's!/!_!'g -e 's! !_!'g`" >> $GITHUB_ENV

      - name: Package test results
        if: always()
        working-directory: build/run-test-prebuilt/test-results/
        run: >
          zip -r9
          "$HOME/macos-x64${{ matrix.artifact }}_testresults_${{ env.logsuffix }}.zip"
          .
        continue-on-error: true

      - name: Package test support
        if: always()
        working-directory: build/run-test-prebuilt/test-support/
        run: >
          zip -r9
          "$HOME/macos-x64${{ matrix.artifact }}_testsupport_${{ env.logsuffix }}.zip"
          .
          -i *.jtr
          -i */hs_err*.log
          -i */replay*.log
        continue-on-error: true

      - name: Persist test results
        if: always()
        uses: actions/upload-artifact@v2
        with:
          path: ~/macos-x64${{ matrix.artifact }}_testresults_${{ env.logsuffix }}.zip
        continue-on-error: true

      - name: Persist test outputs
        if: always()
        uses: actions/upload-artifact@v2
        with:
          path: ~/macos-x64${{ matrix.artifact }}_testsupport_${{ env.logsuffix }}.zip
        continue-on-error: true

  artifacts:
    name: Post-process artifacts
    runs-on: "ubuntu-20.04"
    if: always()
    continue-on-error: true
    needs:
      - prerequisites
      - linux_additional_build
      - windows_aarch64_build
      - linux_x64_test
      - linux_x86_test
      - windows_x64_test
      - macos_x64_test
      - macos_aarch64_build

    steps:
      - name: Determine current artifacts endpoint
        id: actions_runtime
        uses: actions/github-script@v3
        with:
          script: "return { url: process.env['ACTIONS_RUNTIME_URL'], token: process.env['ACTIONS_RUNTIME_TOKEN'] }"

      - name: Display current artifacts
        run: >
          curl -s -H 'Accept: application/json;api-version=6.0-preview'
          -H 'Authorization: Bearer ${{ fromJson(steps.actions_runtime.outputs.result).token }}'
          '${{ fromJson(steps.actions_runtime.outputs.result).url }}_apis/pipelines/workflows/${{ github.run_id }}/artifacts?api-version=6.0-preview'

      - name: Delete transient artifacts
        run: >
          for url in `
          curl -s -H 'Accept: application/json;api-version=6.0-preview'
          -H 'Authorization: Bearer ${{ fromJson(steps.actions_runtime.outputs.result).token }}'
          '${{ fromJson(steps.actions_runtime.outputs.result).url }}_apis/pipelines/workflows/${{ github.run_id }}/artifacts?api-version=6.0-preview' |
          jq -r -c '.value | map(select(.name|startswith("transient_"))) | .[].url'`; do
          curl -s -H 'Accept: application/json;api-version=6.0-preview'
          -H 'Authorization: Bearer ${{ fromJson(steps.actions_runtime.outputs.result).token }}'
          -X DELETE "${url}";
          done

      - name: Fetch remaining artifacts (test results)
        uses: actions/download-artifact@v2
        with:
          path: test-results

      - name: Delete remaining artifacts
        run: >
          for url in `
          curl -s -H 'Accept: application/json;api-version=6.0-preview'
          -H 'Authorization: Bearer ${{ fromJson(steps.actions_runtime.outputs.result).token }}'
          '${{ fromJson(steps.actions_runtime.outputs.result).url }}_apis/pipelines/workflows/${{ github.run_id }}/artifacts?api-version=6.0-preview' |
          jq -r -c '.value | .[].url'`; do
          curl -s -H 'Accept: application/json;api-version=6.0-preview'
          -H 'Authorization: Bearer ${{ fromJson(steps.actions_runtime.outputs.result).token }}'
          -X DELETE "${url}";
          done

      - name: Upload a combined test results artifact
        uses: actions/upload-artifact@v2
        with:
          name: test-results_${{ needs.prerequisites.outputs.bundle_id }}
          path: test-results<|MERGE_RESOLUTION|>--- conflicted
+++ resolved
@@ -4,13 +4,10 @@
   push:
     branches-ignore:
       - master
-<<<<<<< HEAD
       - lworld
       - type-restrictions
       - jep390
-=======
       - pr/*
->>>>>>> 7146104f
   workflow_dispatch:
     inputs:
       platforms:
